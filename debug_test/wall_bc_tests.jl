module WallBCDebug

# Debug test using wall boundary conditions.

include("setup.jl")

# Create a temporary directory for test output
test_output_directory = tempname()
mkpath(test_output_directory)

<<<<<<< HEAD
# default inputs for tests
test_input_finite_difference = Dict("n_ion_species" => 1,
                                    "n_neutral_species" => 1,
                                    "boltzmann_electron_response" => true,
                                    "run_name" => "finite_difference",
                                    "base_directory" => test_output_directory,
                                    "evolve_moments_density" => false,
                                    "evolve_moments_parallel_flow" => false,
                                    "evolve_moments_parallel_pressure" => false,
                                    "evolve_moments_conservation" => true,
                                    "electron_physics" => "boltzmann_electron_response",
                                    "T_e" => 1.0,
                                    "T_wall" => 1.0,
                                    "initial_density1" => 1.0,
                                    "initial_temperature1" => 1.0,
                                    "z_IC_option1" => "gaussian",
                                    "z_IC_density_amplitude1" => 0.001,
                                    "z_IC_density_phase1" => 0.0,
                                    "z_IC_upar_amplitude1" => 0.0,
                                    "z_IC_upar_phase1" => 0.0,
                                    "z_IC_temperature_amplitude1" => 0.0,
                                    "z_IC_temperature_phase1" => 0.0,
                                    "vpa_IC_option1" => "gaussian",
                                    "vpa_IC_density_amplitude1" => 1.0,
                                    "vpa_IC_density_phase1" => 0.0,
                                    "vpa_IC_upar_amplitude1" => 0.0,
                                    "vpa_IC_upar_phase1" => 0.0,
                                    "vpa_IC_temperature_amplitude1" => 0.0,
                                    "vpa_IC_temperature_phase1" => 0.0,
                                    "initial_density2" => 1.0,
                                    "initial_temperature2" => 1.0,
                                    "z_IC_option2" => "gaussian",
                                    "z_IC_density_amplitude2" => 0.001,
                                    "z_IC_density_phase2" => 0.0,
                                    "z_IC_upar_amplitude2" => 0.0,
                                    "z_IC_upar_phase2" => 0.0,
                                    "z_IC_temperature_amplitude2" => 0.0,
                                    "z_IC_temperature_phase2" => 0.0,
                                    "vpa_IC_option2" => "gaussian",
                                    "vpa_IC_density_amplitude2" => 1.0,
                                    "vpa_IC_density_phase2" => 0.0,
                                    "vpa_IC_upar_amplitude2" => 0.0,
                                    "vpa_IC_upar_phase2" => 0.0,
                                    "vpa_IC_temperature_amplitude2" => 0.0,
                                    "vpa_IC_temperature_phase2" => 0.0,
                                    "charge_exchange_frequency" => 2.0,
                                    "ionization_frequency" => 2.0,
                                    "constant_ionization_rate" => false,
                                    "nstep" => 3,
                                    "dt" => 0.001,
                                    "nwrite" => 2,
                                    "use_semi_lagrange" => false,
                                    "n_rk_stages" => 4,
                                    "split_operators" => false,
                                    "z_ngrid" => 8,
                                    "z_nelement" => 1,
                                    "z_bc" => "wall",
                                    "z_discretization" => "finite_difference",
                                    "vpa_ngrid" => 8,
                                    "vpa_nelement" => 1,
                                    "vpa_L" => 8.0,
                                    "vpa_bc" => "zero",
                                    "vpa_discretization" => "finite_difference")
=======
>>>>>>> a357c771

# Input parameters for the test
include("wall_bc_inputs.jl")

<<<<<<< HEAD
test_input_chebyshev = merge(test_input_finite_difference,
                             Dict("run_name" => "chebyshev_pseudospectral",
                                  "z_discretization" => "chebyshev_pseudospectral",
                                  "z_ngrid" => 4,
                                  "z_nelement" => 2,
                                  "vpa_discretization" => "chebyshev_pseudospectral",
                                  "vpa_ngrid" => 4,
                                  "vpa_nelement" => 8))

test_input_chebyshev_split1 = merge(test_input_chebyshev,
                                     Dict("run_name" => "chebyshev_pseudospectral_split1",
                                          "evolve_moments_density" => true))

test_input_chebyshev_split2 = merge(test_input_chebyshev_split1,
                                     Dict("run_name" => "chebyshev_pseudospectral_split2",
                                          "evolve_moments_parallel_flow" => true))

test_input_chebyshev_split3 = merge(test_input_chebyshev_split2,
                                     Dict("run_name" => "chebyshev_pseudospectral_split3",
                                          "evolve_moments_parallel_pressure" => true))

test_input_chebyshev_simple_sheath = merge(
    test_input_chebyshev,
    Dict("run_name" => "chebyshev_pseudospectral_simple_sheath",
         "electron_physics" => "boltzmann_electron_response_with_simple_sheath"))

"""
Run a test for a single set of parameters
"""
# Note 'name' should not be shared by any two tests in this file
function run_test(test_input; args...)
    # by passing keyword arguments to run_test, args becomes a Dict which can be used to
    # update the default inputs

    # Convert keyword arguments to a unique name
    name = test_input["run_name"]
    if length(args) > 0
        name = string(name, "_", (string(k, "-", v, "_") for (k, v) in args)...)

        # Remove trailing "_"
        name = chop(name)
    end

    # Provide some progress info
    println("    - bug-checking ", name)

    # Convert dict from symbol keys to String keys
    modified_inputs = Dict(String(k) => v for (k, v) in args)

    # Update default inputs with values to be changed
    input = merge(test_input, modified_inputs)

    input["run_name"] = name

    # run simulation
    @testset "$name" begin
      run_moment_kinetics(input)
    end
end

function runtests()

    @testset "Wall boundary conditions" begin
        println("Wall boundary condition tests")

        #@testset "finite difference" begin
        #    run_test(test_input_finite_difference)
        #    run_test(test_input_finite_difference_simple_sheath)
        #end

        @testset "Chebyshev" begin
            run_test(test_input_chebyshev)
            run_test(test_input_chebyshev_split1)
            run_test(test_input_chebyshev_split2)
            run_test(test_input_chebyshev_split3)
            run_test(test_input_chebyshev_simple_sheath)
        end
    end
end
=======
# Defines the test functions, using variables defined in the *_inputs.jl file
include("runtest_template.jl")
>>>>>>> a357c771

end # WallBCDebug


using .WallBCDebug

WallBCDebug.runtests()<|MERGE_RESOLUTION|>--- conflicted
+++ resolved
@@ -8,160 +8,12 @@
 test_output_directory = tempname()
 mkpath(test_output_directory)
 
-<<<<<<< HEAD
-# default inputs for tests
-test_input_finite_difference = Dict("n_ion_species" => 1,
-                                    "n_neutral_species" => 1,
-                                    "boltzmann_electron_response" => true,
-                                    "run_name" => "finite_difference",
-                                    "base_directory" => test_output_directory,
-                                    "evolve_moments_density" => false,
-                                    "evolve_moments_parallel_flow" => false,
-                                    "evolve_moments_parallel_pressure" => false,
-                                    "evolve_moments_conservation" => true,
-                                    "electron_physics" => "boltzmann_electron_response",
-                                    "T_e" => 1.0,
-                                    "T_wall" => 1.0,
-                                    "initial_density1" => 1.0,
-                                    "initial_temperature1" => 1.0,
-                                    "z_IC_option1" => "gaussian",
-                                    "z_IC_density_amplitude1" => 0.001,
-                                    "z_IC_density_phase1" => 0.0,
-                                    "z_IC_upar_amplitude1" => 0.0,
-                                    "z_IC_upar_phase1" => 0.0,
-                                    "z_IC_temperature_amplitude1" => 0.0,
-                                    "z_IC_temperature_phase1" => 0.0,
-                                    "vpa_IC_option1" => "gaussian",
-                                    "vpa_IC_density_amplitude1" => 1.0,
-                                    "vpa_IC_density_phase1" => 0.0,
-                                    "vpa_IC_upar_amplitude1" => 0.0,
-                                    "vpa_IC_upar_phase1" => 0.0,
-                                    "vpa_IC_temperature_amplitude1" => 0.0,
-                                    "vpa_IC_temperature_phase1" => 0.0,
-                                    "initial_density2" => 1.0,
-                                    "initial_temperature2" => 1.0,
-                                    "z_IC_option2" => "gaussian",
-                                    "z_IC_density_amplitude2" => 0.001,
-                                    "z_IC_density_phase2" => 0.0,
-                                    "z_IC_upar_amplitude2" => 0.0,
-                                    "z_IC_upar_phase2" => 0.0,
-                                    "z_IC_temperature_amplitude2" => 0.0,
-                                    "z_IC_temperature_phase2" => 0.0,
-                                    "vpa_IC_option2" => "gaussian",
-                                    "vpa_IC_density_amplitude2" => 1.0,
-                                    "vpa_IC_density_phase2" => 0.0,
-                                    "vpa_IC_upar_amplitude2" => 0.0,
-                                    "vpa_IC_upar_phase2" => 0.0,
-                                    "vpa_IC_temperature_amplitude2" => 0.0,
-                                    "vpa_IC_temperature_phase2" => 0.0,
-                                    "charge_exchange_frequency" => 2.0,
-                                    "ionization_frequency" => 2.0,
-                                    "constant_ionization_rate" => false,
-                                    "nstep" => 3,
-                                    "dt" => 0.001,
-                                    "nwrite" => 2,
-                                    "use_semi_lagrange" => false,
-                                    "n_rk_stages" => 4,
-                                    "split_operators" => false,
-                                    "z_ngrid" => 8,
-                                    "z_nelement" => 1,
-                                    "z_bc" => "wall",
-                                    "z_discretization" => "finite_difference",
-                                    "vpa_ngrid" => 8,
-                                    "vpa_nelement" => 1,
-                                    "vpa_L" => 8.0,
-                                    "vpa_bc" => "zero",
-                                    "vpa_discretization" => "finite_difference")
-=======
->>>>>>> a357c771
 
 # Input parameters for the test
 include("wall_bc_inputs.jl")
 
-<<<<<<< HEAD
-test_input_chebyshev = merge(test_input_finite_difference,
-                             Dict("run_name" => "chebyshev_pseudospectral",
-                                  "z_discretization" => "chebyshev_pseudospectral",
-                                  "z_ngrid" => 4,
-                                  "z_nelement" => 2,
-                                  "vpa_discretization" => "chebyshev_pseudospectral",
-                                  "vpa_ngrid" => 4,
-                                  "vpa_nelement" => 8))
-
-test_input_chebyshev_split1 = merge(test_input_chebyshev,
-                                     Dict("run_name" => "chebyshev_pseudospectral_split1",
-                                          "evolve_moments_density" => true))
-
-test_input_chebyshev_split2 = merge(test_input_chebyshev_split1,
-                                     Dict("run_name" => "chebyshev_pseudospectral_split2",
-                                          "evolve_moments_parallel_flow" => true))
-
-test_input_chebyshev_split3 = merge(test_input_chebyshev_split2,
-                                     Dict("run_name" => "chebyshev_pseudospectral_split3",
-                                          "evolve_moments_parallel_pressure" => true))
-
-test_input_chebyshev_simple_sheath = merge(
-    test_input_chebyshev,
-    Dict("run_name" => "chebyshev_pseudospectral_simple_sheath",
-         "electron_physics" => "boltzmann_electron_response_with_simple_sheath"))
-
-"""
-Run a test for a single set of parameters
-"""
-# Note 'name' should not be shared by any two tests in this file
-function run_test(test_input; args...)
-    # by passing keyword arguments to run_test, args becomes a Dict which can be used to
-    # update the default inputs
-
-    # Convert keyword arguments to a unique name
-    name = test_input["run_name"]
-    if length(args) > 0
-        name = string(name, "_", (string(k, "-", v, "_") for (k, v) in args)...)
-
-        # Remove trailing "_"
-        name = chop(name)
-    end
-
-    # Provide some progress info
-    println("    - bug-checking ", name)
-
-    # Convert dict from symbol keys to String keys
-    modified_inputs = Dict(String(k) => v for (k, v) in args)
-
-    # Update default inputs with values to be changed
-    input = merge(test_input, modified_inputs)
-
-    input["run_name"] = name
-
-    # run simulation
-    @testset "$name" begin
-      run_moment_kinetics(input)
-    end
-end
-
-function runtests()
-
-    @testset "Wall boundary conditions" begin
-        println("Wall boundary condition tests")
-
-        #@testset "finite difference" begin
-        #    run_test(test_input_finite_difference)
-        #    run_test(test_input_finite_difference_simple_sheath)
-        #end
-
-        @testset "Chebyshev" begin
-            run_test(test_input_chebyshev)
-            run_test(test_input_chebyshev_split1)
-            run_test(test_input_chebyshev_split2)
-            run_test(test_input_chebyshev_split3)
-            run_test(test_input_chebyshev_simple_sheath)
-        end
-    end
-end
-=======
 # Defines the test functions, using variables defined in the *_inputs.jl file
 include("runtest_template.jl")
->>>>>>> a357c771
 
 end # WallBCDebug
 
