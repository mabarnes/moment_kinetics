--- conflicted
+++ resolved
@@ -5,11 +5,6 @@
 
 using PackageCompiler
 
-<<<<<<< HEAD
-packages = [:moment_kinetics, :PackageCompiler, :ArgParse, :Combinatorics, :DelimitedFiles, :FFTW, :Glob, :IJulia, :LinearAlgebra, :LsqFit, :MPI, :NaturalSort, :NCDatasets, :OrderedCollections, :Plots, :Primes, :Roots, :SHA, :SpecialFunctions, :Statistics, :TOML, :TimerOutputs]
-
-=======
->>>>>>> 188e13c0
 # Create the sysimage 'moment_kinetics.so' in the base moment_kinetics source directory
 # with both moment_kinetics and the dependencies listed above precompiled.
 # Warning: editing the code will not affect what runs when using this .so, you
