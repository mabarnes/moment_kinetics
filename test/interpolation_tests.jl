module InterpolationTests

include("setup.jl")

using moment_kinetics.input_structs: grid_input, advection_input
using moment_kinetics.coordinates: define_coordinate
using moment_kinetics.interpolation:
    interpolate_to_grid_1d, interpolate_to_grid_z, interpolate_to_grid_vpa

using MPI

# periodic test function
# returns an array whose shape is the outer product of the 2nd, 3rd, ... arguments
test_function(L, coords...) =
    [cospi(2.0*sum(x)/L)*exp(-sinpi(2.0*sum(x)/L)) for x in Iterators.product(coords...)]

println("interpolation tests")

# define inputs needed for the test
ngrid = 33
L = 6.0
bc = "periodic"
# fd_option and adv_input not actually used so given values unimportant
fd_option = ""
adv_input = advection_input("default", 1.0, 0.0, 0.0)

function runtests()
    @testset "interpolation" verbose=use_verbose begin
        @testset "$discretization, $ntest, $nelement, $zlim" for
<<<<<<< HEAD
                (discretization, rtol) ∈
                    (("finite_difference", 1.e-5), ("chebyshev_pseudospectral", 1.e-8)),
=======
                (discretization, element_spacing_option, rtol) ∈
                    (("finite_difference", "uniform", 1.e-5), ("chebyshev_pseudospectral", "uniform", 1.e-8),
                    ("chebyshev_pseudospectral", "sqrt", 1.e-8)),
>>>>>>> 188e13c0
                    ntest ∈ (3, 14), nelement ∈ (2, 8), zlim ∈ (L/2.0, L/5.0)

            # create the 'input' struct containing input info needed to create a coordinate
			nelement_local = nelement
			nrank_per_block = 0 # dummy value
			irank = 0 # dummy value
			comm = MPI.COMM_NULL # dummy value
            cheb_option = "FFT"
            #element_spacing_option = "uniform"
            input = grid_input("coord", ngrid, nelement,
                                nelement_local, nrank_per_block, irank, L, 
                                discretization, fd_option, cheb_option, bc, adv_input, comm,
                                element_spacing_option)
            # create the coordinate struct 'z'
            z, spectral = define_coordinate(input)

            test_grid = [z for z in range(-zlim, zlim, length=ntest)]

            @testset "1d" begin
                # create array for the function f(z) to be interpolated
                f = test_function(z.L, z.grid)

                # create expected output
                test_grid = [z for z in range(-zlim, zlim, length=ntest)]
                expected = test_function(z.L, test_grid)

                @test isapprox(interpolate_to_grid_1d(test_grid, f, z, spectral),
                               expected, rtol=rtol, atol=1.e-14)
            end

            y = [y for y in range(5.0, 10.0, length=3)]
            @testset "2d z" begin
                # create array for the function f(z) to be interpolated
                f = test_function(z.L, z.grid, y)

                # create expected output
                expected = test_function(z.L, test_grid, y)

                @test isapprox(interpolate_to_grid_z(test_grid, f, z, spectral),
                               expected, rtol=rtol, atol=1.e-14)
            end

            x = [x for x in range(11.0, 13.0, length=4)]
            @testset "3d z" begin
                # create array for the function f(z) to be interpolated
                f = test_function(z.L, y, z.grid, x)

                # create expected output
                expected = test_function(z.L, y, test_grid, x)

                @test isapprox(interpolate_to_grid_z(test_grid, f, z, spectral),
                               expected, rtol=rtol, atol=1.e-14)
            end

            vpa = z
            @testset "3d vpa" begin
                # create array for the function f(z) to be interpolated
                f = test_function(vpa.L, vpa.grid, y, x)

                # create expected output
                expected = test_function(vpa.L, test_grid, y, x)

                @test isapprox(interpolate_to_grid_vpa(test_grid, f, vpa, spectral),
                               expected, rtol=rtol, atol=1.e-14)
            end
        end
    end
end

end # InterpolationTests


using .InterpolationTests

InterpolationTests.runtests()<|MERGE_RESOLUTION|>--- conflicted
+++ resolved
@@ -27,14 +27,9 @@
 function runtests()
     @testset "interpolation" verbose=use_verbose begin
         @testset "$discretization, $ntest, $nelement, $zlim" for
-<<<<<<< HEAD
-                (discretization, rtol) ∈
-                    (("finite_difference", 1.e-5), ("chebyshev_pseudospectral", 1.e-8)),
-=======
                 (discretization, element_spacing_option, rtol) ∈
                     (("finite_difference", "uniform", 1.e-5), ("chebyshev_pseudospectral", "uniform", 1.e-8),
                     ("chebyshev_pseudospectral", "sqrt", 1.e-8)),
->>>>>>> 188e13c0
                     ntest ∈ (3, 14), nelement ∈ (2, 8), zlim ∈ (L/2.0, L/5.0)
 
             # create the 'input' struct containing input info needed to create a coordinate
