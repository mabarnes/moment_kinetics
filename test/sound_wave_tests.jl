module SoundWaveTests

include("setup.jl")

using Base.Filesystem: tempname
#using Plots: plot, plot!, gui

using moment_kinetics.array_allocation: allocate_float
using moment_kinetics.load_data: open_readonly_output_file
using moment_kinetics.load_data: load_fields_data, load_time_data
using moment_kinetics.load_data: load_species_data, load_coordinate_data
using moment_kinetics.analysis: analyze_fields_data
using moment_kinetics.post_processing: fit_delta_phi_mode

const analytical_rtol = 3.e-2
const regression_rtol = 1.e-14
const regression_range = 5:10

# default inputs for tests
test_input_finite_difference = Dict("n_ion_species" => 1,
                                    "n_neutral_species" => 1,
                                    "boltzmann_electron_response" => true,
                                    "run_name" => "finite_difference",
                                    "evolve_moments_density" => false,
                                    "evolve_moments_parallel_flow" => false,
                                    "evolve_moments_parallel_pressure" => false,
                                    "evolve_moments_conservation" => true,
                                    "T_e" => 1.0,
                                    "initial_density1" => 0.5,
                                    "initial_temperature1" => 1.0,
                                    "initial_density2" => 0.5,
                                    "initial_temperature2" => 1.0,
                                    "z_IC_option1" => "sinusoid",
                                    "z_IC_density_amplitude1" => 0.001,
                                    "z_IC_density_phase1" => 0.0,
                                    "z_IC_upar_amplitude1" => 0.0,
                                    "z_IC_upar_phase1" => 0.0,
                                    "z_IC_temperature_amplitude1" => 0.0,
                                    "z_IC_temperature_phase1" => 0.0,
                                    "z_IC_option2" => "sinusoid",
                                    "z_IC_density_amplitude2" => 0.001,
                                    "z_IC_density_phase2" => 0.0,
                                    "z_IC_upar_amplitude2" => 0.0,
                                    "z_IC_upar_phase2" => 0.0,
                                    "z_IC_temperature_amplitude2" => 0.0,
                                    "z_IC_temperature_phase2" => 0.0,
                                    "charge_exchange_frequency" => 2*π*0.1,
                                    "ionization_frequency" => 0.0,
                                    "nstep" => 1500,
                                    "dt" => 0.002,
                                    "nwrite" => 20,
                                    "use_semi_lagrange" => false,
                                    "n_rk_stages" => 4,
                                    "split_operators" => false,
                                    "r_ngrid" => 1,
                                    "r_nelement" => 1,
                                    "r_bc" => "periodic",
                                    "r_discretization" => "finite_difference",
                                    "z_ngrid" => 100,
                                    "z_nelement" => 1,
                                    "z_bc" => "periodic",
                                    "z_discretization" => "finite_difference",
                                    "vperp_ngrid" => 1,
                                    "vperp_nelement" => 1,
                                    "vperp_L" => 1.0,
                                    "vperp_discretization" => "finite_difference",
                                    "vpa_ngrid" => 180,
                                    "vpa_nelement" => 1,
                                    "vpa_L" => 8.0,
                                    "vpa_bc" => "periodic",
                                    "vpa_discretization" => "finite_difference",
                                    "vz_ngrid" => 180,
                                    "vz_nelement" => 1,
                                    "vz_L" => 8.0,
                                    "vz_bc" => "periodic",
                                    "vz_discretization" => "finite_difference",
                                    "output" => Dict{String,Any}("binary_format" => "netcdf")
                                   )

test_input_finite_difference_split_1_moment =
    merge(test_input_finite_difference,
          Dict("run_name" => "finite_difference_split_1_moment",
               "evolve_moments_density" => true))

test_input_finite_difference_split_2_moments =
    merge(test_input_finite_difference_split_1_moment,
          Dict("run_name" => "finite_difference_split_2_moments",
               "evolve_moments_parallel_flow" => true, "vpa_ngrid" => 270, "vpa_L" =>
               12.0, "vz_ngrid" => 270, "vz_L" => 12.0))

test_input_finite_difference_split_3_moments =
    merge(test_input_finite_difference_split_2_moments,
          Dict("run_name" => "finite_difference_split_3_moments",
               "evolve_moments_parallel_pressure" => true, "vpa_ngrid" => 270, "vpa_L" =>
               12.0, "vz_ngrid" => 270, "vz_L" => 12.0))

test_input_chebyshev = merge(test_input_finite_difference,
                             Dict("run_name" => "chebyshev_pseudospectral",
                                  "z_discretization" => "chebyshev_pseudospectral",
                                  "z_ngrid" => 9,
                                  "z_nelement" => 2,
                                  "vpa_discretization" => "chebyshev_pseudospectral",
                                  "vpa_ngrid" => 17,
                                  "vpa_nelement" => 8,
                                  "vz_discretization" => "chebyshev_pseudospectral",
                                  "vz_ngrid" => 17,
                                  "vz_nelement" => 8))

test_input_chebyshev_split_1_moment =
    merge(test_input_chebyshev,
          Dict("run_name" => "chebyshev_pseudospectral_split_1_moment",
               "evolve_moments_density" => true))

test_input_chebyshev_split_2_moments =
    merge(test_input_chebyshev_split_1_moment,
          Dict("run_name" => "chebyshev_pseudospectral_split_2_moments",
               "evolve_moments_parallel_flow" => true))

test_input_chebyshev_split_3_moments =
    merge(test_input_chebyshev_split_2_moments,
          Dict("run_name" => "chebyshev_pseudospectral_split_3_moments",
               "evolve_moments_parallel_pressure" => true))


"""
Run a sound-wave test for a single set of parameters
"""
# Note 'name' should not be shared by any two tests in this file
function run_test(test_input, analytic_frequency, analytic_growth_rate,
                  regression_phi, itime_min=50; args...)
    # by passing keyword arguments to run_test, args becomes a Dict which can be used to
    # update the default inputs

    # Convert keyword arguments to a unique name
    name = test_input["run_name"]
    if length(args) > 0
        name = string(name, "_", (string(k, "-", v, "_") for (k, v) in args)...)

        # Remove trailing "_"
        name = chop(name)
    end

    # Provide some progress info
    println("    - testing ", name)

    # Convert dict from symbol keys to String keys
    modified_inputs = Dict(String(k) => v for (k, v) in args)

    # Update default inputs with values to be changed
    input = merge(test_input, modified_inputs)

    input["run_name"] = name

    # Suppress console output while running
    phi_fit = undef
    phi = undef
    quietoutput() do
        # run simulation
        run_moment_kinetics(input)
    end

    if global_rank[] == 0
        quietoutput() do

            # Load and analyse output
            #########################

            path = joinpath(realpath(input["base_directory"]), name, name)

            # open the netcdf file and give it the handle 'fid'
            fid = open_readonly_output_file(path,"moments")

            # load space-time coordinate data
            z, z_spectral = load_coordinate_data(fid, "z")
            r, r_spectral = load_coordinate_data(fid, "r")
            n_ion_species, n_neutral_species = load_species_data(fid)
            ntime, time = load_time_data(fid)
            
            # load fields data
            phi_zrt, Er_zrt, Ez_zrt = load_fields_data(fid)

            close(fid)
            
            ir0 = 1 
            
            phi = phi_zrt[:,ir0,:]

            # analyze the fields data
            phi_fldline_avg, delta_phi = analyze_fields_data(phi, ntime, z)

            # use a fit to calculate the damping rate and growth rate of the perturbed
            # electrostatic potential
            itime_max = ntime
            iz0 = cld(z.n, 3)
            shifted_time = allocate_float(ntime)
            @. shifted_time = time - time[itime_min]
            @views phi_fit = fit_delta_phi_mode(shifted_time[itime_min:itime_max], z.grid,
                                                delta_phi[:, itime_min:itime_max])
            ## The following plot code (copied from post_processing.jl) may be helpful for
            ## debugging tests. Uncomment to use, and also uncomment
            ## `using Plots: plot, plot!, gui at the top of the file.
            #L = z.grid[end] - z.grid[begin]
            #fitted_delta_phi =
            #    @. (phi_fit.amplitude0 * cos(2.0 * π * (z.grid[iz0] + phi_fit.offset0) / L)
            #        * exp(phi_fit.growth_rate * shifted_time)
            #        * cos(phi_fit.frequency * shifted_time + phi_fit.phase))
            #@views plot(time, abs.(delta_phi[iz0,:]), xlabel="t*z.L/vti", ylabel="δϕ", yaxis=:log)
            #plot!(time, abs.(fitted_delta_phi))
            #gui()
        end

        # Check the fit errors are not too large, otherwise we are testing junk
        @test phi_fit.amplitude_fit_error < 1.e-1
        @test phi_fit.offset_fit_error < 5.e-6
        @test phi_fit.cosine_fit_error < 5.e-8

        # analytic_frequency and analytic_growth rate are the analytically expected values
        # (from F. Parra's calculation).
        @test isapprox(phi_fit.frequency, analytic_frequency, rtol=analytical_rtol)
        @test isapprox(phi_fit.growth_rate, analytic_growth_rate, rtol=analytical_rtol)

        # Test some values of phi for a regression test, which can use with tighter
        # tolerances than the analytic test.
        @test isapprox(phi[regression_range], regression_phi, rtol=regression_rtol)
    end
end


# run_test_set_* functions call run_test for various parameters, and record the expected
# values to be used for regression_frequency and regression_growth_rate for each
# particular case

function run_test_set_finite_difference()
    #n_i=n_n, T_e=1
    @long run_test(test_input_finite_difference, 2*π*1.4467, -2*π*0.6020,
                   [-0.6941155980262039, -0.6940977032813103, -0.6940759796933667,
                    -0.6940505149819431, -0.6940214119659553, -0.6939887881451088];
                   charge_exchange_frequency=2*π*0.0)
    run_test(test_input_finite_difference, 2*π*1.4240, -2*π*0.6379,
             [-0.6941155980262039, -0.6940977032813103, -0.6940759796933667,
              -0.6940505149819431, -0.6940214119659553, -0.6939887881451088])
    @long run_test(test_input_finite_difference, 2*π*0.0, -2*π*0.3235,
                   [-0.6941155980262039, -0.6940977032813103, -0.6940759796933667,
                    -0.6940505149819431, -0.6940214119659553, -0.6939887881451088];
                   charge_exchange_frequency=2*π*1.8)
    @long run_test(test_input_finite_difference, 2*π*0.0, -2*π*0.2963,
                   [-0.6941155980262039, -0.6940977032813103, -0.6940759796933667,
                    -0.6940505149819431, -0.6940214119659553, -0.6939887881451088];
                   charge_exchange_frequency=2*π*2.0)

    # n_i>>n_n T_e=1
    @long run_test(test_input_finite_difference, 2*π*1.4467, -2*π*0.6020,
                   [-0.001068422466592656, -0.001050527721698838, -0.0010288041337549816,
                    -0.0010033394223323698, -0.0009742364063442995,
                    -0.000941612585497573];
                   initial_density1=0.9999, initial_density2=0.0001)
    @long run_test(test_input_finite_difference, 2*π*1.4467, -2*π*0.6020,
                   [-0.001068422466592656, -0.001050527721698838, -0.0010288041337549816,
                    -0.0010033394223323698, -0.0009742364063442995,
                    -0.000941612585497573]; initial_density1=0.9999,
                    initial_density2=0.0001, charge_exchange_frequency=2*π*2.0)

    # n_i<<n_n T_e=1
    @long run_test(test_input_finite_difference, 2*π*1.3954, -2*π*0.6815,
                   [-9.211308789442441, -9.211290894697548, -9.211269171109604,
                    -9.21124370639818, -9.211214603382192, -9.211181979561346];
                   initial_density1=0.0001, initial_density2=0.9999)
    @long run_test(test_input_finite_difference, 2*π*0.0, -2*π*0.5112,
                   [-9.211308789442441, -9.211290894697548, -9.211269171109604,
                    -9.21124370639818, -9.211214603382192, -9.211181979561346];
                   initial_density1=0.0001, initial_density2=0.9999,
                   charge_exchange_frequency=2*π*2.0)

    # n_i=n_n T_e=0.5
    @long run_test(test_input_finite_difference, 2*π*1.2671, -2*π*0.8033,
                   [-0.34705779901310196, -0.34704885164065513, -0.3470379898466833,
                    -0.3470252574909716, -0.3470107059829777, -0.3469943940725544], 30;
                   T_e=0.5, nstep=1300, charge_exchange_frequency=2*π*0.0)
    @long run_test(test_input_finite_difference, 2*π*0.0, -2*π*0.2727,
                   [-0.34705779901310196, -0.34704885164065513, -0.3470379898466833,
                    -0.3470252574909716, -0.3470107059829777, -0.3469943940725544];
                   T_e=0.5, charge_exchange_frequency=2*π*2.0)

    # n_i=n_n T_e=4
    @long run_test(test_input_finite_difference, 2*π*1.9919, -2*π*0.2491,
                   [-2.7764623921048157, -2.776390813125241, -2.7763039187734666,
                    -2.7762020599277726, -2.7760856478638214, -2.775955152580435];
                   T_e=4.0)
    # CX=2*π*2.0 case with T_e=4 is too hard to converge, so skip
end

function run_test_set_finite_difference_split_1_moment()
    #n_i=n_n, T_e=1
    run_test(test_input_finite_difference_split_1_moment, 2*π*1.4467, -2*π*0.6020,
             [-0.6941155980262039, -0.6940977032813103, -0.6940759796933667,
              -0.6940505149819431, -0.6940214119659553, -0.6939887881451088];
             charge_exchange_frequency=2*π*0.0)
    run_test(test_input_finite_difference_split_1_moment, 2*π*1.4240, -2*π*0.6379,
             [-0.6941155980262039, -0.6940977032813103, -0.6940759796933667,
              -0.6940505149819431, -0.6940214119659553, -0.6939887881451088])
    run_test(test_input_finite_difference_split_1_moment, 2*π*0.0, -2*π*0.3235,
             [-0.6941155980262039, -0.6940977032813103, -0.6940759796933667,
              -0.6940505149819431, -0.6940214119659553, -0.6939887881451088];
             charge_exchange_frequency=2*π*1.8)
    run_test(test_input_finite_difference_split_1_moment, 2*π*0.0, -2*π*0.2963,
             [-0.6941155980262039, -0.6940977032813103, -0.6940759796933667,
              -0.6940505149819431, -0.6940214119659553, -0.6939887881451088];
             charge_exchange_frequency=2*π*2.0)

    # n_i>>n_n T_e=1
    run_test(test_input_finite_difference_split_1_moment, 2*π*1.4467, -2*π*0.6020,
             [-0.0010684224665919893, -0.0010505277216983934, -0.0010288041337547594,
              -0.0010033394223312585, -0.0009742364063434105, -0.0009416125854969064];
             initial_density1=0.9999, initial_density2=0.0001)
    run_test(test_input_finite_difference_split_1_moment, 2*π*1.4467, -2*π*0.6020,
             [-0.0010684224665919893, -0.0010505277216983934, -0.0010288041337547594,
              -0.0010033394223312585, -0.0009742364063434105, -0.0009416125854969064];
             initial_density1=0.9999, initial_density2=0.0001,
             charge_exchange_frequency=2*π*2.0)

    # n_i<<n_n T_e=1
    run_test(test_input_finite_difference_split_1_moment, 2*π*1.3954, -2*π*0.6815,
             [-9.211308789442441, -9.211290894697548, -9.211269171109604,
              -9.21124370639818, -9.211214603382192, -9.211181979561346];
             initial_density1=0.0001, initial_density2=0.9999)
    run_test(test_input_finite_difference_split_1_moment, 2*π*0.0, -2*π*0.5112,
             [-9.211308789442441, -9.211290894697548, -9.211269171109604,
              -9.21124370639818, -9.211214603382192, -9.211181979561346];
             initial_density1=0.0001, initial_density2=0.9999,
             charge_exchange_frequency=2*π*2.0)

    # n_i=n_n T_e=0.5
    run_test(test_input_finite_difference_split_1_moment, 2*π*1.2671, -2*π*0.8033,
             [-0.34705779901310196, -0.34704885164065513, -0.3470379898466833,
              -0.3470252574909716, -0.3470107059829777, -0.3469943940725544], 30;
             T_e=0.5, nstep=1300, charge_exchange_frequency=2*π*0.0)
    run_test(test_input_finite_difference_split_1_moment, 2*π*0.0, -2*π*0.2727,
             [-0.34705779901310196, -0.34704885164065513, -0.3470379898466833,
              -0.3470252574909716, -0.3470107059829777, -0.3469943940725544]; T_e=0.5,
             charge_exchange_frequency=2*π*2.0)

    # n_i=n_n T_e=4
    run_test(test_input_finite_difference_split_1_moment, 2*π*1.9919, -2*π*0.2491,
             [-2.7764623921048157, -2.776390813125241, -2.7763039187734666,
              -2.7762020599277726, -2.7760856478638214, -2.775955152580435]; T_e=4.0)
    # CX=2*π*2.0 case with T_e=4 is too hard to converge, so skip
end

function run_test_set_finite_difference_split_2_moments()
    #n_i=n_n, T_e=1
    run_test(test_input_finite_difference_split_2_moments, 2*π*1.4467, -2*π*0.6020,
             [-0.6941155980262039, -0.6940977032813103, -0.6940759796933667,
              -0.6940505149819431, -0.6940214119659553, -0.6939887881451088];
             charge_exchange_frequency=2*π*0.0)
    run_test(test_input_finite_difference_split_2_moments, 2*π*1.4240, -2*π*0.6379,
             [-0.6941155980262039, -0.6940977032813103, -0.6940759796933667,
              -0.6940505149819431, -0.6940214119659553, -0.6939887881451088])
    run_test(test_input_finite_difference_split_2_moments, 2*π*0.0, -2*π*0.3235,
             [-0.6941155980262039, -0.6940977032813103, -0.6940759796933667,
              -0.6940505149819431, -0.6940214119659553, -0.6939887881451088];
             charge_exchange_frequency=2*π*1.8)
    run_test(test_input_finite_difference_split_2_moments, 2*π*0.0, -2*π*0.2963,
             [-0.6941155980262039, -0.6940977032813103, -0.6940759796933667,
              -0.6940505149819431, -0.6940214119659553, -0.6939887881451088];
             charge_exchange_frequency=2*π*2.0)

    # n_i>>n_n T_e=1
    run_test(test_input_finite_difference_split_2_moments, 2*π*1.4467, -2*π*0.6020,
             [-0.0010684224665919893, -0.0010505277216983934, -0.0010288041337547594,
              -0.0010033394223312585, -0.0009742364063434105, -0.0009416125854969064];
             initial_density1=0.9999, initial_density2=0.0001)
    run_test(test_input_finite_difference_split_2_moments, 2*π*1.4467, -2*π*0.6020,
             [-0.0010684224665919893, -0.0010505277216983934, -0.0010288041337547594,
              -0.0010033394223312585, -0.0009742364063434105, -0.0009416125854969064];
             initial_density1=0.9999, initial_density2=0.0001,
             charge_exchange_frequency=2*π*2.0)

    # n_i<<n_n T_e=1
    run_test(test_input_finite_difference_split_2_moments, 2*π*1.3954, -2*π*0.6815,
             [-9.211308789442441, -9.211290894697548, -9.211269171109604,
              -9.21124370639818, -9.211214603382192, -9.211181979561346];
             initial_density1=0.0001, initial_density2=0.9999)
    run_test(test_input_finite_difference_split_2_moments, 2*π*0.0, -2*π*0.5112,
             [-9.211308789442441, -9.211290894697548, -9.211269171109604,
              -9.21124370639818, -9.211214603382192, -9.211181979561346];
             initial_density1=0.0001, initial_density2=0.9999,
             charge_exchange_frequency=2*π*2.0)

    # n_i=n_n T_e=0.5
    run_test(test_input_finite_difference_split_2_moments, 2*π*1.2671, -2*π*0.8033,
             [-0.34706673733456106, -0.3470627566790802, -0.3470579059173919,
              -0.347052193699157, -0.34704563020982493, -0.3470382271523149], 30;
             T_e=0.5, nstep=1300, z_ngrid=150, charge_exchange_frequency=2*π*0.0)
    run_test(test_input_finite_difference_split_2_moments, 2*π*0.0, -2*π*0.2727,
             [-0.34705779901310196, -0.34704885164065513, -0.3470379898466833,
              -0.3470252574909716, -0.3470107059829777, -0.3469943940725544]; T_e=0.5,
             charge_exchange_frequency=2*π*2.0)

    # n_i=n_n T_e=4
    run_test(test_input_finite_difference_split_2_moments, 2*π*1.9919, -2*π*0.2491,
             [-2.7764623921048157, -2.776390813125241, -2.7763039187734666,
              -2.7762020599277726, -2.7760856478638214, -2.775955152580435]; T_e=4.0)
    # CX=2*π*2.0 case with T_e=4 is too hard to converge, so skip
end

function run_test_set_finite_difference_split_3_moments()
    #n_i=n_n, T_e=1
    @long run_test(test_input_finite_difference_split_3_moments, 2*π*1.4467,
                   -2*π*0.6020, [-0.6941155980262039, -0.6940977032813103,
                                 -0.6940759796933667, -0.6940505149819431,
                                 -0.6940214119659553, -0.6939887881451088];
                   charge_exchange_frequency=2*π*0.0)
    run_test(test_input_finite_difference_split_3_moments, 2*π*1.4240, -2*π*0.6379,
             [-0.6941155980262039, -0.6940977032813103, -0.6940759796933667,
              -0.6940505149819431, -0.6940214119659553, -0.6939887881451088])
    @long run_test(test_input_finite_difference_split_3_moments, 2*π*0.0, -2*π*0.3235,
                   [-0.6941155980262039, -0.6940977032813103, -0.6940759796933667,
                    -0.6940505149819431, -0.6940214119659553, -0.6939887881451088];
                   charge_exchange_frequency=2*π*1.8)
    @long run_test(test_input_finite_difference_split_3_moments, 2*π*0.0, -2*π*0.2963,
                   [-0.6941155980262039, -0.6940977032813103, -0.6940759796933667,
                    -0.6940505149819431, -0.6940214119659553, -0.6939887881451088];
                   charge_exchange_frequency=2*π*2.0)

    # n_i>>n_n T_e=1
    @long run_test(test_input_finite_difference_split_3_moments, 2*π*1.4467,
                   -2*π*0.6020, [-0.0010684224665919893, -0.0010505277216983934,
                                 -0.0010288041337547594, -0.0010033394223312585,
                                 -0.0009742364063434105, -0.0009416125854969064];
                   initial_density1=0.9999, initial_density2=0.0001)
    @long run_test(test_input_finite_difference_split_3_moments, 2*π*1.4467,
                   -2*π*0.6020, [-0.0010684224665919893, -0.0010505277216983934,
                                 -0.0010288041337547594, -0.0010033394223312585,
                                 -0.0009742364063434105, -0.0009416125854969064];
                   initial_density1=0.9999, initial_density2=0.0001,
                   charge_exchange_frequency=2*π*2.0)

    # n_i<<n_n T_e=1
    @long run_test(test_input_finite_difference_split_3_moments, 2*π*1.3954,
                   -2*π*0.6815, [-9.211308789442441, -9.211290894697548,
                                 -9.211269171109604, -9.21124370639818,
                                 -9.211214603382192, -9.211181979561346];
                   initial_density1=0.0001, initial_density2=0.9999)
    @long run_test(test_input_finite_difference_split_3_moments, 2*π*0.0, -2*π*0.5112,
                   [-9.211308789442441, -9.211290894697548, -9.211269171109604,
                    -9.21124370639818, -9.211214603382192, -9.211181979561346];
                   initial_density1=0.0001, initial_density2=0.9999,
                   charge_exchange_frequency=2*π*2.0)

    # n_i=n_n T_e=0.5
    @long run_test(test_input_finite_difference_split_3_moments, 2*π*1.2671,
                   -2*π*0.8033, [-0.34705779901310196, -0.34704885164065513,
                                 -0.3470379898466833, -0.3470252574909716,
                                 -0.3470107059829777, -0.3469943940725544], 30;
                   T_e=0.5, nstep=1300, charge_exchange_frequency=2*π*0.0)
    @long run_test(test_input_finite_difference_split_3_moments, 2*π*0.0, -2*π*0.2727,
                   [-0.34705779901310196, -0.34704885164065513, -0.3470379898466833,
                    -0.3470252574909716, -0.3470107059829777, -0.3469943940725544];
                   T_e=0.5, charge_exchange_frequency=2*π*2.0)

    # n_i=n_n T_e=4
    @long run_test(test_input_finite_difference_split_3_moments, 2*π*1.9919,
                   -2*π*0.2491, [-2.7764623921048157, -2.776390813125241,
                                 -2.7763039187734666, -2.7762020599277726,
                                 -2.7760856478638214, -2.775955152580435]; T_e=4.0)
    # CX=2*π*2.0 case with T_e=4 is too hard to converge, so skip
end

function run_test_set_chebyshev()
    #n_i=n_n, T_e=1
    @long run_test(test_input_chebyshev, 2*π*1.4467, -2*π*0.6020,
                   [-0.6931471805599453, -0.6925817758085663, -0.6922515628093567,
                    -0.6921548130694323, -0.6921476802268619, -0.6921548130694323];
                   charge_exchange_frequency=2*π*0.0)
    run_test(test_input_chebyshev, 2*π*1.4240, -2*π*0.6379,
             [-0.6931471805599453, -0.6925817758085663, -0.6922515628093567,
              -0.6921548130694323, -0.6921476802268619, -0.6921548130694323])
    @long run_test(test_input_chebyshev, 2*π*0.0, -2*π*0.3235,
                   [-0.6931471805599453, -0.6925817758085663, -0.6922515628093567,
                    -0.6921548130694323, -0.6921476802268619, -0.6921548130694323];
                   charge_exchange_frequency=2*π*1.8)
    @long run_test(test_input_chebyshev, 2*π*0.0, -2*π*0.2963,
                   [-0.6931471805599453, -0.6925817758085663, -0.6922515628093567,
                    -0.6921548130694323, -0.6921476802268619, -0.6921548130694323];
                   charge_exchange_frequency=2*π*2.0)

    # n_i>>n_n T_e=1
    @long run_test(test_input_chebyshev, 2*π*1.4467, -2*π*0.6020,
                   [-0.00010000500033334732, 0.0004653997510461739, 0.0007956127502558478,
                    0.0008923624901804128, 0.0008994953327500175, 0.0008923624901804128];
                   initial_density1=0.9999, initial_density2=0.0001)
    @long run_test(test_input_chebyshev, 2*π*1.4467, -2*π*0.6020,
                   [-0.00010000500033334732, 0.0004653997510461739, 0.0007956127502558478,
                    0.0008923624901804128, 0.0008994953327500175, 0.0008923624901804128];
                   initial_density1=0.9999, initial_density2=0.0001,
                   charge_exchange_frequency=2*π*2.0)

    # n_i<<n_n T_e=1
    @long run_test(test_input_chebyshev, 2*π*1.3954, -2*π*0.6815,
                   [-9.210340371976182, -9.209774967224805, -9.209444754225593,
                    -9.209348004485669, -9.2093408716431, -9.209348004485669];
                   initial_density1=0.0001, initial_density2=0.9999)
    @long run_test(test_input_chebyshev, 2*π*0.0, -2*π*0.5112,
                   [-9.210340371976182, -9.209774967224805, -9.209444754225593,
                    -9.209348004485669, -9.2093408716431, -9.209348004485669];
                   initial_density1=0.0001, initial_density2=0.9999,
                   charge_exchange_frequency=2*π*2.0)

    # n_i=n_n T_e=0.5
    @long run_test(test_input_chebyshev, 2*π*1.2671, -2*π*0.8033,
                   [-0.34657359027997264, -0.34629088790428314, -0.34612578140467837,
                    -0.34607740653471614, -0.34607384011343095, -0.34607740653471614],
                   30; T_e=0.5, nstep=1300, charge_exchange_frequency=2*π*0.0)
    @long run_test(test_input_chebyshev, 2*π*0.0, -2*π*0.2727,
                   [-0.34657359027997264, -0.34629088790428314, -0.34612578140467837,
                    -0.34607740653471614, -0.34607384011343095, -0.34607740653471614];
                   T_e=0.5, charge_exchange_frequency=2*π*2.0)

    # n_i=n_n T_e=4
    @long run_test(test_input_chebyshev, 2*π*1.9919, -2*π*0.2491,
                   [-2.772588722239781, -2.770327103234265, -2.769006251237427,
                    -2.768619252277729, -2.7685907209074476, -2.768619252277729];
                   T_e=4.0)
    # CX=2*π*2.0 case with T_e=4 is too hard to converge, so skip
end

function run_test_set_chebyshev_split_1_moment()
    #n_i=n_n, T_e=1
    @long run_test(test_input_chebyshev_split_1_moment, 2*π*1.4467, -2*π*0.6020,
                   [-0.6931471805599453, -0.6925817758085663, -0.6922515628093567,
                    -0.6921548130694323, -0.6921476802268619, -0.6921548130694323];
                   charge_exchange_frequency=2*π*0.0)
    run_test(test_input_chebyshev_split_1_moment, 2*π*1.4240, -2*π*0.6379,
             [-0.6931471805599453, -0.6925817758085663, -0.6922515628093567,
              -0.6921548130694323, -0.6921476802268619, -0.6921548130694323])
    @long run_test(test_input_chebyshev_split_1_moment, 2*π*0.0, -2*π*0.3235,
                   [-0.6931471805599453, -0.6925817758085663, -0.6922515628093567,
                    -0.6921548130694323, -0.6921476802268619, -0.6921548130694323];
                   charge_exchange_frequency=2*π*1.8)
    @long run_test(test_input_chebyshev_split_1_moment, 2*π*0.0, -2*π*0.2963,
                   [-0.6931471805599453, -0.6925817758085663, -0.6922515628093567,
                    -0.6921548130694323, -0.6921476802268619, -0.6921548130694323];
                   charge_exchange_frequency=2*π*2.0)

    # n_i>>n_n T_e=1
    @long run_test(test_input_chebyshev_split_1_moment, 2*π*1.4467, -2*π*0.6020,
                   [-0.00010000500033334732, 0.00046539975104573, 0.0007956127502551822,
                    0.0008923624901797472, 0.0008994953327500175,
                    0.0008923624901797472]; initial_density1=0.9999,
                   initial_density2=0.0001)
    @long run_test(test_input_chebyshev_split_1_moment, 2*π*1.4467, -2*π*0.6020,
                   [-0.00010000500033334732, 0.00046539975104573, 0.0007956127502551822,
                    0.0008923624901797472, 0.0008994953327500175,
                    0.0008923624901797472]; initial_density1=0.9999,
                    initial_density2=0.0001, charge_exchange_frequency=2*π*2.0)

    # n_i<<n_n T_e=1
    @long run_test(test_input_chebyshev_split_1_moment, 2*π*1.3954, -2*π*0.6815,
                   [-9.210340371976182, -9.209774967224805, -9.209444754225593,
                    -9.209348004485669, -9.2093408716431, -9.209348004485669];
                   initial_density1=0.0001, initial_density2=0.9999)
    @long run_test(test_input_chebyshev_split_1_moment, 2*π*0.0, -2*π*0.5112,
                   [-9.210340371976182, -9.209774967224805, -9.209444754225593,
                    -9.209348004485669, -9.2093408716431, -9.209348004485669];
                   initial_density1=0.0001, initial_density2=0.9999,
                   charge_exchange_frequency=2*π*2.0)

    # n_i=n_n T_e=0.5
    @long run_test(test_input_chebyshev_split_1_moment, 2*π*1.2671, -2*π*0.8033,
                   [-0.34657359027997264, -0.34629088790428314, -0.34612578140467837,
                    -0.34607740653471614, -0.34607384011343095, -0.34607740653471614],
                   30; T_e=0.5, nstep=1300, charge_exchange_frequency=2*π*0.0)
    @long run_test(test_input_chebyshev_split_1_moment, 2*π*0.0, -2*π*0.2727,
                   [-0.34657359027997264, -0.34629088790428314, -0.34612578140467837,
                    -0.34607740653471614, -0.34607384011343095, -0.34607740653471614];
                   T_e=0.5, charge_exchange_frequency=2*π*2.0)

    # n_i=n_n T_e=4
    @long run_test(test_input_chebyshev_split_1_moment, 2*π*1.9919, -2*π*0.2491,
                   [-2.772588722239781, -2.770327103234265, -2.769006251237427,
                    -2.768619252277729, -2.7685907209074476, -2.768619252277729];
                   T_e=4.0)
    # CX=2*π*2.0 case with T_e=4 is too hard to converge, so skip
end

function run_test_set_chebyshev_split_2_moments()
    #n_i=n_n, T_e=1
    @long run_test(test_input_chebyshev_split_2_moments, 2*π*1.4467, -2*π*0.6020,
                   [-0.6931471805599453, -0.6925817758085663, -0.6922515628093567,
                    -0.6921548130694323, -0.6921476802268619, -0.6921548130694323];
                   charge_exchange_frequency=2*π*0.0)
    run_test(test_input_chebyshev_split_2_moments, 2*π*1.4240, -2*π*0.6379,
             [-0.6931471805599453, -0.6925817758085663, -0.6922515628093567,
              -0.6921548130694323, -0.6921476802268619, -0.6921548130694323])
    @long run_test(test_input_chebyshev_split_2_moments, 2*π*0.0, -2*π*0.3235,
                   [-0.6931471805599453, -0.6925817758085663, -0.6922515628093567,
                    -0.6921548130694323, -0.6921476802268619, -0.6921548130694323];
                   charge_exchange_frequency=2*π*1.8)
    @long run_test(test_input_chebyshev_split_2_moments, 2*π*0.0, -2*π*0.2963,
                   [-0.6931471805599453, -0.6925817758085663, -0.6922515628093567,
                    -0.6921548130694323, -0.6921476802268619, -0.6921548130694323];
                   charge_exchange_frequency=2*π*2.0)

    # n_i>>n_n T_e=1
    @long run_test(test_input_chebyshev_split_2_moments, 2*π*1.4467, -2*π*0.6020,
                   [-0.00010000500033334732, 0.00046539975104573, 0.0007956127502551822,
                    0.0008923624901797472, 0.0008994953327500175,
                    0.0008923624901797472]; initial_density1=0.9999,
                   initial_density2=0.0001)
    @long run_test(test_input_chebyshev_split_2_moments, 2*π*1.4467, -2*π*0.6020,
                   [-0.00010000500033334732, 0.00046539975104573, 0.0007956127502551822,
                    0.0008923624901797472, 0.0008994953327500175,
                    0.0008923624901797472]; initial_density1=0.9999,
                    initial_density2=0.0001, charge_exchange_frequency=2*π*2.0)

    # n_i<<n_n T_e=1
    @long run_test(test_input_chebyshev_split_2_moments, 2*π*1.3954, -2*π*0.6815,
                   [-9.210340371976182, -9.209774967224805, -9.209444754225593,
                    -9.209348004485669, -9.2093408716431, -9.209348004485669];
                   initial_density1=0.0001, initial_density2=0.9999)
    @long run_test(test_input_chebyshev_split_2_moments, 2*π*0.0, -2*π*0.5112,
                   [-9.210340371976182, -9.209774967224805, -9.209444754225593,
                    -9.209348004485669, -9.2093408716431, -9.209348004485669];
                   initial_density1=0.0001, initial_density2=0.9999,
                   charge_exchange_frequency=2*π*2.0)

    # n_i=n_n T_e=0.5
    @long run_test(test_input_chebyshev_split_2_moments, 2*π*1.2671, -2*π*0.8033,
                   [-0.34657359027997264, -0.34629088790428314, -0.34612578140467837,
                    -0.34607740653471614, -0.34607384011343095, -0.34607740653471614],
                   40; T_e=0.5, nstep=1300, nwrite=10,
                   charge_exchange_frequency=2*π*0.0)
    @long run_test(test_input_chebyshev_split_2_moments, 2*π*0.0, -2*π*0.2727,
                   [-0.34657359027997264, -0.34629088790428314, -0.34612578140467837,
                    -0.34607740653471614, -0.34607384011343095, -0.34607740653471614];
                   T_e=0.5, charge_exchange_frequency=2*π*2.0)

    # n_i=n_n T_e=4
    @long run_test(test_input_chebyshev_split_2_moments, 2*π*1.9919, -2*π*0.2491,
                   [-2.772588722239781, -2.770327103234265, -2.769006251237427,
                    -2.768619252277729, -2.7685907209074476, -2.768619252277729];
                   T_e=4.0)
    # CX=2*π*2.0 case with T_e=4 is too hard to converge, so skip
end

function run_test_set_chebyshev_split_3_moments()
    #n_i=n_n, T_e=1
    @long run_test(test_input_chebyshev_split_3_moments, 2*π*1.4467, -2*π*0.6020,
                   [-0.6931471805599453, -0.6925817758085663, -0.6922515628093567,
                    -0.6921548130694323, -0.6921476802268619, -0.6921548130694323];
                   charge_exchange_frequency=2*π*0.0)
    run_test(test_input_chebyshev_split_3_moments, 2*π*1.4240, -2*π*0.6379,
             [-0.6931471805599453, -0.6925817758085663, -0.6922515628093567,
              -0.6921548130694323, -0.6921476802268619, -0.6921548130694323])
    @long run_test(test_input_chebyshev_split_3_moments, 2*π*0.0, -2*π*0.3235,
                   [-0.6931471805599453, -0.6925817758085663, -0.6922515628093567,
                    -0.6921548130694323, -0.6921476802268619, -0.6921548130694323];
                   charge_exchange_frequency=2*π*1.8)
    @long run_test(test_input_chebyshev_split_3_moments, 2*π*0.0, -2*π*0.2963,
                   [-0.6931471805599453, -0.6925817758085663, -0.6922515628093567,
                    -0.6921548130694323, -0.6921476802268619, -0.6921548130694323];
                   charge_exchange_frequency=2*π*2.0)

    # n_i>>n_n T_e=1
    @long run_test(test_input_chebyshev_split_3_moments, 2*π*1.4467, -2*π*0.6020,
                   [-0.00010000500033334732, 0.00046539975104573, 0.0007956127502551822,
                    0.0008923624901797472, 0.0008994953327500175,
                    0.0008923624901797472]; initial_density1=0.9999,
                   initial_density2=0.0001)
    @long run_test(test_input_chebyshev_split_3_moments, 2*π*1.4467, -2*π*0.6020,
                   [-0.00010000500033334732, 0.00046539975104573, 0.0007956127502551822,
                    0.0008923624901797472, 0.0008994953327500175,
                    0.0008923624901797472]; initial_density1=0.9999,
                    initial_density2=0.0001, charge_exchange_frequency=2*π*2.0)

    # n_i<<n_n T_e=1
    @long run_test(test_input_chebyshev_split_3_moments, 2*π*1.3954, -2*π*0.6815,
                   [-9.210340371976182, -9.209774967224805, -9.209444754225593,
                    -9.209348004485669, -9.2093408716431, -9.209348004485669];
                   initial_density1=0.0001, initial_density2=0.9999)
    @long run_test(test_input_chebyshev_split_3_moments, 2*π*0.0, -2*π*0.5112,
                   [-9.210340371976182, -9.209774967224805, -9.209444754225593,
                    -9.209348004485669, -9.2093408716431, -9.209348004485669];
                   initial_density1=0.0001, initial_density2=0.9999,
                   charge_exchange_frequency=2*π*2.0)

    # n_i=n_n T_e=0.5
    @long run_test(test_input_chebyshev_split_3_moments, 2*π*1.2671, -2*π*0.8033,
                   [-0.34657359027997264, -0.34629088790428314, -0.34612578140467837,
                    -0.34607740653471614, -0.34607384011343095, -0.34607740653471614],
                   80; T_e=0.5, nstep=1300, nwrite=5, charge_exchange_frequency=2*π*0.0)
    @long run_test(test_input_chebyshev_split_3_moments, 2*π*0.0, -2*π*0.2727,
                   [-0.34657359027997264, -0.34629088790428314, -0.34612578140467837,
                    -0.34607740653471614, -0.34607384011343095, -0.34607740653471614];
                   T_e=0.5, charge_exchange_frequency=2*π*2.0)

    # n_i=n_n T_e=4
    @long run_test(test_input_chebyshev_split_3_moments, 2*π*1.9919, -2*π*0.2491,
                   [-2.772588722239781, -2.770327103234265, -2.769006251237427,
                    -2.768619252277729, -2.7685907209074476, -2.768619252277729];
                   T_e=4.0)
    # CX=2*π*2.0 case with T_e=4 is too hard to converge, so skip
end

function runtests()
    # Create a temporary directory for test output
    test_output_directory = get_MPI_tempdir()

    @testset "sound wave" verbose=use_verbose begin
        println("sound wave tests")

        @testset "finite difference" begin
            test_input_finite_difference["base_directory"] = test_output_directory
            run_test_set_finite_difference()
<<<<<<< HEAD
            @long run_test_set_finite_difference_split_1_moment()
            @long run_test_set_finite_difference_split_2_moments()
=======

            test_input_finite_difference_split_1_moment["base_directory"] = test_output_directory
            @long run_test_set_finite_difference_split_1_moment()

            test_input_finite_difference_split_2_moments["base_directory"] = test_output_directory
            @long run_test_set_finite_difference_split_2_moments()

            test_input_finite_difference_split_3_moments["base_directory"] = test_output_directory
>>>>>>> 188e13c0
            run_test_set_finite_difference_split_3_moments()
        end

        @testset "Chebyshev" begin
            test_input_chebyshev["base_directory"] = test_output_directory
            run_test_set_chebyshev()
<<<<<<< HEAD
            run_test_set_chebyshev_split_1_moment()
            run_test_set_chebyshev_split_2_moments()
=======

            test_input_chebyshev_split_1_moment["base_directory"] = test_output_directory
            run_test_set_chebyshev_split_1_moment()

            test_input_chebyshev_split_2_moments["base_directory"] = test_output_directory
            run_test_set_chebyshev_split_2_moments()

            test_input_chebyshev_split_3_moments["base_directory"] = test_output_directory
>>>>>>> 188e13c0
            run_test_set_chebyshev_split_3_moments()
        end
    end

    if global_rank[] == 0
        # Delete output directory to avoid using too much disk space
        rm(realpath(test_output_directory); recursive=true)
    end
end

end # SoundWaveTests


using .SoundWaveTests

SoundWaveTests.runtests()<|MERGE_RESOLUTION|>--- conflicted
+++ resolved
@@ -712,10 +712,6 @@
         @testset "finite difference" begin
             test_input_finite_difference["base_directory"] = test_output_directory
             run_test_set_finite_difference()
-<<<<<<< HEAD
-            @long run_test_set_finite_difference_split_1_moment()
-            @long run_test_set_finite_difference_split_2_moments()
-=======
 
             test_input_finite_difference_split_1_moment["base_directory"] = test_output_directory
             @long run_test_set_finite_difference_split_1_moment()
@@ -724,17 +720,12 @@
             @long run_test_set_finite_difference_split_2_moments()
 
             test_input_finite_difference_split_3_moments["base_directory"] = test_output_directory
->>>>>>> 188e13c0
             run_test_set_finite_difference_split_3_moments()
         end
 
         @testset "Chebyshev" begin
             test_input_chebyshev["base_directory"] = test_output_directory
             run_test_set_chebyshev()
-<<<<<<< HEAD
-            run_test_set_chebyshev_split_1_moment()
-            run_test_set_chebyshev_split_2_moments()
-=======
 
             test_input_chebyshev_split_1_moment["base_directory"] = test_output_directory
             run_test_set_chebyshev_split_1_moment()
@@ -743,7 +734,6 @@
             run_test_set_chebyshev_split_2_moments()
 
             test_input_chebyshev_split_3_moments["base_directory"] = test_output_directory
->>>>>>> 188e13c0
             run_test_set_chebyshev_split_3_moments()
         end
     end
