module WallBC

# Regression test using wall boundary conditions. Runs to steady state and then
# checks phi profile against saved reference output.

include("setup.jl")

using Base.Filesystem: tempname
using MPI

using moment_kinetics.coordinates: define_coordinate
using moment_kinetics.input_structs: grid_input, advection_input
using moment_kinetics.interpolation: interpolate_to_grid_z
using moment_kinetics.load_data: open_readonly_output_file
using moment_kinetics.load_data: load_fields_data,
                                 load_pdf_data, load_time_data,
                                 load_species_data
<<<<<<< HEAD

# Create a temporary directory for test output
test_output_directory = tempname()
mkpath(test_output_directory)
=======
>>>>>>> 188e13c0

# default inputs for tests
test_input_finite_difference = Dict("n_ion_species" => 1,
                                    "n_neutral_species" => 1,
                                    "boltzmann_electron_response" => true,
                                    "run_name" => "finite_difference",
                                    "evolve_moments_density" => false,
                                    "evolve_moments_parallel_flow" => false,
                                    "evolve_moments_parallel_pressure" => false,
                                    "evolve_moments_conservation" => false,
                                    "T_e" => 1.0,
                                    "T_wall" => 1.0,
                                    "initial_density1" => 1.0,
                                    "initial_temperature1" => 1.0,
                                    "z_IC_option1" => "gaussian",
                                    "z_IC_density_amplitude1" => 0.001,
                                    "z_IC_density_phase1" => 0.0,
                                    "z_IC_upar_amplitude1" => 0.0,
                                    "z_IC_upar_phase1" => 0.0,
                                    "z_IC_temperature_amplitude1" => 0.0,
                                    "z_IC_temperature_phase1" => 0.0,
                                    "vpa_IC_option1" => "gaussian",
                                    "vpa_IC_density_amplitude1" => 1.0,
                                    "vpa_IC_density_phase1" => 0.0,
                                    "vpa_IC_upar_amplitude1" => 0.0,
                                    "vpa_IC_upar_phase1" => 0.0,
                                    "vpa_IC_temperature_amplitude1" => 0.0,
                                    "vpa_IC_temperature_phase1" => 0.0,
                                    "initial_density2" => 1.0,
                                    "initial_temperature2" => 1.0,
                                    "z_IC_option2" => "gaussian",
                                    "z_IC_density_amplitude2" => 0.001,
                                    "z_IC_density_phase2" => 0.0,
                                    "z_IC_upar_amplitude2" => 0.0,
                                    "z_IC_upar_phase2" => 0.0,
                                    "z_IC_temperature_amplitude2" => 0.0,
                                    "z_IC_temperature_phase2" => 0.0,
                                    "vpa_IC_option2" => "gaussian",
                                    "vpa_IC_density_amplitude2" => 1.0,
                                    "vpa_IC_density_phase2" => 0.0,
                                    "vpa_IC_upar_amplitude2" => 0.0,
                                    "vpa_IC_upar_phase2" => 0.0,
                                    "vpa_IC_temperature_amplitude2" => 0.0,
                                    "vpa_IC_temperature_phase2" => 0.0,
                                    "charge_exchange_frequency" => 2.0,
                                    "ionization_frequency" => 2.0,
                                    "constant_ionization_rate" => false,
                                    "nstep" => 10000,
                                    "dt" => 1.0e-5,
                                    "nwrite" => 100,
                                    "use_semi_lagrange" => false,
                                    "n_rk_stages" => 4,
                                    "split_operators" => false,
                                    "r_ngrid" => 1,
                                    "r_nelement" => 1,
                                    "r_bc" => "periodic",
                                    "r_discretization" => "finite_difference",
                                    "z_ngrid" => 200,
                                    "z_nelement" => 1,
                                    "z_bc" => "wall",
                                    "z_discretization" => "finite_difference",
                                    "z_element_spacing_option" => "uniform",
                                    "vpa_ngrid" => 400,
                                    "vpa_nelement" => 1,
                                    "vpa_L" => 8.0,
                                    "vpa_bc" => "periodic",
                                    "vpa_discretization" => "finite_difference",
                                    "vz_ngrid" => 400,
                                    "vz_nelement" => 1,
                                    "vz_L" => 8.0,
                                    "vz_bc" => "periodic",
                                    "vz_discretization" => "finite_difference")

test_input_chebyshev = merge(test_input_finite_difference,
                             Dict("run_name" => "chebyshev_pseudospectral",
                                  "z_discretization" => "chebyshev_pseudospectral",
                                  "z_ngrid" => 9,
                                  "z_nelement" => 2,
                                  "z_element_spacing_option" => "uniform",
                                  "vpa_discretization" => "chebyshev_pseudospectral",
                                  "vpa_ngrid" => 17,
                                  "vpa_nelement" => 10,
                                  "vz_discretization" => "chebyshev_pseudospectral",
                                  "vz_ngrid" => 17,
                                  "vz_nelement" => 10))
                                  
test_input_chebyshev_sqrt_grid_odd = merge(test_input_finite_difference,
                             Dict("run_name" => "chebyshev_pseudospectral",
                                  "z_discretization" => "chebyshev_pseudospectral",
                                  "z_ngrid" => 9,
                                  "z_nelement" => 5, # minimum nontrival nelement (odd)
                                  "z_element_spacing_option" => "sqrt",
                                  "vpa_discretization" => "chebyshev_pseudospectral",
                                  "vpa_ngrid" => 17,
                                  "vpa_nelement" => 10,
                                  "vz_discretization" => "chebyshev_pseudospectral",
                                  "vz_ngrid" => 17,
                                  "vz_nelement" => 10))
<<<<<<< HEAD
=======
test_input_chebyshev_sqrt_grid_even = merge(test_input_finite_difference,
                             Dict("run_name" => "chebyshev_pseudospectral",
                                  "z_discretization" => "chebyshev_pseudospectral",
                                  "z_ngrid" => 9,
                                  "z_nelement" => 6, # minimum nontrival nelement (even)
                                  "z_element_spacing_option" => "sqrt",
                                  "vpa_discretization" => "chebyshev_pseudospectral",
                                  "vpa_ngrid" => 17,
                                  "vpa_nelement" => 10,
                                  "vz_discretization" => "chebyshev_pseudospectral",
                                  "vz_ngrid" => 17,
                                  "vz_nelement" => 10))
>>>>>>> 188e13c0

# Reference output interpolated onto a common set of points for comparing
# different discretizations, taken from a Chebyshev run with z_grid=9,
# z_nelement=8, nstep=40000, dt=0.00025
cross_compare_points = collect(LinRange(-0.5, 0.5, 7))
cross_compare_phi = [-1.1689445031600723, -0.7419935821024918, -0.7028946489842773,
                     -0.6917192346866861, -0.7028946489842764, -0.7419935821024903,
                     -1.1689445031600707]
<<<<<<< HEAD

# Not actually used in the tests, but needed for first argument of run_moment_kinetics
to = TimerOutput()
=======
>>>>>>> 188e13c0

"""
Run a test for a single set of parameters
"""
# Note 'name' should not be shared by any two tests in this file
function run_test(test_input, expected_phi, tolerance; args...)
    # by passing keyword arguments to run_test, args becomes a Dict which can be used to
    # update the default inputs

    # Convert keyword arguments to a unique name
    name = test_input["run_name"] * ", with element spacing: " * test_input["z_element_spacing_option"]
    if length(args) > 0
        name = string(name, "_", (string(k, "-", v, "_") for (k, v) in args)...)

        # Remove trailing "_"
        name = chop(name)
    end

    # Provide some progress info
    println("    - testing ", name)

    # Convert dict from symbol keys to String keys
    modified_inputs = Dict(String(k) => v for (k, v) in args)

    # Update default inputs with values to be changed
    input = merge(test_input, modified_inputs)

    input["run_name"] = name

    # Suppress console output while running
    phi = undef
    quietoutput() do
        # run simulation
        run_moment_kinetics(input)
    end

    if global_rank[] == 0
        quietoutput() do
            # Load and analyse output
            #########################

            path = joinpath(realpath(input["base_directory"]), name, name)

            # open the netcdf file and give it the handle 'fid'
            fid = open_readonly_output_file(path,"moments")

            # load species, time coordinate data
            n_ion_species, n_neutral_species = load_species_data(fid)
            ntime, time = load_time_data(fid)
            n_ion_species, n_neutral_species = load_species_data(fid)
            
            # load fields data
            phi_zrt, Er_zrt, Ez_zrt = load_fields_data(fid)

            close(fid)
            
            phi = phi_zrt[:,1,:]
        end

        # Regression test
        actual_phi = phi[begin:3:end, end]
        if expected_phi == nothing
            # Error: no expected input provided
            println("data tested would be: ", actual_phi)
            @test false
        else
            @test isapprox(actual_phi, expected_phi, rtol=3.e-10, atol=1.e-15)
        end

        # Create coordinates
        #
        # create the 'input' struct containing input info needed to create a coordinate
        # adv_input not actually used in this test so given values unimportant
        adv_input = advection_input("default", 1.0, 0.0, 0.0)
        cheb_option = "FFT"
		nrank_per_block = 0 # dummy value
		irank = 0 # dummy value
		comm = MPI.COMM_NULL # dummy value
        element_spacing_option = "uniform"
        input = grid_input("coord", test_input["z_ngrid"], test_input["z_nelement"], 
<<<<<<< HEAD
						   test_input["z_nelement"], nrank_per_block, irank, 1.0,
                           test_input["z_discretization"], "", test_input["z_bc"],
                           adv_input, comm)
=======
                           test_input["z_nelement"], nrank_per_block, irank, 1.0,
                           test_input["z_discretization"], "", cheb_option, test_input["z_bc"],
                           adv_input, comm, test_input["z_element_spacing_option"])
>>>>>>> 188e13c0
        z, z_spectral = define_coordinate(input)

        # Cross comparison of all discretizations to same benchmark
        if test_input["z_element_spacing_option"] == "uniform" 
            # Only support this test for uniform element spacing.
            # phi is better resolved by "sqrt" spacing grid, so disagrees with benchmark data from
            # simulation with uniform element spacing.
            phi_interp = interpolate_to_grid_z(cross_compare_points, phi[:, end], z, z_spectral)
            @test isapprox(phi_interp, cross_compare_phi, rtol=tolerance, atol=1.e-15)
        end
    end
end

function runtests()
    # Create a temporary directory for test output
    test_output_directory = get_MPI_tempdir()

    @testset "Wall boundary conditions" verbose=use_verbose begin
        println("Wall boundary condition tests")

        @testset_skip "FD test case does not conserve density" "finite difference" begin
            test_input_finite_difference["base_directory"] = test_output_directory
            run_test(test_input_finite_difference, nothing, 2.e-3)
        end

        @testset "Chebyshev uniform" begin
            test_input_chebyshev["base_directory"] = test_output_directory
            run_test(test_input_chebyshev,
                     [-1.1689445031600718, -0.7479504438063098, -0.6947559936893813,
                      -0.6917252442591313, -0.7180152498764835, -0.9980114095597415],
<<<<<<< HEAD
=======
                     2.e-3)
        end
        
        @testset "Chebyshev sqrt grid odd" begin
            test_input_chebyshev_sqrt_grid_odd["base_directory"] = test_output_directory
            run_test(test_input_chebyshev_sqrt_grid_odd,
                     [-1.2047298885671576, -0.9431378294506091, -0.8084332392927167,
                     -0.7812620422650213, -0.7233303514000929, -0.7003878610612269,
                     -0.69572751349158, -0.6933148921301019, -0.6992503992521327,
                     -0.7115787972775218, -0.7596015032228407, -0.795776514029509,
                     -0.876303297135126, -1.1471244425913258],
>>>>>>> 188e13c0
                     2.e-3)
        end
        @testset "Chebyshev sqrt grid even" begin
            test_input_chebyshev_sqrt_grid_even["base_directory"] = test_output_directory
            run_test(test_input_chebyshev_sqrt_grid_even,
                     [-1.213617049279473, -1.0054529928344382, -0.871444761913497,
                     -0.836017699317097, -0.7552110924643832, -0.7264644073096705,
                     -0.7149147366621806, -0.6950077192395091, -0.6923364889119271,
                     -0.6950077192395089, -0.7149147366621814, -0.7264644073096692,
                     -0.7552110924643836, -0.8360176993170979, -0.8714447619134948,
                     -1.0054529928344376, -1.2136170492794727],
                     2.e-3)
        end
    end

    if global_rank[] == 0
        # Delete output directory to avoid using too much disk space
        rm(realpath(test_output_directory); recursive=true)
    end
end

end # WallBC


using .WallBC

WallBC.runtests()<|MERGE_RESOLUTION|>--- conflicted
+++ resolved
@@ -15,13 +15,6 @@
 using moment_kinetics.load_data: load_fields_data,
                                  load_pdf_data, load_time_data,
                                  load_species_data
-<<<<<<< HEAD
-
-# Create a temporary directory for test output
-test_output_directory = tempname()
-mkpath(test_output_directory)
-=======
->>>>>>> 188e13c0
 
 # default inputs for tests
 test_input_finite_difference = Dict("n_ion_species" => 1,
@@ -120,8 +113,6 @@
                                   "vz_discretization" => "chebyshev_pseudospectral",
                                   "vz_ngrid" => 17,
                                   "vz_nelement" => 10))
-<<<<<<< HEAD
-=======
 test_input_chebyshev_sqrt_grid_even = merge(test_input_finite_difference,
                              Dict("run_name" => "chebyshev_pseudospectral",
                                   "z_discretization" => "chebyshev_pseudospectral",
@@ -134,7 +125,6 @@
                                   "vz_discretization" => "chebyshev_pseudospectral",
                                   "vz_ngrid" => 17,
                                   "vz_nelement" => 10))
->>>>>>> 188e13c0
 
 # Reference output interpolated onto a common set of points for comparing
 # different discretizations, taken from a Chebyshev run with z_grid=9,
@@ -143,12 +133,6 @@
 cross_compare_phi = [-1.1689445031600723, -0.7419935821024918, -0.7028946489842773,
                      -0.6917192346866861, -0.7028946489842764, -0.7419935821024903,
                      -1.1689445031600707]
-<<<<<<< HEAD
-
-# Not actually used in the tests, but needed for first argument of run_moment_kinetics
-to = TimerOutput()
-=======
->>>>>>> 188e13c0
 
 """
 Run a test for a single set of parameters
@@ -229,15 +213,9 @@
 		comm = MPI.COMM_NULL # dummy value
         element_spacing_option = "uniform"
         input = grid_input("coord", test_input["z_ngrid"], test_input["z_nelement"], 
-<<<<<<< HEAD
-						   test_input["z_nelement"], nrank_per_block, irank, 1.0,
-                           test_input["z_discretization"], "", test_input["z_bc"],
-                           adv_input, comm)
-=======
                            test_input["z_nelement"], nrank_per_block, irank, 1.0,
                            test_input["z_discretization"], "", cheb_option, test_input["z_bc"],
                            adv_input, comm, test_input["z_element_spacing_option"])
->>>>>>> 188e13c0
         z, z_spectral = define_coordinate(input)
 
         # Cross comparison of all discretizations to same benchmark
@@ -268,8 +246,6 @@
             run_test(test_input_chebyshev,
                      [-1.1689445031600718, -0.7479504438063098, -0.6947559936893813,
                       -0.6917252442591313, -0.7180152498764835, -0.9980114095597415],
-<<<<<<< HEAD
-=======
                      2.e-3)
         end
         
@@ -281,7 +257,6 @@
                      -0.69572751349158, -0.6933148921301019, -0.6992503992521327,
                      -0.7115787972775218, -0.7596015032228407, -0.795776514029509,
                      -0.876303297135126, -1.1471244425913258],
->>>>>>> 188e13c0
                      2.e-3)
         end
         @testset "Chebyshev sqrt grid even" begin
