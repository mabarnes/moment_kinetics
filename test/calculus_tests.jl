module CalculusTests

include("setup.jl")

using moment_kinetics.input_structs: grid_input, advection_input
using moment_kinetics.coordinates: define_coordinate
using moment_kinetics.calculus: derivative!, second_derivative!, integral

using MPI
using Random

<<<<<<< HEAD
=======
fd_fake_setup(x) = return false
#cheb_option_global = "FFT" # "matrix" #
>>>>>>> 4c77b372
function runtests()
    @testset "calculus" verbose=use_verbose begin
        println("calculus tests")
        @testset "fundamental theorem of calculus" begin
<<<<<<< HEAD
            @testset "$discretization $ngrid $nelement" for
                    (discretization, element_spacing_option, etol) ∈ (("finite_difference", "uniform", 1.0e-15), ("chebyshev_pseudospectral", "uniform", 1.0e-15), ("chebyshev_pseudospectral", "sqrt", 1.0e-2)),
=======
            @testset "$discretization $ngrid $nelement" for (discretization, setup_func, cheb_option) ∈
                    (("finite_difference", fd_fake_setup, ""),
                     ("chebyshev_pseudospectral", setup_chebyshev_pseudospectral, "FFT"),
                     ("chebyshev_pseudospectral", setup_chebyshev_pseudospectral, "matrix")),
>>>>>>> 4c77b372
                    ngrid ∈ (5,6,7,8,9,10), nelement ∈ (1, 2, 3, 4, 5)

                if discretization == "finite_difference" && (ngrid - 1) * nelement % 2 == 1
                    # When the total number of points (counting the periodically identified
                    # end points a a single point) is odd, we have to use Simpson's 3/8 rule
                    # for integration for one set of points at the beginning of the array,
                    # which breaks the symmetry that makes integration of the derivative
                    # exact, so this test would fail
                    continue
                end

                # define inputs needed for the test
                L = 6.0
                bc = "periodic"
                # fd_option and adv_input not actually used so given values unimportant
                fd_option = ""
                adv_input = advection_input("default", 1.0, 0.0, 0.0)
                #cheb_option = cheb_option_global #"FFT"
                # create the 'input' struct containing input info needed to create a
                # coordinate
                nelement_local = nelement
				nrank_per_block = 0 # dummy value
				irank = 0 # dummy value
				comm = MPI.COMM_NULL # dummy value 
				input = grid_input("coord", ngrid, nelement,
                    nelement_local, nrank_per_block, irank, L,
<<<<<<< HEAD
                    discretization, fd_option, bc, adv_input, comm,
                    element_spacing_option)
=======
                    discretization, fd_option, cheb_option, bc, adv_input, comm)
>>>>>>> 4c77b372
                # create the coordinate struct 'x'
                x, spectral = define_coordinate(input)
                # create array for the function f(x) to be differentiated/integrated
                f = Array{Float64,1}(undef, x.n)
                # create array for the derivative df/dx
                df = Array{Float64,1}(undef, x.n)
                # initialize f
                for ix ∈ 1:x.n
                    f[ix] = ( (cospi(2.0*x.grid[ix]/x.L)+sinpi(2.0*x.grid[ix]/x.L))
                              * exp(-x.grid[ix]^2) )
                end
                # differentiate f
                derivative!(df, f, x, spectral)
                # integrate df/dx
                intdf = integral(df, x.wgts)

                ## open ascii file to which test info will be written
                #io = open("tests.txt","w")
                #for ix ∈ 1:x.n
                #    println(io, "x: ", x.grid[ix], " f: ", f[ix], "  df: ", df[ix], " intdf: ", intdf)
                #end

                # Test that error intdf is less than the specified error tolerance etol
                @test abs(intdf) < etol
            end
        end

        rng = MersenneTwister(42)

        @testset "finite_difference derivatives (4 argument), periodic" verbose=false begin
            @testset "$nelement $ngrid" for nelement ∈ (1:5), ngrid ∈ (9:33)

                # define inputs needed for the test
                L = 6.0
                bc = "periodic"
                # fd_option and adv_input not actually used so given values unimportant
                fd_option = ""
                adv_input = advection_input("default", 1.0, 0.0, 0.0)
                cheb_option = ""
                # create the 'input' struct containing input info needed to create a
                # coordinate
                nelement_local = nelement
				nrank_per_block = 0 # dummy value
				irank = 0 # dummy value
				comm = MPI.COMM_NULL # dummy value 
				element_spacing_option = "uniform" # dummy value
                input = grid_input("coord", ngrid, nelement,
                    nelement_local, nrank_per_block, irank, L,
<<<<<<< HEAD
                    "finite_difference", fd_option, bc, adv_input, comm,
                    element_spacing_option)
=======
                    "finite_difference", fd_option, cheb_option, bc, adv_input, comm)
>>>>>>> 4c77b372
                # create the coordinate struct 'x'
                x, spectral = define_coordinate(input)

                # create array for the derivative df/dx and the expected result
                df = Array{Float64,1}(undef, x.n)

                # initialize f and expected df
                offset = randn(rng)
                f = @. sinpi(2.0 * x.grid / L) + offset
                expected_df = @. 2.0 * π / L * cospi(2.0 * x.grid / L)

                # differentiate f
                derivative!(df, f, x, false)

                rtol = 1.e2 / (nelement*(ngrid-1))^4
                @test isapprox(df, expected_df, rtol=rtol, atol=1.e-15,
                               norm=maxabs_norm)
            end
        end

        @testset "finite_difference derivatives upwinding (5 argument), periodic" verbose=false begin
            @testset "$nelement $ngrid" for
                    (fd_option, order) ∈ (
                                          ("fourth_order_centered", 4),
                                          ("second_order_centered", 2),
                                          ("fourth_order_upwind", 4),
                                          ("third_order_upwind", 3),
                                          ("second_order_upwind", 2),
                                          ("first_order_upwind", 1),
                                         ),
                    nelement ∈ (1:5), ngrid ∈ (9:33)

                # define inputs needed for the test
                L = 6.0
                bc = "periodic"
                # fd_option and adv_input not actually used so given values unimportant
                fd_option = "fourth_order_centered"
                adv_input = advection_input("default", 1.0, 0.0, 0.0)
                cheb_option = ""
                # create the 'input' struct containing input info needed to create a
                # coordinate
                nelement_local = nelement
				nrank_per_block = 0 # dummy value
				irank = 0 # dummy value
				comm = MPI.COMM_NULL # dummy value
                element_spacing_option = "uniform" # dummy value
				input = grid_input("coord", ngrid, nelement,
                    nelement_local, nrank_per_block, irank, L,
<<<<<<< HEAD
                    "finite_difference", fd_option, bc, adv_input, comm,
                    element_spacing_option)
=======
                    "finite_difference", fd_option, cheb_option, bc, adv_input, comm)
>>>>>>> 4c77b372
                # create the coordinate struct 'x'
                x, spectral = define_coordinate(input)

                # create array for the derivative df/dx and the expected result
                df = Array{Float64,1}(undef, x.n)

                # initialize f and expected df
                offset = randn(rng)
                f = @. sinpi(2.0 * x.grid / L) + offset
                expected_df = @. 2.0 * π / L * cospi(2.0 * x.grid / L)

                for advection ∈ (-1.0, 0.0, 1.0)
                    adv_fac = similar(f)
                    adv_fac .= advection

                    # differentiate f
                    derivative!(df, f, x, adv_fac, false)

                    rtol = 1.e2 / (nelement*(ngrid-1))^order
                    @test isapprox(df, expected_df, rtol=rtol, atol=1.e-15,
                                   norm=maxabs_norm)
                end
            end
        end

        @testset "finite_difference derivatives (4 argument), Neumann" verbose=false begin
            @testset "$nelement $ngrid" for bc ∈ ("constant", "zero"),
                    nelement ∈ (1:5), ngrid ∈ (9:33)

                # define inputs needed for the test
                L = 6.0
                # fd_option and adv_input not actually used so given values unimportant
                fd_option = ""
                adv_input = advection_input("default", 1.0, 0.0, 0.0)
                cheb_option = ""
                # create the 'input' struct containing input info needed to create a
                # coordinate
                nelement_local = nelement
				nrank_per_block = 0 # dummy value
				irank = 0 # dummy value
				comm = MPI.COMM_NULL # dummy value
                element_spacing_option = "uniform" # dummy value
				input = grid_input("coord", ngrid, nelement,
                    nelement_local, nrank_per_block, irank, L,
<<<<<<< HEAD
                    "finite_difference", fd_option, bc, adv_input, comm,
                    element_spacing_option)
=======
                    "finite_difference", fd_option, cheb_option, bc, adv_input, comm)
>>>>>>> 4c77b372
                # create the coordinate struct 'x'
                x, spectral = define_coordinate(input)

                # create array for the derivative df/dx and the expected result
                df = Array{Float64,1}(undef, x.n)

                # initialize f and expected df
                offset = undef
                if bc == "zero"
                    offset = 1.0
                else
                    offset = randn(rng)
                end
                f = @. cospi(2.0 * x.grid / L) + offset
                expected_df = @. -2.0 * π / L * sinpi(2.0 * x.grid / L)

                # differentiate f
                derivative!(df, f, x, false)

                # Note: only get 1st order convergence at the boundary for an input
                # function that has zero gradient at the boundary
                rtol = 3.e0 / (nelement*(ngrid-1))
                @test isapprox(df, expected_df, rtol=rtol, atol=1.e-15,
                               norm=maxabs_norm)
            end
        end

        @testset "finite_difference derivatives upwinding (5 argument), Neumann" verbose=false begin
            @testset "$nelement $ngrid" for bc ∈ ("constant", "zero"),
                    (fd_option, rtol_prefactor) ∈ (("fourth_order_centered", 3.0),
                                                   ("second_order_centered", 3.0),
                                                   #("fourth_order_upwind", 3.0), # not defined yet
                                                   ("third_order_upwind", 3.0),
                                                   ("second_order_upwind", 3.0),
                                                   ("first_order_upwind", 5.0)
                                                  ),
                    nelement ∈ (1:5), ngrid ∈ (9:33)

                # define inputs needed for the test
                L = 6.0
                # fd_option and adv_input not actually used so given values unimportant
                adv_input = advection_input("default", 1.0, 0.0, 0.0)
                cheb_option = ""
                # create the 'input' struct containing input info needed to create a
                # coordinate
                nelement_local = nelement
				nrank_per_block = 0 # dummy value
				irank = 0 # dummy value
				comm = MPI.COMM_NULL # dummy value
                element_spacing_option = "uniform" # dummy value
				input = grid_input("coord", ngrid, nelement,
                    nelement_local, nrank_per_block, irank, L,
<<<<<<< HEAD
                    "finite_difference", fd_option, bc, adv_input, comm,
                    element_spacing_option)
=======
                    "finite_difference", fd_option, cheb_option, bc, adv_input, comm)
>>>>>>> 4c77b372
               # create the coordinate struct 'x'
                x, spectral = define_coordinate(input)

                # create array for the derivative df/dx and the expected result
                df = Array{Float64,1}(undef, x.n)

                # initialize f and expected df
                offset = undef
                if bc == "zero"
                    offset = 1.0
                else
                    offset = randn(rng)
                end
                f = @. cospi(2.0 * x.grid / L) + offset
                expected_df = @. -2.0 * π / L * sinpi(2.0 * x.grid / L)

                for advection ∈ (-1.0, 0.0, 1.0)
                    adv_fac = similar(f)
                    adv_fac .= advection

                    # differentiate f
                    derivative!(df, f, x, adv_fac, false)

                    # Note: only get 1st order convergence at the boundary for an input
                    # function that has zero gradient at the boundary
                    rtol = rtol_prefactor / (nelement*(ngrid-1))
                    @test isapprox(df[2:end-1], expected_df[2:end-1], rtol=rtol, atol=1.e-15,
                                   norm=maxabs_norm)
                    # Some methods use 1st order one-sided derivative at boundaries
                    # (where derivative is zero for this example), so need higher atol
                    for ix ∈ (1,x.n)
                        @test isapprox(df[ix], expected_df[ix], rtol=rtol, atol=2.0*rtol,
                                       norm=maxabs_norm)
                    end
                end
            end
        end

        @testset "Chebyshev pseudospectral derivatives (4 argument), periodic" verbose=false begin
            @testset "$nelement $ngrid" for (nelement, ngrid, rtol) ∈
                    (
                     (1, 5, 8.e-1),
                     (1, 6, 2.e-1),
                     (1, 7, 1.e-1),
                     (1, 8, 1.e-2),
                     (1, 9, 5.e-3),
                     (1, 10, 3.e-3),
                     (1, 11, 1.e-4),
                     (1, 12, 5.e-6),
                     (1, 13, 3.e-6),
                     (1, 14, 8.e-8),
                     (1, 15, 4.e-8),
                     (1, 16, 8.e-10),
                     (1, 17, 4.e-10),
                     (1, 18, 4.e-12),
                     (1, 19, 2.e-12),
                     (1, 20, 2.e-13),
                     (1, 21, 2.e-13),
                     (1, 22, 2.e-13),
                     (1, 23, 2.e-13),
                     (1, 24, 2.e-13),
                     (1, 25, 2.e-13),
                     (1, 26, 2.e-13),
                     (1, 27, 2.e-13),
                     (1, 28, 2.e-13),
                     (1, 29, 2.e-13),
                     (1, 30, 2.e-13),
                     (1, 31, 2.e-13),
                     (1, 32, 2.e-13),
                     (1, 33, 2.e-13),

                     (2, 4, 2.e-1),
                     (2, 5, 4.e-2),
                     (2, 6, 2.e-2),
                     (2, 7, 4.e-4),
                     (2, 8, 2.e-4),
                     (2, 9, 4.e-6),
                     (2, 10, 2.e-6),
                     (2, 11, 2.e-8),
                     (2, 12, 1.e-8),
                     (2, 13, 1.e-10),
                     (2, 14, 5.e-11),
                     (2, 15, 4.e-13),
                     (2, 16, 2.e-13),
                     (2, 17, 2.e-13),
                     (2, 18, 2.e-13),
                     (2, 19, 2.e-13),
                     (2, 20, 2.e-13),
                     (2, 21, 2.e-13),
                     (2, 22, 2.e-13),
                     (2, 23, 2.e-13),
                     (2, 24, 2.e-13),
                     (2, 25, 2.e-13),
                     (2, 26, 2.e-13),
                     (2, 27, 2.e-13),
                     (2, 28, 2.e-13),
                     (2, 29, 2.e-13),
                     (2, 30, 4.e-13),
                     (2, 31, 4.e-13),
                     (2, 32, 4.e-13),
                     (2, 33, 4.e-13),

                     (3, 3, 4.e-1),
                     (3, 4, 1.e-1),
                     (3, 5, 1.e-2),
                     (3, 6, 2.e-3),
                     (3, 7, 1.e-4),
                     (3, 8, 1.e-5),
                     (3, 9, 6.e-7),
                     (3, 10, 5.e-8),
                     (3, 11, 2.e-9),
                     (3, 12, 1.e-10),
                     (3, 13, 5.e-12),
                     (3, 14, 3.e-13),
                     (3, 15, 2.e-13),
                     (3, 16, 2.e-13),
                     (3, 17, 2.e-13),
                     (3, 18, 2.e-13),
                     (3, 19, 2.e-13),
                     (3, 20, 2.e-13),
                     (3, 21, 2.e-13),
                     (3, 22, 2.e-13),
                     (3, 23, 2.e-13),
                     (3, 24, 2.e-13),
                     (3, 25, 2.e-13),
                     (3, 26, 2.e-13),
                     (3, 27, 2.e-13),
                     (3, 28, 2.e-13),
                     (3, 29, 4.e-13),
                     (3, 30, 4.e-13),
                     (3, 31, 4.e-13),
                     (3, 32, 4.e-13),
                     (3, 33, 4.e-13),

                     (4, 3, 3.e-1),
                     (4, 4, 4.e-2),
                     (4, 5, 4.e-3),
                     (4, 6, 4.e-4),
                     (4, 7, 4.e-5),
                     (4, 8, 1.e-6),
                     (4, 9, 8.e-8),
                     (4, 10, 4.e-9),
                     (4, 11, 1.e-10),
                     (4, 12, 4.e-12),
                     (4, 13, 2.e-13),
                     (4, 14, 2.e-13),
                     (4, 15, 2.e-13),
                     (4, 16, 2.e-13),
                     (4, 17, 2.e-13),
                     (4, 18, 2.e-13),
                     (4, 19, 2.e-13),
                     (4, 20, 2.e-13),
                     (4, 21, 2.e-13),
                     (4, 22, 2.e-13),
                     (4, 23, 2.e-13),
                     (4, 24, 4.e-13),
                     (4, 25, 4.e-13),
                     (4, 26, 4.e-13),
                     (4, 27, 4.e-13),
                     (4, 28, 4.e-13),
                     (4, 29, 4.e-13),
                     (4, 30, 4.e-13),
                     (4, 31, 4.e-13),
                     (4, 32, 4.e-13),
                     (4, 33, 4.e-13),

                     (5, 3, 2.e-1),
                     (5, 4, 2.e-2),
                     (5, 5, 2.e-3),
                     (5, 6, 1.e-4),
                     (5, 7, 1.e-5),
                     (5, 8, 2.e-7),
                     (5, 9, 2.e-8),
                     (5, 10, 3.e-10),
                     (5, 11, 2.e-11),
                     (5, 12, 3.e-13),
                     (5, 13, 2.e-13),
                     (5, 14, 2.e-13),
                     (5, 15, 2.e-13),
                     (5, 16, 2.e-13),
                     (5, 17, 4.e-13),
                     (5, 18, 4.e-13),
                     (5, 19, 4.e-13),
                     (5, 20, 4.e-13),
                     (5, 21, 4.e-13),
                     (5, 22, 8.e-13),
                     (5, 23, 8.e-13),
                     (5, 24, 8.e-13),
                     (5, 25, 8.e-13),
                     (5, 26, 8.e-13),
                     (5, 27, 8.e-13),
                     (5, 28, 8.e-13),
                     (5, 29, 8.e-13),
                     (5, 30, 8.e-13),
                     (5, 31, 8.e-13),
                     (5, 32, 8.e-13),
                     (5, 33, 8.e-13),
                    ), cheb_option in ("FFT","matrix")

                # define inputs needed for the test
                L = 6.0
                bc = "periodic"
                # fd_option and adv_input not actually used so given values unimportant
                fd_option = ""
                adv_input = advection_input("default", 1.0, 0.0, 0.0)
                #cheb_option = cheb_option_global #"FFT"
                # create the 'input' struct containing input info needed to create a
                # coordinate
                nelement_local = nelement
				nrank_per_block = 0 # dummy value
				irank = 0 # dummy value
				comm = MPI.COMM_NULL # dummy value
                element_spacing_option = "uniform"
				input = grid_input("coord", ngrid, nelement,
                    nelement_local, nrank_per_block, irank, L,
<<<<<<< HEAD
                    "chebyshev_pseudospectral", fd_option, bc, adv_input, comm,
                    element_spacing_option)
                # create the coordinate struct 'x' and info for derivatives, etc.
                x, spectral = define_coordinate(input)
=======
                    "chebyshev_pseudospectral", fd_option, cheb_option, bc, adv_input, comm)
                # create the coordinate struct 'x'
                x = define_coordinate(input)
                # create arrays needed for Chebyshev pseudospectral treatment in x
                # and create the plans for the forward and backward fast Chebyshev
                # transforms
                spectral = setup_chebyshev_pseudospectral(x)
>>>>>>> 4c77b372

                offset = randn(rng)
                f = @. sinpi(2.0 * x.grid / L) + offset
                expected_df = @. 2.0 * π / L * cospi(2.0 * x.grid / L)

                # create array for the derivative df/dx
                df = similar(f)

                # differentiate f
                derivative!(df, f, x, spectral)

                @test isapprox(df, expected_df, rtol=rtol, atol=1.e-14,
                               norm=maxabs_norm)
            end
        end

        @testset "Chebyshev pseudospectral derivatives upwinding (5 argument), periodic" verbose=false begin
            @testset "$nelement $ngrid" for (nelement, ngrid, rtol) ∈
                    (
                     (1, 5, 8.e-1),
                     (1, 6, 2.e-1),
                     (1, 7, 1.e-1),
                     (1, 8, 1.e-2),
                     (1, 9, 5.e-3),
                     (1, 10, 3.e-3),
                     (1, 11, 1.e-4),
                     (1, 12, 5.e-6),
                     (1, 13, 3.e-6),
                     (1, 14, 8.e-8),
                     (1, 15, 4.e-8),
                     (1, 16, 8.e-10),
                     (1, 17, 4.e-10),
                     (1, 18, 4.e-12),
                     (1, 19, 2.e-12),
                     (1, 20, 2.e-13),
                     (1, 21, 2.e-13),
                     (1, 22, 2.e-13),
                     (1, 23, 2.e-13),
                     (1, 24, 2.e-13),
                     (1, 25, 2.e-13),
                     (1, 26, 2.e-13),
                     (1, 27, 2.e-13),
                     (1, 28, 2.e-13),
                     (1, 29, 2.e-13),
                     (1, 30, 2.e-13),
                     (1, 31, 2.e-13),
                     (1, 32, 2.e-13),
                     (1, 33, 2.e-13),

                     (2, 4, 2.e-1),
                     (2, 5, 4.e-2),
                     (2, 6, 2.e-2),
                     (2, 7, 4.e-4),
                     (2, 8, 2.e-4),
                     (2, 9, 4.e-6),
                     (2, 10, 2.e-6),
                     (2, 11, 2.e-8),
                     (2, 12, 1.e-8),
                     (2, 13, 1.e-10),
                     (2, 14, 5.e-11),
                     (2, 15, 4.e-13),
                     (2, 16, 2.e-13),
                     (2, 17, 2.e-13),
                     (2, 18, 2.e-13),
                     (2, 19, 2.e-13),
                     (2, 20, 2.e-13),
                     (2, 21, 2.e-13),
                     (2, 22, 2.e-13),
                     (2, 23, 2.e-13),
                     (2, 24, 2.e-13),
                     (2, 25, 2.e-13),
                     (2, 26, 2.e-13),
                     (2, 27, 2.e-13),
                     (2, 28, 2.e-13),
                     (2, 29, 2.e-13),
                     (2, 30, 4.e-13),
                     (2, 31, 4.e-13),
                     (2, 32, 4.e-13),
                     (2, 33, 4.e-13),

                     (3, 3, 4.e-1),
                     (3, 4, 1.e-1),
                     (3, 5, 1.e-2),
                     (3, 6, 2.e-3),
                     (3, 7, 1.e-4),
                     (3, 8, 1.e-5),
                     (3, 9, 6.e-7),
                     (3, 10, 5.e-8),
                     (3, 11, 2.e-9),
                     (3, 12, 1.e-10),
                     (3, 13, 5.e-12),
                     (3, 14, 3.e-13),
                     (3, 15, 2.e-13),
                     (3, 16, 2.e-13),
                     (3, 17, 2.e-13),
                     (3, 18, 2.e-13),
                     (3, 19, 2.e-13),
                     (3, 20, 2.e-13),
                     (3, 21, 2.e-13),
                     (3, 22, 2.e-13),
                     (3, 23, 2.e-13),
                     (3, 24, 4.e-13),
                     (3, 25, 4.e-13),
                     (3, 26, 4.e-13),
                     (3, 27, 4.e-13),
                     (3, 28, 4.e-13),
                     (3, 29, 4.e-13),
                     (3, 30, 4.e-13),
                     (3, 31, 4.e-13),
                     (3, 32, 4.e-13),
                     (3, 33, 4.e-13),

                     (4, 3, 3.e-1),
                     (4, 4, 4.e-2),
                     (4, 5, 4.e-3),
                     (4, 6, 4.e-4),
                     (4, 7, 4.e-5),
                     (4, 8, 1.e-6),
                     (4, 9, 8.e-8),
                     (4, 10, 4.e-9),
                     (4, 11, 1.e-10),
                     (4, 12, 4.e-12),
                     (4, 13, 2.e-13),
                     (4, 14, 2.e-13),
                     (4, 15, 2.e-13),
                     (4, 16, 2.e-13),
                     (4, 17, 2.e-13),
                     (4, 18, 4.e-13),
                     (4, 19, 4.e-13),
                     (4, 20, 4.e-13),
                     (4, 21, 4.e-13),
                     (4, 22, 4.e-13),
                     (4, 23, 4.e-13),
                     (4, 24, 4.e-13),
                     (4, 25, 4.e-13),
                     (4, 26, 4.e-13),
                     (4, 27, 4.e-13),
                     (4, 28, 4.e-13),
                     (4, 29, 4.e-13),
                     (4, 30, 8.e-13),
                     (4, 31, 8.e-13),
                     (4, 32, 8.e-13),
                     (4, 33, 8.e-13),

                     (5, 3, 2.e-1),
                     (5, 4, 2.e-2),
                     (5, 5, 2.e-3),
                     (5, 6, 1.e-4),
                     (5, 7, 1.e-5),
                     (5, 8, 4.e-7),
                     (5, 9, 2.e-8),
                     (5, 10, 3.e-10),
                     (5, 11, 2.e-11),
                     (5, 12, 3.e-13),
                     (5, 13, 2.e-13),
                     (5, 14, 2.e-13),
                     (5, 15, 2.e-13),
                     (5, 16, 2.e-13),
                     (5, 17, 4.e-13),
                     (5, 18, 4.e-13),
                     (5, 19, 4.e-13),
                     (5, 20, 4.e-13),
                     (5, 21, 4.e-13),
                     (5, 22, 8.e-13),
                     (5, 23, 8.e-13),
                     (5, 24, 8.e-13),
                     (5, 25, 8.e-13),
                     (5, 26, 8.e-13),
                     (5, 27, 8.e-13),
                     (5, 28, 8.e-13),
                     (5, 29, 8.e-13),
                     (5, 30, 8.e-13),
                     (5, 31, 8.e-13),
                     (5, 32, 8.e-13),
                     (5, 33, 8.e-13),
                    ), cheb_option in ("FFT","matrix")

                # define inputs needed for the test
                L = 6.0
                bc = "periodic"
                # fd_option and adv_input not actually used so given values unimportant
                fd_option = ""
                adv_input = advection_input("default", 1.0, 0.0, 0.0)
                #cheb_option = cheb_option_global #"FFT"
                # create the 'input' struct containing input info needed to create a
                # coordinate
                nelement_local = nelement
				nrank_per_block = 0 # dummy value
				irank = 0 # dummy value
				comm = MPI.COMM_NULL # dummy value
                element_spacing_option = "uniform"
				input = grid_input("coord", ngrid, nelement,
                    nelement_local, nrank_per_block, irank, L,
<<<<<<< HEAD
                    "chebyshev_pseudospectral", fd_option, bc, adv_input, comm,
                    element_spacing_option)
                # create the coordinate struct 'x' and info for derivatives, etc.
                x, spectral = define_coordinate(input)
=======
                    "chebyshev_pseudospectral", fd_option, cheb_option, bc, adv_input, comm)
                # create the coordinate struct 'x'
                x = define_coordinate(input)
                # create arrays needed for Chebyshev pseudospectral treatment in x
                # and create the plans for the forward and backward fast Chebyshev
                # transforms
                spectral = setup_chebyshev_pseudospectral(x)
>>>>>>> 4c77b372

                offset = randn(rng)
                f = @. sinpi(2.0 * x.grid / L) + offset
                expected_df = @. 2.0 * π / L * cospi(2.0 * x.grid / L)

                # create array for the derivative df/dx
                df = similar(f)

                for advection ∈ (-1.0, 0.0, 1.0)
                    adv_fac = similar(f)
                    adv_fac .= advection

                    # differentiate f
                    derivative!(df, f, x, adv_fac, spectral)

                    @test isapprox(df, expected_df, rtol=rtol, atol=1.e-14,
                                   norm=maxabs_norm)
                end
            end
        end

        @testset "Chebyshev pseudospectral derivatives (4 argument), Neumann" verbose=false begin
<<<<<<< HEAD
            @testset "$nelement $ngrid" for bc ∈ ("constant", "zero"), element_spacing_option ∈ ("uniform", "sqrt"),
                    nelement ∈ (1:5), ngrid ∈ (3:33)
=======
            @testset "$nelement $ngrid" for bc ∈ ("constant", "zero"),
                    nelement ∈ (1:5), ngrid ∈ (3:33), cheb_option in ("FFT","matrix")
>>>>>>> 4c77b372

                # define inputs needed for the test
                L = 1.0
                bc = "constant"
                # fd_option and adv_input not actually used so given values unimportant
                fd_option = ""
                adv_input = advection_input("default", 1.0, 0.0, 0.0)
                #cheb_option = cheb_option_global #"FFT"
                # create the 'input' struct containing input info needed to create a
                # coordinate
                nelement_local = nelement
				nrank_per_block = 0 # dummy value
				irank = 0 # dummy value
				comm = MPI.COMM_NULL # dummy value
                input = grid_input("coord", ngrid, nelement,
                    nelement_local, nrank_per_block, irank, L,
<<<<<<< HEAD
                    "chebyshev_pseudospectral", fd_option, bc, adv_input, comm,
                    element_spacing_option)
                # create the coordinate struct 'x' and info for derivatives, etc.
                x, spectral = define_coordinate(input)
=======
                    "chebyshev_pseudospectral", fd_option, cheb_option, bc, adv_input, comm)
                # create the coordinate struct 'x'
                x = define_coordinate(input)
                # create arrays needed for Chebyshev pseudospectral treatment in x
                # and create the plans for the forward and backward fast Chebyshev
                # transforms
                spectral = setup_chebyshev_pseudospectral(x)
>>>>>>> 4c77b372

                # test polynomials up to order ngrid-1
                for n ∈ 0:ngrid-1
                    # create array for the function f(x) to be differentiated/integrated
                    f = Array{Float64,1}(undef, x.n)
                    # create array for the derivative df/dx and the expected result
                    df = similar(f)
                    expected_df = similar(f)
                    # initialize f and expected df
                    f[:] .= randn(rng)
                    expected_df .= 0.0
                    for p ∈ 1:n
                        coefficient = randn(rng)
                        @. f += coefficient * x.grid ^ p
                        @. expected_df += coefficient * p * x.grid ^ (p - 1)
                    end
                    # differentiate f
                    derivative!(df, f, x, spectral)

                    # Note the error we might expect for a p=32 polynomial is probably
                    # something like p*(round-off) for x^p (?) so error on expected_df would
                    # be p*p*(round-off), or plausibly 1024*(round-off), so tolerance of
                    # 2e-11 isn't unreasonable.
                    @test isapprox(df, expected_df, rtol=2.0e-11, atol=2.0e-12,
                                   norm=maxabs_norm)
                end
            end
        end

        @testset "Chebyshev pseudospectral derivatives upwinding (5 argument), Neumann" verbose=false begin
<<<<<<< HEAD
            @testset "$nelement $ngrid" for bc ∈ ("constant", "zero"), element_spacing_option ∈ ("uniform", "sqrt"),
                    nelement ∈ (1:5), ngrid ∈ (3:33)
=======
            @testset "$nelement $ngrid" for bc ∈ ("constant", "zero"),
                    nelement ∈ (1:5), ngrid ∈ (3:33), cheb_option in ("FFT","matrix")
>>>>>>> 4c77b372

                # define inputs needed for the test
                L = 1.0
                bc = "constant"
                # fd_option and adv_input not actually used so given values unimportant
                fd_option = ""
                adv_input = advection_input("default", 1.0, 0.0, 0.0)
                #cheb_option = cheb_option_global #"FFT"
                # create the 'input' struct containing input info needed to create a
                # coordinate
                nelement_local = nelement
				nrank_per_block = 0 # dummy value
				irank = 0 # dummy value
				comm = MPI.COMM_NULL # dummy value
                input = grid_input("coord", ngrid, nelement,
                    nelement_local, nrank_per_block, irank, L,
<<<<<<< HEAD
                    "chebyshev_pseudospectral", fd_option, bc, adv_input, comm,
                    element_spacing_option)
                # create the coordinate struct 'x' and info for derivatives, etc.
                x, spectral = define_coordinate(input)
=======
                    "chebyshev_pseudospectral", fd_option, cheb_option, bc, adv_input, comm)
                # create the coordinate struct 'x'
                x = define_coordinate(input)
                # create arrays needed for Chebyshev pseudospectral treatment in x
                # and create the plans for the forward and backward fast Chebyshev
                # transforms
                spectral = setup_chebyshev_pseudospectral(x)
>>>>>>> 4c77b372

                # test polynomials up to order ngrid-1
                for n ∈ 0:ngrid-1
                    # create array for the function f(x) to be differentiated/integrated
                    f = Array{Float64,1}(undef, x.n)
                    # create array for the derivative df/dx and the expected result
                    df = similar(f)
                    expected_df = similar(f)
                    # initialize f and expected df
                    f[:] .= randn(rng)
                    expected_df .= 0.0
                    for p ∈ 1:n
                        coefficient = randn(rng)
                        @. f += coefficient * x.grid ^ p
                        @. expected_df += coefficient * p * x.grid ^ (p - 1)
                    end

                    for advection ∈ (-1.0, 0.0, 1.0)
                        adv_fac = similar(f)
                        adv_fac .= advection

                        # differentiate f
                        derivative!(df, f, x, adv_fac, spectral)

                        # Note the error we might expect for a p=32 polynomial is probably
                        # something like p*(round-off) for x^p (?) so error on expected_df
                        # would be p*p*(round-off), or plausibly 1024*(round-off), so
                        # tolerance of 3e-11 isn't unreasonable.
                        @test isapprox(df, expected_df, rtol=3.0e-11, atol=3.0e-12,
                                       norm=maxabs_norm)
                    end
                end
            end
        end

        @testset "Chebyshev pseudospectral second derivatives (4 argument), periodic" verbose=false begin
            @testset "$nelement $ngrid" for (nelement, ngrid, rtol) ∈
                    (
                     (1, 5, 8.e-1),
                     (1, 6, 2.e-1),
                     (1, 7, 1.e-1),
                     (1, 8, 1.e-2),
                     (1, 9, 5.e-3),
                     (1, 10, 3.e-3),
                     (1, 11, 2.e-4),
                     (1, 12, 5.e-6),
                     (1, 13, 4.e-6),
                     (1, 14, 1.e-7),
                     (1, 15, 1.e-7),
                     (1, 16, 2.e-9),
                     (1, 17, 1.e-9),
                     (1, 18, 4.e-12),
                     (1, 19, 2.e-12),
                     (1, 20, 2.e-13),
                     (1, 21, 2.e-13),
                     (1, 22, 2.e-13),
                     (1, 23, 2.e-13),
                     (1, 24, 2.e-13),
                     (1, 25, 2.e-13),
                     (1, 26, 2.e-13),
                     (1, 27, 2.e-13),
                     (1, 28, 2.e-13),
                     (1, 29, 2.e-13),
                     (1, 30, 2.e-13),
                     (1, 31, 2.e-13),
                     (1, 32, 2.e-13),
                     (1, 33, 2.e-13),

                     (2, 4, 2.e-1),
                     (2, 5, 4.e-2),
                     (2, 6, 2.e-2),
                     (2, 7, 4.e-4),
                     (2, 8, 2.e-4),
                     (2, 9, 4.e-6),
                     (2, 10, 4.e-6),
                     (2, 11, 4.e-8),
                     (2, 12, 4.e-8),
                     (2, 13, 2.e-10),
                     (2, 14, 2.e-10),
                     (2, 15, 4.e-13),
                     (2, 16, 2.e-13),
                     (2, 17, 2.e-13),
                     (2, 18, 2.e-13),
                     (2, 19, 2.e-13),
                     (2, 20, 2.e-13),
                     (2, 21, 2.e-13),
                     (2, 22, 2.e-13),
                     (2, 23, 2.e-13),
                     (2, 24, 2.e-13),
                     (2, 25, 2.e-13),
                     (2, 26, 2.e-13),
                     (2, 27, 2.e-13),
                     (2, 28, 2.e-13),
                     (2, 29, 2.e-13),
                     (2, 30, 4.e-13),
                     (2, 31, 4.e-13),
                     (2, 32, 4.e-13),
                     (2, 33, 4.e-13),

                     (3, 3, 4.e-1),
                     (3, 4, 1.e-1),
                     (3, 5, 2.e-2),
                     (3, 6, 4.e-3),
                     (3, 7, 1.e-3),
                     (3, 8, 1.e-4),
                     (3, 9, 1.e-5),
                     (3, 10, 4.e-7),
                     (3, 11, 4.e-8),
                     (3, 12, 2.e-9),
                     (3, 13, 2.e-10),
                     (3, 14, 3.e-13),
                     (3, 15, 2.e-13),
                     (3, 16, 2.e-13),
                     (3, 17, 2.e-13),
                     (3, 18, 2.e-13),
                     (3, 19, 2.e-13),
                     (3, 20, 2.e-13),
                     (3, 21, 2.e-13),
                     (3, 22, 2.e-13),
                     (3, 23, 2.e-13),
                     (3, 24, 2.e-13),
                     (3, 25, 2.e-13),
                     (3, 26, 2.e-13),
                     (3, 27, 2.e-13),
                     (3, 28, 2.e-13),
                     (3, 29, 4.e-13),
                     (3, 30, 4.e-13),
                     (3, 31, 4.e-13),
                     (3, 32, 4.e-13),
                     (3, 33, 4.e-13),

                     (4, 3, 3.e-1),
                     (4, 4, 1.e-1),
                     (4, 5, 1.e-2),
                     (4, 6, 2.e-3),
                     (4, 7, 2.e-4),
                     (4, 8, 2.e-5),
                     (4, 9, 1.e-6),
                     (4, 10, 1.e-7),
                     (4, 11, 4.e-9),
                     (4, 12, 2.e-10),
                     (4, 13, 2.e-13),
                     (4, 14, 2.e-13),
                     (4, 15, 2.e-13),
                     (4, 16, 2.e-13),
                     (4, 17, 2.e-13),
                     (4, 18, 2.e-13),
                     (4, 19, 2.e-13),
                     (4, 20, 2.e-13),
                     (4, 21, 2.e-13),
                     (4, 22, 2.e-13),
                     (4, 23, 2.e-13),
                     (4, 24, 4.e-13),
                     (4, 25, 4.e-13),
                     (4, 26, 4.e-13),
                     (4, 27, 4.e-13),
                     (4, 28, 4.e-13),
                     (4, 29, 4.e-13),
                     (4, 30, 4.e-13),
                     (4, 31, 4.e-13),
                     (4, 32, 4.e-13),
                     (4, 33, 4.e-13),

                     (5, 3, 4.e-1),
                     (5, 4, 4.e-2),
                     (5, 5, 4.e-3),
                     (5, 6, 1.e-3),
                     (5, 7, 4.e-5),
                     (5, 8, 1.e-5),
                     (5, 9, 2.e-7),
                     (5, 10, 1.e-8),
                     (5, 11, 4.e-10),
                     (5, 12, 3.e-13),
                     (5, 13, 2.e-13),
                     (5, 14, 2.e-13),
                     (5, 15, 2.e-13),
                     (5, 16, 2.e-13),
                     (5, 17, 4.e-13),
                     (5, 18, 4.e-13),
                     (5, 19, 4.e-13),
                     (5, 20, 4.e-13),
                     (5, 21, 4.e-13),
                     (5, 22, 8.e-13),
                     (5, 23, 8.e-13),
                     (5, 24, 8.e-13),
                     (5, 25, 8.e-13),
                     (5, 26, 8.e-13),
                     (5, 27, 8.e-13),
                     (5, 28, 8.e-13),
                     (5, 29, 8.e-13),
                     (5, 30, 8.e-13),
                     (5, 31, 8.e-13),
                     (5, 32, 8.e-13),
                     (5, 33, 8.e-13),
                    ), cheb_option in ("FFT","matrix")

                # define inputs needed for the test
                L = 6.0
                bc = "periodic"
                # fd_option and adv_input not actually used so given values unimportant
                fd_option = ""
                adv_input = advection_input("default", 1.0, 0.0, 0.0)
                #cheb_option = cheb_option_global #"FFT"
                # create the 'input' struct containing input info needed to create a
                # coordinate
                nelement_local = nelement
				nrank_per_block = 0 # dummy value
				irank = 0 # dummy value
				comm = MPI.COMM_NULL # dummy value
                element_spacing_option = "uniform"
				input = grid_input("coord", ngrid, nelement,
                    nelement_local, nrank_per_block, irank, L,
<<<<<<< HEAD
                    "chebyshev_pseudospectral", fd_option, bc, adv_input, comm,
                    element_spacing_option)
                # create the coordinate struct 'x' and info for derivatives, etc.
                x, spectral = define_coordinate(input)
=======
                    "chebyshev_pseudospectral", fd_option, cheb_option, bc, adv_input, comm)
                # create the coordinate struct 'x'
                x = define_coordinate(input)
                # create arrays needed for Chebyshev pseudospectral treatment in x
                # and create the plans for the forward and backward fast Chebyshev
                # transforms
                spectral = setup_chebyshev_pseudospectral(x)
>>>>>>> 4c77b372

                offset = randn(rng)
                f = @. sinpi(2.0 * x.grid / L) + offset
                expected_d2f = @. -4.0 * π^2 / L^2 * sinpi(2.0 * x.grid / L)

                # create array for the derivative d2f/dx2
                d2f = similar(f)

                # differentiate f
                x.scratch2 .= 1.0 # placeholder for Q in d / d x ( Q d f / d x)
                second_derivative!(d2f, f, x.scratch2, x, spectral)

                @test isapprox(d2f, expected_d2f, rtol=rtol, atol=1.e-10,
                               norm=maxabs_norm)
            end
        end
    end
end

end # CalculusTests


using .CalculusTests

CalculusTests.runtests()<|MERGE_RESOLUTION|>--- conflicted
+++ resolved
@@ -9,24 +9,13 @@
 using MPI
 using Random
 
-<<<<<<< HEAD
-=======
-fd_fake_setup(x) = return false
 #cheb_option_global = "FFT" # "matrix" #
->>>>>>> 4c77b372
 function runtests()
     @testset "calculus" verbose=use_verbose begin
         println("calculus tests")
         @testset "fundamental theorem of calculus" begin
-<<<<<<< HEAD
             @testset "$discretization $ngrid $nelement" for
-                    (discretization, element_spacing_option, etol) ∈ (("finite_difference", "uniform", 1.0e-15), ("chebyshev_pseudospectral", "uniform", 1.0e-15), ("chebyshev_pseudospectral", "sqrt", 1.0e-2)),
-=======
-            @testset "$discretization $ngrid $nelement" for (discretization, setup_func, cheb_option) ∈
-                    (("finite_difference", fd_fake_setup, ""),
-                     ("chebyshev_pseudospectral", setup_chebyshev_pseudospectral, "FFT"),
-                     ("chebyshev_pseudospectral", setup_chebyshev_pseudospectral, "matrix")),
->>>>>>> 4c77b372
+                    (discretization, element_spacing_option, etol, cheb_option) ∈ (("finite_difference", "uniform", 1.0e-15, ""), ("chebyshev_pseudospectral", "uniform", 1.0e-15, "FFT"), ("chebyshev_pseudospectral", "uniform", 1.0e-15, "matrix"), ("chebyshev_pseudospectral", "sqrt", 1.0e-2, "FFT")),
                     ngrid ∈ (5,6,7,8,9,10), nelement ∈ (1, 2, 3, 4, 5)
 
                 if discretization == "finite_difference" && (ngrid - 1) * nelement % 2 == 1
@@ -53,12 +42,8 @@
 				comm = MPI.COMM_NULL # dummy value 
 				input = grid_input("coord", ngrid, nelement,
                     nelement_local, nrank_per_block, irank, L,
-<<<<<<< HEAD
-                    discretization, fd_option, bc, adv_input, comm,
+                    discretization, fd_option, cheb_option, bc, adv_input, comm,
                     element_spacing_option)
-=======
-                    discretization, fd_option, cheb_option, bc, adv_input, comm)
->>>>>>> 4c77b372
                 # create the coordinate struct 'x'
                 x, spectral = define_coordinate(input)
                 # create array for the function f(x) to be differentiated/integrated
@@ -107,12 +92,8 @@
 				element_spacing_option = "uniform" # dummy value
                 input = grid_input("coord", ngrid, nelement,
                     nelement_local, nrank_per_block, irank, L,
-<<<<<<< HEAD
-                    "finite_difference", fd_option, bc, adv_input, comm,
+                    "finite_difference", fd_option, cheb_option, bc, adv_input, comm,
                     element_spacing_option)
-=======
-                    "finite_difference", fd_option, cheb_option, bc, adv_input, comm)
->>>>>>> 4c77b372
                 # create the coordinate struct 'x'
                 x, spectral = define_coordinate(input)
 
@@ -161,12 +142,8 @@
                 element_spacing_option = "uniform" # dummy value
 				input = grid_input("coord", ngrid, nelement,
                     nelement_local, nrank_per_block, irank, L,
-<<<<<<< HEAD
-                    "finite_difference", fd_option, bc, adv_input, comm,
+                    "finite_difference", fd_option, cheb_option, bc, adv_input, comm,
                     element_spacing_option)
-=======
-                    "finite_difference", fd_option, cheb_option, bc, adv_input, comm)
->>>>>>> 4c77b372
                 # create the coordinate struct 'x'
                 x, spectral = define_coordinate(input)
 
@@ -211,12 +188,8 @@
                 element_spacing_option = "uniform" # dummy value
 				input = grid_input("coord", ngrid, nelement,
                     nelement_local, nrank_per_block, irank, L,
-<<<<<<< HEAD
-                    "finite_difference", fd_option, bc, adv_input, comm,
+                    "finite_difference", fd_option, cheb_option, bc, adv_input, comm,
                     element_spacing_option)
-=======
-                    "finite_difference", fd_option, cheb_option, bc, adv_input, comm)
->>>>>>> 4c77b372
                 # create the coordinate struct 'x'
                 x, spectral = define_coordinate(input)
 
@@ -269,12 +242,8 @@
                 element_spacing_option = "uniform" # dummy value
 				input = grid_input("coord", ngrid, nelement,
                     nelement_local, nrank_per_block, irank, L,
-<<<<<<< HEAD
-                    "finite_difference", fd_option, bc, adv_input, comm,
+                    "finite_difference", fd_option, cheb_option, bc, adv_input, comm,
                     element_spacing_option)
-=======
-                    "finite_difference", fd_option, cheb_option, bc, adv_input, comm)
->>>>>>> 4c77b372
                # create the coordinate struct 'x'
                 x, spectral = define_coordinate(input)
 
@@ -490,20 +459,10 @@
                 element_spacing_option = "uniform"
 				input = grid_input("coord", ngrid, nelement,
                     nelement_local, nrank_per_block, irank, L,
-<<<<<<< HEAD
-                    "chebyshev_pseudospectral", fd_option, bc, adv_input, comm,
+                    "chebyshev_pseudospectral", fd_option, cheb_option, bc, adv_input, comm,
                     element_spacing_option)
                 # create the coordinate struct 'x' and info for derivatives, etc.
                 x, spectral = define_coordinate(input)
-=======
-                    "chebyshev_pseudospectral", fd_option, cheb_option, bc, adv_input, comm)
-                # create the coordinate struct 'x'
-                x = define_coordinate(input)
-                # create arrays needed for Chebyshev pseudospectral treatment in x
-                # and create the plans for the forward and backward fast Chebyshev
-                # transforms
-                spectral = setup_chebyshev_pseudospectral(x)
->>>>>>> 4c77b372
 
                 offset = randn(rng)
                 f = @. sinpi(2.0 * x.grid / L) + offset
@@ -697,20 +656,10 @@
                 element_spacing_option = "uniform"
 				input = grid_input("coord", ngrid, nelement,
                     nelement_local, nrank_per_block, irank, L,
-<<<<<<< HEAD
-                    "chebyshev_pseudospectral", fd_option, bc, adv_input, comm,
+                    "chebyshev_pseudospectral", fd_option, cheb_option, bc, adv_input, comm,
                     element_spacing_option)
                 # create the coordinate struct 'x' and info for derivatives, etc.
                 x, spectral = define_coordinate(input)
-=======
-                    "chebyshev_pseudospectral", fd_option, cheb_option, bc, adv_input, comm)
-                # create the coordinate struct 'x'
-                x = define_coordinate(input)
-                # create arrays needed for Chebyshev pseudospectral treatment in x
-                # and create the plans for the forward and backward fast Chebyshev
-                # transforms
-                spectral = setup_chebyshev_pseudospectral(x)
->>>>>>> 4c77b372
 
                 offset = randn(rng)
                 f = @. sinpi(2.0 * x.grid / L) + offset
@@ -733,13 +682,8 @@
         end
 
         @testset "Chebyshev pseudospectral derivatives (4 argument), Neumann" verbose=false begin
-<<<<<<< HEAD
             @testset "$nelement $ngrid" for bc ∈ ("constant", "zero"), element_spacing_option ∈ ("uniform", "sqrt"),
-                    nelement ∈ (1:5), ngrid ∈ (3:33)
-=======
-            @testset "$nelement $ngrid" for bc ∈ ("constant", "zero"),
                     nelement ∈ (1:5), ngrid ∈ (3:33), cheb_option in ("FFT","matrix")
->>>>>>> 4c77b372
 
                 # define inputs needed for the test
                 L = 1.0
@@ -756,21 +700,10 @@
 				comm = MPI.COMM_NULL # dummy value
                 input = grid_input("coord", ngrid, nelement,
                     nelement_local, nrank_per_block, irank, L,
-<<<<<<< HEAD
-                    "chebyshev_pseudospectral", fd_option, bc, adv_input, comm,
+                    "chebyshev_pseudospectral", fd_option, cheb_option, bc, adv_input, comm,
                     element_spacing_option)
                 # create the coordinate struct 'x' and info for derivatives, etc.
                 x, spectral = define_coordinate(input)
-=======
-                    "chebyshev_pseudospectral", fd_option, cheb_option, bc, adv_input, comm)
-                # create the coordinate struct 'x'
-                x = define_coordinate(input)
-                # create arrays needed for Chebyshev pseudospectral treatment in x
-                # and create the plans for the forward and backward fast Chebyshev
-                # transforms
-                spectral = setup_chebyshev_pseudospectral(x)
->>>>>>> 4c77b372
-
                 # test polynomials up to order ngrid-1
                 for n ∈ 0:ngrid-1
                     # create array for the function f(x) to be differentiated/integrated
@@ -800,13 +733,8 @@
         end
 
         @testset "Chebyshev pseudospectral derivatives upwinding (5 argument), Neumann" verbose=false begin
-<<<<<<< HEAD
             @testset "$nelement $ngrid" for bc ∈ ("constant", "zero"), element_spacing_option ∈ ("uniform", "sqrt"),
-                    nelement ∈ (1:5), ngrid ∈ (3:33)
-=======
-            @testset "$nelement $ngrid" for bc ∈ ("constant", "zero"),
                     nelement ∈ (1:5), ngrid ∈ (3:33), cheb_option in ("FFT","matrix")
->>>>>>> 4c77b372
 
                 # define inputs needed for the test
                 L = 1.0
@@ -823,21 +751,10 @@
 				comm = MPI.COMM_NULL # dummy value
                 input = grid_input("coord", ngrid, nelement,
                     nelement_local, nrank_per_block, irank, L,
-<<<<<<< HEAD
-                    "chebyshev_pseudospectral", fd_option, bc, adv_input, comm,
+                    "chebyshev_pseudospectral", fd_option, cheb_option, bc, adv_input, comm,
                     element_spacing_option)
                 # create the coordinate struct 'x' and info for derivatives, etc.
                 x, spectral = define_coordinate(input)
-=======
-                    "chebyshev_pseudospectral", fd_option, cheb_option, bc, adv_input, comm)
-                # create the coordinate struct 'x'
-                x = define_coordinate(input)
-                # create arrays needed for Chebyshev pseudospectral treatment in x
-                # and create the plans for the forward and backward fast Chebyshev
-                # transforms
-                spectral = setup_chebyshev_pseudospectral(x)
->>>>>>> 4c77b372
-
                 # test polynomials up to order ngrid-1
                 for n ∈ 0:ngrid-1
                     # create array for the function f(x) to be differentiated/integrated
@@ -1049,20 +966,10 @@
                 element_spacing_option = "uniform"
 				input = grid_input("coord", ngrid, nelement,
                     nelement_local, nrank_per_block, irank, L,
-<<<<<<< HEAD
-                    "chebyshev_pseudospectral", fd_option, bc, adv_input, comm,
+                    "chebyshev_pseudospectral", fd_option, cheb_option, bc, adv_input, comm,
                     element_spacing_option)
                 # create the coordinate struct 'x' and info for derivatives, etc.
                 x, spectral = define_coordinate(input)
-=======
-                    "chebyshev_pseudospectral", fd_option, cheb_option, bc, adv_input, comm)
-                # create the coordinate struct 'x'
-                x = define_coordinate(input)
-                # create arrays needed for Chebyshev pseudospectral treatment in x
-                # and create the plans for the forward and backward fast Chebyshev
-                # transforms
-                spectral = setup_chebyshev_pseudospectral(x)
->>>>>>> 4c77b372
 
                 offset = randn(rng)
                 f = @. sinpi(2.0 * x.grid / L) + offset
