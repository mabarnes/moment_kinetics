"""
Post processing functions using Makie.jl

Options are read by default from a file `post_processing_input.toml`, if it exists.

The plots can be generated from the command line by running
```
julia --project run_makie_post_processing.jl dir1 [dir2 [dir3 ...]]
```
"""
module makie_post_processing

export makie_post_process, generate_example_input_file, get_variable,
       setup_makie_post_processing_input!, get_run_info, close_run_info
export animate_f_unnorm_vs_vpa, animate_f_unnorm_vs_vpa_z, get_1d_ax, get_2d_ax,
       irregular_heatmap, irregular_heatmap!, plot_f_unnorm_vs_vpa,
       plot_f_unnorm_vs_vpa_z, positive_or_nan, get_variable, positive_or_nan,
       put_legend_above, put_legend_below, put_legend_left, put_legend_right

include("shared_utils.jl")

# Need this import just to allow links in the docstrings to be understood by Documenter.jl
import moment_kinetics
using moment_kinetics: check_so_newer_than_code
using moment_kinetics.analysis: analyze_fields_data, check_Chodura_condition,
                                get_r_perturbation, get_Fourier_modes_2D,
                                get_Fourier_modes_1D, steady_state_residuals,
                                get_unnormalised_f_dzdt_1d, get_unnormalised_f_coords_2d,
                                get_unnormalised_f_1d, vpagrid_to_dzdt_2d,
                                get_unnormalised_f_2d
using moment_kinetics.array_allocation: allocate_float
using moment_kinetics.coordinates: define_coordinate
using moment_kinetics.input_structs
using moment_kinetics.looping: all_dimensions, ion_dimensions, neutral_dimensions
using moment_kinetics.manufactured_solns: manufactured_solutions,
                                          manufactured_electric_fields
using moment_kinetics.load_data: close_run_info, get_run_info_no_setup, get_variable,
                                 timestep_diagnostic_variables, em_variables,
                                 ion_moment_variables, electron_moment_variables,
                                 neutral_moment_variables, all_moment_variables,
                                 ion_dfn_variables, electron_dfn_variables,
                                 neutral_dfn_variables, all_dfn_variables, ion_variables,
                                 neutral_variables, all_variables
using moment_kinetics.initial_conditions: vpagrid_to_dzdt
using .shared_utils: calculate_and_write_frequencies
using moment_kinetics.type_definitions: mk_float, mk_int
using moment_kinetics.velocity_moments: integrate_over_vspace,
                                        integrate_over_neutral_vspace

using Combinatorics
using LaTeXStrings
using LsqFit
using MPI
using NaNMath
using OrderedCollections
using TOML

using CairoMakie

const default_input_file_name = "post_processing_input.toml"

"""
Global dict containing settings for makie_post_processing. Can be re-loaded at any time
to change settings.

Is an OrderedDict so the order of sections is nicer if `input_dict` is written out as a
TOML file.
"""
const input_dict = OrderedDict{String,Any}()

"""
Global dict containing settings for makie_post_processing for files with distribution
function output. Can be re-loaded at any time to change settings.

Is an OrderedDict so the order of sections is nicer if `input_dict_dfns` is written out as
a TOML file.
"""
const input_dict_dfns = OrderedDict{String,Any}()

const one_dimension_combinations_no_t = setdiff(all_dimensions, (:s, :sn))
const one_dimension_combinations = (:t, one_dimension_combinations_no_t...)
const two_dimension_combinations_no_t = Tuple(
          Tuple(c) for c in unique((combinations(setdiff(ion_dimensions, (:s,)), 2)...,
                                    combinations(setdiff(neutral_dimensions, (:sn,)), 2)...)))
const two_dimension_combinations = Tuple(
         Tuple(c) for c in
         unique((combinations((:t, setdiff(ion_dimensions, (:s,))...), 2)...,
                 combinations((:t, setdiff(neutral_dimensions, (:sn,))...), 2)...)))

"""
    makie_post_process(run_dir...;
                       input_file::String=default_input_file_name,
                       restart_index::Union{Nothing,mk_int,Tuple}=nothing,
                       plot_prefix::Union{Nothing,AbstractString}=nothing)

Run post processing with input read from a TOML file

`run_dir...` is the path to the directory to plot from. If more than one `run_dir` is
given, plots comparing the runs in `run_dir...` are made.
A moment_kinetics binary output file can also be passed as `run_dir`, in which case the
filename is only used to infer the directory and `run_name`, so it is possible for example
to pass a `.moments.h5` output file and still make distribution function plots (as long as
the corresponding `.dfns.h5` file exists).

`restart_index` specifies which restart to read if there are multiple restarts. The
default (`nothing`) reads all restarts and concatenates them. An integer value reads the
restart with that index - `-1` indicates the latest restart (which does not have an
index). A tuple with the same length as `run_dir` can also be passed to give a different
`restart_index` for each run.

`plot_prefix` can be specified to give the prefix (directory and first part of file name)
to use when saving plots/animations. By default the run directory and run name are used if
there is only one run, and "comparison_plots/compare_" is used if there are multiple runs.

If `input_file` does not exist, prints warning and uses default options.
"""
function makie_post_process(run_dir...;
                            input_file::String=default_input_file_name,
                            restart_index::Union{Nothing,mk_int,Tuple}=nothing,
                            plot_prefix::Union{Nothing,AbstractString}=nothing)
    if isfile(input_file)
        new_input_dict = TOML.parsefile(input_file)
    else
        println("Warning: $input_file does not exist, using default post-processing "
                * "options")
        new_input_dict = OrderedDict{String,Any}()
    end

    return makie_post_process(run_dir, new_input_dict; restart_index=restart_index,
                              plot_prefix=plot_prefix)
end

"""
    makie_post_process(run_dir::Union{String,Tuple},
                       new_input_dict::Dict{String,Any};
                       restart_index::Union{Nothing,mk_int,Tuple}=nothing,
                       plot_prefix::Union{Nothing,AbstractString}=nothing)

Run post prossing, with (non-default) input given in a Dict

`run_dir...` is the path to the directory to plot from. If more than one `run_dir` is
given, plots comparing the runs in `run_dir...` are made.
A moment_kinetics binary output file can also be passed as `run_dir`, in which case the
filename is only used to infer the directory and `run_name`, so it is possible for example
to pass a `.moments.h5` output file and still make distribution function plots (as long as
the corresponding `.dfns.h5` file exists).

`input_dict` is a dictionary containing settings for the post-processing.

`restart_index` specifies which restart to read if there are multiple restarts. The
default (`nothing`) reads all restarts and concatenates them. An integer value reads the
restart with that index - `-1` indicates the latest restart (which does not have an
index). A tuple with the same length as `run_dir` can also be passed to give a different
`restart_index` for each run.

`plot_prefix` can be specified to give the prefix (directory and first part of file name)
to use when saving plots/animations. By default the run directory and run name are used if
there is only one run, and "comparison_plots/compare_" is used if there are multiple runs.
"""
function makie_post_process(run_dir::Union{String,Tuple},
                            new_input_dict::AbstractDict{String,Any};
                            restart_index::Union{Nothing,mk_int,Tuple}=nothing,
                            plot_prefix::Union{Nothing,AbstractString}=nothing)
    if isa(run_dir, String)
        # Make run_dir a one-element tuple if it is not a tuple
        run_dir = (run_dir,)
    end
    # Normalise by removing any trailing slashes - with a slash basename() would return an
    # empty string
    run_dir = Tuple(rstrip(ri, '/') for ri ∈ run_dir)

    new_input_dict = convert_to_OrderedDicts!(new_input_dict)

    if !isa(restart_index, Tuple)
        # Convert scalar restart_index to Tuple so we can treat everything the same below
        restart_index = Tuple(restart_index for _ ∈ run_dir)
    end

    # Special handling for itime_* and itime_*_dfns because they are needed in order to
    # set up `time` and `time_dfns` in run_info, but run_info is needed to set several
    # other default values in setup_makie_post_processing_input!().
    itime_min = get(new_input_dict, "itime_min", 1)
    itime_max = get(new_input_dict, "itime_max", 0)
    itime_skip = get(new_input_dict, "itime_skip", 1)
    itime_min_dfns = get(new_input_dict, "itime_min_dfns", 1)
    itime_max_dfns = get(new_input_dict, "itime_max_dfns", 0)
    itime_skip_dfns = get(new_input_dict, "itime_skip_dfns", 1)
    run_info_moments = get_run_info(zip(run_dir, restart_index)..., itime_min=itime_min,
                                    itime_max=itime_max, itime_skip=itime_skip,
                                    do_setup=false)
    if !isa(run_info_moments, Tuple)
        run_info_moments = (run_info_moments,)
    end
    run_info_dfns = get_run_info(zip(run_dir, restart_index)..., itime_min=itime_min_dfns,
                                 itime_max=itime_max_dfns, itime_skip=itime_skip_dfns,
                                 dfns=true, do_setup=false)
    if !isa(run_info_dfns, Tuple)
        run_info_dfns = (run_info_dfns,)
    end

    if all(ri === nothing for ri in (run_info_moments..., run_info_dfns...))
        error("No output files found for either moments or dfns in $run_dir")
    end
    setup_makie_post_processing_input!(new_input_dict, run_info_moments=run_info_moments,
                                       run_info_dfns=run_info_dfns)

    has_rdim = any(ri !== nothing && ri.r.n > 1 for ri ∈ run_info_moments)
    has_zdim = any(ri !== nothing && ri.z.n > 1 for ri ∈ run_info_moments)

    # Only plot electron stuff if some runs have electrons
    if any(ri !== nothing for ri ∈ run_info_moments)
        has_electrons = any(r.composition.electron_physics
                            ∈ (braginskii_fluid, kinetic_electrons)
                            for r in run_info_moments)
    else
        has_electrons = any(r.composition.electron_physics
                            ∈ (braginskii_fluid, kinetic_electrons)
                            for r in run_info_dfns)
    end

    # Only plot neutral stuff if all runs have neutrals
    if any(ri !== nothing for ri ∈ run_info_moments)
        has_neutrals = all(r.n_neutral_species > 0 for r in run_info_moments)
    else
        has_neutrals = all(r.n_neutral_species > 0 for r in run_info_dfns)
    end

    is_1V = all(ri !== nothing && ri.vperp.n == 1 && ri.vzeta.n == 1 && ri.vr.n == 1
                for ri ∈ run_info_dfns)

    # Plots from moment variables
    #############################

    moment_variable_list = tuple(em_variables..., ion_moment_variables...)
    if has_electrons
        moment_variable_list = tuple(moment_variable_list..., electron_moment_variables...)
    end
    if has_neutrals
        moment_variable_list = tuple(moment_variable_list..., neutral_moment_variables...)
    end

    if any(ri !== nothing for ri ∈ run_info_moments)
        has_moments = true

        # Default to plotting moments from 'moments' files
        run_info = run_info_moments
    else
        has_moments = false
        # Fall back to trying to plot from 'dfns' files if those are all we have
        run_info = run_info_dfns
    end

    if any(ri !== nothing for ri ∈ run_info_dfns)
        has_dfns = true
    else
        has_dfns = false
    end

    if plot_prefix === nothing
        if length(run_info) == 1
            plot_prefix = run_info[1].run_prefix * "_"
        else
            comparison_plot_dir = "comparison_plots"
            mkpath(comparison_plot_dir)
            plot_prefix = joinpath(comparison_plot_dir, "compare_")
        end
    end

    timestep_diagnostics(run_info; plot_prefix=plot_prefix)
    if any(ri.composition.electron_physics ==
           moment_kinetics.input_structs.kinetic_electrons for ri ∈ run_info)
        timestep_diagnostics(run_info; plot_prefix=plot_prefix, electron=true)
    end

    do_steady_state_residuals = any(input_dict[v]["steady_state_residual"]
                                    for v ∈ moment_variable_list)
    if do_steady_state_residuals
        textoutput_files = Tuple(ri.run_prefix * "_residuals.txt"
                                 for ri in run_info if ri !== nothing)
        for (f, ri) in zip(textoutput_files, run_info)
            # Write the time into the output file. Also overwrites any existing file so we
            # can append for each variable below
            open(f, "w") do io
                # Use lpad to get fixed-width strings to print, so we get nice columns of
                # output. 24 characters should be enough to represent any float with at
                # least a couple of spaces in front to separate columns (e.g.  "
                # -3.141592653589793e100"
                line = string((lpad(string(x), 24) for x ∈ ri.time[2:end])...)
                line *= "  # time"
                println(io, line)
            end
        end
        steady_state_residual_fig_axes =
            _get_steady_state_residual_fig_axes(length(run_info))
    else
        steady_state_residual_fig_axes = nothing
    end

    for variable_name ∈ moment_variable_list
        plots_for_variable(run_info, variable_name; plot_prefix=plot_prefix,
                           has_rdim=has_rdim, has_zdim=has_zdim, is_1V=is_1V,
                           steady_state_residual_fig_axes=steady_state_residual_fig_axes)
    end

    if do_steady_state_residuals
        _save_residual_plots(steady_state_residual_fig_axes, plot_prefix)
    end

    # Plots from distribution function variables
    ############################################
    if any(ri !== nothing for ri in run_info_dfns)
        dfn_variable_list = ion_dfn_variables
        if has_electrons
            dfn_variable_list = tuple(dfn_variable_list..., electron_dfn_variables...)
        end
        if has_neutrals
            dfn_variable_list = tuple(dfn_variable_list..., neutral_dfn_variables...)
        end
        for variable_name ∈ dfn_variable_list
            plots_for_dfn_variable(run_info_dfns, variable_name; plot_prefix=plot_prefix,
                                   has_rdim=has_rdim, has_zdim=has_zdim, is_1V=is_1V)
        end
    end

    plot_ion_pdf_2D_at_wall(run_info_dfns; plot_prefix=plot_prefix)
    if has_neutrals
        plot_neutral_pdf_2D_at_wall(run_info_dfns; plot_prefix=plot_prefix)
    end

    constraints_plots(run_info; plot_prefix=plot_prefix)

    if has_rdim
        # Plots for 2D instability do not make sense for 1D simulations
        instability_input = input_dict["instability2D"]
        if any((instability_input["plot_1d"], instability_input["plot_2d"],
                instability_input["animate_perturbations"]))
            # Get zind from the first variable in the loop (phi), and use the same one for
            # all subseqeunt variables.
            zind = Union{mk_int,Nothing}[nothing for _ ∈ run_info_moments]
            for variable_name ∈ ("phi", "density", "temperature")
                zind = instability2D_plots(run_info_moments, variable_name,
                                           plot_prefix=plot_prefix, zind=zind)
            end
        end
    end

    Chodura_condition_plots(run_info_dfns, plot_prefix=plot_prefix)

    sound_wave_plots(run_info; plot_prefix=plot_prefix)

    if all(ri === nothing for ri ∈ run_info_dfns)
        nvperp = nothing
    else
        nvperp = maximum(ri.vperp.n_global for ri ∈ run_info_dfns if ri !== nothing)
    end
    manufactured_solutions_analysis(run_info; plot_prefix=plot_prefix, nvperp=nvperp)
    manufactured_solutions_analysis_dfns(run_info_dfns; plot_prefix=plot_prefix)

    for ri ∈ run_info
        close_run_info(ri)
    end
    for ri ∈ run_info_dfns
        close_run_info(ri)
    end

    return nothing
end

"""
    generate_example_input_file(filename::String=$default_input_file_name;
                                overwrite::Bool=false)

Create an example makie-post-processing input file.

Every option is commented out, but filled with the default value.

Pass `filename` to choose the name of the example file (defaults to the default input file
name used by `makie_post_process()`).

Pass `overwrite=true` to overwrite any existing file at `filename`.
"""
function generate_example_input_file(filename::String=default_input_file_name;
                                     overwrite::Bool=false)

    if ispath(filename) && !overwrite
        error("$filename already exists. If you want to overwrite it, pass "
              * "`overwrite=true` to `generate_example_input_file()`.")
    end

    # Get example input, then convert to a String formatted as the contents of a TOML
    # file
    input_dict = generate_example_input_Dict()
    buffer = IOBuffer()
    TOML.print(buffer, input_dict)
    file_contents = String(take!(buffer))

    # Separate file_contents into individual lines
    file_contents = split(file_contents, "\n")

    # Add comment character to all values (i.e. skipping section headings)
    for (i, line) ∈ enumerate(file_contents)
        if !startswith(line, "[") && !(line == "")
            # Not a section heading, so add comment character
            file_contents[i] = "#" * line
        end
    end

    # Join back into single string
    file_contents = join(file_contents, "\n")

    # Write to output file
    open(filename, write=true, truncate=overwrite, append=false) do io
        print(io, file_contents)
    end

    return nothing
end

"""
    generate_example_input_Dict()

Create a Dict containing all the makie-post-processing options with default values
"""
function generate_example_input_Dict()
    original_input = deepcopy(input_dict)
    original_input_dfns = deepcopy(input_dict_dfns)

    # Set up input_dict and input_dict_dfns with all-default parameters
    setup_makie_post_processing_input!(OrderedDict{String,Any}())

    # Merge input_dict and input_dict_dfns, then convert to a String formatted as the
    # contents of a TOML file
    combined_input_dict = merge(input_dict_dfns, input_dict)

    # Restore original state of input_dict and input_dict_dfns
    clear_Dict!(input_dict)
    clear_Dict!(input_dict_dfns)
    merge!(input_dict, original_input)
    merge!(input_dict_dfns, original_input_dfns)

    return combined_input_dict
end

"""
    setup_makie_post_processing_input!(input_file::Union{AbstractString,Nothing}=nothing;
                                       run_info_moments=nothing, run_info_dfns=nothing,
                                       allow_missing_input_file=false)
    setup_makie_post_processing_input!(new_input_dict::AbstractDict{String,Any};
                                       run_info_moments=nothing,
                                       run_info_dfns=nothing)

Pass `input_file` to read the input from an input file other than
`$default_input_file_name`. You can also pass a `Dict{String,Any}` of options.

Set up input, storing in the global [`input_dict`](@ref) and [`input_dict_dfns`](@ref) to
be used in the various plotting and analysis functions.

The `run_info` that you are using (as returned by
[`get_run_info`](@ref)) should be passed to `run_info_moments` (if it contains only the
moments), or `run_info_dfns` (if it also contains the distributions functions), or both
(if you have loaded both sets of output).  This allows default values to be set based on
the grid sizes and number of time points read from the output files. Note that
`setup_makie_post_processing_input!()` is called by default at the end of
`get_run_info()`, for conveinence in interactive use.

By default an error is raised if `input_file` does not exist. To continue anyway, using
default options, pass `allow_missing_input_file=true`.
"""
function setup_makie_post_processing_input! end

function setup_makie_post_processing_input!(
        input_file::Union{AbstractString,Nothing}=nothing; run_info_moments=nothing,
        run_info_dfns=nothing, allow_missing_input_file=false)

    if input_file === nothing
        input_file = default_input_file_name
    end

    if isfile(input_file)
        new_input_dict = TOML.parsefile(input_file)
    elseif allow_missing_input_file
        println("Warning: $input_file does not exist, using default post-processing "
                * "options")
        new_input_dict = OrderedDict{String,Any}()
    else
        error("$input_file does not exist")
    end
    setup_makie_post_processing_input!(new_input_dict, run_info_moments=run_info_moments,
                                       run_info_dfns=run_info_dfns)

    return nothing
end

function setup_makie_post_processing_input!(new_input_dict::AbstractDict{String,Any};
                                            run_info_moments=nothing,
                                            run_info_dfns=nothing)

    # Check that, if we are using a custom compiled system image that includes
    # moment_kinetics, the system image is newer than the source code files (if there are
    # changes made to the source code since the system image was compiled, they will not
    # affect the current run). Prints a warning if any code files are newer than the
    # system image.
    check_so_newer_than_code()

    convert_to_OrderedDicts!(new_input_dict)

    if isa(run_info_moments, Tuple)
        has_moments = any(ri !== nothing for ri ∈ run_info_moments)
    else
        has_moments = run_info_moments !== nothing
    end
    if isa(run_info_dfns, Tuple)
        has_dfns = any(ri !== nothing for ri ∈ run_info_dfns)
    else
        has_dfns = run_info_dfns !== nothing
    end

    if !has_moments && !has_dfns
        println("Neither `run_info_moments` nor `run_info_dfns` passed. Setting "
                * "defaults without using grid sizes")
    elseif !has_moments
        println("No run_info_moments, using run_info_dfns to set defaults")
        run_info_moments = run_info_dfns
        has_moments = true
    elseif !has_dfns
        println("No run_info_dfns, defaults for distribution function coordinate sizes "
                * "will be set to 1.")
    end

    _setup_single_input!(input_dict, new_input_dict, run_info_moments, false)
    _setup_single_input!(input_dict_dfns, new_input_dict, run_info_dfns, true)

    return nothing
end

# Utility function to reduce code duplication in setup_makie_post_processing_input!()
function _setup_single_input!(this_input_dict::OrderedDict{String,Any},
                              new_input_dict::AbstractDict{String,Any}, run_info,
                              dfns::Bool)
    # Remove all existing entries from this_input_dict
    clear_Dict!(this_input_dict)

    # Put entries from new_input_dict into this_input_dict
    merge!(this_input_dict, deepcopy(new_input_dict))

    if !isa(run_info, Tuple)
        # Make sure run_info is a Tuple
        run_info= (run_info,)
    end
    has_run_info = any(ri !== nothing for ri ∈ run_info)

    if has_run_info
        nt_unskipped_min = minimum(ri.nt_unskipped for ri in run_info
                                                   if ri !== nothing)
        nt_min = minimum(ri.nt for ri in run_info if ri !== nothing)
        nr_min = minimum(ri.r.n for ri in run_info if ri !== nothing)
        nz_min = minimum(ri.z.n for ri in run_info if ri !== nothing)
    else
        nt_unskipped_min = 1
        nt_min = 1
        nr_min = 1
        nz_min = 1
    end
    if dfns && has_run_info
        if any(ri.vperp !== nothing for ri ∈ run_info)
            nvperp_min = minimum(ri.vperp.n for ri in run_info
                                 if ri !== nothing && ri.vperp !== nothing)
        else
            nvperp_min = 1
        end
        if any(ri.vpa !== nothing for ri ∈ run_info)
            nvpa_min = minimum(ri.vpa.n for ri in run_info
                               if ri !== nothing && ri.vpa !== nothing)
        else
            nvpa_min = 1
        end
        if any(ri.vzeta !== nothing for ri ∈ run_info)
            nvzeta_min = minimum(ri.vzeta.n for ri in run_info
                                 if ri !== nothing && ri.vzeta !== nothing)
        else
            nvzeta_min = 1
        end
        if any(ri.vr !== nothing for ri ∈ run_info)
            nvr_min = minimum(ri.vr.n for ri in run_info
                              if ri !== nothing && ri.vr !== nothing)
        else
            nvr_min = 1
        end
        if any(ri.vz !== nothing for ri ∈ run_info)
            nvz_min = minimum(ri.vz.n for ri in run_info
                              if ri !== nothing && ri.vz !== nothing)
        else
            nvz_min = 1
        end
    else
        nvperp_min = 1
        nvpa_min = 1
        nvzeta_min = 1
        nvr_min = 1
        nvz_min = 1
    end

    # Whitelist of options that only apply at the global level, and should not be used
    # as defaults for per-variable options.
    # Notes:
    # - Don't allow setting "itime_*" and "itime_*_dfns" per-variable because we
    #   load time and time_dfns in run_info and these must use the same
    #   "itime_*"/"itime_*_dfns" setting as each variable.
    time_index_options = ("itime_min", "itime_max", "itime_skip", "itime_min_dfns",
                          "itime_max_dfns", "itime_skip_dfns")

    set_defaults_and_check_top_level!(this_input_dict;
       # Options that only apply at the global level (not per-variable)
       ################################################################
       # Options that provide the defaults for per-variable settings
       #############################################################
       colormap="reverse_deep",
       animation_ext="gif",
       # Slice t to this value when making time-independent plots
       it0=nt_min,
       it0_dfns=nt_min,
       # Choose this species index when not otherwise specified
       is0=1,
       # Slice r to this value when making reduced dimensionality plots
       ir0=max(cld(nr_min, 3), 1),
       # Slice z to this value when making reduced dimensionality plots
       iz0=max(cld(nz_min, 3), 1),
       # Slice vperp to this value when making reduced dimensionality plots
       ivperp0=max(cld(nvperp_min, 3), 1),
       # Slice vpa to this value when making reduced dimensionality plots
       ivpa0=max(cld(nvpa_min, 3), 1),
       # Slice vzeta to this value when making reduced dimensionality plots
       ivzeta0=max(cld(nvzeta_min, 3), 1),
       # Slice vr to this value when making reduced dimensionality plots
       ivr0=max(cld(nvr_min, 3), 1),
       # Slice vz to this value when making reduced dimensionality plots
       ivz0=max(cld(nvz_min, 3), 1),
       # Time index to start from
       itime_min=1,
       # Time index to end at
       itime_max=nt_unskipped_min,
       # Load every `time_skip` time points for EM and moment variables, to save memory
       itime_skip=1,
       # Time index to start from for distribution functions
       itime_min_dfns=1,
       # Time index to end at for distribution functions
       itime_max_dfns=nt_unskipped_min,
       # Load every `time_skip` time points for distribution function variables, to save
       # memory
       itime_skip_dfns=1,
       plot_vs_r=true,
       plot_vs_z=true,
       plot_vs_r_t=true,
       plot_vs_z_t=true,
       plot_vs_z_r=true,
       animate_vs_z=false,
       animate_vs_r=false,
       animate_vs_z_r=false,
       show_element_boundaries=false,
       steady_state_residual=false,
      )

    section_defaults = OrderedDict(k=>v for (k,v) ∈ this_input_dict
                                   if !isa(v, AbstractDict) &&
                                      !(k ∈ time_index_options))
    for variable_name ∈ tuple(all_moment_variables..., timestep_diagnostic_variables...)
        set_defaults_and_check_section!(
            this_input_dict, variable_name;
            OrderedDict(Symbol(k)=>v for (k,v) ∈ section_defaults)...)
    end

    plot_options_1d = Tuple(Symbol(:plot_vs_, d) for d ∈ one_dimension_combinations)
    plot_log_options_1d = Tuple(Symbol(:plot_log_vs_, d) for d ∈ one_dimension_combinations)
    plot_options_2d = Tuple(Symbol(:plot_vs_, d2, :_, d1) for (d1, d2) ∈ two_dimension_combinations)
    plot_log_options_2d = Tuple(Symbol(:plot_log_vs_, d2, :_, d1) for (d1, d2) ∈ two_dimension_combinations)
    animate_options_1d = Tuple(Symbol(:animate_vs_, d) for d ∈ one_dimension_combinations_no_t)
    animate_log_options_1d = Tuple(Symbol(:animate_log_vs_, d) for d ∈ one_dimension_combinations_no_t)
    animate_options_2d = Tuple(Symbol(:animate_vs_, d2, :_, d1) for (d1, d2) ∈ two_dimension_combinations_no_t)
    animate_log_options_2d = Tuple(Symbol(:animate_log_vs_, d2, :_, d1) for (d1, d2) ∈ two_dimension_combinations_no_t)
    if dfns
        for variable_name ∈ all_dfn_variables
            set_defaults_and_check_section!(
                this_input_dict, variable_name;
                check_moments=false,
                (o=>false for o ∈ plot_options_1d if String(o) ∉ keys(section_defaults))...,
                (o=>false for o ∈ plot_log_options_1d if String(o) ∉ keys(section_defaults))...,
                (o=>false for o ∈ plot_options_2d if String(o) ∉ keys(section_defaults))...,
                (o=>false for o ∈ plot_log_options_2d if String(o) ∉ keys(section_defaults))...,
                (o=>false for o ∈ animate_options_1d if String(o) ∉ keys(section_defaults))...,
                (o=>false for o ∈ animate_log_options_1d if String(o) ∉ keys(section_defaults))...,
                (o=>false for o ∈ animate_options_2d if String(o) ∉ keys(section_defaults))...,
                (o=>false for o ∈ animate_log_options_2d if String(o) ∉ keys(section_defaults))...,
                plot_unnorm_vs_vpa=false,
                plot_unnorm_vs_vz=false,
                plot_unnorm_vs_vpa_z=false,
                plot_unnorm_vs_vz_z=false,
                plot_log_unnorm_vs_vpa=false,
                plot_log_unnorm_vs_vz=false,
                plot_log_unnorm_vs_vpa_z=false,
                plot_log_unnorm_vs_vz_z=false,
                animate_unnorm_vs_vpa=false,
                animate_unnorm_vs_vz=false,
                animate_unnorm_vs_vpa_z=false,
                animate_unnorm_vs_vz_z=false,
                animate_log_unnorm_vs_vpa=false,
                animate_log_unnorm_vs_vz=false,
                animate_log_unnorm_vs_vpa_z=false,
                animate_log_unnorm_vs_vz_z=false,
                OrderedDict(Symbol(k)=>v for (k,v) ∈ section_defaults)...)
            # Sort keys to make dict easier to read
            sort!(this_input_dict[variable_name])
        end
    end

    set_defaults_and_check_section!(
        this_input_dict, "wall_pdf";
        plot=false,
        animate=false,
        advection_velocity=false,
        colormap=this_input_dict["colormap"],
        animation_ext=this_input_dict["animation_ext"],
       )

    set_defaults_and_check_section!(
        this_input_dict, "wall_pdf_neutral";
        plot=false,
        animate=false,
        advection_velocity=false,
        colormap=this_input_dict["colormap"],
        animation_ext=this_input_dict["animation_ext"],
       )

    set_defaults_and_check_section!(
        this_input_dict, "constraints";
        plot=false,
        animate=false,
        it0=this_input_dict["it0"],
        ir0=this_input_dict["ir0"],
        iz0=this_input_dict["iz0"],
        ivperp0=this_input_dict["ivperp0"],
        ivpa0=this_input_dict["ivpa0"],
        ivzeta0=this_input_dict["ivzeta0"],
        ivr0=this_input_dict["ivr0"],
        ivz0=this_input_dict["ivz0"],
        animation_ext=this_input_dict["animation_ext"],
        show_element_boundaries=this_input_dict["show_element_boundaries"],
       )

    set_defaults_and_check_section!(
        this_input_dict, "Chodura_condition";
        plot_vs_t=false,
        plot_vs_r=false,
        plot_vs_r_t=false,
        it0=this_input_dict["it0"],
        ir0=this_input_dict["ir0"],
       )

    set_defaults_and_check_section!(
        this_input_dict, "instability2D";
        plot_1d=false,
        plot_2d=false,
        animate_perturbations=false,
        colormap=this_input_dict["colormap"],
        animation_ext=this_input_dict["animation_ext"],
       )

    set_defaults_and_check_section!(
        this_input_dict, "sound_wave_fit";
        calculate_frequency=false,
        plot=false,
        ir0=this_input_dict["ir0"],
        iz0=this_input_dict["iz0"],
       )

    set_defaults_and_check_section!(
        this_input_dict, "manufactured_solns";
        calculate_error_norms=true,
        wall_plots=false,
        (o=>false for o ∈ plot_options_1d)...,
        (o=>false for o ∈ plot_log_options_1d)...,
        (o=>false for o ∈ plot_options_2d)...,
        (o=>false for o ∈ plot_log_options_2d)...,
        (o=>false for o ∈ animate_options_1d)...,
        (o=>false for o ∈ animate_log_options_1d)...,
        (o=>false for o ∈ animate_options_2d)...,
        (o=>false for o ∈ animate_log_options_2d if String(o) ∉ keys(section_defaults))...,
        (o=>section_defaults[String(o)] for o ∈ (:it0, :ir0, :iz0, :ivperp0, :ivpa0, :ivzeta0, :ivr0, :ivz0))...,
        colormap=this_input_dict["colormap"],
        animation_ext=this_input_dict["animation_ext"],
        show_element_boundaries=this_input_dict["show_element_boundaries"],
       )
    sort!(this_input_dict["manufactured_solns"])

    set_defaults_and_check_section!(
        this_input_dict, "timestep_diagnostics";
        plot=true,
        animate_CFL=false,
       )

    return nothing
end

"""
    get_run_info(run_dir...; itime_min=1, itime_max=0,
                 itime_skip=1, dfns=false, initial_electron=false, do_setup=true,
                 setup_input_file=nothing)
    get_run_info((run_dir, restart_index)...; itime_min=1, itime_max=0,
                 itime_skip=1, dfns=false, initial_electron=false, do_setup=true,
                 setup_input_file=nothing)

Get file handles and other info for a single run

`run_dir` is either the directory to read output from (whose name should be the
`run_name`), or a moment_kinetics binary output file. If a file is passed, it is only used
to infer the directory and `run_name`, so it is possible for example to pass a
`.moments.h5` output file and also `dfns=true` and the `.dfns.h5` file will be the one
actually opened (as long as it exists).

`restart_index` can be given by passing a Tuple, e.g. `("runs/example", 42)` as the
positional argument. It specifies which restart to read if there are multiple restarts. If
no `restart_index` is given or if `nothing` is passed, read all restarts and concatenate
them. An integer value reads the restart with that index - `-1` indicates the latest
restart (which does not have an index).

Several runs can be loaded at the same time by passing multiple positional arguments. Each
argument can be a String `run_dir` giving a directory to read output from or a Tuple
`(run_dir, restart_index)` giving both a directory and a restart index (it is allowed to
mix Strings and Tuples in a call).

By default load data from moments files, pass `dfns=true` to load from distribution
functions files, or `initial_electron=true` and `dfns=true` to load from initial electron
state files.

The `itime_min`, `itime_max` and `itime_skip` options can be used to select only a slice
of time points when loading data. In `makie_post_process` these options are read from the
input (if they are set) before `get_run_info()` is called, so that the `run_info` returned
can be passed to [`setup_makie_post_processing_input!`](@ref), to be used for defaults for
the remaining options. If either `itime_min` or `itime_max` are ≤0, their values are used
as offsets from the final time index of the run.

`setup_makie_post_processing_input!()` is called at the end of `get_run_info()`, for
convenience when working interactively. Use
[`moment_kinetics.load_data.get_run_info_no_setup`](@ref) if you do not want this. A
post-processing input file can be passed to `setup_input_file` that will be passed to
`setup_makie_post_processing_input!()` if you do not want to use the default input file.
"""
function get_run_info(args...; do_setup=true, setup_input_file=nothing, dfns=false,
                      kwargs...)

    run_info = get_run_info_no_setup(args...; dfns=dfns, kwargs...)

    if do_setup
        if dfns
            setup_makie_post_processing_input!(
                setup_input_file; run_info_dfns=run_info,
                allow_missing_input_file=(setup_input_file === nothing))
        else
            setup_makie_post_processing_input!(
                setup_input_file; run_info_moments=run_info,
                allow_missing_input_file=(setup_input_file === nothing))
        end
    end

    return run_info
end

const chunk_size_1d = 10000
const chunk_size_2d = 100
struct VariableCache{T1,T2,T3}
    run_info::T1
    variable_name::String
    t_chunk_size::mk_int
    n_tinds::mk_int
    tinds_range_global::Union{UnitRange{mk_int},StepRange{mk_int}}
    tinds_chunk::Union{Base.RefValue{UnitRange{mk_int}},Base.RefValue{StepRange{mk_int}}}
    data_chunk::T2
    dim_slices::T3
end

function VariableCache(run_info, variable_name::String, t_chunk_size::mk_int;
                       it::Union{Nothing,AbstractRange}, is, iz, ir, ivperp, ivpa, ivzeta,
                       ivr, ivz)
    if it === nothing
        tinds_range_global = run_info.itime_min:run_info.itime_skip:run_info.itime_max
    else
        tinds_range_global = it
    end
    n_tinds = length(tinds_range_global)

    t_chunk_size = min(t_chunk_size, n_tinds)
    tinds_chunk = 1:t_chunk_size
    dim_slices = (is=is, iz=iz, ir=ir, ivperp=ivperp, ivpa=ivpa, ivzeta=ivzeta, ivr=ivr,
                  ivz=ivz)
    data_chunk = get_variable(run_info, variable_name; it=tinds_range_global[tinds_chunk],
                              dim_slices...)

    return VariableCache(run_info, variable_name, t_chunk_size,
                         n_tinds, tinds_range_global, Ref(tinds_chunk),
                         data_chunk, dim_slices)
end

function get_cache_slice(variable_cache::VariableCache, tind)
    tinds_chunk = variable_cache.tinds_chunk[]
    local_tind = findfirst(i->i==tind, tinds_chunk)

    if local_tind === nothing
        if tind > variable_cache.n_tinds
            error("tind=$tind is bigger than the number of time indices "
                  * "($(variable_cache.n_tinds))")
        end
        # tind is not in the cache, so get a new chunk
        chunk_size = variable_cache.t_chunk_size
        new_chunk_start = ((tind-1) ÷ chunk_size) * chunk_size + 1
        new_chunk = new_chunk_start:min(new_chunk_start + chunk_size - 1, variable_cache.n_tinds)
        variable_cache.tinds_chunk[] = new_chunk
        selectdim(variable_cache.data_chunk,
                  ndims(variable_cache.data_chunk), 1:length(new_chunk)) .=
            get_variable(variable_cache.run_info, variable_cache.variable_name;
                         it=variable_cache.tinds_range_global[new_chunk],
                         variable_cache.dim_slices...)
        local_tind = findfirst(i->i==tind, new_chunk)
    end

    return selectdim(variable_cache.data_chunk, ndims(variable_cache.data_chunk),
                     local_tind)
end

function variable_cache_extrema(variable_cache::VariableCache; transform=identity)
    # Bit of a hack to iterate through all chunks that can be in the cache
    chunk_size = variable_cache.t_chunk_size
    data_min = data_max = NaN
    for it ∈ ((i - 1) * chunk_size + 1 for i ∈ 1:(variable_cache.n_tinds ÷ chunk_size))
        get_cache_slice(variable_cache, it)
        this_min, this_max = NaNMath.extrema(transform.(variable_cache.data_chunk))
        data_min = NaNMath.min(data_min, this_min)
        data_max = NaNMath.max(data_max, this_max)
    end

    return data_min, data_max
end

"""
    plots_for_variable(run_info, variable_name; plot_prefix, has_rdim=true,
                       has_zdim=true, is_1V=false,
                       steady_state_residual_fig_axes=nothing)

Make plots for the EM field or moment variable `variable_name`.

Which plots to make are determined by the settings in the section of the input whose
heading is the variable name.

`run_info` is the information returned by [`get_run_info`](@ref).

`plot_prefix` is required and gives the path and prefix for plots to be saved to. They
will be saved with the format `plot_prefix<some_identifying_string>.pdf` for plots and
`plot_prefix<some_identifying_string>.gif`, etc. for animations.

`has_rdim`, `has_zdim` and/or `is_1V` can be passed to allow the function to skip some
plots that do not make sense for 0D/1D or 1V simulations (regardless of the settings).

`steady_state_residual_fig_axes` contains the figure, axes and legend places for steady
state residual plots.
"""
function plots_for_variable(run_info, variable_name; plot_prefix, has_rdim=true,
                            has_zdim=true, is_1V=false,
                            steady_state_residual_fig_axes=nothing)
    input = Dict_to_NamedTuple(input_dict[variable_name])

    # test if any plot is needed
    if !(any(v for (k,v) in pairs(input) if
           startswith(String(k), "plot") || startswith(String(k), "animate") ||
           k == :steady_state_residual))
        return nothing
    end

    if !has_rdim && variable_name == "Er"
        return nothing
    elseif !has_zdim && variable_name == "Ez"
        return nothing
    elseif variable_name == "collision_frequency" &&
            all(ri.collisions.krook_collisions_option == "none" for ri ∈ run_info)
        # No Krook collisions active, so do not make plots.
        return nothing
    end

    println("Making plots for $variable_name")
    flush(stdout)

    variable = get_variable(run_info, variable_name)

    if variable_name ∈ em_variables
        species_indices = (nothing,)
    elseif variable_name ∈ neutral_moment_variables ||
           variable_name ∈ neutral_dfn_variables
        species_indices = 1:maximum(ri.n_neutral_species for ri ∈ run_info)
    else
        species_indices = 1:maximum(ri.n_ion_species for ri ∈ run_info)
    end
    for is ∈ species_indices
        if is !== nothing
            variable_prefix = plot_prefix * variable_name * "_spec$(is)_"
            log_variable_prefix = plot_prefix * "log" * variable_name * "_spec$(is)_"
        else
            variable_prefix = plot_prefix * variable_name * "_"
            log_variable_prefix = plot_prefix * "log" * variable_name * "_"
        end
        if variable_name == "Er" && !has_rdim
            # Skip if there is no r-dimension
            continue
        end
        if variable_name == "Ez" && !has_zdim
            # Skip if there is no r-dimension
            continue
        end
        if has_rdim && input.plot_vs_r_t
            plot_vs_r_t(run_info, variable_name, is=is, data=variable, input=input,
                        outfile=variable_prefix * "vs_r_t.pdf")
        end
        if has_zdim && input.plot_vs_z_t
            plot_vs_z_t(run_info, variable_name, is=is, data=variable, input=input,
                        outfile=variable_prefix * "vs_z_t.pdf")
        end
        if has_rdim && input.plot_vs_r
            plot_vs_r(run_info, variable_name, is=is, data=variable, input=input,
                      outfile=variable_prefix * "vs_r.pdf")
        end
        if has_zdim && input.plot_vs_z
            plot_vs_z(run_info, variable_name, is=is, data=variable, input=input,
                      outfile=variable_prefix * "vs_z.pdf")
        end
        if has_rdim && has_zdim && input.plot_vs_z_r
            plot_vs_z_r(run_info, variable_name, is=is, data=variable, input=input,
                        outfile=variable_prefix * "vs_z_r.pdf")
        end
        if has_zdim && input.animate_vs_z
            animate_vs_z(run_info, variable_name, is=is, data=variable, input=input,
                         outfile=variable_prefix * "vs_z." * input.animation_ext)
        end
        if has_rdim && input.animate_vs_r
            animate_vs_r(run_info, variable_name, is=is, data=variable, input=input,
                         outfile=variable_prefix * "vs_r." * input.animation_ext)
        end
        if has_rdim && has_zdim && input.animate_vs_z_r
            animate_vs_z_r(run_info, variable_name, is=is, data=variable, input=input,
                           outfile=variable_prefix * "vs_r." * input.animation_ext)
        end
        if input.steady_state_residual
            calculate_steady_state_residual(run_info, variable_name; is=is, data=variable,
                                            fig_axes=steady_state_residual_fig_axes)
        end
    end

    return nothing
end

"""
    plots_for_dfn_variable(run_info, variable_name; plot_prefix, has_rdim=true,
                           has_zdim=true, is_1V=false)

Make plots for the distribution function variable `variable_name`.

Which plots to make are determined by the settings in the section of the input whose
heading is the variable name.

`run_info` is the information returned by [`get_run_info()`](@ref). The `dfns=true` keyword
argument must have been passed to [`get_run_info()`](@ref) so that output files containing
the distribution functions are being read.

`plot_prefix` is required and gives the path and prefix for plots to be saved to. They
will be saved with the format `plot_prefix<some_identifying_string>.pdf` for plots and
`plot_prefix<some_identifying_string>.gif`, etc. for animations.

`has_rdim`, `has_zdim` and/or `is_1V` can be passed to allow the function to skip some
plots that do not make sense for 0D/1D or 1V simulations (regardless of the settings).
"""
function plots_for_dfn_variable(run_info, variable_name; plot_prefix, has_rdim=true,
                                has_zdim=true, is_1V=false)
    input = Dict_to_NamedTuple(input_dict_dfns[variable_name])

    is_neutral = variable_name ∈ neutral_dfn_variables

    if is_neutral
        animate_dims = setdiff(neutral_dimensions, (:sn,))
        if is_1V
            animate_dims = setdiff(animate_dims, (:vzeta, :vr))
        end
    else
        animate_dims = setdiff(ion_dimensions, (:s,))
        if is_1V
            animate_dims = setdiff(animate_dims, (:vperp,))
        end
    end
    if !has_rdim
        animate_dims = setdiff(animate_dims, (:r,))
    end
    if !has_zdim
        animate_dims = setdiff(animate_dims, (:z,))
    end
    plot_dims = tuple(:t, animate_dims...)

    moment_kinetic = any(ri !== nothing
                         && (ri.evolve_density || ri.evolve_upar || ri.evolve_ppar)
                         for ri ∈ run_info)

    # test if any plot is needed
    if !any(v for (k,v) in pairs(input) if
            startswith(String(k), "plot") || startswith(String(k), "animate"))
        return nothing
    end

    println("Making plots for $variable_name")
    flush(stdout)

    if is_neutral
        species_indices = 1:maximum(ri.n_neutral_species for ri ∈ run_info)
    else
        species_indices = 1:maximum(ri.n_ion_species for ri ∈ run_info)
    end
    for is ∈ species_indices
        variable_prefix = plot_prefix * variable_name * "_"
        log_variable_prefix = plot_prefix * "log" * variable_name * "_"

        # Note that we use `yscale=log10` and `transform=positive_or_nan` rather than
        # defining a custom scaling function (which would return NaN for negative
        # values) because it messes up the automatic minimum value for the colorscale:
        # The transform removes any zero or negative values from the data, so the
        # minimum value for the colorscale is set by the smallest positive value; with
        # only the custom colorscale, the minimum would be negative and the
        # corresponding color would be the color for NaN, which does not go on the
        # Colorbar and so causes an error.
        for (log, yscale, transform, var_prefix) ∈
                ((:"", nothing, identity, variable_prefix),
                 (:_log, log10, x->positive_or_nan(x; epsilon=1.e-20), log_variable_prefix))
            for dim ∈ plot_dims
                if input[Symbol(:plot, log, :_vs_, dim)]
                    func = getfield(makie_post_processing, Symbol(:plot_vs_, dim))
                    outfile = var_prefix * "vs_$dim.pdf"
                    func(run_info, variable_name, is=is, input=input, outfile=outfile,
                         yscale=yscale, transform=transform)
                end
            end
            for (dim1, dim2) ∈ combinations(plot_dims, 2)
                if input[Symbol(:plot, log, :_vs_, dim2, :_, dim1)]
                    func = getfield(makie_post_processing,
                                    Symbol(:plot_vs_, dim2, :_, dim1))
                    outfile = var_prefix * "vs_$(dim2)_$(dim1).pdf"
                    func(run_info, variable_name, is=is, input=input, outfile=outfile,
                         colorscale=yscale, transform=transform)
                end
            end
            for dim ∈ animate_dims
                if input[Symbol(:animate, log, :_vs_, dim)]
                    func = getfield(makie_post_processing, Symbol(:animate_vs_, dim))
                    outfile = var_prefix * "vs_$dim." * input.animation_ext
                    func(run_info, variable_name, is=is, input=input, outfile=outfile,
                         yscale=yscale, transform=transform)
                end
            end
            for (dim1, dim2) ∈ combinations(animate_dims, 2)
                if input[Symbol(:animate, log, :_vs_, dim2, :_, dim1)]
                    func = getfield(makie_post_processing,
                                    Symbol(:animate_vs_, dim2, :_, dim1))
                    outfile = var_prefix * "vs_$(dim2)_$(dim1)." * input.animation_ext
                    func(run_info, variable_name, is=is, input=input, outfile=outfile,
                         colorscale=yscale, transform=transform)
                end
            end

            if moment_kinetic
                if is_neutral
                    if input[Symbol(:plot, log, :_unnorm_vs_vz)]
                        outfile = var_prefix * "unnorm_vs_vz.pdf"
                        plot_f_unnorm_vs_vpa(run_info; input=input, neutral=true, is=is,
                                             outfile=outfile, yscale=yscale, transform=transform)
                    end
                    if has_zdim && input[Symbol(:plot, log, :_unnorm_vs_vz_z)]
                        outfile = var_prefix * "unnorm_vs_vz_z.pdf"
                        plot_f_unnorm_vs_vpa_z(run_info; input=input, neutral=true, is=is,
                                               outfile=outfile, colorscale=yscale,
                                               transform=transform)
                    end
                    if input[Symbol(:animate, log, :_unnorm_vs_vz)]
                        outfile = var_prefix * "unnorm_vs_vz." * input.animation_ext
                        animate_f_unnorm_vs_vpa(run_info; input=input, neutral=true, is=is,
                                                outfile=outfile, yscale=yscale,
                                                transform=transform)
                    end
                    if has_zdim && input[Symbol(:animate, log, :_unnorm_vs_vz_z)]
                        outfile = var_prefix * "unnorm_vs_vz_z." * input.animation_ext
                        animate_f_unnorm_vs_vpa_z(run_info; input=input, neutral=true, is=is,
                                                  outfile=outfile, colorscale=yscale,
                                                  transform=transform)
                    end
                else
                    if input[Symbol(:plot, log, :_unnorm_vs_vpa)]
                        outfile = var_prefix * "unnorm_vs_vpa.pdf"
                        plot_f_unnorm_vs_vpa(run_info; input=input, is=is, outfile=outfile,
                                             yscale=yscale, transform=transform)
                    end
                    if has_zdim && input[Symbol(:plot, log, :_unnorm_vs_vpa_z)]
                        outfile = var_prefix * "unnorm_vs_vpa_z.pdf"
                        plot_f_unnorm_vs_vpa_z(run_info; input=input, is=is, outfile=outfile,
                                               colorscale=yscale, transform=transform)
                    end
                    if input[Symbol(:animate, log, :_unnorm_vs_vpa)]
                        outfile = var_prefix * "unnorm_vs_vpa." * input.animation_ext
                        animate_f_unnorm_vs_vpa(run_info; input=input, is=is, outfile=outfile,
                                                yscale=yscale, transform=transform)
                    end
                    if has_zdim && input[Symbol(:animate, log, :_unnorm_vs_vpa_z)]
                        outfile = var_prefix * "unnorm_vs_vpa_z." * input.animation_ext
                        animate_f_unnorm_vs_vpa_z(run_info; input=input, is=is, outfile=outfile,
                                                  colorscale=yscale, transform=transform)
                    end
                end
                check_moment_constraints(run_info, is_neutral; input=input, plot_prefix)
            end
        end
    end

    return nothing
end

function check_moment_constraints(run_info::Tuple, is_neutral; input, plot_prefix)
    if !input.check_moments
        return nothing
    end

    # For now, don't support comparison plots
    if length(run_info) > 1
        error("Comparison plots not supported by check_moment_constraints()")
    end
    return check_moment_constraints(run_info[1], is_neutral; input=input,
                                    plot_prefix=plot_prefix)
end

function check_moment_constraints(run_info, is_neutral; input, plot_prefix)
    if !input.check_moments
        return nothing
    end

    # For now assume there is only one ion or neutral species
    is = 1

    if is_neutral
        fn = get_variable(run_info, "f_neutral")
        if run_info.evolve_density
            moment = zeros(run_info.z.n, run_info.r.n, run_info.nt)
            for it ∈ 1:run_info.nt, ir ∈ 1:run_info.r.n, iz ∈ 1:run_info.z.n
                moment[iz,ir,it] = integrate_over_neutral_vspace(
                    @view(fn[:,:,:,iz,ir,is,it]), run_info.vz.grid, 0, run_info.vz.wgts,
                    run_info.vr.grid, 0, run_info.vr.wgts, run_info.vzeta.grid, 0,
                    run_info.vzeta.wgts)
            end
            error = moment .- 1.0
            animate_vs_z(run_info, "density moment neutral"; data=error, input=input,
                         outfile=plot_prefix * "density_moment_neutral_check.gif")
        end

        if run_info.evolve_upar
            moment = zeros(run_info.z.n, run_info.r.n, run_info.nt)
            for it ∈ 1:run_info.nt, ir ∈ 1:run_info.r.n, iz ∈ 1:run_info.z.n
                moment[iz,ir,it] = integrate_over_neutral_vspace(
                    @view(fn[:,:,:,iz,ir,is,it]), run_info.vz.grid, 1, run_info.vz.wgts,
                    run_info.vr.grid, 0, run_info.vr.wgts, run_info.vzeta.grid, 0,
                    run_info.vzeta.wgts)
            end
            error = moment
            animate_vs_z(run_info, "parallel flow neutral"; data=error, input=input,
                         outfile=plot_prefix * "parallel_flow_moment_neutral_check.gif")
        end

        if run_info.evolve_ppar
            moment = zeros(run_info.z.n, run_info.r.n, run_info.nt)
            for it ∈ 1:run_info.nt, ir ∈ 1:run_info.r.n, iz ∈ 1:run_info.z.n
                moment[iz,ir,it] = integrate_over_neutral_vspace(
                    @view(fn[:,:,:,iz,ir,is,it]), run_info.vz.grid, 2, run_info.vz.wgts,
                    run_info.vr.grid, 0, run_info.vr.wgts, run_info.vzeta.grid, 0,
                    run_info.vzeta.wgts)
            end
            error = moment .- 0.5
            animate_vs_z(run_info, "parallel pressure neutral"; data=error, input=input,
                         outfile=plot_prefix * "parallel_pressure_moment_neutral_check.gif")
        end
    else
        f = get_variable(run_info, "f")
        if run_info.evolve_density
            moment = zeros(run_info.z.n, run_info.r.n, run_info.nt)
            for it ∈ 1:run_info.nt, ir ∈ 1:run_info.r.n, iz ∈ 1:run_info.z.n
                moment[iz,ir,it] = integrate_over_vspace(
                    @view(f[:,:,iz,ir,is,it]), run_info.vpa.grid, 0, run_info.vpa.wgts,
                    run_info.vperp.grid, 0, run_info.vperp.wgts)
            end
            error = moment .- 1.0
            animate_vs_z(run_info, "density moment"; data=error, input=input,
                         outfile=plot_prefix * "density_moment_check.gif")
        end

        if run_info.evolve_upar
            moment = zeros(run_info.z.n, run_info.r.n, run_info.nt)
            for it ∈ 1:run_info.nt, ir ∈ 1:run_info.r.n, iz ∈ 1:run_info.z.n
                moment[iz,ir,it] = integrate_over_vspace(
                    @view(f[:,:,iz,ir,is,it]), run_info.vpa.grid, 1, run_info.vpa.wgts,
                    run_info.vperp.grid, 0, run_info.vperp.wgts)
            end
            error = moment
            animate_vs_z(run_info, "parallel flow moment"; data=error, input=input,
                         outfile=plot_prefix * "parallel_flow_moment_check.gif")
        end

        if run_info.evolve_ppar
            moment = zeros(run_info.z.n, run_info.r.n, run_info.nt)
            for it ∈ 1:run_info.nt, ir ∈ 1:run_info.r.n, iz ∈ 1:run_info.z.n
                moment[iz,ir,it] = integrate_over_vspace(
                    @view(f[:,:,iz,ir,is,it]), run_info.vpa.grid, 2, run_info.vpa.wgts,
                    run_info.vperp.grid, 0, run_info.vperp.wgts)
            end
            error = moment .- 0.5
            animate_vs_z(run_info, "parallel pressure moment"; data=error, input=input,
                         outfile=plot_prefix * "parallel_pressure_moment_check.gif")
        end
    end

    return nothing
end

# Generate 1d plot functions for each dimension
for dim ∈ one_dimension_combinations
    function_name_str = "plot_vs_$dim"
    function_name = Symbol(function_name_str)
    spaces = " " ^ (length(function_name_str) + 1)
    dim_str = String(dim)
    if dim == :t
        dim_grid = :( run_info.time )
    else
        dim_grid = :( run_info.$dim.grid )
    end
    idim = Symbol(:i, dim)
    eval(quote
             export $function_name

             """
                 $($function_name_str)(run_info::Tuple, var_name; is=1, data=nothing,
                 $($spaces)input=nothing, outfile=nothing, yscale=nothing,
                 transform=identity, axis_args=Dict{Symbol,Any}(), it=nothing,
                 $($spaces)ir=nothing, iz=nothing, ivperp=nothing, ivpa=nothing,
                 $($spaces)ivzeta=nothing, ivr=nothing, ivz=nothing, kwargs...)
                 $($function_name_str)(run_info, var_name; is=1, data=nothing,
                 $($spaces)input=nothing, ax=nothing, label=nothing,
                 $($spaces)outfile=nothing, yscale=nothing, transform=identity,
                 $($spaces)axis_args=Dict{Symbol,Any}(), it=nothing, ir=nothing,
                 $($spaces)iz=nothing, ivperp=nothing, ivpa=nothing, ivzeta=nothing,
                 $($spaces)ivr=nothing, ivz=nothing, kwargs...)

             Plot `var_name` from the run(s) represented by `run_info` (as returned by
             [`get_run_info`](@ref)) vs $($dim_str).

             If a Tuple of `run_info` is passed, the plots from each run are overlayed on
             the same axis, and a legend is added.

             `it`, `is`, `ir`, `iz`, `ivperp`, `ivpa`, `ivzeta`, `ivr`, and `ivz` can be
             used to select different indices (for non-plotted dimensions) or range (for
             the plotted dimension) to use.

             If `outfile` is given, the plot will be saved to a file with that name. The
             suffix determines the file type.

             `yscale` can be used to set the scaling function for the y-axis. Options are
             `identity`, `log`, `log2`, `log10`, `sqrt`, `Makie.logit`,
             `Makie.pseudolog10` and `Makie.Symlog10`. `transform` is a function that is
             applied element-by-element to the data before it is plotted. For example when
             using a log scale on data that may contain some negative values it might be
             useful to pass `transform=abs` (to plot the absolute value) or
             `transform=positive_or_nan` (to ignore any negative or zero values).

             `axis_args` are passed as keyword arguments to `get_1d_ax()`, and from there
             to the `Axis` constructor.

             Extra `kwargs` are passed to Makie's `lines!() function`.

             When a single `run_info` is passed, `label` can be used to set the label for
             the line created by this plot, which would be used if it is added to a
             `Legend`.

             When a single `run_info` is passed, an `Axis` can be passed to `ax`. If it
             is, the plot will be added to `ax`.

             By default the data for the variable is loaded from the output represented by
             `run_info`. The data can optionally be passed to `data` if you have already
             loaded it.

             Returns the `Figure`, unless `ax` was passed in which case the object
             returned by Makie's `lines!()` function is returned.

             By default relevant settings are read from the `var_name` section of
             [`input_dict_dfns`](@ref) (if output that has distribution functions is being
             read) or [`input_dict`](@ref) (otherwise). The settings can also be passed as
             an `AbstractDict` or `NamedTuple` via the `input` argument.  Sometimes
             needed, for example if `var_name` is not present in `input_dict` (in which
             case you would have had to create the array to be plotted and pass it to
             `data`).
             """
             function $function_name end

             function $function_name(run_info::Tuple, var_name; is=1, data=nothing,
                                     input=nothing, outfile=nothing, yscale=nothing,
                                     transform=identity, axis_args=Dict{Symbol,Any}(),
                                     $idim=nothing, kwargs...)

                 try
                     if data === nothing
                         data = Tuple(nothing for _ in run_info)
                     end

                     if input === nothing
                         if run_info[1].dfns
                             if var_name ∈ keys(input_dict_dfns)
                                 input = input_dict_dfns[var_name]
                             else
                                 input = input_dict_dfns
                             end
                         else
                             if var_name ∈ keys(input_dict)
                                 input = input_dict[var_name]
                             else
                                 input = input_dict
                             end
                         end
                     end
                     if input isa AbstractDict
                         input = Dict_to_NamedTuple(input)
                     end

                     n_runs = length(run_info)

                     fig, ax = get_1d_ax(; xlabel="$($dim_str)",
                                         ylabel=get_variable_symbol(var_name),
                                         yscale=yscale, axis_args...)
                     for (d, ri) ∈ zip(data, run_info)
                         $function_name(ri, var_name, is=is, data=d, input=input, ax=ax,
                                        transform=transform, label=ri.run_name,
                                        $idim=$idim, kwargs...)
                     end

                     if input.show_element_boundaries && Symbol($dim_str) != :t
                         # Just plot element boundaries from first run, assuming that all
                         # runs being compared use the same grid.
                         ri = run_info[1]
                         element_boundary_inds =
                             [i for i ∈ 1:ri.$dim.ngrid-1:ri.$dim.n_global
                                if $idim === nothing || i ∈ $idim]
                         element_boundary_positions = ri.$dim.grid[element_boundary_inds]
                         vlines!(ax, element_boundary_positions, color=:black, alpha=0.3)
                     end

                     if n_runs > 1
                         put_legend_above(fig, ax)
                     end

                     if outfile !== nothing
                         save(outfile, fig)
                     end
                     return fig
                 catch e
                     println("$($function_name_str) failed for $var_name, is=$is. Error was $e")
                     return nothing
                 end
             end

             function $function_name(run_info, var_name; is=1, data=nothing,
                                     input=nothing, fig=nothing, ax=nothing,
                                     label=nothing, outfile=nothing,
                                     axis_args=Dict{Symbol,Any}(), it=nothing,
                                     ir=nothing, iz=nothing, ivperp=nothing,
                                     ivpa=nothing, ivzeta=nothing, ivr=nothing,
                                     ivz=nothing, kwargs...)
                 if input === nothing
                     if run_info.dfns
                         if var_name ∈ keys(input_dict_dfns)
                             input = input_dict_dfns[var_name]
                         else
                             input = input_dict_dfns
                         end
                     else
                         if var_name ∈ keys(input_dict)
                             input = input_dict[var_name]
                         else
                             input = input_dict
                         end
                     end
                 end
                 if isa(input, AbstractDict)
                     input = Dict_to_NamedTuple(input)
                 end
                 if data === nothing
                     dim_slices = get_dimension_slice_indices($(QuoteNode(dim));
                                                              run_info=run_info,
                                                              input=input, it=it, is=is,
                                                              ir=ir, iz=iz, ivperp=ivperp,
                                                              ivpa=ivpa, ivzeta=ivzeta,
                                                              ivr=ivr, ivz=ivz)
                     data = get_variable(run_info, var_name; dim_slices...)
                 else
                     data = select_slice(data, $(QuoteNode(dim)); input=input, it=it,
                                         is=is, ir=ir, iz=iz, ivperp=ivperp, ivpa=ivpa,
                                         ivzeta=ivzeta, ivr=ivr, ivz=ivz)
                 end

                 if ax === nothing
                     fig, ax = get_1d_ax(; xlabel="$($dim_str)",
                                         ylabel=get_variable_symbol(var_name),
                                         axis_args...)
                     ax_was_nothing = true
                 else
                     ax_was_nothing = false
                 end

                 x = $dim_grid
                 if $idim !== nothing
                     x = x[$idim]
                 end
                 plot_1d(x, data; label=label, ax=ax, kwargs...)

                 if input.show_element_boundaries && Symbol($dim_str) != :t && ax_was_nothing
                     element_boundary_inds =
                         [i for i ∈ 1:run_info.$dim.ngrid-1:run_info.$dim.n_global
                            if $idim === nothing || i ∈ $idim]
                     element_boundary_positions = run_info.$dim.grid[element_boundary_inds]
                     vlines!(ax, element_boundary_positions, color=:black, alpha=0.3)
                 end

                 if outfile !== nothing
                     if fig === nothing
                         error("When `outfile` is passed to save the plot, must either pass both "
                               * "`fig` and `ax` or neither. Only `ax` was passed.")
                     end
                     save(outfile, fig)
                 end

                 return fig
             end
         end)
end

# Generate 2d plot functions for all combinations of dimensions
for (dim1, dim2) ∈ two_dimension_combinations
    function_name_str = "plot_vs_$(dim2)_$(dim1)"
    function_name = Symbol(function_name_str)
    spaces = " " ^ (length(function_name_str) + 1)
    dim1_str = String(dim1)
    dim2_str = String(dim2)
    if dim1 == :t
        dim1_grid = :( run_info.time )
    else
        dim1_grid = :( run_info.$dim1.grid )
    end
    dim2_grid = :( run_info.$dim2.grid )
    idim1 = Symbol(:i, dim1)
    idim2 = Symbol(:i, dim2)
    eval(quote
             export $function_name

             """
                 $($function_name_str)(run_info::Tuple, var_name; is=1, data=nothing,
                 $($spaces)input=nothing, outfile=nothing, colorscale=identity,
                 $($spaces)transform=identity, axis_args=Dict{Symbol,Any}(),
                 $($spaces)it=nothing, ir=nothing, iz=nothing, ivperp=nothing,
                 $($spaces)ivpa=nothing, ivzeta=nothing, ivr=nothing, ivz=nothing,
                 $($spaces)kwargs...)
                 $($function_name_str)(run_info, var_name; is=1, data=nothing,
                 $($spaces)input=nothing, ax=nothing,
                 $($spaces)colorbar_place=nothing, title=nothing,
                 $($spaces)outfile=nothing, colorscale=identity, transform=identity,
                 $($spaces)axis_args=Dict{Symbol,Any}(), it=nothing, ir=nothing,
                 $($spaces)iz=nothing, ivperp=nothing, ivpa=nothing, ivzeta=nothing,
                 $($spaces)ivr=nothing, ivz=nothing, kwargs...)

             Plot `var_name` from the run(s) represented by `run_info` (as returned by
             [`get_run_info`](@ref))vs $($dim1_str) and $($dim2_str).

             If a Tuple of `run_info` is passed, the plots from each run are displayed in
             a horizontal row, and the subtitle for each subplot is the 'run name'.

             `it`, `is`, `ir`, `iz`, `ivperp`, `ivpa`, `ivzeta`, `ivr`, and `ivz` can be
             used to select different indices (for non-plotted dimensions) or range (for
             the plotted dimension) to use.

             If `outfile` is given, the plot will be saved to a file with that name. The
             suffix determines the file type.

             `colorscale` can be used to set the scaling function for the colors. Options
             are `identity`, `log`, `log2`, `log10`, `sqrt`, `Makie.logit`,
             `Makie.pseudolog10` and `Makie.Symlog10`. `transform` is a function that is
             applied element-by-element to the data before it is plotted. For example when
             using a log scale on data that may contain some negative values it might be
             useful to pass `transform=abs` (to plot the absolute value) or
             `transform=positive_or_nan` (to ignore any negative or zero values).

             `axis_args` are passed as keyword arguments to `get_2d_ax()`, and from there
             to the `Axis` constructor.

             Extra `kwargs` are passed to Makie's `heatmap!() function`.

             When a single `run_info` is passed, `title` can be used to set the title for
             the (sub-)plot.

             When a single `run_info` is passed, an `Axis` can be passed to `ax`. If it
             is, the plot will be added to `ax`. A colorbar will be created in
             `colorbar_place` if it is given a `GridPosition`.

             By default the data for the variable is loaded from the output represented by
             `run_info`. The data can optionally be passed to `data` if you have already
             loaded it.

             Returns the `Figure`, unless `ax` was passed in which case the object
             returned by Makie's `heatmap!()` function is returned.

             By default relevant settings are read from the `var_name` section of
             [`input_dict_dfns`](@ref) (if output that has distribution functions is being
             read) or [`input_dict`](@ref) (otherwise). The settings can also be passed as
             an `AbstractDict` or `NamedTuple` via the `input` argument.  Sometimes
             needed, for example if `var_name` is not present in `input_dict` (in which
             case you would have had to create the array to be plotted and pass it to
             `data`).
             """
             function $function_name end

             function $function_name(run_info::Tuple, var_name; is=1, data=nothing,
                                     input=nothing, outfile=nothing, transform=identity,
                                     axis_args=Dict{Symbol,Any}(), kwargs...)

                 try
                     if data === nothing
                         data = Tuple(nothing for _ in run_info)
                     end
                     fig, ax, colorbar_places = get_2d_ax(length(run_info);
                                                          title=get_variable_symbol(var_name),
                                                          axis_args...)
                     for (d, ri, a, cp) ∈ zip(data, run_info, ax, colorbar_places)
                         $function_name(ri, var_name; is=is, data=d, input=input, ax=a,
                                        transform=transform, colorbar_place=cp,
                                        title=ri.run_name, kwargs...)
                     end

                     if outfile !== nothing
                         save(outfile, fig)
                     end
                     return fig
                 catch e
                     println("$($function_name_str) failed for $var_name, is=$is. Error was $e")
                     return nothing
                 end
             end

             function $function_name(run_info, var_name; is=1, data=nothing,
                                     input=nothing, ax=nothing,
                                     colorbar_place=nothing, title=nothing,
                                     outfile=nothing, axis_args=Dict{Symbol,Any}(),
                                     it=nothing, ir=nothing, iz=nothing, ivperp=nothing,
                                     ivpa=nothing, ivzeta=nothing, ivr=nothing,
                                     ivz=nothing, kwargs...)
                 if input === nothing
                     if run_info.dfns
                         if var_name ∈ keys(input_dict_dfns)
                             input = input_dict_dfns[var_name]
                         else
                             input = input_dict_dfns
                         end
                     else
                         if var_name ∈ keys(input_dict)
                             input = input_dict[var_name]
                         else
                             input = input_dict
                         end
                     end
                 end
                 if isa(input, AbstractDict)
                     input = Dict_to_NamedTuple(input)
                 end
                 if data === nothing
                     dim_slices = get_dimension_slice_indices($(QuoteNode(dim1)),
                                                              $(QuoteNode(dim2));
                                                              run_info=run_info,
                                                              input=input, it=it, is=is,
                                                              ir=ir, iz=iz, ivperp=ivperp,
                                                              ivpa=ivpa, ivzeta=ivzeta,
                                                              ivr=ivr, ivz=ivz)
                     data = get_variable(run_info, var_name; dim_slices...)
                 else
                     data = select_slice(data, $(QuoteNode(dim2)), $(QuoteNode(dim1));
                                         input=input, it=it, is=is, ir=ir, iz=iz,
                                         ivperp=ivperp, ivpa=ivpa, ivzeta=ivzeta, ivr=ivr,
                                         ivz=ivz)
                 end
                 if input === nothing
                     colormap = "reverse_deep"
                 else
                     colormap = input.colormap
                 end
                 if title === nothing
                     title = get_variable_symbol(var_name)
                 end

                 if ax === nothing
                     fig, ax, colorbar_place = get_2d_ax(; title=title, axis_args...)
                     ax_was_nothing = true
                 else
                     fig = nothing
                     ax_was_nothing = false
                 end

                 x = $dim2_grid
                 if $idim2 !== nothing
                     x = x[$idim2]
                 end
                 y = $dim1_grid
                 if $idim1 !== nothing
                     y = y[$idim1]
                 end
                 plot_2d(x, y, data; ax=ax, xlabel="$($dim2_str)",
                         ylabel="$($dim1_str)", colorbar_place=colorbar_place,
                         colormap=colormap, kwargs...)

                 if input.show_element_boundaries && Symbol($dim2_str) != :t
                     element_boundary_inds =
                         [i for i ∈ 1:run_info.$dim2.ngrid-1:run_info.$dim2.n_global
                            if $idim2 === nothing || i ∈ $idim2]
                     element_boundary_positions = run_info.$dim2.grid[element_boundary_inds]
                     vlines!(ax, element_boundary_positions, color=:white, alpha=0.5)
                 end
                 if input.show_element_boundaries && Symbol($dim1_str) != :t
                     element_boundary_inds =
                         [i for i ∈ 1:run_info.$dim1.ngrid-1:run_info.$dim1.n_global
                            if $idim1 === nothing || i ∈ $idim1]
                     element_boundary_positions = run_info.$dim1.grid[element_boundary_inds]
                     hlines!(ax, element_boundary_positions, color=:white, alpha=0.5)
                 end

                 if outfile !== nothing
                     if fig === nothing
                         error("When `outfile` is passed to save the plot, must either pass both "
                               * "`fig` and `ax` or neither. Only `ax` was passed.")
                     end
                     save(outfile, fig)
                 end

                 return fig
             end
         end)
end

# Generate 1d animation functions for each dimension
for dim ∈ one_dimension_combinations_no_t
    function_name_str = "animate_vs_$dim"
    function_name = Symbol(function_name_str)
    spaces = " " ^ (length(function_name_str) + 1)
    dim_str = String(dim)
    dim_grid = :( run_info.$dim.grid )
    idim = Symbol(:i, dim)
    eval(quote
             export $function_name

             """
                 $($function_name_str)(run_info::Tuple, var_name; is=1, data=nothing,
                 $($spaces)input=nothing, outfile=nothing, yscale=nothing,
                 $($spaces)transform=identity, ylims=nothing,
                 $($spaces)axis_args=Dict{Symbol,Any}(), it=nothing, ir=nothing, iz=nothing,
                 $($spaces)ivperp=nothing, ivpa=nothing, ivzeta=nothing, ivr=nothing,
                 $($spaces)ivz=nothing, kwargs...)
                 $($function_name_str)(run_info, var_name; is=1, data=nothing,
                 $($spaces)input=nothing, frame_index=nothing, ax=nothing,
                 $($spaces)fig=nothing, outfile=nothing, yscale=nothing,
                 $($spaces)transform=identity, ylims=nothing, label=nothing,
                 $($spaces)axis_args=Dict{Symbol,Any}(), it=nothing, ir=nothing, iz=nothing,
                 $($spaces)ivperp=nothing, ivpa=nothing, ivzeta=nothing, ivr=nothing,
                 $($spaces)ivz=nothing, kwargs...)

             Animate `var_name` from the run(s) represented by `run_info` (as returned by
             [`get_run_info`](@ref))vs $($dim_str).

             If a Tuple of `run_info` is passed, the animations from each run are
             overlayed on the same axis, and a legend is added.

             `it`, `is`, `ir`, `iz`, `ivperp`, `ivpa`, `ivzeta`, `ivr`, and `ivz` can be
             used to select different indices (for non-plotted dimensions) or range (for
             the plotted dimension) to use.

             `ylims` can be passed a Tuple (ymin, ymax) to set the y-axis limits. By
             default the minimum and maximum of the data (over all time points) will be
             used.

             `yscale` can be used to set the scaling function for the y-axis. Options are
             `identity`, `log`, `log2`, `log10`, `sqrt`, `Makie.logit`,
             `Makie.pseudolog10` and `Makie.Symlog10`. `transform` is a function that is
             applied element-by-element to the data before it is plotted. For example when
             using a log scale on data that may contain some negative values it might be
             useful to pass `transform=abs` (to plot the absolute value) or
             `transform=positive_or_nan` (to ignore any negative or zero values).

             `axis_args` are passed as keyword arguments to `get_1d_ax()`, and from there
             to the `Axis` constructor.

             Extra `kwargs` are passed to Makie's `lines!() function`.

             When a single `run_info` is passed, an `Axis` can be passed to `ax`. If it
             is, the plot will be added to `ax`.

             When a single `run_info` is passed, `label` can be passed to set a custom
             label for the line. By default the `run_info.run_name` is used.

             `outfile` is required for animations unless `ax` is passed. The animation
             will be saved to a file named `outfile`.  The suffix determines the file
             type. If both `outfile` and `ax` are passed, then the `Figure` containing
             `ax` must be passed to `fig` to allow the animation to be saved.

             By default the data for the variable is loaded from the output represented by
             `run_info`. The data can optionally be passed to `data` if you have already
             loaded it.

             Returns the `Figure`, unless `ax` was passed in which case returns `nothing`.

             By default relevant settings are read from the `var_name` section of
             [`input_dict_dfns`](@ref) (if output that has distribution functions is being
             read) or [`input_dict`](@ref) (otherwise). The settings can also be passed as
             an `AbstractDict` or `NamedTuple` via the `input` argument.  Sometimes
             needed, for example if `var_name` is not present in `input_dict` (in which
             case you would have had to create the array to be plotted and pass it to
             `data`).
             """
             function $function_name end

             function $function_name(run_info::Tuple, var_name; is=1, data=nothing,
                                     input=nothing, outfile=nothing, yscale=nothing,
                                     ylims=nothing, axis_args=Dict{Symbol,Any}(),
                                     it=nothing, $idim=nothing, kwargs...)

                 try
                     if data === nothing
                         data = Tuple(nothing for _ in run_info)
                     end
                     if outfile === nothing
                         error("`outfile` is required for $($function_name_str)")
                     end

                     if input === nothing
                         if run_info[1].dfns
                             if var_name ∈ keys(input_dict_dfns)
                                 input = input_dict_dfns[var_name]
                             else
                                 input = input_dict_dfns
                             end
                         else
                             if var_name ∈ keys(input_dict)
                                 input = input_dict[var_name]
                             else
                                 input = input_dict
                             end
                         end
                     end
                     if input isa AbstractDict
                         input = Dict_to_NamedTuple(input)
                     end

                     n_runs = length(run_info)

                     frame_index = Observable(1)
                     if length(run_info) == 1 ||
                         all(ri.nt == run_info[1].nt &&
                             all(isapprox.(ri.time, run_info[1].time))
                             for ri ∈ run_info[2:end])
                         # All times are the same
                         time = select_slice(run_info[1].time, :t; input=input, it=it)
                         title = lift(i->string("t = ", time[i]), frame_index)
                     else
                         time = select_slice(ri.time, :t; input=input, it=it)
                         title = lift(i->join((string("t", irun, " = ", time[i])
                                               for (irun,ri) ∈ enumerate(run_info)), "; "),
                                      frame_index)
                     end
                     fig, ax = get_1d_ax(; xlabel="$($dim_str)",
                                         ylabel=get_variable_symbol(var_name),
                                         title=title, yscale=yscale, axis_args...)

                     for (d, ri) ∈ zip(data, run_info)
                         $function_name(ri, var_name; is=is, data=d, input=input,
                                        ylims=ylims, frame_index=frame_index, ax=ax,
                                        it=it, $idim=$idim, kwargs...)
                     end

                     if input.show_element_boundaries
                         # Just plot element boundaries from first run, assuming that all
                         # runs being compared use the same grid.
                         ri = run_info[1]
                         element_boundary_inds =
                             [i for i ∈ 1:ri.$dim.ngrid-1:ri.$dim.n_global
                                if $idim === nothing || i ∈ $idim]
                         element_boundary_positions = ri.$dim.grid[element_boundary_inds]
                         vlines!(ax, element_boundary_positions, color=:black, alpha=0.3)
                     end

                     if n_runs > 1
                         put_legend_above(fig, ax)
                     end

                     if it === nothing
                         nt = minimum(ri.nt for ri ∈ run_info)
                     else
                         nt = length(it)
                     end
                     save_animation(fig, frame_index, nt, outfile)

                     return fig
                 catch e
                     println("$($function_name_str)() failed for $var_name, is=$is. Error was $e")
                     return nothing
                 end
             end

             function $function_name(run_info, var_name; is=1, data=nothing,
                                     input=nothing, frame_index=nothing, ax=nothing,
                                     fig=nothing, outfile=nothing, yscale=nothing,
                                     ylims=nothing, label=nothing,
                                     axis_args=Dict{Symbol,Any}(), it=nothing, ir=nothing,
                                     iz=nothing, ivperp=nothing, ivpa=nothing,
                                     ivzeta=nothing, ivr=nothing, ivz=nothing, kwargs...)
                 if input === nothing
                     if run_info.dfns
                         if var_name ∈ keys(input_dict_dfns)
                             input = input_dict_dfns[var_name]
                         else
                             input = input_dict_dfns
                         end
                     else
                         if var_name ∈ keys(input_dict)
                             input = input_dict[var_name]
                         else
                             input = input_dict
                         end
                     end
                 end
                 if isa(input, AbstractDict)
                     input = Dict_to_NamedTuple(input)
                 end
                 if data === nothing
                     dim_slices = get_dimension_slice_indices(:t, $(QuoteNode(dim));
                                                              run_info=run_info,
                                                              input=input, it=it, is=is,
                                                              ir=ir, iz=iz, ivperp=ivperp,
                                                              ivpa=ivpa, ivzeta=ivzeta,
                                                              ivr=ivr, ivz=ivz)
                     data = VariableCache(run_info, var_name, chunk_size_1d;
                                          dim_slices...)
                 else
                     data = select_slice(data, $(QuoteNode(dim)), :t; input=input, it=it,
                                         is=is, ir=ir, iz=iz, ivperp=ivperp, ivpa=ivpa,
                                         ivzeta=ivzeta, ivr=ivr, ivz=ivz)
                 end
                 if frame_index === nothing
                     ind = Observable(1)
                 else
                     ind = frame_index
                 end
                 if ax === nothing
                     time = select_slice(run_info.time, :t; input=input, it=it)
                     title = lift(i->string("t = ", time[i]), ind)
                     fig, ax = get_1d_ax(; xlabel="$($dim_str)",
                                         ylabel=get_variable_symbol(var_name),
                                         yscale=yscale, title=title, axis_args...)
                 else
                     fig = nothing
                 end
                 if label === nothing
                     label = run_info.run_name
                 end

                 x = $dim_grid
                 if $idim !== nothing
                     x = x[$idim]
                 end
                 animate_1d(x, data; ax=ax, ylims=ylims, frame_index=ind,
                            label=label, kwargs...)

                 if input.show_element_boundaries && fig !== nothing
                     element_boundary_inds =
                         [i for i ∈ 1:run_info.$dim.ngrid-1:run_info.$dim.n_global
                            if $idim === nothing || i ∈ $idim]
                     element_boundary_positions = run_info.$dim.grid[element_boundary_inds]
                     vlines!(ax, element_boundary_positions, color=:black, alpha=0.3)
                 end

                 if frame_index === nothing
                     if outfile === nothing
                         error("`outfile` is required for $($function_name_str)")
                     end
                     if fig === nothing
                         error("When `outfile` is passed to save the plot, must either pass both "
                               * "`fig` and `ax` or neither. Only `ax` was passed.")
                     end

                     if isa(data, VariableCache)
                         nt = data.n_tinds
                     else
                         nt = size(data, 2)
                     end

                     save_animation(fig, ind, nt, outfile)
                 end

                 return fig
             end
         end)
end

# Generate 2d animation functions for all combinations of dimensions
for (dim1, dim2) ∈ two_dimension_combinations_no_t
    function_name_str = "animate_vs_$(dim2)_$(dim1)"
    function_name = Symbol(function_name_str)
    spaces = " " ^ (length(function_name_str) + 1)
    dim1_str = String(dim1)
    dim2_str = String(dim2)
    dim1_grid = :( run_info.$dim1.grid )
    dim2_grid = :( run_info.$dim2.grid )
    idim1 = Symbol(:i, dim1)
    idim2 = Symbol(:i, dim2)
    eval(quote
             export $function_name

             """
                 $($function_name_str)(run_info::Tuple, var_name; is=1, data=nothing,
                 $($spaces)input=nothing, outfile=nothing, colorscale=identity,
                 $($spaces)transform=identity, axis_args=Dict{Symbol,Any}(),
                 $($spaces)it=nothing, ir=nothing, iz=nothing, ivperp=nothing,
                 $($spaces)ivpa=nothing, ivzeta=nothing, ivr=nothing, ivz=nothing,
                 $($spaces)kwargs...)
                 $($function_name_str)(run_info, var_name; is=1, data=nothing,
                 $($spaces)input=nothing, frame_index=nothing, ax=nothing,
                 $($spaces)fig=nothing, colorbar_place=colorbar_place,
                 $($spaces)title=nothing, outfile=nothing, colorscale=identity,
                 $($spaces)transform=identity, axis_args=Dict{Symbol,Any}(),
                 $($spaces)it=nothing, ir=nothing, iz=nothing, ivperp=nothing,
                 $($spaces)ivpa=nothing, ivzeta=nothing, ivr=nothing, ivz=nothing,
                 $($spaces)kwargs...)

             Animate `var_name` from the run(s) represented by `run_info` (as returned by
             [`get_run_info`](@ref))vs $($dim1_str) and $($dim2_str).

             If a Tuple of `run_info` is passed, the animations from each run are
             created in a horizontal row, with each sub-animation having the 'run name' as
             its subtitle.

             `it`, `is`, `ir`, `iz`, `ivperp`, `ivpa`, `ivzeta`, `ivr`, and `ivz` can be
             used to select different indices (for non-plotted dimensions) or range (for
             the plotted dimension) to use.

             `colorscale` can be used to set the scaling function for the colors. Options
             are `identity`, `log`, `log2`, `log10`, `sqrt`, `Makie.logit`,
             `Makie.pseudolog10` and `Makie.Symlog10`. `transform` is a function that is
             applied element-by-element to the data before it is plotted. For example when
             using a log scale on data that may contain some negative values it might be
             useful to pass `transform=abs` (to plot the absolute value) or
             `transform=positive_or_nan` (to ignore any negative or zero values).

             `axis_args` are passed as keyword arguments to `get_2d_ax()`, and from there
             to the `Axis` constructor.

             Extra `kwargs` are passed to Makie's `heatmap!() function`.

             When a single `run_info` is passed, an `Axis` can be passed to `ax`. If it
             is, the plot will be created in `ax`. When `ax` is passed, a colorbar will be
             created at `colorbar_place` if a `GridPosition` is passed to
             `colorbar_place`.

             `outfile` is required for animations unless `ax` is passed. The animation
             will be saved to a file named `outfile`.  The suffix determines the file
             type. If both `outfile` and `ax` are passed, then the `Figure` containing
             `ax` must be passed to `fig` to allow the animation to be saved.

             When a single `run_info` is passed, the (sub-)title can be set with the
             `title` argument.

             By default the data for the variable is loaded from the output represented by
             `run_info`. The data can optionally be passed to `data` if you have already
             loaded it.

             Returns the `Figure`, unless `ax` was passed in which case returns `nothing`.

             By default relevant settings are read from the `var_name` section of
             [`input_dict_dfns`](@ref) (if output that has distribution functions is being
             read) or [`input_dict`](@ref) (otherwise). The settings can also be passed as
             an `AbstractDict` or `NamedTuple` via the `input` argument.  Sometimes
             needed, for example if `var_name` is not present in `input_dict` (in which
             case you would have had to create the array to be plotted and pass it to
             `data`).
             """
             function $function_name end

             function $function_name(run_info::Tuple, var_name; is=1, data=nothing,
                                     input=nothing, outfile=nothing, transform=identity,
                                     axis_args=Dict{Symbol,Any}(), it=nothing, kwargs...)

                 try
                     if data === nothing
                         data = Tuple(nothing for _ in run_info)
                     end
                     if outfile === nothing
                         error("`outfile` is required for $($function_name_str)")
                     end

                     frame_index = Observable(1)

                     if length(run_info) > 1
                         title = get_variable_symbol(var_name)
                         time = select_slice(ri.time, :t; input=input, it=it)
                         subtitles = (lift(i->string(ri.run_name, "\nt = ", time[i]),
                                           frame_index)
                                      for ri ∈ run_info)
                     else
                         time = select_slice(run_info[1].time, :t; input=input, it=it)
                         title = lift(i->string(get_variable_symbol(var_name), "\nt = ",
                                                run_info[1].time[i]),
                                      frame_index)
                         subtitles = nothing
                     end
                     fig, ax, colorbar_places = get_2d_ax(length(run_info);
                                                          title=title,
                                                          subtitles=subtitles,
                                                          axis_args...)

                     for (d, ri, a, cp) ∈ zip(data, run_info, ax, colorbar_places)
                         $function_name(ri, var_name; is=is, data=d, input=input,
                                        transform=transform, frame_index=frame_index,
                                        ax=a, colorbar_place=cp, it=it, kwargs...)
                     end

                     if it === nothing
                         nt = minimum(ri.nt for ri ∈ run_info)
                     else
                         nt = length(it)
                     end
                     save_animation(fig, frame_index, nt, outfile)

                     return fig
                 catch e
                     println("$($function_name_str) failed for $var_name, is=$is. Error was $e")
                     return nothing
                 end
             end

             function $function_name(run_info, var_name; is=1, data=nothing,
                                     input=nothing, frame_index=nothing, ax=nothing,
                                     fig=nothing, colorbar_place=nothing,
                                     title=nothing, outfile=nothing,
                                     axis_args=Dict{Symbol,Any}(), it=nothing, ir=nothing,
                                     iz=nothing, ivperp=nothing, ivpa=nothing,
                                     ivzeta=nothing, ivr=nothing, ivz=nothing, kwargs...)
                 if input === nothing
                     if run_info.dfns
                         if var_name ∈ keys(input_dict_dfns)
                             input = input_dict_dfns[var_name]
                         else
                             input = input_dict_dfns
                         end
                     else
                         if var_name ∈ keys(input_dict)
                             input = input_dict[var_name]
                         else
                             input = input_dict
                         end
                     end
                 end
                 if isa(input, AbstractDict)
                     input = Dict_to_NamedTuple(input)
                 end
                 if frame_index === nothing
                     ind = Observable(1)
                 else
                     ind = frame_index
                 end
                 if data === nothing
                     dim_slices = get_dimension_slice_indices(:t, $(QuoteNode(dim1)),
                                                              $(QuoteNode(dim2));
                                                              run_info=run_info,
                                                              input=input, it=it, is=is,
                                                              ir=ir, iz=iz, ivperp=ivperp,
                                                              ivpa=ivpa, ivzeta=ivzeta,
                                                              ivr=ivr, ivz=ivz)
                     data = VariableCache(run_info, var_name, chunk_size_2d;
                                          dim_slices...)
                 else
                     data = select_slice(data, $(QuoteNode(dim2)), $(QuoteNode(dim1)), :t;
                                         input=input, it=it, is=is, ir=ir, iz=iz,
                                         ivperp=ivperp, ivpa=ivpa, ivzeta=ivzeta, ivr=ivr,
                                         ivz=ivz)
                 end
                 if input === nothing
                     colormap = "reverse_deep"
                 else
                     colormap = input.colormap
                 end
                 if title === nothing && ax == nothing
                     time = select_slice(run_info.time, :t; input=input, it=it)
                     title = lift(i->string(get_variable_symbol(var_name), "\nt = ",
                                            run_info.time[i]),
                                  ind)
                 end

                 if ax === nothing
                     fig, ax, colorbar_place = get_2d_ax(; title=title, axis_args...)
                     ax_was_nothing = true
                 else
                     ax_was_nothing = false
                 end

                 x = $dim2_grid
                 if $idim2 !== nothing
                     x = x[$idim2]
                 end
                 y = $dim1_grid
                 if $idim1 !== nothing
                     y = y[$idim1]
                 end
                 anim = animate_2d(x, y, data; xlabel="$($dim2_str)",
                                   ylabel="$($dim1_str)", frame_index=ind, ax=ax,
                                   colorbar_place=colorbar_place, colormap=colormap,
                                   kwargs...)

                 if input.show_element_boundaries
                     element_boundary_inds =
                         [i for i ∈ 1:run_info.$dim2.ngrid-1:run_info.$dim2.n_global
                            if $idim2 === nothing || i ∈ $idim2]
                     element_boundary_positions = run_info.$dim2.grid[element_boundary_inds]
                     vlines!(ax, element_boundary_positions, color=:white, alpha=0.5)
                 end
                 if input.show_element_boundaries
                     element_boundary_inds =
                         [i for i ∈ 1:run_info.$dim1.ngrid-1:run_info.$dim1.n_global
                            if $idim1 === nothing || i ∈ $idim1]
                     element_boundary_positions = run_info.$dim1.grid[element_boundary_inds]
                     hlines!(ax, element_boundary_positions, color=:white, alpha=0.5)
                 end

                 if frame_index === nothing
                     if outfile === nothing
                         error("`outfile` is required for $($function_name_str)")
                     end
                     if ax_was_nothing && fig === nothing
                         error("When `outfile` is passed to save the plot, must either pass both "
                               * "`fig` and `ax` or neither. Only `ax` was passed.")
                     end
                     if isa(data, VariableCache)
                         nt = data.n_tinds
                     else
                         nt = size(data, 3)
                     end
                     save_animation(fig, ind, nt, outfile)
                 end

                 return fig
             end
         end)
end

"""
    get_1d_ax(n=nothing; title=nothing, subtitles=nothing, yscale=nothing,
              get_legend_place=nothing, size=nothing, kwargs...)

Create a new `Figure` `fig` and `Axis` `ax` intended for 1d plots.

`title` gives an overall title to the `Figure`.

`yscale` can be used to set the scaling function for the y-axis. Options are `identity`,
`log`, `log2`, `log10`, `sqrt`, `Makie.logit`, `Makie.pseudolog10` and `Makie.Symlog10`.

By default creates a single `Axis`, and returns `(fig, ax)`.
If a number of axes `n` is passed, then `ax` is a `Vector{Axis}` of length `n` (even if
`n` is 1). The axes are created in a horizontal row, and the width of the figure is
increased in proportion to `n`.

`get_legend_place` can be set to one of (:left, :right, :above, :below) to create a
`GridPosition` for a legend in the corresponding place relative to each `Axis`. If
`get_legend_place` is set, `(fig, ax, legend_place)` is returned where `legend_place` is a
`GridPosition` (if `n=nothing`) or a Tuple of `n` `GridPosition`s.

When `n` is passed, `subtitles` can be passed a Tuple of length `n` which will be used to
set a subtitle for each `Axis` in `ax`.

`size` is passed through to the `Figure` constructor. Its default value is `(600, 400)` if
`n` is not passed, or `(600*n, 400)` if `n` is passed.

Extra `kwargs` are passed to the `Axis()` constructor.
"""
function get_1d_ax(n=nothing; title=nothing, subtitles=nothing, yscale=nothing,
                   get_legend_place=nothing, size=nothing, kwargs...)
    valid_legend_places = (nothing, :left, :right, :above, :below)
    if get_legend_place ∉ valid_legend_places
        error("get_legend_place=$get_legend_place is not one of $valid_legend_places")
    end
    if yscale !== nothing
        kwargs = tuple(kwargs..., :yscale=>yscale)
    end
    if n == nothing
        if size == nothing
            size = (600, 400)
        end
        fig = Figure(size=size)
        ax = Axis(fig[1,1]; kwargs...)
        if get_legend_place === :left
            legend_place = fig[1,0]
        elseif get_legend_place === :right
            legend_place = fig[1,2]
        elseif get_legend_place === :above
            legend_place = fig[0,1]
        elseif get_legend_place === :below
            legend_place = fig[2,1]
        end
        if title !== nothing
            title_layout = fig[0,1] = GridLayout()
            Label(title_layout[1,1:2], title)
        end
    else
        if size == nothing
            size = (600*n, 400)
        end
        fig = Figure(size=size)
        plot_layout = fig[1,1] = GridLayout()

        if title !== nothing
            title_layout = fig[0,1] = GridLayout()
            Label(title_layout[1,1:2], title)
        end

        if get_legend_place === :left
            if subtitles === nothing
                ax = [Axis(plot_layout[1,2*i]; kwargs...) for i in 1:n]
            else
                ax = [Axis(plot_layout[1,2*i]; title=st, kwargs...)
                      for (i,st) in zip(1:n, subtitles)]
            end
            legend_place = [plot_layout[1,2*i-1] for i in 1:n]
        elseif get_legend_place === :right
            if subtitles === nothing
                ax = [Axis(plot_layout[1,2*i-1]; kwargs...) for i in 1:n]
            else
                ax = [Axis(plot_layout[1,2*i-1]; title=st, kwargs...)
                      for (i,st) in zip(1:n, subtitles)]
            end
            legend_place = [plot_layout[1,2*i] for i in 1:n]
        elseif get_legend_place === :above
            if subtitles === nothing
                ax = [Axis(plot_layout[2,i]; kwargs...) for i in 1:n]
            else
                ax = [Axis(plot_layout[2,i]; title=st, kwargs...)
                      for (i,st) in zip(1:n, subtitles)]
            end
            legend_place = [plot_layout[1,i] for i in 1:n]
        elseif get_legend_place === :below
            if subtitles === nothing
                ax = [Axis(plot_layout[1,i]; kwargs...) for i in 1:n]
            else
                ax = [Axis(plot_layout[1,i]; title=st, kwargs...)
                      for (i,st) in zip(1:n, subtitles)]
            end
            legend_place = [plot_layout[2,i] for i in 1:n]
        else
            if subtitles === nothing
                ax = [Axis(plot_layout[1,i]; kwargs...) for i in 1:n]
            else
                ax = [Axis(plot_layout[1,i]; title=st, kwargs...)
                      for (i,st) in zip(1:n, subtitles)]
            end
        end
    end

    if get_legend_place === nothing
        return fig, ax
    else
        return fig, ax, legend_place
    end
end

"""
    get_2d_ax(n=nothing; title=nothing, subtitles=nothing, size=nothing, kwargs...)

Create a new `Figure` `fig` and `Axis` `ax` intended for 2d plots.

`title` gives an overall title to the `Figure`.

By default creates a single `Axis`, and returns `(fig, ax, colorbar_place)`, where
`colorbar_place` is a location in the grid layout that can be passed to `Colorbar()`
located immediately to the right of `ax`.
If a number of axes `n` is passed, then `ax` is a `Vector{Axis}` and `colorbar_place` is a
`Vector{GridPosition}` of length `n` (even if `n` is 1). The axes are created in a
horizontal row, and the width of the figure is increased in proportion to `n`.

When `n` is passed, `subtitles` can be passed a Tuple of length `n` which will be used to
set a subtitle for each `Axis` in `ax`.

`size` is passed through to the `Figure` constructor. Its default value is `(600, 400)` if
`n` is not passed, or `(600*n, 400)` if `n` is passed.

Extra `kwargs` are passed to the `Axis()` constructor.
"""
function get_2d_ax(n=nothing; title=nothing, subtitles=nothing, size=nothing, kwargs...)
    if n == nothing
        if size == nothing
            size = (600, 400)
        end
        fig = Figure(size=size)
        if title !== nothing
            title_layout = fig[1,1] = GridLayout()
            Label(title_layout[1,1:2], title)
            irow = 2
        else
            irow = 1
        end
        ax = Axis(fig[irow,1]; kwargs...)
        colorbar_place = fig[irow,2]
    else
        if size == nothing
            size = (600*n, 400)
        end
        fig = Figure(size=size)

        if title !== nothing
            title_layout = fig[1,1] = GridLayout()
            Label(title_layout[1,1:2], title)

            plot_layout = fig[2,1] = GridLayout()
        else
            plot_layout = fig[1,1] = GridLayout()
        end
        if subtitles === nothing
            ax = [Axis(plot_layout[1,2*i-1]; kwargs...) for i in 1:n]
        else
            ax = [Axis(plot_layout[1,2*i-1]; title=st, kwargs...)
                  for (i,st) in zip(1:n, subtitles)]
        end
        colorbar_place = [plot_layout[1,2*i] for i in 1:n]
    end

    return fig, ax, colorbar_place
end

"""
    plot_1d(xcoord, data; ax=nothing, xlabel=nothing, ylabel=nothing, title=nothing,
            yscale=nothing, transform=identity, axis_args=Dict{Symbol,Any}(),
            kwargs...)

Make a 1d plot of `data` vs `xcoord`.

`xlabel`, `ylabel` and `title` can be passed to set axis labels and title for the
(sub-)plot.

`yscale` can be used to set the scaling function for the y-axis. Options are `identity`,
`log`, `log2`, `log10`, `sqrt`, `Makie.logit`, `Makie.pseudolog10` and `Makie.Symlog10`.
`transform` is a function that is applied element-by-element to the data before it is
plotted. For example when using a log scale on data that may contain some negative values
it might be useful to pass `transform=abs` (to plot the absolute value) or
`transform=positive_or_nan` (to ignore any negative or zero values).

If `ax` is passed, the plot will be added to that existing `Axis`, otherwise a new
`Figure` and `Axis` will be created.

`axis_args` are passed as keyword arguments to `get_1d_ax()`, and from there to the `Axis`
constructor.

Other `kwargs` are passed to Makie's `lines!()` function.

If `ax` is not passed, returns the `Figure`, otherwise returns the object returned by
`lines!()`.
"""
function plot_1d(xcoord, data; ax=nothing, xlabel=nothing, ylabel=nothing, title=nothing,
                 yscale=nothing, transform=identity, axis_args=Dict{Symbol,Any}(),
                 kwargs...)
    if ax === nothing
        fig, ax = get_1d_ax(; axis_args...)
    else
        fig = nothing
    end

    if xlabel !== nothing
        ax.xlabel = xlabel
    end
    if ylabel !== nothing
        ax.ylabel = ylabel
    end
    if title !== nothing
        ax.title = title
    end

    if transform !== identity
        # Use transform to allow user to do something like data = abs.(data)
        # Don't actually apply identity transform in case this function is called with
        # `data` being a Makie Observable (in which case transform.(data) would be an
        # error).
        data = transform.(data)
    end

    l = lines!(ax, xcoord, data; kwargs...)

    if yscale !== nothing
        ax.yscale = yscale
    end

    if fig === nothing
        return l
    else
        return fig
    end
end

"""
    plot_2d(xcoord, ycoord, data; ax=nothing, colorbar_place=nothing, xlabel=nothing,
            ylabel=nothing, title=nothing, colormap="reverse_deep",
            colorscale=nothing, transform=identity, axis_args=Dict{Symbol,Any}(),
            kwargs...)

Make a 2d plot of `data` vs `xcoord` and `ycoord`.

`xlabel`, `ylabel` and `title` can be passed to set axis labels and title for the
(sub-)plot.

`colorscale` can be used to set the scaling function for the colors. Options are
`identity`, `log`, `log2`, `log10`, `sqrt`, `Makie.logit`, `Makie.pseudolog10` and
`Makie.Symlog10`. `transform` is a function that is applied element-by-element to the data
before it is plotted. For example when using a log scale on data that may contain some
negative values it might be useful to pass `transform=abs` (to plot the absolute value) or
`transform=positive_or_nan` (to ignore any negative or zero values).

If `ax` is passed, the plot will be added to that existing `Axis`, otherwise a new
`Figure` and `Axis` will be created.

`colormap` is included explicitly because we do some special handling so that extra Makie
functionality can be specified by a prefix to the `colormap` string, rather than the
standard Makie mechanism of creating a struct that modifies the colormap. For example
`Reverse("deep")` can be passed as `"reverse_deep"`. This is useful so that these extra
colormaps can be specified in an input file, but is not needed for interactive use.

When `xcoord` and `ycoord` are both one-dimensional, uses Makie's `heatmap!()` function
for the plot. If either or both of `xcoord` and `ycoord` are two-dimensional, instead uses
[`irregular_heatmap!`](@ref).

`axis_args` are passed as keyword arguments to `get_2d_ax()`, and from there to the `Axis`
constructor.

Other `kwargs` are passed to Makie's `heatmap!()` function.

If `ax` is not passed, returns the `Figure`, otherwise returns the object returned by
`heatmap!()`.
"""
function plot_2d(xcoord, ycoord, data; ax=nothing, colorbar_place=nothing, xlabel=nothing,
                 ylabel=nothing, title=nothing, colormap="reverse_deep",
                 colorscale=nothing, transform=identity, axis_args=Dict{Symbol,Any}(),
                 kwargs...)
    if ax === nothing
        fig, ax, colorbar_place = get_2d_ax(; axis_args...)
    else
        fig = nothing
    end

    if xlabel !== nothing
        ax.xlabel = xlabel
    end
    if ylabel !== nothing
        ax.ylabel = ylabel
    end
    if title !== nothing
        ax.title = title
    end
    colormap = parse_colormap(colormap)
    if colorscale !== nothing
        kwargs = tuple(kwargs..., :colorscale=>colorscale)
    end

    if transform !== identity
        # Use transform to allow user to do something like data = abs.(data)
        # Don't actually apply identity transform in case this function is called with
        # `data` being a Makie Observable (in which case transform.(data) would be an
        # error).
        data = transform.(data)
    end

    # Convert grid point values to 'cell face' values for heatmap
    if xcoord isa Observable
        xcoord = lift(grid_points_to_faces, xcoord)
    else
        xcoord = grid_points_to_faces(xcoord)
    end
    if ycoord isa Observable
        ycoord = lift(grid_points_to_faces, ycoord)
    else
        ycoord = grid_points_to_faces(ycoord)
    end

    if xcoord isa Observable
        ndims_x = ndims(xcoord.val)
    else
        ndims_x = ndims(xcoord)
    end
    if ycoord isa Observable
        ndims_y = ndims(ycoord.val)
    else
        ndims_y = ndims(ycoord)
    end
    if ndims_x == 1 && ndims_y == 1
        hm = heatmap!(ax, xcoord, ycoord, data; colormap=colormap, kwargs...)
    else
        hm = irregular_heatmap!(ax, xcoord, ycoord, data; colormap=colormap, kwargs...)
    end

    if colorbar_place === nothing
        println("Warning: colorbar_place argument is required to make a color bar")
    else
        Colorbar(colorbar_place, hm)
    end

    if fig === nothing
        return hm
    else
        return fig
    end
end

"""
    animate_1d(xcoord, data; frame_index=nothing, ax=nothing, fig=nothing,
               xlabel=nothing, ylabel=nothing, title=nothing, yscale=nothing,
               transform=identity, outfile=nothing, ylims=nothing,
               axis_args=Dict{Symbol,Any}(), kwargs...)

Make a 1d animation of `data` vs `xcoord`.

`xlabel`, `ylabel` and `title` can be passed to set axis labels and title for the
(sub-)plot.

`ylims` can be passed a Tuple (ymin, ymax) to set the y-axis limits. By default the
minimum and maximum of the data (over all time points) will be used.

`yscale` can be used to set the scaling function for the y-axis. Options are `identity`,
`log`, `log2`, `log10`, `sqrt`, `Makie.logit`, `Makie.pseudolog10` and `Makie.Symlog10`.
`transform` is a function that is applied element-by-element to the data before it is
plotted. For example when using a log scale on data that may contain some negative values
it might be useful to pass `transform=abs` (to plot the absolute value) or
`transform=positive_or_nan` (to ignore any negative or zero values).

If `ax` is passed, the animation will be added to that existing `Axis`, otherwise a new
`Figure` and `Axis` will be created. If `ax` is passed, you should also pass an
`Observable{mk_int}` to `frame_index` so that the data for this animation can be updated
when `frame_index` is changed.

If `outfile` is passed the animation will be saved to a file with that name. The suffix
determines the file type. If `ax` is passed at the same time as `outfile` then the
`Figure` containing `ax` must also be passed (to the `fig` argument) so that the animation
can be saved.

`axis_args` are passed as keyword arguments to `get_1d_ax()`, and from there to the `Axis`
constructor.

Other `kwargs` are passed to Makie's `lines!()` function.

If `ax` is not passed, returns the `Figure`, otherwise returns the object returned by
`lines!()`.
"""
function animate_1d(xcoord, data; frame_index=nothing, ax=nothing, fig=nothing,
                    xlabel=nothing, ylabel=nothing, title=nothing, yscale=nothing,
                    transform=identity, ylims=nothing, outfile=nothing,
                    axis_args=Dict{Symbol,Any}(), kwargs...)

    if frame_index === nothing
        ind = Observable(1)
    else
        ind = frame_index
    end

    if ax === nothing
        fig, ax = get_1d_ax(; title=title, xlabel=xlabel, ylabel=ylabel, yscale=yscale,
                            axis_args...)
    end

    if !isa(data, VariableCache)
        # Apply transform before calculating extrema
        data = transform.(data)
    end

    if ylims === nothing
        if isa(data, VariableCache)
            datamin, datamax = variable_cache_extrema(data; transform=transform)
        else
            datamin, datamax = NaNMath.extrema(data)
        end
        if ax.limits.val[2] === nothing
            # No limits set yet, need to use minimum and maximum of data over all time,
            # otherwise the automatic axis scaling would use the minimum and maximum of
            # the data at the initial time point.
            ylims!(ax, datamin, datamax)
        else
            # Expand currently set limits to ensure they include the minimum and maxiumum
            # of the data.
            current_ymin, current_ymax = ax.limits.val[2]
            ylims!(ax, min(datamin, current_ymin), max(datamax, current_ymax))
        end
    else
        # User passed ylims explicitly, so set those.
        ylims!(ax, ylims)
    end

    # Use transform to allow user to do something like data = abs.(data)
    if isa(data, VariableCache)
        line_data = @lift(transform.(get_cache_slice(data, $ind)))
    else
        line_data = @lift(@view data[:,$ind])
    end
    lines!(ax, xcoord, line_data; kwargs...)

    if outfile !== nothing
        if fig === nothing
            error("When `outfile` is passed to save the animation, must either pass both "
                  * "`fig` and `ax` or neither. Only `ax` was passed.")
        end
        nt = size(data, 2)
        save_animation(fig, ind, nt, outfile)
    end
end

"""
    animate_2d(xcoord, ycoord, data; frame_index=nothing, ax=nothing, fig=nothing,
               colorbar_place=nothing, xlabel=nothing, ylabel=nothing, title=nothing,
               outfile=nothing, colormap="reverse_deep", colorscale=nothing,
               transform=identity, axis_args=Dict{Symbol,Any}(), kwargs...)

Make a 2d animation of `data` vs `xcoord` and `ycoord`.

`xlabel`, `ylabel` and `title` can be passed to set axis labels and title for the
(sub-)plot.

`colorscale` can be used to set the scaling function for the colors. Options are
`identity`, `log`, `log2`, `log10`, `sqrt`, `Makie.logit`, `Makie.pseudolog10` and
`Makie.Symlog10`. `transform` is a function that is applied element-by-element to the data
before it is plotted. For example when using a log scale on data that may contain some
negative values it might be useful to pass `transform=abs` (to plot the absolute value) or
`transform=positive_or_nan` (to ignore any negative or zero values).

If `ax` is passed, the animation will be added to that existing `Axis`, otherwise a new
`Figure` and `Axis` will be created. If `ax` is passed, you should also pass an
`Observable{mk_int}` to `frame_index` so that the data for this animation can be updated
when `frame_index` is changed.

If `outfile` is passed the animation will be saved to a file with that name. The suffix
determines the file type. If `ax` is passed at the same time as `outfile` then the
`Figure` containing `ax` must also be passed (to the `fig` argument) so that the animation
can be saved.

`colormap` is included explicitly because we do some special handling so that extra Makie
functionality can be specified by a prefix to the `colormap` string, rather than the
standard Makie mechanism of creating a struct that modifies the colormap. For example
`Reverse("deep")` can be passed as `"reverse_deep"`. This is useful so that these extra
colormaps can be specified in an input file, but is not needed for interactive use.

When `xcoord` and `ycoord` are both one-dimensional, uses Makie's `heatmap!()` function
for the plot. If either or both of `xcoord` and `ycoord` are two-dimensional, instead uses
[`irregular_heatmap!`](@ref).

`axis_args` are passed as keyword arguments to `get_2d_ax()`, and from there to the `Axis`
constructor.

Other `kwargs` are passed to Makie's `heatmap!()` function.

If `ax` is not passed, returns the `Figure`, otherwise returns the object returned by
`heatmap!()`.
"""
function animate_2d(xcoord, ycoord, data; frame_index=nothing, ax=nothing, fig=nothing,
                    colorbar_place=nothing, xlabel=nothing, ylabel=nothing, title=nothing,
                    outfile=nothing, colormap="reverse_deep", colorscale=nothing,
                    transform=identity, axis_args=Dict{Symbol,Any}(), kwargs...)
    colormap = parse_colormap(colormap)

    if ax === nothing
        fig, ax, colorbar_place = get_2d_ax(; title=title, axis_args...)
    end
    if frame_index === nothing
        ind = Observable(1)
    else
        ind = frame_index
    end
    if xlabel !== nothing
        ax.xlabel = xlabel
    end
    if ylabel !== nothing
        ax.ylabel = ylabel
    end
    if colorscale !== nothing
        kwargs = tuple(kwargs..., :colorscale=>colorscale)
    end

    xcoord = grid_points_to_faces(xcoord)
    ycoord = grid_points_to_faces(ycoord)

    # Use transform to allow user to do something like data = abs.(data)
    if isa(data, VariableCache)
        heatmap_data = @lift(transform.(get_cache_slice(data, $ind)))
    else
        data = transform.(data)
        heatmap_data = @lift(@view data[:,:,$ind])
    end
    if ndims(xcoord) == 1 && ndims(ycoord) == 1
        hm = heatmap!(ax, xcoord, ycoord, heatmap_data; colormap=colormap, kwargs...)
    else
        hm = irregular_heatmap!(ax, xcoord, ycoord, heatmap_data; colormap=colormap, kwargs...)
    end
    Colorbar(colorbar_place, hm)

    if outfile !== nothing
        if fig === nothing
            error("When `outfile` is passed to save the animation, must either pass both "
                  * "`fig` and `ax` or neither. Only `ax` was passed.")
        end
        nt = size(data, 3)
        save_animation(fig, ind, nt, outfile)
    end

    return fig
end

"""
    save_animation(fig, frame_index, nt, outfile)

Animate `fig` and save the result in `outfile`.

`frame_index` is the `Observable{mk_int}` that updates the data used to make `fig` to a
new time point. `nt` is the total number of time points to create.

The suffix of `outfile` determines the file type.
"""
function save_animation(fig, frame_index, nt, outfile)
    record(fig, outfile, 1:nt, framerate=5) do it
        frame_index[] = it
    end
    return nothing
end

"""
   put_legend_above(fig, ax; kwargs...)

Add a legend corresponding to the plot in `ax` to `fig` on the left of a new row at the
top of the figure layout.

Additional `kwargs` are passed to the `Legend()` constructor.
"""
function put_legend_above(fig, ax; kwargs...)
    return Legend(fig[0,1], ax; tellheight=true, tellwidth=false, kwargs...)
end

"""
   put_legend_below(fig, ax; kwargs...)

Add a legend corresponding to the plot in `ax` to `fig` on the left of a new row at the
bottom of the figure layout.

Additional `kwargs` are passed to the `Legend()` constructor.
"""
function put_legend_below(fig, ax; kwargs...)
    return Legend(fig[end+1,1], ax; tellheight=true, tellwidth=false, kwargs...)
end

"""
   put_legend_left(fig, ax; kwargs...)

Add a legend corresponding to the plot in `ax` to `fig` on the bottom of a new column at
the left of the figure layout.

Additional `kwargs` are passed to the `Legend()` constructor.
"""
function put_legend_left(fig, ax; kwargs...)
    return Legend(fig[end,0], ax; kwargs...)
end

"""
   put_legend_right(fig, ax; kwargs...)

Add a legend corresponding to the plot in `ax` to `fig` on the bottom of a new column at
the right of the figure layout.

Additional `kwargs` are passed to the `Legend()` constructor.
"""
function put_legend_right(fig, ax; kwargs...)
    return Legend(fig[end,end+1], ax; kwargs...)
end

"""
    curvilinear_grid_mesh(xs, ys, zs, colors)

Tesselates the grid defined by `xs` and `ys` in order to form a mesh with per-face coloring
given by `colors`.

The grid defined by `xs` and `ys` must have dimensions `(nx, ny) == size(colors) .+ 1`, as
is the case for heatmap/image.

Code from: https://github.com/MakieOrg/Makie.jl/issues/742#issuecomment-1415809653
"""
function curvilinear_grid_mesh(xs, ys, zs, colors)
    if zs isa Observable
        nx, ny = size(zs.val)
    else
        nx, ny = size(zs)
    end
    if colors isa Observable
        ni, nj = size(colors.val)
        eltype_colors = eltype(colors.val)
    else
        ni, nj = size(colors)
        eltype_colors = eltype(colors)
    end
    @assert (nx == ni+1) & (ny == nj+1) "Expected nx, ny = ni+1, nj+1; got nx=$nx, ny=$ny, ni=$ni, nj=$nj.  nx/y are size(zs), ni/j are size(colors)."
    if xs isa Observable && ys isa Observable && zs isa Observable
        input_points_vec = lift((x, y, z)->Makie.matrix_grid(identity, x, y, z), xs, ys, zs)
    elseif xs isa Observable && ys isa Observable
        input_points_vec = lift((x, y)->Makie.matrix_grid(identity, x, y, zs), xs, ys)
    elseif ys isa Observable && zs isa Observable
        input_points_vec = lift((y, z)->Makie.matrix_grid(identity, xs, y, z), ys, zs)
    elseif xs isa Observable && zs isa Observable
        input_points_vec = lift((x, z)->Makie.matrix_grid(identity, x, ys, z), xs, zs)
    elseif xs isa Observable
        input_points_vec = lift(x->Makie.matrix_grid(identity, x, ys, zs), xs)
    elseif ys isa Observable
        input_points_vec = lift(y->Makie.matrix_grid(identity, xs, y, zs), ys)
    elseif zs isa Observable
        input_points_vec = lift(z->Makie.matrix_grid(identity, xs, ys, z), zs)
    else
        input_points_vec = Makie.matrix_grid(identity, xs, ys, zs)
    end
    if input_points_vec isa Observable
        input_points = lift(x->reshape(x, (ni, nj) .+ 1), input_points_vec)
    else
        input_points = reshape(input_points_vec, (ni, nj) .+ 1)
    end

    n_input_points = (ni + 1) * (nj + 1)

    function get_triangle_points(input_points)
        triangle_points = Vector{Point3f}()
        sizehint!(triangle_points, n_input_points * 2 * 3)
        @inbounds for j in 1:nj
            for i in 1:ni
                # push two triangles to make a square
                # first triangle
                push!(triangle_points, input_points[i, j])
                push!(triangle_points, input_points[i+1, j])
                push!(triangle_points, input_points[i+1, j+1])
                # second triangle
                push!(triangle_points, input_points[i+1, j+1])
                push!(triangle_points, input_points[i, j+1])
                push!(triangle_points, input_points[i, j])
            end
        end
        return triangle_points
    end
    if input_points isa Observable
        triangle_points = lift(get_triangle_points, input_points)
    else
        triangle_points = get_triangle_points(input_points)
    end

    function get_triangle_colors(colors)
        triangle_colors = Vector{eltype_colors}()
        sizehint!(triangle_colors, n_input_points * 2 * 3)
        @inbounds for j in 1:nj
            for i in 1:ni
                # push two triangles to make a square
                # first triangle
                push!(triangle_colors, colors[i, j]); push!(triangle_colors, colors[i, j]); push!(triangle_colors, colors[i, j])
                # second triangle
                push!(triangle_colors, colors[i, j]); push!(triangle_colors, colors[i, j]); push!(triangle_colors, colors[i, j])
            end
        end
        return triangle_colors
    end
    if colors isa Observable
        triangle_colors = lift(get_triangle_colors, colors)
    else
        triangle_colors = get_triangle_colors(colors)
    end

    # Triangle faces is a constant vector of indices. Note this depends on the loop
    # structure here being the same as that in get_triangle_points() and
    # get_triangle_colors()
    triangle_faces = Vector{CairoMakie.Makie.GeometryBasics.TriangleFace{UInt32}}()
    sizehint!(triangle_faces, n_input_points * 2)
    point_ind = 1
    @inbounds for j in 1:nj
        for i in 1:ni
            # push two triangles to make a square
            # first triangle
            push!(triangle_faces, CairoMakie.Makie.GeometryBasics.TriangleFace{UInt32}((point_ind, point_ind+1, point_ind+2)))
            point_ind += 3
            # second triangle
            push!(triangle_faces, CairoMakie.Makie.GeometryBasics.TriangleFace{UInt32}((point_ind, point_ind+1, point_ind+2)))
            point_ind += 3
        end
    end

    return triangle_points, triangle_faces, triangle_colors
end

"""
    irregular_heatmap(xs, ys, zs; kwargs...)

Plot a heatmap where `xs` and `ys` are allowed to define irregularly spaced, 2d grids.
`zs` gives the value in each cell of the grid.

The grid defined by `xs` and `ys` must have dimensions `(nx, ny) == size(zs) .+ 1`, as
is the case for heatmap/image.

`xs` be an array of size (nx,ny) or a vector of size (nx).

`ys` be an array of size (nx,ny) or a vector of size (ny).

`kwargs` are passed to Makie's `mesh()` function.

Code adapted from: https://github.com/MakieOrg/Makie.jl/issues/742#issuecomment-1415809653
"""
function irregular_heatmap(xs, ys, zs; kwargs...)
    fig = Figure()
    ax = Axis(fig[1,1])
    hm = irregular_heatmap!(ax, xs, ys, zs; kwargs...)

    return fig, ax, hm
end

"""
    irregular_heatmap!(ax, xs, ys, zs; kwargs...)

Plot a heatmap onto the Axis `ax` where `xs` and `ys` are allowed to define irregularly
spaced, 2d grids.  `zs` gives the value in each cell of the grid.

The grid defined by `xs` and `ys` must have dimensions `(nx, ny) == size(zs) .+ 1`, as
is the case for heatmap/image.

`xs` be an array of size (nx,ny) or a vector of size (nx).

`ys` be an array of size (nx,ny) or a vector of size (ny).

`kwargs` are passed to Makie's `mesh()` function.

Code adapted from: https://github.com/MakieOrg/Makie.jl/issues/742#issuecomment-1415809653
"""
function irregular_heatmap!(ax, xs, ys, zs; kwargs...)
    if xs isa Observable
        ndims_x = ndims(xs.val)
        if ndims_x == 1
            nx = length(xs.val)
        else
            nx = size(xs.val, 1)
        end
    else
        ndims_x = ndims(xs)
        if ndims(xs) == 1
            nx = length(xs)
        else
            nx = size(xs, 1)
        end
    end
    if ys isa Observable
        ndims_y = ndims(ys.val)
        if ndims_y == 1
            ny = length(ys.val)
        else
            ny = size(ys.val, 2)
        end
    else
        ndims_y = ndims(ys)
        if ndims_y == 1
            ny = length(ys)
        else
            ny = size(ys, 2)
        end
    end

    if zs isa Observable
        ni, nj = size(zs.val)
    else
        ni, nj = size(zs)
    end
    @assert (nx == ni+1) & (ny == nj+1) "Expected nx, ny = ni+1, nj+1; got nx=$nx, ny=$ny, ni=$ni, nj=$nj.  nx/y are size(xs)/size(ys), ni/j are size(zs)."

    if ndims_x == 1
        # Copy to an array of size (nx,ny)
        if xs isa Observable
            xs = lift(x->repeat(x, 1, ny), x)
        else
            xs = repeat(xs, 1, ny)
        end
    end
    if ndims_y == 1
        # Copy to an array of size (nx,ny)
        if ys isa Observable
            ys = lift(x->repeat(x', nx, 1), ys)
        else
            ys = repeat(ys', nx, 1)
        end
    end

    vertices, faces, colors = curvilinear_grid_mesh(xs, ys, zeros(nx, ny), zs)

    return mesh!(ax, vertices, faces; color = colors, shading = NoShading, kwargs...)
end

"""
    select_slice(variable::AbstractArray, dims::Symbol...; input=nothing, it=nothing,
                 is=1, ir=nothing, iz=nothing, ivperp=nothing, ivpa=nothing,
                 ivzeta=nothing, ivr=nothing, ivz=nothing)

Returns a slice of `variable` that includes only the dimensions given in `dims...`, e.g.
```
select_slice(variable, :t, :r)
```
to get a two dimensional slice with t- and r-dimensions.

Any other dimensions present in `variable` have a single point selected. By default this
point is set by the options in `input` (which must be a NamedTuple) (or the final point
for time or the size of the dimension divided by 3 if `input` is not given). These
defaults can be overridden using the keyword arguments `it`, `is`, `ir`, `iz`, `ivperp`,
`ivpa`, `ivzeta`, `ivr`, `ivz`. Ranges can also be passed to these keyword arguments for
the 'kept dimensions' in `dims` to select a subset of those dimensions.

This function only recognises what the dimensions of `variable` are by the number of
dimensions in the array. It assumes that either the variable has already been sliced to
the correct dimensions (if `ndims(variable) == length(dims)` it just returns `variable`)
or that `variable` has the full number of dimensions it could have (i.e. 'field' variables
have 3 dimensions, 'moment' variables 4, 'ion distribution function' variables 6 and
'neutral distribution function' variables 7).
"""
function select_slice end

function select_slice(variable::AbstractArray{T,1}, dims::Symbol...; input=nothing,
                      is=nothing, kwargs...) where T
    if length(dims) > 1
        error("Tried to get a slice of 1d variable with dimensions $dims")
    elseif length(dims) < 1
        error("1d variable must have already been sliced, so don't know what the dimensions are")
    else
        # Array is not a standard shape, so assume it is already sliced to the right 2
        # dimensions
        return variable
    end
end

function select_slice(variable::AbstractArray{T,2}, dims::Symbol...; input=nothing,
                      is=nothing, kwargs...) where T
    if length(dims) > 2
        error("Tried to get a slice of 2d variable with dimensions $dims")
    elseif length(dims) < 2
        error("2d variable must have already been sliced, so don't know what the dimensions are")
    else
        # Array is not a standard shape, so assume it is already sliced to the right 2
        # dimensions
        return variable
    end
end

function select_slice(variable::AbstractArray{T,3}, dims::Symbol...; input=nothing,
                      it=nothing, is=nothing, ir=nothing, iz=nothing, kwargs...) where T
    # Array is (z,r,t)

    if length(dims) > 3
        error("Tried to get a slice of 3d variable with dimensions $dims")
    end

    if it !== nothing
        it0 = it
    elseif input === nothing || :it0 ∉ input
        it0 = size(variable, 3)
    else
        it0 = input.it0
    end
    if ir !== nothing
        ir0 = ir
    elseif input === nothing || :ir0 ∉ input
        ir0 = max(size(variable, 2) ÷ 3, 1)
    else
        ir0 = input.ir0
    end
    if iz !== nothing
        iz0 = iz
    elseif input === nothing || :iz0 ∉ input
        iz0 = max(size(variable, 1) ÷ 3, 1)
    else
        iz0 = input.iz0
    end

    slice = variable
    if :t ∉ dims || it !== nothing
        slice = selectdim(slice, 3, it0)
    end
    if :r ∉ dims || ir !== nothing
        slice = selectdim(slice, 2, ir0)
    end
    if :z ∉ dims || iz !== nothing
        slice = selectdim(slice, 1, iz0)
    end

    return slice
end

function select_slice(variable::AbstractArray{T,4}, dims::Symbol...; input=nothing,
                      it=nothing, is=1, ir=nothing, iz=nothing, kwargs...) where T
    # Array is (z,r,species,t)

    if it !== nothing
        it0 = it
    elseif input === nothing || :it0 ∉ input
        it0 = size(variable, 4)
    else
        it0 = input.it0
    end
    if ir !== nothing
        ir0 = ir
    elseif input === nothing || :ir0 ∉ input
        ir0 = max(size(variable, 2) ÷ 3, 1)
    else
        ir0 = input.ir0
    end
    if iz !== nothing
        iz0 = iz
    elseif input === nothing || :iz0 ∉ input
        iz0 = max(size(variable, 1) ÷ 3, 1)
    else
        iz0 = input.iz0
    end

    slice = variable
    if :t ∉ dims || it !== nothing
        slice = selectdim(slice, 4, it0)
    end
    slice = selectdim(slice, 3, is)
    if :r ∉ dims || ir !== nothing
        slice = selectdim(slice, 2, ir0)
    end
    if :z ∉ dims || iz !== nothing
        slice = selectdim(slice, 1, iz0)
    end

    return slice
end

function select_slice(variable::AbstractArray{T,5}, dims::Symbol...; input=nothing,
                      it=nothing, is=1, ir=nothing, iz=nothing, ivperp=nothing,
                      ivpa=nothing, kwargs...) where T
    # Array is (vpa,vperp,z,r,t)

    if it !== nothing
        it0 = it
    elseif input === nothing || :it0 ∉ input
        it0 = size(variable, 5)
    else
        it0 = input.it0
    end
    if ir !== nothing
        ir0 = ir
    elseif input === nothing || :ir0 ∉ input
        ir0 = max(size(variable, 4) ÷ 3, 1)
    else
        ir0 = input.ir0
    end
    if iz !== nothing
        iz0 = iz
    elseif input === nothing || :iz0 ∉ input
        iz0 = max(size(variable, 3) ÷ 3, 1)
    else
        iz0 = input.iz0
    end
    if ivperp !== nothing
        ivperp0 = ivperp
    elseif input === nothing || :ivperp0 ∉ input
        ivperp0 = max(size(variable, 2) ÷ 3, 1)
    else
        ivperp0 = input.ivperp0
    end
    if ivpa !== nothing
        ivpa0 = ivpa
    elseif input === nothing || :ivpa0 ∉ input
        ivpa0 = max(size(variable, 1) ÷ 3, 1)
    else
        ivpa0 = input.ivpa0
    end

    slice = variable
    if :t ∉ dims || it !== nothing
        slice = selectdim(slice, 5, it0)
    end
    if :r ∉ dims || ir !== nothing
        slice = selectdim(slice, 4, ir0)
    end
    if :z ∉ dims || iz !== nothing
        slice = selectdim(slice, 3, iz0)
    end
    if :vperp ∉ dims || ivperp !== nothing
        slice = selectdim(slice, 2, ivperp0)
    end
    if :vpa ∉ dims || ivpa !== nothing
        slice = selectdim(slice, 1, ivpa0)
    end

    return slice
end

function select_slice(variable::AbstractArray{T,6}, dims::Symbol...; input=nothing,
                      it=nothing, is=1, ir=nothing, iz=nothing, ivperp=nothing,
                      ivpa=nothing, kwargs...) where T
    # Array is (vpa,vperp,z,r,species,t)

    if it !== nothing
        it0 = it
    elseif input === nothing || :it0 ∉ input
        it0 = size(variable, 6)
    else
        it0 = input.it0
    end
    if ir !== nothing
        ir0 = ir
    elseif input === nothing || :ir0 ∉ input
        ir0 = max(size(variable, 4) ÷ 3, 1)
    else
        ir0 = input.ir0
    end
    if iz !== nothing
        iz0 = iz
    elseif input === nothing || :iz0 ∉ input
        iz0 = max(size(variable, 3) ÷ 3, 1)
    else
        iz0 = input.iz0
    end
    if ivperp !== nothing
        ivperp0 = ivperp
    elseif input === nothing || :ivperp0 ∉ input
        ivperp0 = max(size(variable, 2) ÷ 3, 1)
    else
        ivperp0 = input.ivperp0
    end
    if ivpa !== nothing
        ivpa0 = ivpa
    elseif input === nothing || :ivpa0 ∉ input
        ivpa0 = max(size(variable, 1) ÷ 3, 1)
    else
        ivpa0 = input.ivpa0
    end

    slice = variable
    if :t ∉ dims || it !== nothing
        slice = selectdim(slice, 6, it0)
    end
    slice = selectdim(slice, 5, is)
    if :r ∉ dims || ir !== nothing
        slice = selectdim(slice, 4, ir0)
    end
    if :z ∉ dims || iz !== nothing
        slice = selectdim(slice, 3, iz0)
    end
    if :vperp ∉ dims || ivperp !== nothing
        slice = selectdim(slice, 2, ivperp0)
    end
    if :vpa ∉ dims || ivpa !== nothing
        slice = selectdim(slice, 1, ivpa0)
    end

    return slice
end

function select_slice(variable::AbstractArray{T,7}, dims::Symbol...; input=nothing,
                      it=nothing, is=1, ir=nothing, iz=nothing, ivzeta=nothing,
                      ivr=nothing, ivz=nothing, kwargs...) where T
    # Array is (vz,vr,vzeta,z,r,species,t)

    if it !== nothing
        it0 = it
    elseif input === nothing || :it0 ∉ input
        it0 = size(variable, 7)
    else
        it0 = input.it0
    end
    if ir !== nothing
        ir0 = ir
    elseif input === nothing || :ir0 ∉ input
        ir0 = max(size(variable, 5) ÷ 3, 1)
    else
        ir0 = input.ir0
    end
    if iz !== nothing
        iz0 = iz
    elseif input === nothing || :iz0 ∉ input
        iz0 = max(size(variable, 4) ÷ 3, 1)
    else
        iz0 = input.iz0
    end
    if ivzeta !== nothing
        ivzeta0 = ivzeta
    elseif input === nothing || :ivzeta0 ∉ input
        ivzeta0 = max(size(variable, 3) ÷ 3, 1)
    else
        ivzeta0 = input.ivzeta0
    end
    if ivr !== nothing
        ivr0 = ivr
    elseif input === nothing || :ivr0 ∉ input
        ivr0 = max(size(variable, 2) ÷ 3, 1)
    else
        ivr0 = input.ivr0
    end
    if ivz !== nothing
        ivz0 = ivz
    elseif input === nothing || :ivz0 ∉ input
        ivz0 = max(size(variable, 1) ÷ 3, 1)
    else
        ivz0 = input.ivz0
    end

    slice = variable
    if :t ∉ dims || it !== nothing
        slice = selectdim(slice, 7, it0)
    end
    slice = selectdim(slice, 6, is)
    if :r ∉ dims || ir !== nothing
        slice = selectdim(slice, 5, ir0)
    end
    if :z ∉ dims || iz !== nothing
        slice = selectdim(slice, 4, iz0)
    end
    if :vzeta ∉ dims || ivzeta !== nothing
        slice = selectdim(slice, 3, ivzeta0)
    end
    if :vr ∉ dims || ivr !== nothing
        slice = selectdim(slice, 2, ivr0)
    end
    if :vz ∉ dims || ivz !== nothing
        slice = selectdim(slice, 1, ivz0)
    end

    return slice
end

"""
get_dimension_slice_indices(keep_dims...; input, it=nothing, is=nothing,
                            ir=nothing, iz=nothing, ivperp=nothing, ivpa=nothing,
                            ivzeta=nothing, ivr=nothing, ivz=nothing)

Get indices for dimensions to slice

The indices are taken from `input`, unless they are passed as keyword arguments

The dimensions in `keep_dims` are not given a slice (those are the dimensions we want in
the variable after slicing).
"""
function get_dimension_slice_indices(keep_dims...; run_info, input, it=nothing,
                                     is=nothing, ir=nothing, iz=nothing, ivperp=nothing,
                                     ivpa=nothing, ivzeta=nothing, ivr=nothing,
                                     ivz=nothing)
    if isa(input, AbstractDict)
        input = Dict_to_NamedTuple(input)
    end
    return (:it=>(it === nothing ? (:t ∈ keep_dims ? nothing : input.it0) : it),
            :is=>(is === nothing ? (:s ∈ keep_dims ? nothing : input.is0) : is),
            :ir=>(ir === nothing ? (:r ∈ keep_dims ? nothing : input.ir0) : ir),
            :iz=>(iz === nothing ? (:z ∈ keep_dims ? nothing : input.iz0) : iz),
            :ivperp=>(ivperp === nothing ? (:vperp ∈ keep_dims ? nothing : input.ivperp0) : ivperp),
            :ivpa=>(ivpa === nothing ? (:vpa ∈ keep_dims ? nothing : input.ivpa0) : ivpa),
            :ivzeta=>(ivzeta === nothing ? (:vzeta ∈ keep_dims ? nothing : input.ivzeta0) : ivzeta),
            :ivr=>(ivr === nothing ? (:vr ∈ keep_dims ? nothing : input.ivr0) : ivr),
            :ivz=>(ivz === nothing ? (:vz ∈ keep_dims ? nothing : input.ivz0) : ivz))
end

"""
    grid_points_to_faces(coord::AbstractVector)
    grid_points_to_faces(coord::Observable{T} where T <: AbstractVector)
    grid_points_to_faces(coord::AbstractMatrix)
    grid_points_to_faces(coord::Observable{T} where T <: AbstractMatrix)

Turn grid points in `coord` into 'cell faces'.

Returns `faces`, which has a length one greater than `coord`. The first and last values of
`faces` are the first and last values of `coord`. The intermediate values are the mid
points between grid points.
"""
function grid_points_to_faces end

function grid_points_to_faces(coord::AbstractVector)
    n = length(coord)
    faces = allocate_float(n+1)
    faces[1] = coord[1]
    for i ∈ 2:n
        faces[i] = 0.5*(coord[i-1] + coord[i])
    end
    faces[n+1] = coord[n]

    return faces
end

function grid_points_to_faces(coord::Observable{T} where T <: AbstractVector)
    n = length(coord.val)
    faces = allocate_float(n+1)
    faces[1] = coord.val[1]
    for i ∈ 2:n
        faces[i] = 0.5*(coord.val[i-1] + coord.val[i])
    end
    faces[n+1] = coord.val[n]

    return faces
end

function grid_points_to_faces(coord::AbstractMatrix)
    ni, nj = size(coord)
    faces = allocate_float(ni+1, nj+1)
    faces[1,1] = coord[1,1]
    for j ∈ 2:nj
        faces[1,j] = 0.5*(coord[1,j-1] + coord[1,j])
    end
    faces[1,nj+1] = coord[1,nj]
    for i ∈ 2:ni
        faces[i,1] = 0.5*(coord[i-1,1] + coord[i,1])
        for j ∈ 2:nj
            faces[i,j] = 0.25*(coord[i-1,j-1] + coord[i-1,j] + coord[i,j-1] + coord[i,j])
        end
        faces[i,nj+1] = 0.5*(coord[i-1,nj] + coord[i,nj])
    end
    faces[ni+1,1] = coord[ni,1]
    for j ∈ 2:nj
        faces[ni+1,j] = 0.5*(coord[ni,j-1] + coord[ni,j])
    end
    faces[ni+1,nj+1] = coord[ni,nj]

    return faces
end

function grid_points_to_faces(coord::Observable{T} where T <: AbstractMatrix)
    ni, nj = size(coord.val)
    faces = allocate_float(ni+1, nj+1)
    faces[1,1] = coord.val[1,1]
    for j ∈ 2:nj
        faces[1,j] = 0.5*(coord.val[1,j-1] + coord.val[1,j])
    end
    faces[1,nj+1] = coord.val[1,nj]
    for i ∈ 2:ni
        faces[i,1] = 0.5*(coord.val[i-1,1] + coord.val[i,1])
        for j ∈ 2:nj
            faces[i,j] = 0.25*(coord.val[i-1,j-1] + coord.val[i-1,j] + coord.val[i,j-1] + coord.val[i,j])
        end
        faces[i,nj+1] = 0.5*(coord.val[i-1,nj] + coord.val[i,nj])
    end
    faces[ni+1,1] = coord.val[ni,1]
    for j ∈ 2:nj
        faces[ni+1,j] = 0.5*(coord.val[ni,j-1] + coord.val[ni,j])
    end
    faces[ni+1,nj+1] = coord.val[ni,nj]

    return faces
end

"""
    get_variable_symbol(variable_name)

Get a symbol corresponding to a `variable_name`

For example `get_variable_symbol("phi")` returns `"ϕ"`.

If the symbol has not been defined, just return `variable_name`.
"""
function get_variable_symbol(variable_name)
    symbols_for_variables = Dict("phi"=>"ϕ", "Er"=>"Er", "Ez"=>"Ez", "density"=>"n",
                                 "parallel_flow"=>"u∥", "parallel_pressure"=>"p∥",
                                 "parallel_heat_flux"=>"q∥", "thermal_speed"=>"vth",
                                 "temperature"=>"T", "density_neutral"=>"nn",
                                 "uzeta_neutral"=>"unζ", "ur_neutral"=>"unr",
                                 "uz_neutral"=>"unz", "pzeta_neutral"=>"pnζ",
                                 "pr_neutral"=>"pnr", "pz_neutral"=>"pnz",
                                 "qzeta_neutral"=>"qnζ", "qr_neutral"=>"qnr",
                                 "qz_neutral"=>"qnz", "thermal_speed_neutral"=>"vnth",
                                 "temperature_neutral"=>"Tn")

    return get(symbols_for_variables, variable_name, variable_name)
end

"""
    parse_colormap(colormap)

Parse a `colormap` option

Allows us to have a string option which can be set in the input file and still use
Reverse, etc. conveniently.
"""
function parse_colormap(colormap)
    if colormap === nothing
        return colormap
    elseif startswith(colormap, "reverse_")
        # Use split to remove the "reverse_" prefix
        return Reverse(String(split(colormap, "reverse_", keepempty=false)[1]))
    else
        return colormap
    end
end

"""
     _get_steady_state_residual_fig_axes(n_runs)

Utility method to avoid code duplication when creating the fig_axes OrderedDict for
calculate_steady_state_residual.

`n_runs` sets the number of axes to create in each entry.
"""
function _get_steady_state_residual_fig_axes(n_runs)
    return OrderedDict(
                "RMS absolute residual"=>get_1d_ax(n_runs, xlabel="time",
                                                   ylabel="RMS absolute residual",
                                                   yscale=log10, get_legend_place=:right),
                "max absolute residual"=>get_1d_ax(n_runs, xlabel="time",
                                                   ylabel="max absolute residual",
                                                   yscale=log10, get_legend_place=:right),
                "RMS relative residual"=>get_1d_ax(n_runs, xlabel="time",
                                                   ylabel="RMS relative residual",
                                                   yscale=log10, get_legend_place=:right),
                "max relative residual"=>get_1d_ax(n_runs, xlabel="time",
                                                   ylabel="max relative residual",
                                                   yscale=log10, get_legend_place=:right))
end

# Utility method to avoid code duplication when saving the calculate_steady_state_residual
# plots
function _save_residual_plots(fig_axes, plot_prefix)
    try
        for (key, fa) ∈ fig_axes
            for (ax, lp) ∈ zip(fa[2], fa[3])
                Legend(lp, ax)
            end
            save(plot_prefix * replace(key, " "=>"_") * ".pdf", fa[1])
        end
    catch e
        println("Error in _save_residual_plots(). Error was ", e)
    end
end

"""
calculate_steady_state_residual(run_info, variable_name; is=1, data=nothing,
                                plot_prefix=nothing, fig_axes=nothing, i_run=1)

Calculate and plot the 'residuals' for `variable_name`.

The information for the runs to plot is passed in `run_info` (as returned by
[`get_run_info`](@ref)). If `run_info` is a Tuple, comparison plots are made where plots
from the different runs are displayed in a horizontal row.

If the variable has a species dimension, `is` selects which species to analyse.

By default the variable will be loaded from file. If the data has already been loaded, it
can be passed to `data` instead. `data` should be a Tuple of the same length as `run_info`
if `run_info` is a Tuple.

If `plot_prefix` is passed, it gives the path and prefix for plots to be saved to. They
will be saved with the format `plot_prefix<some_identifying_string>.pdf`.

`fig_axes` can be passed an OrderedDict of Tuples as returned by
[`_get_steady_state_residual_fig_axes`](@ref) - each tuple contains the Figure `fig` and
Axis or Tuple{Axis} `ax` to which to add the plot corresponding to its key. If `run_info`
is a Tuple, `ax` for each entry must be a Tuple of the same length.
"""
function calculate_steady_state_residual end

function calculate_steady_state_residual(run_info::Tuple, variable_name; is=1,
                                         data=nothing, plot_prefix=nothing,
                                         fig_axes=nothing)
    try
        n_runs = length(run_info)
        if data === nothing
            data = Tuple(nothing for _ ∈ 1:n_runs)
        end
        if fig_axes === nothing
            fig_axes = _get_steady_state_residual_fig_axes(length(run_info))
        end

        for (i, (ri, d)) ∈ enumerate(zip(run_info, data))
            calculate_steady_state_residual(ri, variable_name; is=is, data=d,
                                            fig_axes=fig_axes, i_run=i)
        end

        if plot_prefix !== nothing
            _save_residual_plots(fig_axes, plot_prefix)
        end

        return fig_axes
    catch e
        println("Error in calculate_steady_state_residual(). Error was ", e)
    end
end

function calculate_steady_state_residual(run_info, variable_name; is=1, data=nothing,
                                         plot_prefix=nothing, fig_axes=nothing,
                                         i_run=1)

    if data === nothing
        data = get_variable(run_info, variable_name; is=is)
    end

    t_dim = ndims(data)
    nt = size(data, t_dim)
    variable = selectdim(data, t_dim, 2:nt)
    variable_at_previous_time = selectdim(data, t_dim, 1:nt-1)
    dt = @views @. run_info.time[2:nt] - run_info.time[1:nt-1]
    residual_norms = steady_state_residuals(variable, variable_at_previous_time, dt)

    textoutput_file = run_info.run_prefix * "_residuals.txt"
    open(textoutput_file, "a") do io
        for (key, residual) ∈ residual_norms
            # Use lpad to get fixed-width strings to print, so we get nice columns of
            # output. 24 characters should be enough to represent any float with at
            # least a couple of spaces in front to separate columns (e.g.  "
            # -3.141592653589793e100"
            line = string((lpad(string(x), 24) for x ∈ residual)...)

            # Print to stdout as well for convenience
            println(key, ": ", line)

            line *= "  # " * variable_name
            if is !== nothing
                line *= string(is)
            end
            line *= " " * key
            println(io, line)
        end
    end

    if fig_axes === nothing
        fig_axes = _get_steady_state_residual_fig_axes(1)
    end

    t = @view run_info.time[2:end]
    with_theme(Theme(Lines=(cycle=[:color, :linestyle],))) do
        for (key, norm) ∈ residual_norms
            @views plot_1d(t, norm; label="$variable_name", ax=fig_axes[key][2][i_run])
        end
    end

    if plot_prefix !== nothing
        _save_residual_plots(fig_axes, plot_prefix)
    end

    return fig_axes
end

"""
    plot_f_unnorm_vs_vpa(run_info; input=nothing, neutral=false, it=nothing, is=1,
                         iz=nothing, fig=nothing, ax=nothing, outfile=nothing,
                         yscale=identity, transform=identity,
                         axis_args=Dict{Symbol,Any}(), kwargs...)

Plot an unnormalized distribution function against \$v_\\parallel\$ at a fixed z.

This function is only needed for moment-kinetic runs. These are currently only supported
for the 1D1V case.

The information for the runs to plot is passed in `run_info` (as returned by
[`get_run_info`](@ref)). If `run_info` is a Tuple, comparison plots are made where plots
from the different runs are overlayed on the same axis.

By default plots the ion distribution function. If `neutrals=true` is passed, plots the
neutral distribution function instead.

`is` selects which species to analyse.

`it` and `iz` specify the indices of the time- and z-points to choose. By default they are
taken from `input`.

If `input` is not passed, it is taken from `input_dict_dfns["f"]`.

The data needed will be loaded from file.

If `outfile` is given, the plot will be saved to a file with that name. The suffix
determines the file type.

When `run_info` is not a Tuple, an Axis can be passed to `ax` to have the plot added to
`ax`. When `ax` is passed, if `outfile` is passed to save the plot, then the Figure
containing `ax` must be passed to `fig`.

`yscale` can be used to set the scaling function for the y-axis. Options are `identity`,
`log`, `log2`, `log10`, `sqrt`, `Makie.logit`, `Makie.pseudolog10` and `Makie.Symlog10`.
`transform` is a function that is applied element-by-element to the data before it is
plotted. For example when using a log scale on data that may contain some negative values
it might be useful to pass `transform=abs` (to plot the absolute value) or
`transform=positive_or_nan` (to ignore any negative or zero values).

`axis_args` are passed as keyword arguments to `get_1d_ax()`, and from there to the `Axis`
constructor.

Any extra `kwargs` are passed to [`plot_1d`](@ref).
"""
function plot_f_unnorm_vs_vpa end

function plot_f_unnorm_vs_vpa(run_info::Tuple; f_over_vpa2=false, neutral=false,
                              outfile=nothing, axis_args=Dict{Symbol,Any}(), kwargs...)
    try
        n_runs = length(run_info)

        species_label = neutral ? "n" : "i"
        divide_by = f_over_vpa2 ? L"/v_\parallel^2" : ""
        ylabel = L"f_{%$species_label,\mathrm{unnormalized}}%$divide_by"
        fig, ax = get_1d_ax(; xlabel=L"v_\parallel", ylabel=ylabel, axis_args...)

        for ri ∈ run_info
            plot_f_unnorm_vs_vpa(ri; f_over_vpa2=f_over_vpa2, neutral=neutral, ax=ax,
                                 kwargs...)
        end

        if n_runs > 1
            put_legend_above(fig, ax)
        end

        if outfile !== nothing
            save(outfile, fig)
        end

        return fig
    catch e
        println("Error in plot_f_unnorm_vs_vpa(). Error was ", e)
    end
end

function plot_f_unnorm_vs_vpa(run_info; f_over_vpa2=false, input=nothing, neutral=false,
                              it=nothing, is=1, iz=nothing, fig=nothing, ax=nothing,
                              outfile=nothing, transform=identity,
                              axis_args=Dict{Symbol,Any}(), kwargs...)
    if input === nothing
        if neutral
            input = Dict_to_NamedTuple(input_dict_dfns["f_neutral"])
        else
            input = Dict_to_NamedTuple(input_dict_dfns["f"])
        end
    elseif input isa AbstractDict
        input = Dict_to_NamedTuple(input)
    end

    if it == nothing
        it = input.it0
    end
    if iz == nothing
        iz = input.iz0
    end

    if ax === nothing
        species_label = neutral ? "n" : "i"
        divide_by = f_over_vpa2 ? L"/v_\parallel^2" : ""
        ylabel = L"f_{%$species_label,\mathrm{unnormalized}}%$divide_by"
        fig, ax = get_1d_ax(; xlabel=L"v_\parallel", ylabel=ylabel, axis_args...)
    end

    if neutral
        f = get_variable(run_info, "f_neutral"; it=it, is=is, ir=input.ir0, iz=iz,
                         ivzeta=input.ivzeta0, ivr=input.ivr0)
        density = get_variable(run_info, "density_neutral"; it=it, is=is, ir=input.ir0,
                               iz=iz)
        upar = get_variable(run_info, "uz_neutral"; it=it, is=is, ir=input.ir0, iz=iz)
        vth = get_variable(run_info, "thermal_speed_neutral"; it=it, is=is, ir=input.ir0,
                           iz=iz)
    else
        f = get_variable(run_info, "f"; it=it, is=is, ir=input.ir0, iz=iz,
                         ivperp=input.ivperp0)
        density = get_variable(run_info, "density"; it=it, is=is, ir=input.ir0, iz=iz)
        upar = get_variable(run_info, "parallel_flow"; it=it, is=is, ir=input.ir0, iz=iz)
        vth = get_variable(run_info, "thermal_speed"; it=it, is=is, ir=input.ir0, iz=iz)
    end

    f_unnorm, dzdt = get_unnormalised_f_dzdt_1d(f, run_info.vpa.grid, density, upar, vth,
                                                run_info.evolve_density,
                                                run_info.evolve_upar,
                                                run_info.evolve_ppar)

    if f_over_vpa2
        dzdt2 = dzdt.^2
        for i ∈ eachindex(dzdt2)
            if dzdt2[i] == 0.0
                dzdt2[i] = 1.0
            end
        end
        f_unnorm ./= dzdt2
    end

    f_unnorm = transform.(f_unnorm)

    l = plot_1d(dzdt, f_unnorm; ax=ax, label=run_info.run_name, kwargs...)

    if outfile !== nothing
        if fig === nothing
            error("When ax is passed, fig must also be passed to save the plot using "
                  * "outfile")
        end
        save(outfile, fig)
    end

    if fig !== nothing
        return fig
    else
        return l
    end
end

"""
    plot_f_unnorm_vs_vpa_z(run_info; input=nothing, neutral=false, it=nothing, is=1,
                           fig=nothing, ax=nothing, outfile=nothing, yscale=identity,
                           transform=identity, rasterize=true, subtitles=nothing,
                           axis_args=Dict{Symbol,Any}(), kwargs...)

Plot unnormalized distribution function against \$v_\\parallel\$ and z.

This function is only needed for moment-kinetic runs. These are currently only supported
for the 1D1V case.

The information for the runs to plot is passed in `run_info` (as returned by
[`get_run_info`](@ref)). If `run_info` is a Tuple, comparison plots are made where plots
from the different runs are displayed in a horizontal row.

By default plots the ion distribution function. If `neutrals=true` is passed, plots the
neutral distribution function instead.

`is` selects which species to analyse.

`it` specifies the time-index to choose. By default it is taken from `input`.

If `input` is not passed, it is taken from `input_dict_dfns["f"]`.

The data needed will be loaded from file.

If `outfile` is given, the plot will be saved to a file with that name. The suffix
determines the file type.

When `run_info` is not a Tuple, an Axis can be passed to `ax` to have the plot created in
`ax`. When `ax` is passed, if `outfile` is passed to save the plot, then the Figure
containing `ax` must be passed to `fig`.

`yscale` can be used to set the scaling function for the y-axis. Options are `identity`,
`log`, `log2`, `log10`, `sqrt`, `Makie.logit`, `Makie.pseudolog10` and `Makie.Symlog10`.
`transform` is a function that is applied element-by-element to the data before it is
plotted. For example when using a log scale on data that may contain some negative values
it might be useful to pass `transform=abs` (to plot the absolute value) or
`transform=positive_or_nan` (to ignore any negative or zero values).

`rasterize` is passed through to Makie's `mesh!()` function. The default is to rasterize
plots as vectorized plots from `mesh!()` have a very large file size. Pass `false` to keep
plots vectorized. Pass a number to increase the resolution of the rasterized plot by that
factor.

When `run_info` is a Tuple, `subtitles` can be passed a Tuple (with the same length as
`run_info`) to set the subtitle for each subplot.

`axis_args` are passed as keyword arguments to `get_2d_ax()`, and from there to the `Axis`
constructor.

Any extra `kwargs` are passed to [`plot_2d`](@ref).
"""
function plot_f_unnorm_vs_vpa_z end

function plot_f_unnorm_vs_vpa_z(run_info::Tuple; neutral=false, outfile=nothing,
                                axis_args=Dict{Symbol,Any}(), title=nothing,
                                subtitles=nothing, kwargs...)
    try
        n_runs = length(run_info)
        if subtitles === nothing
            subtitles = Tuple(nothing for _ ∈ 1:n_runs)
        end
        if title !== nothing
            title = neutral ? L"f_{n,\mathrm{unnormalized}}" : L"f_{i,\mathrm{unnormalized}}"
        end
        fig, axes, colorbar_places =
            get_2d_ax(n_runs; title=title, xlabel=L"v_\parallel", ylabel=L"z",
                      axis_args...)

        for (ri, ax, colorbar_place, st) ∈ zip(run_info, axes, colorbar_places, subtitles)
            plot_f_unnorm_vs_vpa_z(ri; neutral=neutral, ax=ax, colorbar_place=colorbar_place,
                                   title=st, kwargs...)
        end

        if outfile !== nothing
            save(outfile, fig)
        end

        return fig
    catch e
        println("Error in plot_f_unnorm_vs_vpa_z(). Error was ", e)
    end
end

function plot_f_unnorm_vs_vpa_z(run_info; input=nothing, neutral=false, it=nothing, is=1,
                                fig=nothing, ax=nothing, colorbar_place=nothing, title=nothing,
                                outfile=nothing, transform=identity, rasterize=true,
                                axis_args=Dict{Symbol,Any}(), kwargs...)
    if input === nothing
        if neutral
            input = Dict_to_NamedTuple(input_dict_dfns["f_neutral"])
        else
            input = Dict_to_NamedTuple(input_dict_dfns["f"])
        end
    elseif input isa AbstractDict
        input = Dict_to_NamedTuple(input)
    end

    if it == nothing
        it = input.it0
    end

    if ax === nothing
        if title === nothing
            title = neutral ? L"f_{n,\mathrm{unnormalized}}" : L"f_{i,\mathrm{unnormalized}}"
        end
        fig, ax, colorbar_place = get_2d_ax(; title=title, xlabel=L"v_\parallel",
                                            ylabel=L"z", axis_args...)
    else
        if title === nothing
            ax.title = run_info.run_name
        else
            ax.title = title
        end
    end

    if neutral
        f = get_variable(run_info, "f_neutral"; it=it, is=is, ir=input.ir0,
                         ivzeta=input.ivzeta0, ivr=input.ivr0)
        density = get_variable(run_info, "density_neutral"; it=it, is=is, ir=input.ir0)
        upar = get_variable(run_info, "uz_neutral"; it=it, is=is, ir=input.ir0)
        vth = get_variable(run_info, "thermal_speed_neutral"; it=it, is=is, ir=input.ir0)
        vpa_grid = run_info.vz.grid
    else
        f = get_variable(run_info, "f"; it=it, is=is, ir=input.ir0, ivperp=input.ivperp0)
        density = get_variable(run_info, "density"; it=it, is=is, ir=input.ir0)
        upar = get_variable(run_info, "parallel_flow"; it=it, is=is, ir=input.ir0)
        vth = get_variable(run_info, "thermal_speed"; it=it, is=is, ir=input.ir0)
        vpa_grid = run_info.vpa.grid
    end

    f_unnorm, z, dzdt = get_unnormalised_f_coords_2d(f, run_info.z.grid,
                                                     vpa_grid, density, upar,
                                                     vth, run_info.evolve_density,
                                                     run_info.evolve_upar,
                                                     run_info.evolve_ppar)

    f_unnorm = transform.(f_unnorm)

    # Rasterize the plot, otherwise the output files are very large
    hm = plot_2d(dzdt, z, f_unnorm; ax=ax, colorbar_place=colorbar_place,
                 rasterize=rasterize, kwargs...)

    if outfile !== nothing
        if fig === nothing
            error("When ax is passed, fig must also be passed to save the plot using "
                  * "outfile")
        end
        save(outfile, fig)
    end

    if fig !== nothing
        return fig
    else
        return hm
    end
end

"""
    animate_f_unnorm_vs_vpa(run_info; input=nothing, neutral=false, is=1, iz=nothing,
                            fig=nothing, ax=nothing, frame_index=nothing,
                            outfile=nothing, yscale=identity, transform=identity,
                            axis_args=Dict{Symbol,Any}(), kwargs...)

Plot an unnormalized distribution function against \$v_\\parallel\$ at a fixed z.

This function is only needed for moment-kinetic runs. These are currently only supported
for the 1D1V case.

The information for the runs to animate is passed in `run_info` (as returned by
[`get_run_info`](@ref)). If `run_info` is a Tuple, comparison plots are made where plots
from the different runs are overlayed on the same axis.

By default animates the ion distribution function. If `neutrals=true` is passed, animates
the neutral distribution function instead.

`is` selects which species to analyse.

`it` and `iz` specify the indices of the time- and z-points to choose. By default they are
taken from `input`.

If `input` is not passed, it is taken from `input_dict_dfns["f"]`.

The data needed will be loaded from file.

`outfile` is required for animations unless `ax` is passed. The animation will be saved to
a file named `outfile`.  The suffix determines the file type. If both `outfile` and `ax`
are passed, then the `Figure` containing `ax` must be passed to `fig` to allow the
animation to be saved.

When `run_info` is not a Tuple, an Axis can be passed to `ax` to have the plot added to
`ax`. When `ax` is passed, if `outfile` is passed to save the plot, then the Figure
containing `ax` must be passed to `fig`.

`yscale` can be used to set the scaling function for the y-axis. Options are `identity`,
`log`, `log2`, `log10`, `sqrt`, `Makie.logit`, `Makie.pseudolog10` and `Makie.Symlog10`.
`transform` is a function that is applied element-by-element to the data before it is
plotted. For example when using a log scale on data that may contain some negative values
it might be useful to pass `transform=abs` (to plot the absolute value) or
`transform=positive_or_nan` (to ignore any negative or zero values).

`axis_args` are passed as keyword arguments to `get_1d_ax()`, and from there to the `Axis`
constructor.

Any extra `kwargs` are passed to [`plot_1d`](@ref) (which is used to create the plot, as
we have to handle time-varying coordinates so cannot use [`animate_1d`](@ref)).
"""
function animate_f_unnorm_vs_vpa end

function animate_f_unnorm_vs_vpa(run_info::Tuple; f_over_vpa2=false, neutral=false,
                                 outfile=nothing, axis_args=Dict{Symbol,Any}(), kwargs...)
    try
        n_runs = length(run_info)

        frame_index = Observable(1)

        species_label = neutral ? "n" : "i"
        divide_by = f_over_vpa2 ? L"/v_\parallel^2" : ""
        ylabel = L"f_{%$species_label,\mathrm{unnormalized}}%$divide_by"
        if length(run_info) == 1 || all(all(isapprox.(ri.time, run_info[1].time)) for ri ∈ run_info[2:end])
            # All times are the same
            title = lift(i->LaTeXString(string("t = ", run_info[1].time[i])), frame_index)
        else
            title = lift(i->LaTeXString(join((string("t", irun, " = ", ri.time[i])
                                              for (irun,ri) ∈ enumerate(run_info)), "; ")),
                         frame_index)
        end
        fig, ax = get_1d_ax(; xlabel=L"v_\parallel", ylabel=ylabel, title=title,
                            axis_args...)

        for ri ∈ run_info
            animate_f_unnorm_vs_vpa(ri; f_over_vpa2=f_over_vpa2, neutral=neutral, ax=ax,
                                    frame_index=frame_index, kwargs...)
        end

        if n_runs > 1
            put_legend_above(fig, ax)
        end

        if outfile !== nothing
            nt = minimum(ri.nt for ri ∈ run_info)
            save_animation(fig, frame_index, nt, outfile)
        end

        return fig
    catch e
        println("Error in animate_f_unnorm_vs_vpa(). Error was ", e)
    end
end

function animate_f_unnorm_vs_vpa(run_info; f_over_vpa2=false, input=nothing,
                                 neutral=false, is=1, iz=nothing, fig=nothing, ax=nothing,
                                 frame_index=nothing, outfile=nothing, yscale=nothing,
                                 transform=identity, axis_args=Dict{Symbol,Any}(),
                                 kwargs...)
    if input === nothing
        if neutral
            input = Dict_to_NamedTuple(input_dict_dfns["f_neutral"])
        else
            input = Dict_to_NamedTuple(input_dict_dfns["f"])
        end
    elseif input isa AbstractDict
        input = Dict_to_NamedTuple(input)
    end

    if iz == nothing
        iz = input.iz0
    end

    if ax === nothing
        frame_index = Observable(1)
        title = lift(i->LaTeXString(string("t = ", run_info.time[i])), frame_index)
        species_label = neutral ? "n" : "i"
        divide_by = f_over_vpa2 ? L"/v_\parallel^2" : ""
        ylabel = L"f_{%$species_label,\mathrm{unnormalized}}%$divide_by"
        fig, ax = get_1d_ax(; xlabel=L"v_\parallel", ylabel=ylabel, title=title,
                            axis_args...)
    end
    if frame_index === nothing
        error("Must pass an Observable to `frame_index` when passing `ax`.")
    end

    if neutral
        f = VariableCache(run_info, "f_neutral", chunk_size_1d; it=nothing, is=is,
                          ir=input.ir0, iz=iz, ivperp=nothing, ivpa=nothing,
                          ivzeta=input.ivzeta0, ivr=input.ivr0, ivz=nothing)
        density = get_variable(run_info, "density_neutral"; is=is, ir=input.ir0, iz=iz)
        upar = get_variable(run_info, "uz_neutral"; is=is, ir=input.ir0, iz=iz)
        vth = get_variable(run_info, "thermal_speed_neutral"; is=is, ir=input.ir0, iz=iz)
    else
        f = VariableCache(run_info, "f", chunk_size_2d; it=nothing, is=is, ir=input.ir0, iz=iz,
                          ivperp=input.ivperp0, ivpa=nothing, ivzeta=nothing, ivr=nothing,
                          ivz=nothing)
        density = get_variable(run_info, "density"; is=is, ir=input.ir0, iz=iz)
        upar = get_variable(run_info, "parallel_flow"; is=is, ir=input.ir0, iz=iz)
        vth = get_variable(run_info, "thermal_speed"; is=is, ir=input.ir0, iz=iz)
    end

    function get_this_f_unnorm(it)
        f_unnorm = get_unnormalised_f_1d(get_cache_slice(f, it), density[it], vth[it],
                                         run_info.evolve_density, run_info.evolve_ppar)

        if f_over_vpa2
            dzdt = vpagrid_to_dzdt(run_info.vpa.grid, vth[it], upar[it],
                                   run_info.evolve_ppar, run_info.evolve_upar)
            dzdt2 = dzdt.^2
            for i ∈ eachindex(dzdt2)
                if dzdt2[i] == 0.0
                    dzdt2[i] = 1.0
                end
            end

            f_unnorm = @. copy(f_unnorm) / dzdt2
        end

        return f_unnorm
    end

    # Get extrema of dzdt
    dzdtmin = Inf
    dzdtmax = -Inf
    fmin = Inf
    fmax = -Inf
    for it ∈ 1:run_info.nt
        this_dzdt = vpagrid_to_dzdt(run_info.vpa.grid, vth[it], upar[it],
                                    run_info.evolve_ppar, run_info.evolve_upar)
        this_dzdtmin, this_dzdtmax = extrema(this_dzdt)
        dzdtmin = min(dzdtmin, this_dzdtmin)
        dzdtmax = max(dzdtmax, this_dzdtmax)

        this_f_unnorm = get_this_f_unnorm(it)

        this_fmin, this_fmax = NaNMath.extrema(transform.(this_f_unnorm))
        fmin = min(fmin, this_fmin)
        fmax = max(fmax, this_fmax)
    end
    yheight = fmax - fmin
    xwidth = dzdtmax - dzdtmin
    if yscale ∈ (log, log10)
        # Need to calclutate y offsets differently to non-logarithmic y-axis case, to
        # ensure ymin is not negative.
        limits!(ax, dzdtmin - 0.01*xwidth, dzdtmax + 0.01*xwidth,
                fmin * (fmin/fmax)^0.01, fmax * (fmax/fmin)^0.01)
    else
        limits!(ax, dzdtmin - 0.01*xwidth, dzdtmax + 0.01*xwidth,
                fmin - 0.01*yheight, fmax + 0.01*yheight)
    end

    dzdt = @lift vpagrid_to_dzdt(run_info.vpa.grid, vth[$frame_index], upar[$frame_index],
                                 run_info.evolve_ppar, run_info.evolve_upar)
    f_unnorm = @lift transform.(get_this_f_unnorm($frame_index))

    l = plot_1d(dzdt, f_unnorm; ax=ax, label=run_info.run_name, yscale=yscale, kwargs...)

    if outfile !== nothing
        if fig === nothing
            error("When ax is passed, fig must also be passed to save the plot using "
                  * "outfile")
        end
        save_animation(fig, frame_index, run_info.nt, outfile)
    end

    if fig !== nothing
        return fig
    else
        return l
    end
end

"""
    animate_f_unnorm_vs_vpa_z(run_info; input=nothing, neutral=false, is=1,
                              fig=nothing, ax=nothing, frame_index=nothing,
                              outfile=nothing, yscale=identity, transform=identity,
                              axis_args=Dict{Symbol,Any}(), kwargs...)

Animate an unnormalized distribution function against \$v_\\parallel\$ and z.

This function is only needed for moment-kinetic runs. These are currently only supported
for the 1D1V case.

The information for the runs to plot is passed in `run_info` (as returned by
[`get_run_info`](@ref)). If `run_info` is a Tuple, comparison plots are made where plots
from the different runs are displayed in a horizontal row.

By default animates the ion distribution function. If `neutrals=true` is passed, animates
the neutral distribution function instead.

`is` selects which species to analyse.

If `input` is not passed, it is taken from `input_dict_dfns["f"]`.

The data needed will be loaded from file.

`outfile` is required for animations unless `ax` is passed. The animation will be saved to
a file named `outfile`.  The suffix determines the file type. If both `outfile` and `ax`
are passed, then the `Figure` containing `ax` must be passed to `fig` to allow the
animation to be saved.

When `run_info` is not a Tuple, an Axis can be passed to `ax` to have the animation
created in `ax`. When `ax` is passed, if `outfile` is passed to save the animation, then
the Figure containing `ax` must be passed to `fig`.

`yscale` can be used to set the scaling function for the y-axis. Options are `identity`,
`log`, `log2`, `log10`, `sqrt`, `Makie.logit`, `Makie.pseudolog10` and `Makie.Symlog10`.
`transform` is a function that is applied element-by-element to the data before it is
plotted. For example when using a log scale on data that may contain some negative values
it might be useful to pass `transform=abs` (to plot the absolute value) or
`transform=positive_or_nan` (to ignore any negative or zero values).

`axis_args` are passed as keyword arguments to `get_2d_ax()`, and from there to the `Axis`
constructor.

Any extra `kwargs` are passed to [`plot_2d`](@ref) (which is used to create the plot, as
we have to handle time-varying coordinates so cannot use [`animate_2d`](@ref)).
"""
function animate_f_unnorm_vs_vpa_z end

function animate_f_unnorm_vs_vpa_z(run_info::Tuple; neutral=false, outfile=nothing,
                                   axis_args=Dict{Symbol,Any}(), kwargs...)
    try
        n_runs = length(run_info)

        frame_index = Observable(1)

        var_name = neutral ? L"f_{n,\mathrm{unnormalized}}" : L"f_{i,\mathrm{unnormalized}}"
        if length(run_info) > 1
            title = var_name
            subtitles = (lift(i->LaTeXString(string(ri.run_name, "\nt = ", ri.time[i])),
                              frame_index)
                         for ri ∈ run_info)
        else
            title = lift(i->LaTeXString(string(var_name, L",\;t = ",
                                               run_info[1].time[i])),
                         frame_index)
            subtitles = nothing
        end
        fig, axes, colorbar_places = get_2d_ax(n_runs; title=title, subtitles=subtitles,
                                               xlabel=L"v_\parallel", ylabel=L"z",
                                               axis_args...)

        for (ri, ax, colorbar_place) ∈ zip(run_info, axes, colorbar_places)
            animate_f_unnorm_vs_vpa_z(ri; neutral=neutral, ax=ax,
                                      colorbar_place=colorbar_place, frame_index=frame_index,
                                      kwargs...)
        end

        if outfile !== nothing
            nt = minimum(ri.nt for ri ∈ run_info)
            save_animation(fig, frame_index, nt, outfile)
        end

        return fig
    catch e
        println("Error in animate_f_unnorm_vs_vpa_z(). Error was ", e)
    end
end

function animate_f_unnorm_vs_vpa_z(run_info; input=nothing, neutral=false, is=1,
                                   fig=nothing, ax=nothing, colorbar_place=nothing,
                                   frame_index=nothing, outfile=nothing,
                                   transform=identity, axis_args=Dict{Symbol,Any}(),
                                   kwargs...)
    if input === nothing
        if neutral
            input = Dict_to_NamedTuple(input_dict_dfns["f_neutral"])
        else
            input = Dict_to_NamedTuple(input_dict_dfns["f"])
        end
    elseif input isa AbstractDict
        input = Dict_to_NamedTuple(input)
    end

    if ax === nothing
        frame_index = Observable(1)
        var_name = neutral ? L"f_{n,\mathrm{unnormalized}}" : L"f_{i,\mathrm{unnormalized}}"
        title = lift(i->LaTeXString(string(var_name, "\nt = ", run_info.time[i])),
                     frame_index)
        fig, ax, colorbar_place = get_2d_ax(; title=title, xlabel=L"v_\parallel",
                                            ylabel=L"z", axis_args...)
    end
    if frame_index === nothing
        error("Must pass an Observable to `frame_index` when passing `ax`.")
    end

    if neutral
        f = VariableCache(run_info, "f_neutral", chunk_size_2d; it=nothing, is=is,
                          ir=input.ir0, iz=nothing, ivperp=nothing, ivpa=nothing,
                          ivzeta=input.ivzeta0, ivr=input.ivr0, ivz=nothing)
        density = VariableCache(run_info, "density_neutral", chunk_size_1d; it=nothing,
                                is=is, ir=input.ir0, iz=nothing, ivperp=nothing,
                                ivpa=nothing, ivzeta=nothing, ivr=nothing, ivz=nothing)
        upar = VariableCache(run_info, "uz_neutral", chunk_size_1d; it=nothing, is=is,
                             ir=input.ir0, iz=nothing, ivperp=nothing, ivpa=nothing,
                             ivzeta=nothing, ivr=nothing, ivz=nothing)
        vth = VariableCache(run_info, "thermal_speed_neutral", chunk_size_1d; it=nothing,
                            is=is, ir=input.ir0, iz=nothing, ivperp=nothing, ivpa=nothing,
                            ivzeta=nothing, ivr=nothing, ivz=nothing)
        vpa_grid = run_info.vz.grid
    else
        f = VariableCache(run_info, "f", chunk_size_2d; it=nothing, is=is, ir=input.ir0,
                          iz=nothing, ivperp=input.ivperp0, ivpa=nothing, ivzeta=nothing,
                          ivr=nothing, ivz=nothing)
        density = VariableCache(run_info, "density", chunk_size_1d; it=nothing, is=is,
                                ir=input.ir0, iz=nothing, ivperp=nothing, ivpa=nothing,
                                ivzeta=nothing, ivr=nothing, ivz=nothing)
        upar = VariableCache(run_info, "parallel_flow", chunk_size_1d; it=nothing, is=is,
                             ir=input.ir0, iz=nothing, ivperp=nothing, ivpa=nothing,
                             ivzeta=nothing, ivr=nothing, ivz=nothing)
        vth = VariableCache(run_info, "thermal_speed", chunk_size_1d; it=nothing, is=is,
                            ir=input.ir0, iz=nothing, ivperp=nothing, ivpa=nothing,
                            ivzeta=nothing, ivr=nothing, ivz=nothing)
        vpa_grid = run_info.vpa.grid
    end

    # Get extrema of dzdt
    dzdtmin = Inf
    dzdtmax = -Inf
    for it ∈ 1:run_info.nt
        this_dzdt = vpagrid_to_dzdt_2d(vpa_grid, get_cache_slice(vth, it),
                                       get_cache_slice(upar, it), run_info.evolve_ppar,
                                       run_info.evolve_upar)
        this_dzdtmin, this_dzdtmax = extrema(this_dzdt)
        dzdtmin = min(dzdtmin, this_dzdtmin)
        dzdtmax = max(dzdtmax, this_dzdtmax)
    end
    # Set x-limits of ax so that plot always fits within axis
    xlims!(ax, dzdtmin, dzdtmax)

    dzdt = @lift vpagrid_to_dzdt_2d(vpa_grid, get_cache_slice(vth, $frame_index),
                                    get_cache_slice(upar, $frame_index),
                                    run_info.evolve_ppar, run_info.evolve_upar)
    f_unnorm = @lift transform.(get_unnormalised_f_2d(
                                    get_cache_slice(f, $frame_index),
                                    get_cache_slice(density, $frame_index),
                                    get_cache_slice(vth, $frame_index),
                                    run_info.evolve_density, run_info.evolve_ppar))

    hm = plot_2d(dzdt, run_info.z.grid, f_unnorm; ax=ax, colorbar_place=colorbar_place,
                 kwargs...)

    if outfile !== nothing
        if fig === nothing
            error("When ax is passed, fig must also be passed to save the plot using "
                  * "outfile")
        end
        save_animation(fig, frame_index, run_info.nt, outfile)
    end

    if fig !== nothing
        return fig
    else
        return hm
    end
end

"""
    plot_ion_pdf_2D_at_wall(run_info; plot_prefix)

Make plots/animations of the ion distribution function at wall boundaries.

The information for the runs to plot is passed in `run_info` (as returned by
[`get_run_info`](@ref)). If `run_info` is a Tuple, comparison plots are made where line
plots/animations from the different runs are overlayed on the same axis, and heatmap
plots/animations are displayed in a horizontal row.

Settings are read from the `[wall_pdf]` section of the input.

`plot_prefix` is required and gives the path and prefix for plots to be saved to. They
will be saved with the format `plot_prefix<some_identifying_string>.pdf`. When `run_info`
is not a Tuple, `plot_prefix` is optional - plots/animations will be saved only if it is
passed.
"""
function plot_ion_pdf_2D_at_wall(run_info; plot_prefix)
    input = Dict_to_NamedTuple(input_dict_dfns["wall_pdf"])
    if !(input.plot || input.animate || input.advection_velocity)
        # nothing to do
        return nothing
    end
    if !any(ri !== nothing for ri ∈ run_info)
        println("Warning: no distribution function output, skipping wall_pdf plots")
        return nothing
    end

    z_lower = 1
    z_upper = run_info[1].z.n
    if !all(ri.z.n == z_upper for ri ∈ run_info)
        println("Cannot run plot_ion_pdf_2D_at_wall() for runs with different "
                * "z-grid sizes. Got $(Tuple(ri.z.n for ri ∈ run_info))")
        return nothing
    end

    println("Making plots of ion distribution function at walls")
    flush(stdout)

    has_rdim = any(ri !== nothing && ri.r.n > 1 for ri ∈ run_info)
    has_zdim = any(ri !== nothing && ri.z.n > 1 for ri ∈ run_info)
    is_1V = all(ri !== nothing && ri.vperp.n == 1 for ri ∈ run_info)
    moment_kinetic = any(ri !== nothing
                         && (ri.evolve_density || ri.evolve_upar || ri.evolve_ppar)
                         for ri ∈ run_info)

    nt = minimum(ri.nt for ri ∈ run_info)

    for (z, z_range, label) ∈ ((z_lower, z_lower:z_lower+4, "wall-"),
                               (z_upper, z_upper-4:z_upper, "wall+"))
        f_input = copy(input_dict_dfns["f"])
        f_input["iz0"] = z

        if input.plot
            fig, ax = get_1d_ax(; xlabel="vpa", ylabel="f")
            for iz ∈ z_range
                for ri ∈ run_info
                    if length(run_info) > 1
                        run_label = ri.run_name * " "
                    else
                        run_label = ""
                    end
                    plot_vs_vpa(ri, "f"; is=1, iz=iz, input=f_input,
                                label="$(run_label)iz=$iz", ax=ax)
                end
            end
            put_legend_right(fig, ax)
            outfile=plot_prefix * "pdf_$(label)_vs_vpa.pdf"
            save(outfile, fig)

            fig, ax = get_1d_ax(; xlabel="vpa", ylabel="f")
            for iz ∈ z_range
                for ri ∈ run_info
                    if length(run_info) > 1
                        run_label = ri.run_name * " "
                    else
                        run_label = ""
                    end
                    plot_vs_vpa(ri, "f"; is=1, iz=iz, input=f_input,
                                label="$(run_label)iz=$iz", ax=ax, yscale=log10,
                                transform=(x)->positive_or_nan(x; epsilon=1.e-20))
                end
            end
            put_legend_right(fig, ax)
            outfile=plot_prefix * "logpdf_$(label)_vs_vpa.pdf"
            save(outfile, fig)

            if moment_kinetic
                fig, ax = get_1d_ax(; xlabel="vpa_unnorm", ylabel="f_unnorm")
                for iz ∈ z_range
                    for ri ∈ run_info
                        if length(run_info) > 1
                            run_label = ri.run_name * " "
                        else
                            run_label = ""
                        end
                        plot_f_unnorm_vs_vpa(ri; input=f_input, is=1, iz=iz,
                                             label="$(run_label)iz=$iz", ax=ax)
                    end
                end
                put_legend_right(fig, ax)
                outfile=plot_prefix * "pdf_unnorm_$(label)_vs_vpa.pdf"
                save(outfile, fig)

                fig, ax = get_1d_ax(; xlabel="vpa_unnorm", ylabel="f_unnorm")
                for iz ∈ z_range
                    for ri ∈ run_info
                        if length(run_info) > 1
                            run_label = ri.run_name * " "
                        else
                            run_label = ""
                        end
                        plot_f_unnorm_vs_vpa(ri; input=f_input, is=1, iz=iz,
                                             label="$(run_label)iz=$iz", ax=ax, yscale=log10,
                                             transform=(x)->positive_or_nan(x; epsilon=1.e-20))
                    end
                end
                put_legend_right(fig, ax)
                outfile=plot_prefix * "logpdf_unnorm_$(label)_vs_vpa.pdf"
                save(outfile, fig)
            end

            plot_f_unnorm_vs_vpa(run_info; f_over_vpa2=true, input=f_input, is=1,
                                 outfile=plot_prefix * "pdf_unnorm_over_vpa2_$(label)_vs_vpa.pdf")

            if !is_1V
                plot_vs_vpa_vperp(run_info, "f"; is=1, input=f_input,
                                  outfile=plot_prefix * "pdf_$(label)_vs_vpa_vperp.pdf")
            end

            if has_zdim
                plot_vs_vpa_z(run_info, "f"; is=1, input=f_input, iz=z_range,
                              outfile=plot_prefix * "pdf_$(label)_vs_vpa_z.pdf")
            end

            if has_rdim && has_zdim
                plot_vs_z_r(run_info, "f"; is=1, input=f_input, iz=z_range,
                            outfile=plot_prefix * "pdf_$(label)_vs_z_r.pdf")
            end

            if has_rdim
                plot_vs_vpa_r(run_info, "f"; is=1, input=f_input,
                              outfile=plot_prefix * "pdf_$(label)_vs_vpa_r.pdf")
            end
        end

        if input.animate
            fig, ax = get_1d_ax(; xlabel="vpa", ylabel="f")
            frame_index = Observable(1)
            for iz ∈ z_range
                for ri ∈ run_info
                    if length(run_info) > 1
                        run_label = ri.run_name * " "
                    else
                        run_label = ""
                    end
                    animate_vs_vpa(ri, "f"; is=1, iz=iz, input=f_input,
                                   label="$(run_label)iz=$iz", ax=ax,
                                   frame_index=frame_index)
                end
            end
            put_legend_right(fig, ax)
            outfile=plot_prefix * "pdf_$(label)_vs_vpa." * input.animation_ext
            save_animation(fig, frame_index, nt, outfile)

            fig, ax = get_1d_ax(; xlabel="vpa", ylabel="f", yscale=log10)
            frame_index = Observable(1)
            for iz ∈ z_range
                for ri ∈ run_info
                    if length(run_info) > 1
                        run_label = ri.run_name * " "
                    else
                        run_label = ""
                    end
                    animate_vs_vpa(ri, "f"; is=1, iz=iz, input=f_input,
                                   label="$(run_label)iz=$iz", ax=ax,
                                   frame_index=frame_index,
                                   transform=(x)->positive_or_nan(x; epsilon=1.e-20))
                end
            end
            put_legend_right(fig, ax)
            outfile=plot_prefix * "logpdf_$(label)_vs_vpa." * input.animation_ext
            save_animation(fig, frame_index, nt, outfile)

            if moment_kinetic
                fig, ax = get_1d_ax(; xlabel="vpa", ylabel="f")
                frame_index = Observable(1)
                for iz ∈ z_range
                    for ri ∈ run_info
                        if length(run_info) > 1
                            run_label = ri.run_name * " "
                        else
                            run_label = ""
                        end
                        animate_f_unnorm_vs_vpa(ri; is=1, iz=iz, input=f_input,
                                                label="$(run_label)iz=$iz", ax=ax,
                                                frame_index=frame_index)
                    end
                end
                put_legend_right(fig, ax)
                outfile=plot_prefix * "pdf_unnorm_$(label)_vs_vpa." * input.animation_ext
                save_animation(fig, frame_index, nt, outfile)

                fig, ax = get_1d_ax(; xlabel="vpa", ylabel="f")
                frame_index = Observable(1)
                for iz ∈ z_range
                    for ri ∈ run_info
                        if length(run_info) > 1
                            run_label = ri.run_name * " "
                        else
                            run_label = ""
                        end
                        animate_f_unnorm_vs_vpa(ri; is=1, iz=iz, input=f_input,
                                                label="$(run_label)iz=$iz", ax=ax,
                                                frame_index=frame_index, yscale=log10,
                                                transform=(x)->positive_or_nan(x; epsilon=1.e-20))
                    end
                end
                put_legend_right(fig, ax)
                outfile=plot_prefix * "logpdf_unnorm_$(label)_vs_vpa." * input.animation_ext
                save_animation(fig, frame_index, nt, outfile)
            end

            animate_f_unnorm_vs_vpa(run_info; f_over_vpa2=true, input=f_input, is=1,
                                    outfile=plot_prefix * "pdf_unnorm_over_vpa2_$(label)_vs_vpa." * input.animation_ext)

            if !is_1V
                animate_vs_vpa_vperp(run_info, "f"; is=1, input=f_input,
                                     outfile=plot_prefix * "pdf_$(label)_vs_vpa_vperp." * input.animation_ext)
            end

            if has_zdim
                animate_vs_vpa_z(run_info, "f"; is=1, input=f_input, iz=z_range,
                                 outfile=plot_prefix * "pdf_$(label)_vs_vpa_z." * input.animation_ext)
            end

            if has_rdim && has_zdim
                animate_vs_z_r(run_info, "f"; is=1, input=f_input, iz=z_range,
                               outfile=plot_prefix * "pdf_$(label)_vs_z_r." * input.animation_ext)
            end

            if has_rdim
                animate_vs_vpa_r(run_info, "f"; is=1, input=f_input,
                                 outfile=plot_prefix * "pdf_$(label)_vs_vpa_r." * input.animation_ext)
            end
        end

        if input.advection_velocity
            animate_vs_vpa(run_info, "vpa_advect_speed"; is=1, input=f_input,
                           outfile=plot_prefix * "vpa_advect_speed_$(label)_vs_vpa." * input.animation_ext)
        end
    end

    return nothing
end

"""
    plot_neutral_pdf_2D_at_wall(run_info; plot_prefix)

Make plots/animations of the neutral particle distribution function at wall boundaries.

The information for the runs to plot is passed in `run_info` (as returned by
[`get_run_info`](@ref)). If `run_info` is a Tuple, comparison plots are made where line
plots/animations from the different runs are overlayed on the same axis, and heatmap
plots/animations are displayed in a horizontal row.

Settings are read from the `[wall_pdf_neutral]` section of the input.

`plot_prefix` is required and gives the path and prefix for plots to be saved to. They
will be saved with the format `plot_prefix<some_identifying_string>.pdf`. When `run_info`
is not a Tuple, `plot_prefix` is optional - plots/animations will be saved only if it is
passed.
"""
function plot_neutral_pdf_2D_at_wall(run_info; plot_prefix)
    input = Dict_to_NamedTuple(input_dict_dfns["wall_pdf_neutral"])
    if !(input.plot || input.animate || input.advection_velocity)
        # nothing to do
        return nothing
    end
    if !any(ri !== nothing for ri ∈ run_info)
        println("Warning: no distribution function output, skipping wall_pdf plots")
        return nothing
    end

    z_lower = 1
    z_upper = run_info[1].z.n
    if !all(ri.z.n == z_upper for ri ∈ run_info)
        println("Cannot run plot_neutral_pdf_2D_at_wall() for runs with different "
                * "z-grid sizes. Got $(Tuple(ri.z.n for ri ∈ run_info))")
        return nothing
    end

    println("Making plots of neutral distribution function at walls")
    flush(stdout)

    has_rdim = any(ri !== nothing && ri.r.n > 1 for ri ∈ run_info)
    has_zdim = any(ri !== nothing && ri.z.n > 1 for ri ∈ run_info)
    is_1V = all(ri !== nothing && ri.vzeta.n == 1 && ri.vr.n == 1 for ri ∈ run_info)
    moment_kinetic = any(ri !== nothing
                         && (ri.evolve_density || ri.evolve_upar || ri.evolve_ppar)
                         for ri ∈ run_info)
    nt = minimum(ri.nt for ri ∈ run_info)

    for (z, z_range, label) ∈ ((z_lower, z_lower:z_lower+4, "wall-"),
                               (z_upper, z_upper-4:z_upper, "wall+"))
        f_neutral_input = copy(input_dict_dfns["f_neutral"])
        f_neutral_input["iz0"] = z

        if input.plot
            fig, ax = get_1d_ax(; xlabel="vz", ylabel="f_neutral")
            for iz ∈ z_range
                for ri ∈ run_info
                    if length(run_info) > 1
                        run_label = ri.run_name * " "
                    else
                        run_label = ""
                    end
                    plot_vs_vz(ri, "f_neutral"; is=1, iz=iz, input=f_neutral_input,
                               label="$(run_label)iz=$iz", ax=ax)
                end
            end
            put_legend_right(fig, ax)
            outfile=plot_prefix * "pdf_neutral_$(label)_vs_vz.pdf"
            save(outfile, fig)

            fig, ax = get_1d_ax(; xlabel="vz", ylabel="f_neutral")
            for iz ∈ z_range
                for ri ∈ run_info
                    if length(run_info) > 1
                        run_label = ri.run_name * " "
                    else
                        run_label = ""
                    end
                    plot_vs_vz(ri, "f_neutral"; is=1, iz=iz, input=f_neutral_input,
                               label="$(run_label)iz=$iz", ax=ax, yscale=log10,
                               transform=(x)->positive_or_nan(x; epsilon=1.e-20))
                end
            end
            put_legend_right(fig, ax)
            outfile=plot_prefix * "logpdf_neutral_$(label)_vs_vpa.pdf"
            save(outfile, fig)

            if moment_kinetic
                fig, ax = get_1d_ax(; xlabel="vz_unnorm", ylabel="f_neutral_unnorm")
                for iz ∈ z_range
                    for ri ∈ run_info
                        if length(run_info) > 1
                            run_label = ri.run_name * " "
                        else
                            run_label = ""
                        end
                        plot_f_unnorm_vs_vpa(ri; neutral=true, input=f_neutral_input,
                                             is=1, iz=iz, label="$(run_label)iz=$iz",
                                             ax=ax)
                    end
                end
                put_legend_right(fig, ax)
                outfile=plot_prefix * "pdf_neutral_unnorm_$(label)_vs_vpa.pdf"
                save(outfile, fig)

                fig, ax = get_1d_ax(; xlabel="vz_unnorm", ylabel="f_neutral_unnorm")
                for iz ∈ z_range
                    for ri ∈ run_info
                        if length(run_info) > 1
                            run_label = ri.run_name * " "
                        else
                            run_label = ""
                        end
                        plot_f_unnorm_vs_vpa(ri; neutral=true, input=f_neutral_input,
                                             is=1, iz=iz, label="$(run_label)iz=$iz",
                                             ax=ax, yscale=log10,
                                             transform=(x)->positive_or_nan(x; epsilon=1.e-20))
                    end
                end
                put_legend_right(fig, ax)
                outfile=plot_prefix * "logpdf_neutral_unnorm_$(label)_vs_vpa.pdf"
                save(outfile, fig)
            end

            if !is_1V
                plot_vs_vzeta_vr(run_info, "f_neutral"; is=1, input=f_neutral_input,
                                 outfile=plot_prefix * "pdf_neutral_$(label)_vs_vr_vzeta.pdf")
                plot_vs_vzeta_vz(run_info, "f_neutral"; is=1, input=f_neutral_input,
                                 outfile=plot_prefix * "pdf_neutral_$(label)_vs_vz_vzeta.pdf")
                plot_vs_vr_vz(run_info, "f_neutral"; is=1, input=f_neutral_input,
                              outfile=plot_prefix * "pdf_neutral_$(label)_vs_vz_vr.pdf")
            end

            if has_zdim
                plot_vs_vz_z(run_info, "f_neutral"; is=1, input=f_neutral_input, iz=z_range,
                             outfile=plot_prefix * "pdf_neutral_$(label)_vs_vz_z.pdf")
            end

            if has_zdim && !is_1V
                plot_vs_vzeta_z(run_info, "f_neutral"; is=1, input=f_neutral_input, iz=z_range,
                                outfile=plot_prefix * "pdf_neutral_$(label)_vs_vzeta_z.pdf")
                plot_vs_vr_z(run_info, "f_neutral"; is=1, input=f_neutral_input, iz=z_range,
                             outfile=plot_prefix * "pdf_neutral_$(label)_vs_vr_z.pdf")
            end

            if has_rdim && has_zdim
                plot_vs_z_r(run_info, "f_neutral"; is=1, input=f_neutral_input, iz=z_range,
                            outfile=plot_prefix * "pdf_neutral_$(label)_vs_z_r.pdf")
            end

            if has_rdim
                plot_vs_vz_r(run_info, "f_neutral"; is=1, input=f_neutral_input,
                             outfile=plot_prefix * "pdf_neutral_$(label)_vs_vz_r.pdf")
                if !is_1V
                    plot_vs_vzeta_r(run_info, "f_neutral"; is=1, input=f_neutral_input,
                                    outfile=plot_prefix * "pdf_neutral_$(label)_vs_vzeta_r.pdf")

                    plot_vs_vr_r(run_info, "f_neutral"; is=1, input=f_neutral_input,
                                 outfile=plot_prefix * "pdf_neutral_$(label)_vs_vr_r.pdf")
                end
            end
        end

        if input.animate
            fig, ax = get_1d_ax(; xlabel="vz", ylabel="f_neutral")
            frame_index = Observable(1)
            for iz ∈ z_range
                for ri ∈ run_info
                    if length(run_info) > 1
                        run_label = ri.run_name * " "
                    else
                        run_label = ""
                    end
                    animate_vs_vz(ri, "f_neutral"; is=1, iz=iz, input=f_neutral_input,
                                  label="$(run_label)iz=$iz", ax=ax,
                                  frame_index=frame_index)
                end
            end
            put_legend_right(fig, ax)
            outfile=plot_prefix * "pdf_neutral_$(label)_vs_vz." * input.animation_ext
            save_animation(fig, frame_index, nt, outfile)

            fig, ax = get_1d_ax(; xlabel="vz", ylabel="f_neutral", yscale=log10)
            frame_index = Observable(1)
            for iz ∈ z_range
                for ri ∈ run_info
                    if length(run_info) > 1
                        run_label = ri.run_name * " "
                    else
                        run_label = ""
                    end
                    animate_vs_vz(ri, "f_neutral"; is=1, iz=iz, input=f_neutral_input,
                                  label="$(run_label)iz=$iz", ax=ax,
                                  frame_index=frame_index,
                                  transform=(x)->positive_or_nan(x; epsilon=1.e-20))
                end
            end
            put_legend_right(fig, ax)
            outfile=plot_prefix * "logpdf_neutral_$(label)_vs_vz." * input.animation_ext
            save_animation(fig, frame_index, nt, outfile)

            if moment_kinetic
                fig, ax = get_1d_ax(; xlabel="vz", ylabel="f_neutral")
                frame_index = Observable(1)
                for iz ∈ z_range
                    for ri ∈ run_info
                        if length(run_info) > 1
                            run_label = ri.run_name * " "
                        else
                            run_label = ""
                        end
                        animate_f_unnorm_vs_vpa(ri; neutral=true, is=1, iz=iz,
                                                input=f_neutral_input,
                                                label="$(run_label)iz=$iz", ax=ax,
                                                frame_index=frame_index)
                    end
                end
                put_legend_right(fig, ax)
                outfile=plot_prefix * "pdf_neutral_unnorm_$(label)_vs_vz." * input.animation_ext
                save_animation(fig, frame_index, nt, outfile)

                fig, ax = get_1d_ax(; xlabel="vz", ylabel="f_neutral")
                frame_index = Observable(1)
                for iz ∈ z_range
                    for ri ∈ run_info
                        if length(run_info) > 1
                            run_label = ri.run_name * " "
                        else
                            run_label = ""
                        end
                        animate_f_unnorm_vs_vpa(ri; neutral=true, is=1, iz=iz,
                                                input=f_neutral_input, label="$(run_label)iz=$iz",
                                                ax=ax, frame_index=frame_index, yscale=log10,
                                                transform=(x)->positive_or_nan(x; epsilon=1.e-20))
                    end
                end
                put_legend_right(fig, ax)
                outfile=plot_prefix * "logpdf_neutral_unnorm_$(label)_vs_vz." * input.animation_ext
                save_animation(fig, frame_index, nt, outfile)
            end

            if !is_1V
                animate_vs_vzeta_vr(run_info, "f_neutral"; is=1, input=f_neutral_input,
                                    outfile=plot_prefix * "pdf_neutral_$(label)_vs_vr_vzeta." * input.animation_ext)
                animate_vs_vzeta_vz(run_info, "f_neutral"; is=1, input=f_neutral_input,
                                    outfile=plot_prefix * "pdf_neutral_$(label)_vs_vz_vzeta." * input.animation_ext)
                animate_vs_vr_vz(run_info, "f_neutral"; is=1, input=f_neutral_input,
                                 outfile=plot_prefix * "pdf_neutral_$(label)_vs_vz_vr." * input.animation_ext)
            end

            if has_zdim
                animate_vs_vz_z(run_info, "f_neutral"; is=1, input=f_neutral_input, iz=z_range,
                                outfile=plot_prefix * "pdf_neutral_$(label)_vs_vz_z." * input.animation_ext)
            end

            if has_zdim && !is_1V
                animate_vs_vzeta_z(run_info, "f_neutral"; is=1, input=f_neutral_input, iz=z_range,
                                   outfile=plot_prefix * "pdf_neutral_$(label)_vs_vzeta_z." * input.animation_ext)
                animate_vs_vr_z(run_info, "f_neutral"; is=1, input=f_neutral_input, iz=z_range,
                                outfile=plot_prefix * "pdf_neutral_$(label)_vs_vr_z." * input.animation_ext)
            end

            if has_rdim && has_zdim
                animate_vs_z_r(run_info, "f_neutral"; is=1, input=f_neutral_input, iz=z_range,
                               outfile=plot_prefix * "pdf_neutral_$(label)_vs_z_r." * input.animation_ext)
            end

            if has_rdim
                animate_vs_vz_r(run_info, "f_neutral"; is=1, input=f_neutral_input,
                                outfile=plot_prefix * "pdf_neutral_$(label)_vs_vz_r." * input.animation_ext)
                if !is_1V
                    animate_vs_vzeta_r(run_info, "f_neutral"; is=1, input=f_neutral_input,
                                       outfile=plot_prefix * "pdf_neutral_$(label)_vs_vzeta_r." * input.animation_ext)
                    animate_vs_vr_r(run_info, "f_neutral"; is=1, input=f_neutral_input,
                                    outfile=plot_prefix * "pdf_neutral_$(label)_vs_vr_r." * input.animation_ext)
                end
            end
        end

        if input.advection_velocity
            animate_vs_vz(run_info, "neutral_vz_advect_speed"; is=1, input=f_neutral_input,
                          outfile=plot_prefix * "neutral_vz_advect_speed_$(label)_vs_vz." * input.animation_ext)
        end
    end

    return nothing
end

"""
    constraints_plots(run_info; plot_prefix=plot_prefix)

Plot and/or animate the coefficients used to correct the normalised distribution
function(s) (aka shape functions) to obey the moment constraints.

If there were no discretisation errors, we would have \$A=1\$, \$B=0\$, \$C=0\$. The
plots/animations show \$(A-1)\$ so that all three coefficients can be shown nicely on the
same axes.
"""
function constraints_plots(run_info; plot_prefix=plot_prefix)
    input = Dict_to_NamedTuple(input_dict["constraints"])

    if !(input.plot || input.animate)
        return nothing
    end

    try
        println("Making plots of moment constraints coefficients")

        if !isa(run_info, Tuple)
            run_info = (run_info,)
        end

        it0 = input.it0
        ir0 = input.ir0

        if input.plot
            if any(ri.evolve_density || ri.evolve_upar || ri.evolve_ppar
                   for ri ∈ run_info)

                # Ions
                frame_index = Observable(1)
                fig, ax = get_1d_ax(; xlabel="z", ylabel="constraint coefficient")
                for ri ∈ run_info
                    if !(ri.evolve_density || ri.evolve_upar || ri.evolve_ppar)
                        continue
                    end
                    nspecies = ri.n_ion_species
                    for is ∈ 1:nspecies
                        if length(run_info) > 1
                            prefix = ri.run_name * ", "
                        else
                            prefix = ""
                        end
                        if nspecies > 1
                            suffix = ", species $is"
                        else
                            suffix = ""
                        end

                        varname = "ion_constraints_A_coefficient"
                        label = prefix * "(A-1)" * suffix
                        data = get_variable(ri, varname; it=it0, is=is, ir=ir0)
                        data .-= 1.0
                        plot_vs_z(ri, varname; label=label, data=data, ax=ax, input=input)

                        varname = "ion_constraints_B_coefficient"
                        label = prefix * "B" * suffix
                        plot_vs_z(ri, varname; label=label, ax=ax, it=it0, is=is, ir=ir0,
                                  input=input)

                        varname = "ion_constraints_C_coefficient"
                        label = prefix * "C" * suffix
                        plot_vs_z(ri, varname; label=label, ax=ax, it=it0, is=is, ir=ir0,
                                  input=input)
                    end
                end
                put_legend_right(fig, ax)
                save(plot_prefix * "ion_constraints.pdf", fig)
            end

            # Neutrals
            if any(ri.n_neutral_species > 1
                   && (ri.evolve_density || ri.evolve_upar || ri.evolve_ppar)
                   for ri ∈ run_info)

                fig, ax = get_1d_ax(; xlabel="z", ylabel="constraint coefficient")
                for ri ∈ run_info
                    if !(ri.evolve_density || ri.evolve_upar || ri.evolve_ppar)
                        continue
                    end
                    nspecies = ri.n_neutral_species
                    for is ∈ 1:nspecies
                        if length(run_info) > 1
                            prefix = ri.run_name * ", "
                        else
                            prefix = ""
                        end
                        if nspecies > 1
                            suffix = ", species $is"
                        else
                            suffix = ""
                        end

                        varname = "neutral_constraints_A_coefficient"
                        label = prefix * "(A-1)" * suffix
                        data = get_variable(ri, varname; it=it0, is=is, ir=ir0)
                        data .-= 1.0
                        plot_vs_z(ri, varname; label=label, data=data, ax=ax, input=input)

                        varname = "neutral_constraints_B_coefficient"
                        label = prefix * "B" * suffix
                        plot_vs_z(ri, varname; label=label, ax=ax, it=it0, is=is, ir=ir0,
                                  input=input)

                        varname = "neutral_constraints_C_coefficient"
                        label = prefix * "C" * suffix
                        plot_vs_z(ri, varname; label=label, ax=ax, it=it0, is=is, ir=ir0,
                                  input=input)
                    end
                end
                put_legend_right(fig, ax)
                save(plot_prefix * "neutral_constraints.pdf", fig)
            end

            # Electrons
            #if any(ri.composition.electron_physics == kinetic_electrons for ri ∈ run_info)

            #    fig, ax = get_1d_ax(; xlabel="z", ylabel="constraint coefficient")
            #    for ri ∈ run_info
            #        if length(run_info) > 1
            #            prefix = ri.run_name * ", "
            #        else
            #            prefix = ""
            #        end

            #        varname = "electron_constraints_A_coefficient"
            #        label = prefix * "(A-1)"
            #        data = get_variable(ri, varname; it=it0, ir=ir0)
            #        data .-= 1.0
            #        plot_vs_z(ri, varname; label=label, data=data, ax=ax, input=input)

            #        varname = "electron_constraints_B_coefficient"
            #        label = prefix * "B"
            #        plot_vs_z(ri, varname; label=label, ax=ax, it=it0, ir=ir0,
            #                  input=input)

            #        varname = "electron_constraints_C_coefficient"
            #        label = prefix * "C"
            #        plot_vs_z(ri, varname; label=label, ax=ax, it=it0, ir=ir0,
            #                  input=input)
            #    end
            #    put_legend_right(fig, ax)
            #    save(plot_prefix * "electron_constraints.pdf", fig)
            #end
        end

        if input.animate
            nt = minimum(ri.nt for ri ∈ run_info)

            if any(ri.evolve_density || ri.evolve_upar || ri.evolve_ppar
                   for ri ∈ run_info)

                # Ions
                frame_index = Observable(1)
                fig, ax = get_1d_ax(; xlabel="z", ylabel="constraint coefficient")

                # Calculate plot limits manually so we can exclude the first time point, which
                # often has a large value for (A-1) due to the way initialisation is done,
                # which can make the subsequent values hard to see.
                ymin = Inf
                ymax = -Inf
                for ri ∈ run_info
                    if !(ri.evolve_density || ri.evolve_upar || ri.evolve_ppar)
                        continue
                    end
                    nspecies = ri.n_ion_species
                    for is ∈ 1:nspecies
                        if length(run_info) > 1
                            prefix = ri.run_name * ", "
                        else
                            prefix = ""
                        end
                        if nspecies > 1
                            suffix = ", species $is"
                        else
                            suffix = ""
                        end

                        varname = "ion_constraints_A_coefficient"
                        label = prefix * "(A-1)" * suffix
                        data = get_variable(ri, varname; is=is, ir=ir0)
                        data .-= 1.0
                        ymin = min(ymin, minimum(data[:,2:end]))
                        ymax = max(ymax, maximum(data[:,2:end]))
                        animate_vs_z(ri, varname; label=label, data=data,
                                     frame_index=frame_index, ax=ax, input=input)

                        varname = "ion_constraints_B_coefficient"
                        label = prefix * "B" * suffix
                        data = get_variable(ri, varname; is=is, ir=ir0)
                        ymin = min(ymin, minimum(data[:,2:end]))
                        ymax = max(ymax, maximum(data[:,2:end]))
                        animate_vs_z(ri, varname; label=label, data=data,
                                     frame_index=frame_index, ax=ax, is=is, ir=ir0,
                                     input=input)

                        varname = "ion_constraints_C_coefficient"
                        label = prefix * "C" * suffix
                        data = get_variable(ri, varname; is=is, ir=ir0)
                        ymin = min(ymin, minimum(data[:,2:end]))
                        ymax = max(ymax, maximum(data[:,2:end]))
                        animate_vs_z(ri, varname; label=label, data=data,
                                     frame_index=frame_index, ax=ax, is=is, ir=ir0,
                                     input=input)
                    end
                end
                put_legend_right(fig, ax)
                ylims!(ax, ymin, ymax)
                save_animation(fig, frame_index, nt,
                               plot_prefix * "ion_constraints." * input.animation_ext)
            end

            # Neutrals
            if any(ri.n_neutral_species > 1
                   && (ri.evolve_density || ri.evolve_upar || ri.evolve_ppar)
                   for ri ∈ run_info)

                frame_index = Observable(1)
                fig, ax = get_1d_ax(; xlabel="z", ylabel="constraint coefficient")

                # Calculate plot limits manually so we can exclude the first time point, which
                # often has a large value for (A-1) due to the way initialisation is done,
                # which can make the subsequent values hard to see.
                ymin = Inf
                ymax = -Inf
                for ri ∈ run_info
                    if !(ri.evolve_density || ri.evolve_upar || ri.evolve_ppar)
                        continue
                    end
                    nspecies = ri.n_neutral_species
                    for is ∈ 1:nspecies
                        if length(run_info) > 1
                            prefix = ri.run_name * ", "
                        else
                            prefix = ""
                        end
                        if nspecies > 1
                            suffix = ", species $is"
                        else
                            suffix = ""
                        end

                        varname = "neutral_constraints_A_coefficient"
                        label = prefix * "(A-1)" * suffix
                        data = get_variable(ri, varname; is=is, ir=ir0)
                        data .-= 1.0
                        ymin = min(ymin, minimum(data[:,2:end]))
                        ymax = max(ymax, maximum(data[:,2:end]))
                        animate_vs_z(ri, varname; label=label, data=data,
                                     frame_index=frame_index, ax=ax, input=input)

                        varname = "neutral_constraints_B_coefficient"
                        label = prefix * "B" * suffix
                        data = get_variable(ri, varname; is=is, ir=ir0)
                        ymin = min(ymin, minimum(data[:,2:end]))
                        ymax = max(ymax, maximum(data[:,2:end]))
                        animate_vs_z(ri, varname; label=label, data=data,
                                     frame_index=frame_index, ax=ax, is=is, ir=ir0,
                                     input=input)

                        varname = "neutral_constraints_C_coefficient"
                        label = prefix * "C" * suffix
                        data = get_variable(ri, varname; is=is, ir=ir0)
                        ymin = min(ymin, minimum(data[:,2:end]))
                        ymax = max(ymax, maximum(data[:,2:end]))
                        animate_vs_z(ri, varname; label=label, data=data,
                                     frame_index=frame_index, ax=ax, is=is, ir=ir0,
                                     input=input)
                    end
                end
                put_legend_right(fig, ax)
                ylims!(ax, ymin, ymax)
                save_animation(fig, frame_index, nt,
                               plot_prefix * "neutral_constraints." * input.animation_ext)
            end

            # Electrons
            #if any(ri.composition.electron_physics == kinetic_electrons for ri ∈ run_info)

            #    frame_index = Observable(1)
            #    fig, ax = get_1d_ax(; xlabel="z", ylabel="constraint coefficient")

            #    # Calculate plot limits manually so we can exclude the first time point, which
            #    # often has a large value for (A-1) due to the way initialisation is done,
            #    # which can make the subsequent values hard to see.
            #    ymin = Inf
            #    ymax = -Inf
            #    for ri ∈ run_info
            #        if length(run_info) > 1
            #            prefix = ri.run_name * ", "
            #        else
            #            prefix = ""
            #        end

            #        varname = "electron_constraints_A_coefficient"
            #        label = prefix * "(A-1)"
            #        data = get_variable(ri, varname; ir=ir0)
            #        data .-= 1.0
            #        ymin = min(ymin, minimum(data[:,2:end]))
            #        ymax = max(ymax, maximum(data[:,2:end]))
            #        animate_vs_z(ri, varname; label=label, data=data,
            #                     frame_index=frame_index, ax=ax, input=input)

            #        varname = "electron_constraints_B_coefficient"
            #        label = prefix * "B"
            #        data = get_variable(ri, varname; ir=ir0)
            #        ymin = min(ymin, minimum(data[:,2:end]))
            #        ymax = max(ymax, maximum(data[:,2:end]))
            #        animate_vs_z(ri, varname; label=label, data=data,
            #                     frame_index=frame_index, ax=ax, ir=ir0, input=input)

            #        varname = "electron_constraints_C_coefficient"
            #        label = prefix * "C"
            #        data = get_variable(ri, varname; ir=ir0)
            #        ymin = min(ymin, minimum(data[:,2:end]))
            #        ymax = max(ymax, maximum(data[:,2:end]))
            #        animate_vs_z(ri, varname; label=label, data=data,
            #                     frame_index=frame_index, ax=ax, ir=ir0, input=input)
            #    end
            #    put_legend_right(fig, ax)
            #    ylims!(ax, ymin, ymax)
            #    save_animation(fig, frame_index, nt,
            #                   plot_prefix * "electron_constraints." * input.animation_ext)
            #end
        end
    catch e
        println("Error in constraints_plots(). Error was ", e)
    end
end

"""
    Chodura_condition_plots(run_info::Tuple; plot_prefix)
    Chodura_condition_plots(run_info; plot_prefix=nothing, axes=nothing)

Plot the criterion from the Chodura condition at the sheath boundaries.

The information for the runs to plot is passed in `run_info` (as returned by
[`get_run_info`](@ref)). If `run_info` is a Tuple, comparison plots are made where line
plots from the different runs are overlayed on the same axis, and heatmap plots are
displayed in a horizontal row.

Settings are read from the `[Chodura_condition]` section of the input.

When `run_info` is a Tuple, `plot_prefix` is required and gives the path and prefix for
plots to be saved to. They will be saved with the format
`plot_prefix<some_identifying_string>.pdf`. When `run_info` is not a Tuple, `plot_prefix`
is optional - plots will be saved only if it is passed.

When `run_info` is not a Tuple, a Vector of Axis objects can be passed to `axes`, and each
plot will be added to one of `axes`.
"""
function Chodura_condition_plots end

function Chodura_condition_plots(run_info::Tuple; plot_prefix)
    input = Dict_to_NamedTuple(input_dict_dfns["Chodura_condition"])

    if !any(v for (k,v) ∈ pairs(input) if startswith(String(k), "plot"))
        # No plots to make here
        return nothing
    end
    if !any(ri !== nothing for ri ∈ run_info)
        println("Warning: no distribution function output, skipping Chodura "
                * "condition plots")
        return nothing
    end

    try
        println("Making Chodura condition plots")
        flush(stdout)

        n_runs = length(run_info)

        if n_runs == 1
            Chodura_condition_plots(run_info[1], plot_prefix=plot_prefix)
            return nothing
        end

        figs = []
        axes = Tuple([] for _ ∈ run_info)
        if input.plot_vs_t
            fig, ax = get_1d_ax(title="Chodura ratio at z=-L/2", xlabel="time",
                                ylabel="ratio")
            push!(figs, fig)
            for a ∈ axes
                push!(a, ax)
            end

            fig, ax = get_1d_ax(title="Chodura ratio at z=+L/2", xlabel="time",
                                ylabel="ratio")
            push!(figs, fig)
            for a ∈ axes
                push!(a, ax)
            end
        else
            push!(figs, nothing)
            for a ∈ axes
                push!(a, nothing)
            end
            push!(figs, nothing)
            for a ∈ axes
                push!(a, nothing)
            end
        end
        if input.plot_vs_r
            fig, ax = get_1d_ax(title="Chodura ratio at z=-L/2", xlabel="r",
                                ylabel="ratio")
            push!(figs, fig)
            for a ∈ axes
                push!(a, ax)
            end

            fig, ax = get_1d_ax(title="Chodura ratio at z=+L/2", xlabel="r",
                                ylabel="ratio")
            push!(figs, fig)
            for a ∈ axes
                push!(a, ax)
            end
        else
            push!(figs, nothing)
            for a ∈ axes
                push!(a, nothing)
            end
            push!(figs, nothing)
            for a ∈ axes
                push!(a, nothing)
            end
        end
        if input.plot_vs_r_t
            fig, ax, colorbar_place = get_2d_ax(n_runs; title="Chodura ratio at z=-L/2",
                                                xlabel="r", ylabel="time")
            push!(figs, fig)
            for (a, b, cbp) ∈ zip(axes, ax, colorbar_place)
                push!(a, (b, cbp))
            end

            fig, ax, colorbar_place = get_2d_ax(n_runs; title="Chodura ratio at z=+L/2",
                                                xlabel="r", ylabel="time")
            push!(figs, fig)
            for (a, b, cbp) ∈ zip(axes, ax, colorbar_place)
                push!(a, (b, cbp))
            end
        else
            push!(figs, nothing)
            for a ∈ axes
                push!(a, nothing)
            end
            push!(figs, nothing)
            for a ∈ axes
                push!(a, nothing)
            end
        end

        for (ri, ax) ∈ zip(run_info, axes)
            Chodura_condition_plots(ri; axes=ax)
        end

        if input.plot_vs_t
            fig = figs[1]
            ax = axes[1][1]
            put_legend_right(fig, ax)
            outfile = string(plot_prefix, "Chodura_ratio_lower_vs_t.pdf")
            save(outfile, fig)

            fig = figs[2]
            ax = axes[2][1]
            put_legend_right(fig, ax)
            outfile = string(plot_prefix, "Chodura_ratio_upper_vs_t.pdf")
            save(outfile, fig)
        end
        if input.plot_vs_r
            fig = figs[3]
            ax = axes[3][1]
            put_legend_right(fig, ax)
            outfile = string(plot_prefix, "Chodura_ratio_lower_vs_r.pdf")
            save(outfile, fig)

            fig = figs[4]
            ax = axes[4][1]
            put_legend_right(fig, ax)
            outfile = string(plot_prefix, "Chodura_ratio_upper_vs_r.pdf")
            save(outfile, fig)
        end
        if input.plot_vs_r_t
            fig = figs[5]
            outfile = string(plot_prefix, "Chodura_ratio_lower_vs_r_t.pdf")
            save(outfile, fig)

            fig = figs[6]
            outfile = string(plot_prefix, "Chodura_ratio_upper_vs_r_t.pdf")
            save(outfile, fig)
        end
    catch e
        println("Error in Chodura_condition_plots(). Error was ", e)
    end

    return nothing
end

function Chodura_condition_plots(run_info; plot_prefix=nothing, axes=nothing)

    if run_info === nothing
        println("In Chodura_condition_plots(), run_info===nothing so skipping")
        return nothing
    end
    if run_info.z.bc != "wall"
        println("In Chodura_condition_plots(), z.bc!=\"wall\" - there is no wall - so "
                * "skipping")
        return nothing
    end

    input = Dict_to_NamedTuple(input_dict_dfns["Chodura_condition"])

    time = run_info.time
    density = get_variable(run_info, "density")
    upar = get_variable(run_info, "parallel_flow")
    vth = get_variable(run_info, "thermal_speed")
    Er = get_variable(run_info, "Er")
    f_lower = get_variable(run_info, "f", iz=1)
    f_upper = get_variable(run_info, "f", iz=run_info.z.n_global)

    Chodura_ratio_lower, Chodura_ratio_upper =
        check_Chodura_condition(run_info.r_local, run_info.z_local, run_info.vperp,
                                run_info.vpa, density, upar, vth, run_info.composition,
                                Er, run_info.geometry, run_info.z.bc, nothing;
                                evolve_density=run_info.evolve_density,
                                evolve_upar=run_info.evolve_upar,
                                evolve_ppar=run_info.evolve_ppar,
                                f_lower=f_lower, f_upper=f_upper)

    if input.plot_vs_t
        if axes === nothing
            fig, ax = get_1d_ax(title="Chodura ratio at z=-L/2", xlabel="time",
                                ylabel="ratio")
        else
            fig = nothing
            ax = axes[1]
        end
        plot_1d(time, Chodura_ratio_lower[input.ir0,:], ax=ax, label=run_info.run_name)
        if plot_prefix !== nothing
            outfile = string(plot_prefix, "Chodura_ratio_lower_vs_t.pdf")
            save(outfile, fig)
        end

        if axes === nothing
            fig, ax = get_1d_ax(title="Chodura ratio at z=+L/2", xlabel="time",
                                ylabel="ratio")
        else
            fig = nothing
            ax = axes[2]
        end
        plot_1d(time, Chodura_ratio_upper[input.ir0,:], ax=ax, label=run_info.run_name)
        if plot_prefix !== nothing
            outfile = string(plot_prefix, "Chodura_ratio_upper_vs_t.pdf")
            save(outfile, fig)
        end
    end

    if input.plot_vs_r
        if axes === nothing
            fig, ax = get_1d_ax(title="Chodura ratio at z=-L/2", xlabel="r",
                                ylabel="ratio")
        else
            fig = nothing
            ax = axes[3]
        end
        plot_1d(run_info.r.grid, Chodura_ratio_lower[:,input.it0], ax=ax, label=run_info.run_name)
        if plot_prefix !== nothing
            outfile = string(plot_prefix, "Chodura_ratio_lower_vs_r.pdf")
            save(outfile, fig)
        end

        if axes === nothing
            fig, ax = get_1d_ax(title="Chodura ratio at z=+L/2", xlabel="r",
                                ylabel="ratio")
        else
            fig = nothing
            ax = axes[4]
        end
        plot_1d(run_info.r.grid, Chodura_ratio_upper[:,input.it0], ax=ax, label=run_info.run_name)
        if plot_prefix !== nothing
            outfile = string(plot_prefix, "Chodura_ratio_upper_vs_r.pdf")
            save(outfile, fig)
        end
    end

    if input.plot_vs_r_t
        if axes === nothing
            fig, ax, colorbar_place = get_2d_ax(title="Chodura ratio at z=-L/2",
                                                xlabel="r", ylabel="time")
            title = nothing
        else
            fig = nothing
            ax, colorbar_place = axes[5]
            title = run_info.run_name
        end
        plot_2d(run_info.r.grid, time, Chodura_ratio_lower, ax=ax,
                colorbar_place=colorbar_place, title=title)
        if plot_prefix !== nothing
            outfile = string(plot_prefix, "Chodura_ratio_lower_vs_r_t.pdf")
            save(outfile, fig)
        end

        if axes === nothing
            fig, ax, colorbar_place = get_2d_ax(title="Chodura ratio at z=+L/2",
                                                xlabel="r", ylabel="time")
            title = nothing
        else
            fig = nothing
            ax, colorbar_place = axes[6]
            title = run_info.run_name
        end
        plot_2d(run_info.r.grid, time, Chodura_ratio_upper, ax=ax,
                colorbar_place=colorbar_place, title=title)
        if plot_prefix !== nothing
            outfile = string(plot_prefix, "Chodura_ratio_upper_vs_r_t.pdf")
            save(outfile, fig)
        end
    end

    return nothing
end

"""
    sound_wave_plots(run_info::Tuple; plot_prefix)
    sound_wave_plots(run_info; outfile=nothing, ax=nothing, phi=nothing)

Calculate decay rate and frequency for the damped 'sound wave' in a 1D1V simulation in a
periodic box. Plot the mode amplitude vs. time along with the fitted decay rate.

The information for the runs to analyse and plot is passed in `run_info` (as returned by
[`get_run_info`](@ref)). If `run_info` is a Tuple, comparison plots are made where line
plots from the different runs are overlayed on the same axis.

Settings are read from the `[sound_wave]` section of the input.

When `run_info` is a Tuple, `plot_prefix` is required and gives the path and prefix for
plots to be saved to. They will be saved with the format
`plot_prefix<some_identifying_string>.pdf`.
When `run_info` is not a Tuple, `outfile` can be passed, to save the plot to `outfile`.

When `run_info` is not a Tuple, ax can be passed to add the plot to an existing `Axis`.

When `run_info` is not a Tuple, the array containing data for phi can be passed to `phi` -
by default this data is loaded from the output file.
"""
function sound_wave_plots end

function sound_wave_plots(run_info::Tuple; plot_prefix)
    input = Dict_to_NamedTuple(input_dict["sound_wave_fit"])

    if !input.calculate_frequency && !input.plot
        return nothing
    end

    println("Doing analysis and making plots for sound wave test")
    flush(stdout)

    try
        outfile = plot_prefix * "delta_phi0_vs_t.pdf"

        if length(run_info) == 1
            return sound_wave_plots(run_info[1]; outfile=outfile)
        end

        if input.plot
            fig, ax = get_1d_ax(xlabel="time", ylabel="δϕ", yscale=log10)
        else
            ax = nothing
        end

        for ri ∈ run_info
            sound_wave_plots(ri; ax=ax)
        end

        if input.plot
            put_legend_right(fig, ax)

            save(outfile, fig)

            return fig
        end
    catch e
        println("Error in sound_wave_plots(). Error was ", e)
    end

    return nothing
end

function sound_wave_plots(run_info; outfile=nothing, ax=nothing, phi=nothing)
    input = Dict_to_NamedTuple(input_dict["sound_wave_fit"])

    if !input.calculate_frequency && !input.plot
        return nothing
    end

    if ax === nothing && input.plot
        fig, ax = get_1d_ax(xlabel="time", ylabel="δϕ", yscale=log10)
    else
        fig = nothing
    end

    time = run_info.time

    # This analysis is only designed for 1D cases, so only use phi[:,ir0,:]
    if phi === nothing
        phi = get_variable(run_info, "phi"; ir=input.ir0)
    else
        select_slice(phi, :t, :z; input=input)
    end

    phi_fldline_avg, delta_phi = analyze_fields_data(phi, run_info.nt, run_info.z)

    if input.calculate_frequency
        frequency, growth_rate, shifted_time, fitted_delta_phi =
            calculate_and_write_frequencies(run_info.run_prefix, run_info.nt, time,
                                            run_info.z.grid, 1, run_info.nt, input.iz0,
                                            delta_phi, (calculate_frequencies=true,))
    end

    if input.plot
        if outfile === nothing
            # May be plotting multipe runs
            delta_phi_label = run_info.run_name * " δϕ"
            fit_label = run_info.run_name * " fit"
        else
            # Only plotting this run
            delta_phi_label = "δϕ"
            fit_label = "fit"
        end

        @views lines!(ax, time, positive_or_nan.(abs.(delta_phi[input.iz0,:]), epsilon=1.e-20), label=delta_phi_label)

        if input.calculate_frequency
            @views lines!(ax, time, positive_or_nan.(abs.(fitted_delta_phi), epsilon=1.e-20), label=fit_label)
        end

        if outfile !== nothing
            if fig === nothing
                error("Cannot save figure from this function when `ax` was passed. Please "
                      * "save the figure that contains `ax`")
            end
            put_legend_right(fig, ax)
            save(outfile, fig)
        end
    end

    return fig
end

"""
    instability2D_plots(run_info::Tuple, variable_name; plot_prefix, zind=nothing)
    instability2D_plots(run_info, variable_name; plot_prefix, zind=nothing,
                        axes_and_observables=nothing)

Make plots of `variable_name` for analysis of 2D instability.

The information for the runs to analyse and plot is passed in `run_info` (as returned by
[`get_run_info`](@ref)). If `run_info` is a Tuple, make plots comparing the runs, shown in
a horizontal row..

Settings are read from the `[instability2D]` section of the input.

`plot_prefix` is required and gives the path and prefix for plots to be saved to. They
will be saved with the format `plot_prefix<some_identifying_string>.pdf` for plots and
`plot_prefix<some_identifying_string>.gif`, etc. for animations.

When `run_info` is not a Tuple, `axes_and_observables` can be passed to add plots and
animations to existing figures, although this is not very convenient - see the use of this
argument when called from the `run_info::Tuple` method.

If `zind` is not passed, it is calculated as the z-index where the mode seems to have
the maximum growth rate for this variable.
Returns `zind`.
"""
function instability2D_plots end

function instability2D_plots(run_info::Tuple, variable_name; plot_prefix, zind=nothing)
    println("2D instability plots for $variable_name")
    flush(stdout)

    n_runs = length(run_info)
    var_symbol = get_variable_symbol(variable_name)
    instability2D_options = Dict_to_NamedTuple(input_dict["instability2D"])

    if zind === nothing
        zind = Tuple(nothing for _ in 1:n_runs)
    end

    if n_runs == 1
        # Don't need to set up for comparison plots, or include run_name in subplot titles
        zi = instability2D_plots(run_info[1], variable_name, plot_prefix=plot_prefix,
                                 zind=zind[1])
        return Union{mk_int,Nothing}[zi]
    end

    figs = []
    axes_and_observables = Tuple([] for _ ∈ 1:n_runs)
    if instability2D_options.plot_1d
        fig, ax = get_1d_ax(n_runs; title="$var_symbol 1D Fourier components", yscale=log10)
        push!(figs, fig)
        for (i, a) ∈ enumerate(ax)
            push!(axes_and_observables[i], a)
        end
        fig, ax = get_1d_ax(n_runs; title="phase of n_r=1 mode for $var_symbol")
        push!(figs, fig)
        for (i, a) ∈ enumerate(ax)
            push!(axes_and_observables[i], a)
        end
    else
        push!(figs, nothing)
        for i ∈ 1:n_runs
            push!(axes_and_observables[i], nothing)
        end
        push!(figs, nothing)
        for i ∈ 1:n_runs
            push!(axes_and_observables[i], nothing)
        end
    end
    if instability2D_options.plot_2d
        fig, ax = get_1d_ax(n_runs; title="$var_symbol Fourier components", yscale=log10)
        push!(figs, fig)
        for (i, a) ∈ enumerate(ax)
            push!(axes_and_observables[i], a)
        end
        frame_index = Observable(1)
        fig, ax, colorbar_places = get_2d_ax(n_runs; title="$var_symbol Fourier components")
        push!(figs, fig)
        for (i, (a, cb)) ∈ enumerate(zip(ax, colorbar_places))
            push!(axes_and_observables[i], (a, cb, frame_index))
        end

        # Delete any existing mode stats file so we can append to an empty file
        mode_stats_file_name = string(plot_prefix, "mode_$variable_name.txt")
        if isfile(mode_stats_file_name)
            rm(mode_stats_file_name)
        end
    else
        push!(figs, nothing)
        for i ∈ 1:n_runs
            push!(axes_and_observables[i], nothing)
        end
        push!(figs, nothing)
        for i ∈ 1:n_runs
            push!(axes_and_observables[i], nothing)
        end
    end
    if instability2D_options.animate_perturbations
        frame_index = Observable(1)
        fig, ax, colorbar_places = get_2d_ax(n_runs; title="$var_symbol perturbation")
        push!(figs, fig)
        for (i, (a, cb)) ∈ enumerate(zip(ax, colorbar_places))
            push!(axes_and_observables[i], (a, cb, frame_index))
        end
    else
        push!(figs, nothing)
        for i ∈ 1:n_runs
            push!(axes_and_observables[i], nothing)
        end
    end

    for (i, (ri, ax_ob, zi)) ∈ enumerate(zip(run_info, axes_and_observables, zind))
        zi = instability2D_plots(ri, variable_name, plot_prefix=plot_prefix, zind=zi,
                                 axes_and_observables=ax_ob)
        zind[i] = zi
    end

    fig = figs[1]
    if fig !== nothing
        outfile = string(plot_prefix, "$(variable_name)_1D_Fourier_components.pdf")
        save(outfile, fig)
    end

    fig = figs[2]
    if fig !== nothing
        outfile = string(plot_prefix, "$(variable_name)_1D_phase.pdf")
        save(outfile, fig)
    end

    fig = figs[3]
    if fig !== nothing
        outfile = string(plot_prefix, "$(variable_name)_Fourier_components.pdf")
        save(outfile, fig)
    end

    fig = figs[4]
    if fig !== nothing
        frame_index = axes_and_observables[1][4][3]
        nt = minimum(ri.nt for ri ∈ run_info)
        outfile = plot_prefix * variable_name * "_Fourier." *
                  instability2D_options.animation_ext
        save_animation(fig, frame_index, nt, outfile)
    end

    fig = figs[5]
    if fig !== nothing
        frame_index = axes_and_observables[1][5][3]
        nt = minimum(ri.nt for ri ∈ run_info)
        outfile = plot_prefix * variable_name * "_perturbation." *
                  instability2D_options.animation_ext
        save_animation(fig, frame_index, nt, outfile)
    end

    return zind
end

function instability2D_plots(run_info, variable_name; plot_prefix, zind=nothing,
                             axes_and_observables=nothing)
    instability2D_options = Dict_to_NamedTuple(input_dict["instability2D"])

    time = run_info.time

    if variable_name == "temperature"
        variable = get_variable(run_info, "thermal_speed").^2
    else
        variable = get_variable(run_info, variable_name)
    end

    if ndims(variable) == 4
        # Only support single species runs in this routine, so pick is=1
        variable = @view variable[:,:,1,:]
    elseif ndims(variable) > 4
        error("Variables with velocity space dimensions not supported in "
              * "instability2D_plots.")
    end

    if instability2D_options.plot_1d
        function unravel_phase!(phase::AbstractVector)
            # Remove jumps in phase where it crosses from -π to π
            for i ∈ 2:length(phase)
                if phase[i] - phase[i-1] > π
                    @views phase[i:end] .-= 2.0*π
                elseif phase[i] - phase[i-1] < -π
                    @views phase[i:end] .+= 2.0*π
                end
            end
        end
        function get_phase_velocity(phase, time, amplitude)
            # Assume that once the amplitude reaches 2x initial amplitude that the mode is
            # well established, so will be able to measure phase velocity
            startind = findfirst(x -> x>amplitude[1], amplitude)
            if startind === nothing
                startind = 1
            end

            # Linear fit to phase after startind
            linear_model(x, param) = @. param[1]*x+param[2]
            fit = @views curve_fit(linear_model, time[startind:end], phase[startind:end],
                                   [0.0, 0.0])
            phase_velocity = fit.param[1]
            phase_offset = fit.param[2]

            return phase_velocity, phase_offset, startind
        end
        function get_growth_rate(amplitude, time)
            # Assume that once the amplitude reaches 2x initial amplitude that the mode is
            # well established, so will be able to measure phase velocity
            startind = findfirst(x -> x>2*amplitude[1], amplitude)
            if startind === nothing
                startind = 1
            end

            # Linear fit to log(amplitude) after startind
            growth_rate = 0.0
            initial_fit_amplitude = 1.0
            try
                linear_model(x, param) = @. param[1]*x+param[2]
                fit = @views curve_fit(linear_model, time[startind:end],
                                       log.(amplitude[startind:end]), [0.0, 0.0])
                growth_rate = fit.param[1]
                initial_fit_amplitude = exp(fit.param[2])
            catch e
                println("Warning: error $e when fitting growth rate")
            end

            return growth_rate, initial_fit_amplitude, startind
        end

        function plot_Fourier_1D(var, symbol, name)
            # File to save growth rate and frequency to
            if axes_and_observables === nothing
                mode_stats_file = open(string(plot_prefix, "mode_$name.txt"), "w")
            else
                # Processing multiple runs, so any existing mode_stats_file should have
                # already been deleted so that we can append in this function.
                mode_stats_file = open(string(plot_prefix, "mode_$name.txt"), "a")
                println(mode_stats_file, run_info.run_name)
                println(mode_stats_file, "-" ^ length(run_info.run_name))
            end

            amplitude = abs.(var)

            @views growth_rate, initial_fit_amplitude, startind =
                get_growth_rate(amplitude[2,:], time)

            # ikr=2 is the n_r=1 mode, so...
            kr_2 = 2.0*π/run_info.r.L
            println("for $symbol, kr=$kr_2, growth rate is $growth_rate")
            println(mode_stats_file, "kr = $kr_2")
            println(mode_stats_file, "growth_rate = $growth_rate")

            if axes_and_observables === nothing
                fig, ax = get_1d_ax(title="$symbol 1D Fourier components", xlabel="time",
                                    ylabel="amplitude", yscale=log10)
            else
                fig = nothing
                ax = axes_and_observables[1]
                ax.title = run_info.run_name
            end

            n_kr, nt = size(amplitude)

            # Drop constant mode (ikr=1) and aliased (?) modes >n_kr/2
            for ikr ∈ 2:n_kr÷2
                data = amplitude[ikr,:]
                data[data.==0.0] .= NaN
                plot_1d(time, data, ax=ax)
                text!(ax, position=(time[end], data[end]), "ikr=$ikr", fontsize=6,
                      justification=:right)
            end

            plot_1d(time, initial_fit_amplitude.*exp.(growth_rate.*time), ax=ax)
            vlines!(ax, [time[startind]], linestyle=:dot)

            if axes_and_observables === nothing
                outfile = string(plot_prefix, "$(name)_1D_Fourier_components.pdf")
                save(outfile, fig)
            end

            # Plot phase of n_r=1 mode
            phase = angle.(var[2,:])
            unravel_phase!(phase)

            phase_velocity, phase_offset, startind =
                get_phase_velocity(phase, time, @view amplitude[2,:])

            # ikr=2 is the n_r=1 mode, so...
            omega_2 = phase_velocity*kr_2

            println("for $symbol, kr=$kr_2, phase velocity is $phase_velocity, omega=$omega_2")
            println(mode_stats_file, "omega = $omega_2")

            if axes_and_observables === nothing
                fig, ax = get_1d_ax(title="phase of n_r=1 mode", xlabel="time",
                                    ylabel="phase")
            else
                fig = nothing
                ax = axes_and_observables[2]
                ax.title = run_info.run_name
            end

            plot_1d(time, phase, ax=ax, label="phase")
            plot_1d(time, phase_offset.+phase_velocity.*time, ax=ax, label="fit")
            vlines!(ax, [time[startind]], linestyle=:dot)
            axislegend(ax)

            if axes_and_observables === nothing
                outfile = string(plot_prefix, "$(name)_1D_phase.pdf")
                save(outfile, fig)
            end

            if axes_and_observables === nothing
                println(mode_stats_file, "")
            end
            close(mode_stats_file)
        end
        try
            variable_Fourier_1D, zind = get_Fourier_modes_1D(variable, run_info.r,
                                                             run_info.r_spectral, run_info.z,
                                                             zind=zind)
            plot_Fourier_1D(variable_Fourier_1D, get_variable_symbol(variable_name),
                            variable_name)
        catch e
            println("Warning: error in 1D Fourier analysis for $variable_name. Error was $e")
        end

        # Do this to allow memory to be garbage-collected.
        variable_Fourier_1D = nothing
    end

    if instability2D_options.plot_2d
        function plot_Fourier_2D(var, symbol, name)
            if axes_and_observables === nothing
                fig, ax = get_1d_ax(title="$symbol Fourier components", xlabel="time",
                                    ylabel="amplitude", yscale=log10)
            else
                fig = nothing
                ax = axes_and_observables[3]
                ax.title = run_info.run_name
            end

            n_kz, n_kr, nt = size(var)
            for ikr ∈ 1:n_kr, ikz ∈ 1:n_kz
                ikr!=2 && continue
                data = abs.(var[ikz,ikr,:])
                data[data.==0.0] .= NaN
                plot_1d(time, data, ax=ax)
                text!(ax, position=(time[end], data[end]), "ikr=$ikr, ikz=$ikz", fontsize=6,
                      justification=:right)
            end

            if axes_and_observables === nothing
                outfile = string(plot_prefix, "$(name)_Fourier_components.pdf")
                save(outfile, fig)
            end

            # make a gif animation of Fourier components
            if axes_and_observables === nothing
                ax = nothing
                colorbar_place = nothing
                frame_index = nothing
                outfile = plot_prefix * name * "_Fourier." * instability2D_options.animation_ext
                title = "$symbol Fourier components"
            else
                ax, colorbar_place, frame_index = axes_and_observables[4]
                outfile = nothing
                title = run_info.run_name
            end
            kr = collect(0:n_kr-1) * 2 * π / run_info.r.L
            kz = collect(0:n_kz-1) * 2 * π / run_info.z.L
            animate_2d(kz, kr, abs.(var), xlabel="kz", ylabel="kr",
                       title=title,
                       colormap=instability2D_options.colormap, colorscale=log10, ax=ax,
                       colorbar_place=colorbar_place, frame_index=frame_index,
                       outfile=outfile)
        end
        variable_Fourier = get_Fourier_modes_2D(variable, run_info.r, run_info.r_spectral,
                                                run_info.z, run_info.z_spectral)
        try
            plot_Fourier_2D(variable_Fourier, get_variable_symbol(variable_name),
                            variable_name)
        catch e
            println("Warning: error in 2D Fourier analysis for $variable_name. Error was $e")
        end

        # Do this to allow memory to be garbage-collected.
        variable_Fourier = nothing
    end

    if instability2D_options.animate_perturbations
        try
            perturbation = get_r_perturbation(variable)
            # make animation of perturbation
            if axes_and_observables === nothing
                ax = nothing
                colorbar_place = nothing
                frame_index = nothing
                outfile = plot_prefix*variable_name*"_perturbation." * instability2D_options.animation_ext
                title = "$(get_variable_symbol(variable_name)) perturbation"
            else
                ax, colorbar_place, frame_index = axes_and_observables[5]
                outfile = nothing
                title = run_info.run_name
            end
            animate_2d(run_info.z.grid, run_info.r.grid, perturbation, xlabel="z", ylabel="r",
                       title=title,
                       colormap=instability2D_options.colormap, ax=ax,
                       colorbar_place=colorbar_place, frame_index=frame_index,
                       outfile=outfile)
        catch e
            println("Warning: error in perturbation animation for $variable_name. Error was $e")
        end

        # Do this to allow memory to be garbage-collected (although this is redundant
        # here as this is the last thing in the function).
        perturbation = nothing
    end

    return zind
end

# Manufactured solutions analysis
#################################

"""
     manufactured_solutions_get_field_and_field_sym(run_info, variable_name;
         it=nothing, ir=nothing, iz=nothing, ivperp=nothing, ivpa=nothing, ivzeta=nothing,
         ivr=nothing, ivz=nothing)

Get the data `variable` for `variable_name` from the output, and calculate the
manufactured solution `variable_sym`.

The information for the runs to analyse and plot is passed in `run_info` (as returned by
[`get_run_info`](@ref)).

`it`, `ir`, `iz`, `ivperp`, `ivpa`, `ivzeta`, `ivr`, `ivz` can be used to select a subset
of the grid by passing an integer or range for any dimension.

Returns `variable`, `variable_sym`.
"""
function manufactured_solutions_get_field_and_field_sym(run_info, variable_name;
        it=nothing, ir=nothing, iz=nothing, ivperp=nothing, ivpa=nothing, ivzeta=nothing,
        ivr=nothing, ivz=nothing, nvperp)

    variable_name = Symbol(variable_name)

    func_name_lookup = (phi=:phi_func, Er=:Er_func, Ez=:Ez_func, density=:densi_func,
                        parallel_flow=:upari_func, parallel_pressure=:ppari_func,
                        density_neutral=:densn_func, f=:dfni_func, f_neutral=:dfnn_func)

    nt = run_info.nt
    nr = run_info.r.n
    nz = run_info.z.n
    if it === nothing
        it = 1:nt
    end
    if ir === nothing
        ir = 1:nr
    end
    if iz === nothing
        iz = 1:nz
    end
    tinds = run_info.itime_min:run_info.itime_skip:run_info.itime_max
    tinds = tinds[it]

    if nr > 1
        Lr_in = run_info.r.L
    else
        Lr_in = 1.0
    end

    if variable_name ∈ (:phi, :Er, :Ez)
        manufactured_funcs =
            manufactured_electric_fields(Lr_in, run_info.z.L, run_info.r.bc,
                                         run_info.z.bc, run_info.composition,
                                         run_info.r.n, run_info.manufactured_solns_input,
                                         run_info.species)
    elseif variable_name ∈ (:density, :parallel_flow, :parallel_pressure,
                            :density_neutral, :f, :f_neutral)
        manufactured_funcs =
            manufactured_solutions(run_info.manufactured_solns_input, Lr_in, run_info.z.L,
                                   run_info.r.bc, run_info.z.bc, run_info.geometry.input,
                                   run_info.composition, run_info.species, run_info.r.n,
                                   nvperp)
    end

    variable_func = manufactured_funcs[func_name_lookup[variable_name]]

    variable = get_variable(run_info, String(variable_name); it=tinds, is=1, ir=ir, iz=iz,
                            ivperp=ivperp, ivpa=ivpa, ivzeta=ivzeta, ivr=ivr, ivz=ivz)
    variable_sym = similar(variable)

    time = run_info.time
    r_grid = run_info.r.grid
    z_grid = run_info.z.grid

    if variable_name == :f
        vperp_grid = run_info.vperp.grid
        vpa_grid = run_info.vpa.grid
        nvperp = run_info.vperp.n
        nvpa = run_info.vpa.n
        if ivperp === nothing
            ivperp = 1:nvperp
        end
        if ivpa === nothing
            ivpa = 1:nvpa
        end
        counter = 1
        for iit ∈ it, iir ∈ ir, iiz ∈ iz, iivperp ∈ ivperp, iivpa ∈ ivpa
            variable_sym[counter] =
                variable_func(vpa_grid[iivpa], vperp_grid[iivperp], z_grid[iiz],
                              r_grid[iir], time[iit])
            counter += 1
        end
    elseif variable_name == :f_neutral
        vzeta_grid = run_info.vzeta.grid
        vr_grid = run_info.vr.grid
        vz_grid = run_info.vz.grid
        nvzeta = run_info.vzeta.n
        nvr = run_info.vr.n
        nvz = run_info.vz.n
        if ivzeta === nothing
            ivzeta = 1:nvzeta
        end
        if ivr === nothing
            ivr = 1:nvr
        end
        if ivz === nothing
            ivz = 1:nvz
        end
        counter = 1
        for iit ∈ it, iir ∈ ir, iiz ∈ iz, iivzeta ∈ ivzeta, iivr ∈ ivr, iivz ∈ ivz
            variable_sym[counter] =
            variable_func(vz_grid[iivz], vr_grid[iivr], vzeta_grid[iivzeta], z_grid[iiz],
                          r_grid[iir], time[iit])
            counter += 1
        end
    else
        counter = 1
        for iit ∈ it, iir ∈ ir, iiz ∈ iz
            variable_sym[counter] = variable_func(z_grid[iiz], r_grid[iir], time[iit])
            counter += 1
        end
    end

    return variable, variable_sym
end

"""
    compare_moment_symbolic_test(run_info, plot_prefix, field_label, field_sym_label,
                                 norm_label, variable_name; io=nothing)

Compare the computed and manufactured solutions for a field or moment variable
`variable_name`.

The information for the run to analyse is passed in `run_info` (as returned by
[`get_run_info`](@ref)).

`plot_prefix` is required and gives the path and prefix for plots to be saved to. They
will be saved with the format `plot_prefix<some_identifying_string>.pdf` for plots and
`plot_prefix<some_identifying_string>.gif`, etc. for animations.

`field_label` is the label that will be used for the name of the computed variable in
plots, `field_sym_label` is the label for the manufactured solution, and `norm_label` is
the label for the error (the difference between the computed and manufactured solutions).

If `io` is passed then error norms will be written to that file.
"""
function compare_moment_symbolic_test(run_info, plot_prefix, field_label, field_sym_label,
                                      norm_label, variable_name; io=nothing,
                                      input=nothing, nvperp)

    println("Doing MMS analysis and making plots for $variable_name")
    flush(stdout)

    if input === nothing
        input = Dict_to_NamedTuple(input_dict["manufactured_solns"])
    end

    field, field_sym =
        manufactured_solutions_get_field_and_field_sym(run_info, variable_name; nvperp=nvperp)
    error = field .- field_sym

    nt = run_info.nt
    time = run_info.time
    r = run_info.r
    z = run_info.z

    if !input.calculate_error_norms
        field_norm = nothing
    else
        field_norm = zeros(mk_float,nt)
        for it in 1:nt
            dummy = 0.0
            #dummy_N = 0.0
            for ir in 1:r.n
                for iz in 1:z.n
                    dummy += (field[iz,ir,it] - field_sym[iz,ir,it])^2
                    #dummy_N +=  (field_sym[iz,ir,it])^2
                end
            end
            #field_norm[it] = dummy/dummy_N
            field_norm[it] = sqrt(dummy/(r.n*z.n))
        end
        println_to_stdout_and_file(io, join(field_norm, " "), " # ", variable_name)
        plot_vs_t(run_info, norm_label, input=input, data=field_norm,
                  outfile=plot_prefix*variable_name*"_norm_vs_t.pdf")
    end

    has_rdim = (r.n > 1)
    has_zdim = (z.n > 1)

    if has_rdim && input.wall_plots
        # plot last (by default) timestep field vs r at z_wall

        fig, ax, legend_place = get_1d_ax(2; get_legend_place=:below)
        plot_1d(r.grid, select_slice(field, :r; input=input, iz=1), xlabel=L"r",
                ylabel=field_label, label=field_label, ax=ax[1])
        plot_1d(r.grid, select_slice(field_sym, :r; input=input, iz=1),
                label=field_sym_label, ax=ax[1])
        Legend(legend_place[1], ax[1]; tellheight=true, tellwidth=false,
               orientation=:horizontal)
        plot_1d(r.grid, select_slice(error, :r; input=input, iz=1), xlabel=L"r",
                ylabel=norm_label, ax=ax[2])
        outfile = plot_prefix * "MMS_" * variable_name * "(z_wall-)_vs_r.pdf"
        save(outfile, fig)

        fig, ax, legend_place = get_1d_ax(2; get_legend_place=:below)
        plot_1d(r.grid, select_slice(field, :r; input=input, iz=z.n), xlabel=L"r",
                ylabel=field_label, label=field_label, ax=ax[1])
        plot_1d(r.grid, select_slice(field_sym, :r; input=input, iz=z.n),
                label=field_sym_label, ax=ax[1])
        Legend(legend_place[1], ax[1]; tellheight=true, tellwidth=false,
               orientation=:horizontal)
        plot_1d(r.grid, select_slice(error, :r; input=input, iz=z.n), xlabel=L"r",
                ylabel=norm_label, ax=ax[2])
        outfile = plot_prefix * "MMS_" * variable_name * "(z_wall+)_vs_r.pdf"
        save(outfile, fig)
    end

    if input.plot_vs_t
        fig, ax, legend_place = get_1d_ax(2; get_legend_place=:below)
        plot_1d(time, select_slice(field, :t; input=input), xlabel=L"t",
                ylabel=field_label, label=field_label, ax=ax[1])
        plot_1d(time, select_slice(field_sym, :t; input=input), label=field_sym_label,
                ax=ax[1])
        Legend(legend_place[1], ax[1]; tellheight=true, tellwidth=false,
               orientation=:horizontal)
        plot_1d(time, select_slice(error, :t; input=input), xlabel=L"t",
                ylabel=norm_label, ax=ax[2])
        outfile = plot_prefix * "MMS_" * variable_name * "_vs_t.pdf"
        save(outfile, fig)
    end
    if has_rdim && input.plot_vs_r
        fig, ax, legend_place = get_1d_ax(2; get_legend_place=:below)
        plot_1d(r.grid, select_slice(field, :r; input=input), xlabel=L"r",
                ylabel=field_label, label=field_label, ax=ax[1])
        plot_1d(r.grid, select_slice(field_sym, :r; input=input), label=field_sym_label,
                ax=ax[1])
        Legend(legend_place[1], ax[1]; tellheight=true, tellwidth=false,
               orientation=:horizontal)
        plot_1d(r.grid, select_slice(error, :r; input=input), xlabel=L"r",
                ylabel=norm_label, ax=ax[2])
        outfile = plot_prefix * "MMS_" * variable_name * "_vs_r.pdf"
        save(outfile, fig)
    end
    if has_zdim && input.plot_vs_z
        fig, ax, legend_place = get_1d_ax(2; get_legend_place=:below)
        plot_1d(z.grid, select_slice(field, :z; input=input), xlabel=L"z",
                ylabel=field_label, label=field_label, ax=ax[1])
        plot_1d(z.grid, select_slice(field_sym, :z; input=input), label=field_sym_label,
                ax=ax[1])
        Legend(legend_place[1], ax[1]; tellheight=true, tellwidth=false,
               orientation=:horizontal)
        plot_1d(z.grid, select_slice(error, :z; input=input), xlabel=L"z",
                ylabel=norm_label, ax=ax[2])
        outfile = plot_prefix * "MMS_" * variable_name * "_vs_z.pdf"
        save(outfile, fig)
    end
    if has_rdim && input.plot_vs_r_t
        fig, ax, colorbar_place = get_2d_ax(3)
        plot_2d(r.grid, time, select_slice(field, :t, :r; input=input), title=field_label,
                xlabel=L"r", ylabel=L"t", ax=ax[1], colorbar_place=colorbar_place[1])
        plot_2d(r.grid, time, select_slice(field_sym, :t, :r; input=input),
                title=field_sym_label, xlabel=L"r", ylabel=L"t", ax=ax[2],
                colorbar_place=colorbar_place[2])
        plot_2d(r.grid, time, select_slice(error, :t, :r; input=input), title=norm_label,
                xlabel=L"r", ylabel=L"t", ax=ax[3], colorbar_place=colorbar_place[3])
        outfile = plot_prefix * "MMS_" * variable_name * "_vs_r_t.pdf"
        save(outfile, fig)
    end
    if has_zdim && input.plot_vs_z_t
        fig, ax, colorbar_place = get_2d_ax(3)
        plot_2d(z.grid, time, select_slice(field, :t, :z; input=input), title=field_label,
                xlabel=L"z", ylabel=L"t", ax=ax[1], colorbar_place=colorbar_place[1])
        plot_2d(z.grid, time, select_slice(field_sym, :t, :z; input=input),
                title=field_sym_label, xlabel=L"z", ylabel=L"t", ax=ax[2],
                colorbar_place=colorbar_place[2])
        plot_2d(z.grid, time, select_slice(error, :t, :z; input=input), title=norm_label,
                xlabel=L"z", ylabel=L"t", ax=ax[3], colorbar_place=colorbar_place[3])
        outfile = plot_prefix * "MMS_" * variable_name * "_vs_z_t.pdf"
        save(outfile, fig)
    end
    if has_rdim && has_zdim && input.plot_vs_z_r
        fig, ax, colorbar_place = get_2d_ax(3)
        plot_2d(z.grid, r.grid, select_slice(field, :r, :z; input=input),
                title=field_label, xlabel=L"z", ylabel=L"r", ax=ax[1],
                colorbar_place=colorbar_place[1])
        plot_2d(z.grid, r.grid, select_slice(field_sym, :r, :z; input=input),
                title=field_sym_label, xlabel=L"z", ylabel=L"r", ax=ax[2],
                colorbar_place=colorbar_place[2])
        plot_2d(z.grid, r.grid, select_slice(error, :r, :z; input=input),
                title=norm_label, xlabel=L"z", ylabel=L"r", ax=ax[3],
                colorbar_place=colorbar_place[3])
        outfile = plot_prefix * "MMS_" * variable_name * "_vs_z_r.pdf"
        save(outfile, fig)
    end
    if has_rdim && input.animate_vs_r
        fig, ax, legend_place = get_1d_ax(2; get_legend_place=:below)
        frame_index = Observable(1)
        animate_1d(r.grid, select_slice(field, :t, :r; input=input),
                   frame_index=frame_index, xlabel="r", ylabel=field_label,
                   label=field_label, ax=ax[1])
        animate_1d(r.grid, select_slice(field_sym, :t, :r; input=input),
                   frame_index=frame_index, label=field_sym_label, ax=ax[1])
        Legend(legend_place[1], ax[1]; tellheight=true, tellwidth=false,
               orientation=:horizontal)
        animate_1d(r.grid, select_slice(error, :t, :r; input=input),
                   frame_index=frame_index, xlabel="r", ylabel=norm_label, ax=ax[2])
        outfile = plot_prefix * "MMS_" * variable_name * "_vs_r." * input.animation_ext
        save_animation(fig, frame_index, nt, outfile)
    end
    if has_zdim && input.animate_vs_z
        fig, ax, legend_place = get_1d_ax(2; get_legend_place=:below)
        frame_index = Observable(1)
        animate_1d(z.grid, select_slice(field, :t, :z; input=input),
                   frame_index=frame_index, xlabel="z", ylabel=field_label,
                   label=field_label, ax=ax[1])
        animate_1d(z.grid, select_slice(field_sym, :t, :z; input=input),
                   frame_index=frame_index, label=field_sym_label, ax=ax[1])
        Legend(legend_place[1], ax[1]; tellheight=true, tellwidth=false,
               orientation=:horizontal)
        animate_1d(z.grid, select_slice(error, :t, :z; input=input),
                   frame_index=frame_index, xlabel="z", ylabel=norm_label, ax=ax[2])
        outfile = plot_prefix * "MMS_" * variable_name * "_vs_z." * input.animation_ext
        save_animation(fig, frame_index, nt, outfile)
    end
    if has_rdim && has_zdim && input.animate_vs_z_r
        fig, ax, colorbar_place = get_2d_ax(3)
        frame_index = Observable(1)
        animate_2d(z.grid, r.grid, select_slice(field, :t, :r, :z; input=input),
                   frame_index=frame_index, title=field_label, xlabel=L"z", ylabel=L"y",
                   ax=ax[1], colorbar_place=colorbar_place[1])
        animate_2d(z.grid, r.grid, select_slice(field_sym, :t, :r, :z; input=input),
                   frame_index=frame_index, title=field_sym_label, xlabel=L"z",
                   ylabel=L"y", ax=ax[2], colorbar_place=colorbar_place[2])
        animate_2d(z.grid, r.grid, select_slice(error, :t, :r, :z; input=input),
                   frame_index=frame_index, title=norm_label, xlabel=L"z", ylabel=L"y",
                   ax=ax[3], colorbar_place=colorbar_place[3])
        outfile = plot_prefix * "MMS_" * variable_name * "_vs_z_r." * input.animation_ext
        save_animation(fig, frame_index, nt, outfile)
    end

    return field_norm
end

"""
    _MMS_pdf_plots(run_info, input, variable_name, plot_prefix, field_label,
                   field_sym_label, norm_label, plot_dims, animate_dims)

Utility function for making plots to avoid duplicated code in
[`compare_ion_pdf_symbolic_test`](@ref) and
[`compare_neutral_pdf_symbolic_test`](@ref).

The information for the run to analyse is passed in `run_info` (as returned by
[`get_run_info`](@ref)).

`input` is a NamedTuple of settings to use.

`variable_name` is the name of the variable being plotted.

`plot_prefix` gives the path and prefix for plots to be saved to. They will be saved with
the format `plot_prefix<some_identifying_string>.pdf` for plots and
`plot_prefix<some_identifying_string>.gif`, etc. for animations.

`field_label` is the label for the computed variable that will be used in
plots/animations, `field_sym_label` is the label for the manufactured solution, and
`norm_label` is the label for the error.

`plot_dims` are the dimensions of the variable, and `animate_dims` are the same but
omitting `:t`.
"""
function _MMS_pdf_plots(run_info, input, variable_name, plot_prefix, field_label,
                        field_sym_label, norm_label, plot_dims, animate_dims, neutrals)

    nt = run_info.nt
    time = run_info.time

    if neutrals
        all_dims_no_t = (:r, :z, :vzeta, :vr, :vz)
    else
        all_dims_no_t = (:r, :z, :vperp, :vpa)
    end
    all_dims = tuple(:t, all_dims_no_t...)
    all_plot_slices = Tuple(Symbol(:i, d)=>input[Symbol(:i, d, :0)] for d ∈ all_dims)
    all_animate_slices = Tuple(Symbol(:i, d)=>input[Symbol(:i, d, :0)] for d ∈ all_dims_no_t)

    # Options to produce either regular or log-scale plots
    epsilon = 1.0e-30 # minimum data value to include in log plots
    for (log, yscale, transform, error_transform) ∈
            (("", nothing, identity, identity),
             (:_log, log10, x->positive_or_nan(x; epsilon=1.e-30), x->positive_or_nan.(abs.(x); epsilon=1.e-30)))
        for dim ∈ plot_dims
            if input[Symbol(:plot, log, :_vs_, dim)]
                coord = dim === :t ? time : run_info[dim].grid

                slices = (k=>v for (k, v) ∈ all_plot_slices if k != Symbol(:i, dim))
                f, f_sym =
                    manufactured_solutions_get_field_and_field_sym(
                        run_info, variable_name; nvperp=run_info.vperp.n, slices...)
                error = f .- f_sym

                fig, ax, legend_place = get_1d_ax(2; yscale=yscale, get_legend_place=:below)
                plot_1d(coord, f, xlabel=L"%$dim", ylabel=field_label, label=field_label,
                        ax=ax[1], transform=transform)
                plot_1d(coord, f_sym, label=field_sym_label, ax=ax[1],
                        transform=transform)
                Legend(legend_place[1], ax[1]; tellheight=true, tellwidth=false,
                       orientation=:horizontal)
                plot_1d(coord, error, xlabel=L"%$dim", ylabel=norm_label, ax=ax[2],
                        transform=error_transform)
                outfile = plot_prefix * "MMS" * String(log) * "_" * variable_name * "_vs_$dim.pdf"
                save(outfile, fig)
            end
        end
        for (dim1, dim2) ∈ combinations(plot_dims, 2)
            if input[Symbol(:plot, log, :_vs_, dim2, :_, dim1)]
                coord1 = dim1 === :t ? time : run_info[dim1].grid
                coord2 = dim2 === :t ? time : run_info[dim2].grid

                slices = (k=>v for (k, v) ∈ all_plot_slices
                          if k ∉ (Symbol(:i, dim1), Symbol(:i, dim2)))
                f, f_sym =
                manufactured_solutions_get_field_and_field_sym(
                    run_info, variable_name; nvperp=run_info.vperp.n, slices...)
                error = f .- f_sym

                fig, ax, colorbar_place = get_2d_ax(3)
                plot_2d(coord2, coord1, f, title=field_label, xlabel=L"%$dim2",
                        ylabel=L"%$dim1", ax=ax[1], colorbar_place=colorbar_place[1],
                        colorscale=yscale, transform=transform)
                plot_2d(coord2, coord1, f_sym, title=field_sym_label, xlabel=L"%$dim2",
                        ylabel=L"%$dim1", ax=ax[2], colorbar_place=colorbar_place[2],
                        colorscale=yscale, transform=transform)
                plot_2d(coord2, coord1, error, title=norm_label, xlabel=L"%$dim2",
                        ylabel=L"%$dim1", ax=ax[3], colorbar_place=colorbar_place[3],
                        colorscale=yscale, transform=error_transform)
                outfile = plot_prefix * "MMS" * String(log) * "_" * variable_name * "_vs_$(dim2)_$(dim1).pdf"
                save(outfile, fig)
            end
        end
        for dim ∈ animate_dims
            if input[Symbol(:animate, log, :_vs_, dim)]
                coord = dim === :t ? time : run_info[dim].grid

                slices = (k=>v for (k, v) ∈ all_animate_slices if k != Symbol(:i, dim))
                f, f_sym =
                    manufactured_solutions_get_field_and_field_sym(
                        run_info, variable_name; nvperp=run_info.vperp.n, slices...)
                error = f .- f_sym

                fig, ax, legend_place = get_1d_ax(2; yscale=yscale, get_legend_place=:below)
                frame_index = Observable(1)
                animate_1d(coord, f, frame_index=frame_index, xlabel=L"%$dim",
                           ylabel=field_label, label=field_label, ax=ax[1],
                           transform=transform)
                animate_1d(coord, f_sym, frame_index=frame_index, label=field_sym_label,
                           ax=ax[1], transform=transform)
                Legend(legend_place[1], ax[1]; tellheight=true, tellwidth=false,
                       orientation=:horizontal)
                animate_1d(coord, error, frame_index=frame_index, xlabel=L"%$dim",
                           ylabel=norm_label, label=field_label, ax=ax[2],
                           transform=error_transform)
                outfile = plot_prefix * "MMS" * String(log) * "_" * variable_name * "_vs_$dim." * input.animation_ext
                save_animation(fig, frame_index, nt, outfile)
            end
        end
        for (dim1, dim2) ∈ combinations(animate_dims, 2)
            if input[Symbol(:animate, log, :_vs_, dim2, :_, dim1)]
                coord1 = dim1 === :t ? time : run_info[dim1].grid
                coord2 = dim2 === :t ? time : run_info[dim2].grid

                slices = (k=>v for (k, v) ∈ all_animate_slices
                          if k ∉ (Symbol(:i, dim1), Symbol(:i, dim2)))
                f, f_sym =
                manufactured_solutions_get_field_and_field_sym(
                    run_info, variable_name; nvperp=run_info.vperp.n, slices...)
                error = f .- f_sym

                fig, ax, colorbar_place = get_2d_ax(3)
                frame_index = Observable(1)
                animate_2d(coord2, coord1, f, frame_index=frame_index, xlabel=L"%$dim2",
                           ylabel=L"%$dim1", title=field_label, ax=ax[1],
                           colorbar_place=colorbar_place[1], colorscale=yscale,
                           transform=transform)
                animate_2d(coord2, coord1, f_sym, frame_index=frame_index,
                           xlabel=L"%$dim2", ylabel=L"%$dim1", title=field_sym_label,
                           ax=ax[2], colorbar_place=colorbar_place[2], colorscale=yscale,
                           transform=transform)
                animate_2d(coord2, coord1, error, frame_index=frame_index,
                           xlabel=L"%$dim2", ylabel=L"%$dim1", title=norm_label,
                           ax=ax[3], colorbar_place=colorbar_place[3], colorscale=yscale,
                           transform=error_transform)
                outfile = plot_prefix * "MMS" * String(log) * "_" * variable_name * "_vs_$(dim2)_$(dim1)." * input.animation_ext
                save_animation(fig, frame_index, nt, outfile)
            end
        end
    end
end

"""
    compare_ion_pdf_symbolic_test(run_info, plot_prefix; io=nothing,
                                      input=nothing)

Compare the computed and manufactured solutions for the ion distribution function.

The information for the run to analyse is passed in `run_info` (as returned by
[`get_run_info`](@ref)).

`plot_prefix` is required and gives the path and prefix for plots to be saved to. They
will be saved with the format `plot_prefix<some_identifying_string>.pdf` for plots and
`plot_prefix<some_identifying_string>.gif`, etc. for animations.

If `io` is passed then error norms will be written to that file.

`input` is a NamedTuple of settings to use. If not given it will be read from the
`[manufactured_solns]` section of [`input_dict_dfns`][@ref].

Note: when calculating error norms, data is loaded only for 1 time point and for an r-z
chunk that is the same size as computed by 1 block of the simulation at run time. This
should prevent excessive memory requirements for this function.
"""
function compare_ion_pdf_symbolic_test(run_info, plot_prefix; io=nothing,
                                           input=nothing)

    field_label = L"\tilde{f}_i"
    field_sym_label = L"\tilde{f}_i^{sym}"
    norm_label = L"\varepsilon(\tilde{f}_i)"
    variable_name = "f"

    println("Doing MMS analysis and making plots for $variable_name")
    flush(stdout)

    if input === nothing
        input = Dict_to_NamedTuple(input_dict_dfns["manufactured_solns"])
    end

    nt = run_info.nt
    r = run_info.r
    z = run_info.z
    vperp = run_info.vperp
    vpa = run_info.vpa

    if !input.calculate_error_norms
        field_norm = nothing
    else
        # Load data in chunks, with the same size as the chunks that were saved during the
        # run, to avoid running out of memory
        r_chunks = UnitRange{mk_int}[]
        chunk = run_info.r_chunk_size
        nchunks = (r.n ÷ chunk)
        if nchunks == 1
            r_chunks = [1:r.n]
        else
            for i ∈ 1:nchunks
                if i == nchunks
                    push!(r_chunks, (i-1)*chunk+1:i*chunk+1)
                else
                    push!(r_chunks, (i-1)*chunk+1:i*chunk)
                end
            end
        end
        z_chunks = UnitRange{mk_int}[]
        chunk = run_info.z_chunk_size
        nchunks = (z.n ÷ chunk)
        if nchunks == 1
            z_chunks = [1:z.n]
        else
            for i ∈ 1:nchunks
                if i == nchunks
                    push!(z_chunks, (i-1)*chunk+1:i*chunk+1)
                else
                    push!(z_chunks, (i-1)*chunk+1:i*chunk)
                end
            end
        end
        field_norm = zeros(mk_float,nt)
        for it in 1:nt
            dummy = 0.0
            #dummy_N = 0.0
            for r_chunk ∈ r_chunks, z_chunk ∈ z_chunks
                f, f_sym =
                    manufactured_solutions_get_field_and_field_sym(
                        run_info, variable_name; nvperp=run_info.vperp.n, it=it,
                        ir=r_chunk, iz=z_chunk)
                dummy += sum(@. (f - f_sym)^2)
                #dummy_N += sum(f_sym.^2)
            end

            #field_norm[it] = dummy/dummy_N
            field_norm[it] = sqrt(dummy/(r.n*z.n*vperp.n*vpa.n))
        end
        println_to_stdout_and_file(io, join(field_norm, " "), " # ", variable_name)
        plot_vs_t(run_info, norm_label, input=input, data=field_norm,
                  outfile=plot_prefix*"f_norm_vs_t.pdf")
    end

    has_rdim = (r.n > 1)
    has_zdim = (z.n > 1)
    is_1V = (vperp.n == 1)

    if input.wall_plots
        for (iz, z_label) ∈ ((1, "wall-"), (z.n, "wall+"))
            f, f_sym =
                manufactured_solutions_get_field_and_field_sym(
                    run_info, variable_name; nvperp=run_info.vperp.n, it=input.it0,
                    ir=input.ir0, iz=iz, ivperp=input.ivperp0)
            error = f .- f_sym

            fig, ax, legend_place = get_1d_ax(2; get_legend_place=:below)
            plot_1d(vpa.grid, f, ax=ax[1], label="num",
                    xlabel=L"v_{\parallel}/L_{v_{\parallel}}", ylabel=field_label)
            plot_1d(vpa.grid, f_sym, ax=ax[1], label="sym")
            Legend(legend_place[1], ax[1]; tellheight=true, tellwidth=false,
                   orientation=:horizontal)

            plot_1d(vpa.grid, error, ax=ax[2], xlabel=L"v_{\parallel}/L_{v_{\parallel}}",
                    ylabel=norm_label)

            outfile = plot_prefix * variable_name * "(" * z_label * ")_vs_vpa.pdf"
            save(outfile, fig)

            if has_rdim
                f, f_sym =
                manufactured_solutions_get_field_and_field_sym(
                    run_info, variable_name; nvperp=run_info.vperp.n, it=input.it0, iz=iz,
                    ivperp=input.ivperp0)
                error = f .- f_sym

                fig, ax, colorbar_place = get_2d_ax(3)
                plot_2d(vpa.grid, r.grid, f, ax=ax[1], colorbar_place=colorbar_place[1],
                        title=field_label, xlabel=L"v_{\parallel}/L_{v_{\parallel}}",
                        ylabel=L"r")
                plot_2d(vpa.grid, r.grid, f_sym, ax=ax[2],
                        colorbar_place=colorbar_place[2], title=field_sym_label,
                        xlabel=L"v_{\parallel}/L_{v_{\parallel}}", ylabel=L"r")
                plot_2d(vpa.grid, r.grid, error, ax=ax[3],
                        colorbar_place=colorbar_place[3], title=norm_label,
                        xlabel=L"v_{\parallel}/L_{v_{\parallel}}", ylabel=L"r")

                outfile = plot_prefix * variable_name * "(" * z_label * ")_vs_vpa_r.pdf"
                save(outfile, fig)
            end

            if !is_1V
                f, f_sym =
                manufactured_solutions_get_field_and_field_sym(
                    run_info, variable_name; nvperp=run_info.vperp.n, it=input.it0, iz=iz,
                    ir=input.ir0)
                error = f .- f_sym

                fig, ax, colorbar_place = get_2d_ax(3)
                plot_2d(vpa.grid, vperp.grid, f, ax=ax[1],
                        colorbar_place=colorbar_place[1], title=field_label,
                        xlabel=L"v_{\parallel}/L_{v_{\parallel}}",
                        ylabel=L"v_{\perp}/L_{v_{\perp}}")
                plot_2d(vpa.grid, vperp.grid, f_sym, ax=ax[2],
                        colorbar_place=colorbar_place[2], title=field_sym_label,
                        xlabel=L"v_{\parallel}/L_{v_{\parallel}}",
                        ylabel=L"v_{\perp}/L_{v_{\perp}}")
                plot_2d(vpa.grid, vperp.grid, error, ax=ax[3],
                        colorbar_place=colorbar_place[3], title=norm_label,
                        xlabel=L"v_{\parallel}/L_{v_{\parallel}}",
                        ylabel=L"v_{\perp}/L_{v_{\perp}}")

                outfile = plot_prefix * variable_name * "(" * z_label * ")_vs_vpa_vperp.pdf"
                save(outfile, fig)
            end
        end
    end

    animate_dims = setdiff(ion_dimensions, (:s,))
    if !has_rdim
        animate_dims = setdiff(animate_dims, (:r,))
    end
    if !has_zdim
        animate_dims = setdiff(animate_dims, (:z,))
    end
    if is_1V
        animate_dims = setdiff(animate_dims, (:vperp,))
    end
    plot_dims = tuple(:t, animate_dims...)
    _MMS_pdf_plots(run_info, input, variable_name, plot_prefix, field_label,
                   field_sym_label, norm_label, plot_dims, animate_dims, false)

    return field_norm
end

"""
    compare_neutral_pdf_symbolic_test(run_info, plot_prefix; io=nothing,
                                      input=nothing)

Compare the computed and manufactured solutions for the neutral distribution function.

The information for the run to analyse is passed in `run_info` (as returned by
[`get_run_info`](@ref)).

`plot_prefix` is required and gives the path and prefix for plots to be saved to. They
will be saved with the format `plot_prefix<some_identifying_string>.pdf` for plots and
`plot_prefix<some_identifying_string>.gif`, etc. for animations.

If `io` is passed then error norms will be written to that file.

`input` is a NamedTuple of settings to use. If not given it will be read from the
`[manufactured_solns]` section of [`input_dict_dfns`][@ref].

Note: when calculating error norms, data is loaded only for 1 time point and for an r-z
chunk that is the same size as computed by 1 block of the simulation at run time. This
should prevent excessive memory requirements for this function.
"""
function compare_neutral_pdf_symbolic_test(run_info, plot_prefix; io=nothing,
                                           input=nothing)

    field_label = L"\tilde{f}_n"
    field_sym_label = L"\tilde{f}_n^{sym}"
    norm_label = L"\varepsilon(\tilde{f}_n)"
    variable_name = "f_neutral"

    println("Doing MMS analysis and making plots for $variable_name")
    flush(stdout)

    if input === nothing
        input = Dict_to_NamedTuple(input_dict_dfns["manufactured_solns"])
    end

    nt = run_info.nt
    r = run_info.r
    z = run_info.z
    vzeta = run_info.vzeta
    vr = run_info.vr
    vz = run_info.vz

    # Load data in chunks, with the same size as the chunks that were saved during the
    # run, to avoid running out of memory
    if !input.calculate_error_norms
        field_norm = nothing
    else
        r_chunks = UnitRange{mk_int}[]
        chunk = run_info.r_chunk_size
        nchunks = (r.n ÷ chunk)
        if nchunks == 1
            r_chunks = [1:r.n]
        else
            for i ∈ 1:nchunks
                if i == nchunks
                    push!(r_chunks, (i-1)*chunk+1:i*chunk+1)
                else
                    push!(r_chunks, (i-1)*chunk+1:i*chunk)
                end
            end
        end
        z_chunks = UnitRange{mk_int}[]
        chunk = run_info.z_chunk_size
        nchunks = (z.n ÷ chunk)
        if nchunks == 1
            z_chunks = [1:z.n]
        else
            for i ∈ 1:nchunks
                if i == nchunks
                    push!(z_chunks, (i-1)*chunk+1:i*chunk+1)
                else
                    push!(z_chunks, (i-1)*chunk+1:i*chunk)
                end
            end
        end
        field_norm = zeros(mk_float,nt)
        for it in 1:nt
            dummy = 0.0
            #dummy_N = 0.0
            for r_chunk ∈ r_chunks, z_chunk ∈ z_chunks
                f, f_sym =
                    manufactured_solutions_get_field_and_field_sym(
                        run_info, variable_name; nvperp=run_info.vperp.n, it=it,
                        ir=r_chunk, iz=z_chunk)
                dummy += sum(@. (f - f_sym)^2)
                #dummy_N += sum(f_sym.^2)
            end

            #field_norm[it] = dummy/dummy_N
            field_norm[it] = sqrt(dummy/(r.n*z.n*vzeta.n*vr.n*vz.n))
        end
        println_to_stdout_and_file(io, join(field_norm, " "), " # ", variable_name)
        plot_vs_t(run_info, norm_label, input=input, data=field_norm,
                  outfile=plot_prefix*variable_name*"_norm_vs_t.pdf")
    end

    has_rdim = (r.n > 1)
    has_zdim = (z.n > 1)
    is_1V = (vzeta.n == 1 && vr.n == 1)

    if input.wall_plots
        for (iz, z_label) ∈ ((1, "wall-"), (z.n, "wall+"))
            f, f_sym =
                manufactured_solutions_get_field_and_field_sym(
                    run_info, variable_name; nvperp=run_info.vperp.n, it=input.it0,
                    ir=input.ir0, iz=iz, ivzeta=input.ivzeta0, ivr=input.ivr0)
            error = f .- f_sym

            fig, ax, legend_place = get_1d_ax(2; get_legend_place=:below)
            plot_1d(vz.grid, f, ax=ax[1], label="num",
                    xlabel=L"v_{z}/L_{v_{z}}", ylabel=field_label)
            plot_1d(vz.grid, f_sym, ax=ax[1], label="sym")
            Legend(legend_place[1], ax[1]; tellheight=true, tellwidth=false,
                   orientation=:horizontal)

            plot_1d(vz.grid, error, ax=ax[2], xlabel=L"v_{z}/L_{v_{z}}",
                    ylabel=norm_label)

            outfile = plot_prefix * variable_name * "(" * z_label * ")_vs_vz.pdf"
            save(outfile, fig)

            if has_rdim
                f, f_sym =
                manufactured_solutions_get_field_and_field_sym(
                    run_info, variable_name; nvperp=run_info.vperp.n, it=input.it0, iz=iz,
                    ivzeta=input.ivzeta0, ivr=input.ivr0)
                error = f .- f_sym

                fig, ax, colorbar_place = get_2d_ax(3)
                plot_2d(vz.grid, r.grid, f, ax=ax[1], colorbar_place=colorbar_place[1],
                        title=field_label, xlabel=L"v_{z}/L_{v_{z}}",
                        ylabel=L"r")
                plot_2d(vz.grid, r.grid, f_sym, ax=ax[2],
                        colorbar_place=colorbar_place[2], title=field_sym_label,
                        xlabel=L"v_{z}/L_{v_{z}}", ylabel=L"r")
                plot_2d(vz.grid, r.grid, error, ax=ax[3],
                        colorbar_place=colorbar_place[3], title=norm_label,
                        xlabel=L"v_{z}/L_{v_{z}}", ylabel=L"r")

                outfile = plot_prefix * variable_name * "(" * z_label * ")_vs_vz_r.pdf"
                save(outfile, fig)
            end

            if !is_1V
                f, f_sym =
                manufactured_solutions_get_field_and_field_sym(
                    run_info, variable_name; nvperp=run_info.vperp.n, it=input.it0, iz=iz,
                    ir=input.ir0, ivzeta=input.ivzeta0)
                error = f .- f_sym

                fig, ax, colorbar_place = get_2d_ax(3)
                plot_2d(vz.grid, vr.grid, f, ax=ax[1],
                        colorbar_place=colorbar_place[1], title=field_label,
                        xlabel=L"v_{z}/L_{v_{z}}",
                        ylabel=L"v_{r}/L_{v_{r}}")
                plot_2d(vz.grid, vr.grid, f_sym, ax=ax[2],
                        colorbar_place=colorbar_place[2], title=field_sym_label,
                        xlabel=L"v_{z}/L_{v_{z}}",
                        ylabel=L"v_{r}/L_{v_{r}}")
                plot_2d(vz.grid, vr.grid, error, ax=ax[3],
                        colorbar_place=colorbar_place[3], title=norm_label,
                        xlabel=L"v_{z}/L_{v_{z}}",
                        ylabel=L"v_{r}/L_{v_{r}}")

                outfile = plot_prefix * variable_name * "(" * z_label * ")_vs_vz_vr.pdf"
                save(outfile, fig)

                f, f_sym =
                manufactured_solutions_get_field_and_field_sym(
                    run_info, variable_name; nvperp=run_info.vperp.n, it=input.it0, iz=iz,
                    ir=input.ir0, ivr=input.ivr0)
                error = f .- f_sym

                fig, ax, colorbar_place = get_2d_ax(3)
                plot_2d(vz.grid, vzeta.grid, f, ax=ax[1],
                        colorbar_place=colorbar_place[1], title=field_label,
                        xlabel=L"v_{z}/L_{v_{z}}",
                        ylabel=L"v_{\zeta}/L_{v_{\zeta}}")
                plot_2d(vz.grid, vzeta.grid, f_sym, ax=ax[2],
                        colorbar_place=colorbar_place[2], title=field_sym_label,
                        xlabel=L"v_{z}/L_{v_{z}}",
                        ylabel=L"v_{\zeta}/L_{v_{\zeta}}")
                plot_2d(vz.grid, vzeta.grid, error, ax=ax[3],
                        colorbar_place=colorbar_place[3], title=norm_label,
                        xlabel=L"v_{z}/L_{v_{z}}",
                        ylabel=L"v_{\zeta}/L_{v_{\zeta}}")

                outfile = plot_prefix * variable_name * "(" * z_label * ")_vs_vz_vzeta.pdf"
                save(outfile, fig)
            end
        end
    end

    animate_dims = setdiff(neutral_dimensions, (:sn,))
    if !has_rdim
        animate_dims = setdiff(animate_dims, (:r,))
    end
    if !has_zdim
        animate_dims = setdiff(animate_dims, (:z,))
    end
    if !has_zdim
        animate_dims = setdiff(animate_dims, (:z,))
    end
    if is_1V
        animate_dims = setdiff(animate_dims, (:vzeta, :vr))
    end
    plot_dims = tuple(:t, animate_dims...)
    _MMS_pdf_plots(run_info, input, variable_name, plot_prefix, field_label,
                   field_sym_label, norm_label, plot_dims, animate_dims, true)

    return field_norm
end

"""
    manufactured_solutions_analysis(run_info; plot_prefix)
    manufactured_solutions_analysis(run_info::Tuple; plot_prefix)

Compare computed and manufactured solutions for field and moment variables for a 'method
of manufactured solutions' (MMS) test.

The information for the run to analyse is passed in `run_info` (as returned by
[`get_run_info`](@ref)).

`plot_prefix` is required and gives the path and prefix for plots to be saved to. They
will be saved with the format `plot_prefix<some_identifying_string>.pdf` for plots and
`plot_prefix<some_identifying_string>.gif`, etc. for animations.

Settings are read from the `[manufactured_solns]` section of the input.

While a Tuple of `run_info` can be passed for compatibility with `makie_post_process()`,
at present comparison of multiple runs is not supported - passing a Tuple of length
greater than one will result in an error.
"""
function manufactured_solutions_analysis end

function manufactured_solutions_analysis(run_info::Tuple; plot_prefix, nvperp)
    if !any(ri !== nothing && ri.manufactured_solns_input.use_for_advance &&
            ri.manufactured_solns_input.use_for_init for ri ∈ run_info)
        # No manufactured solutions tests
        return nothing
    end

    input = Dict_to_NamedTuple(input_dict["manufactured_solns"])
    if !any(v for v ∈ values(input) if isa(v, Bool))
        # Skip as there is nothing to do
        return nothing
    end

    if length(run_info) > 1
        println("Analysing more than one run at once not supported for"
                * "manufactured_solutions_analysis()")
        return nothing
    end
    try
        return manufactured_solutions_analysis(run_info[1]; plot_prefix=plot_prefix,
                                               nvperp=nvperp)
    catch e
        println("Error in manufactured_solutions_analysis(). Error was ", e)
    end
end

function manufactured_solutions_analysis(run_info; plot_prefix, nvperp)
    manufactured_solns_input = run_info.manufactured_solns_input
    if !(manufactured_solns_input.use_for_advance && manufactured_solns_input.use_for_init)
        return nothing
    end

    if nvperp === nothing
        error("No `nvperp` found - must have distributions function outputs to plot MMS "
              * "tests")
    end

    input = Dict_to_NamedTuple(input_dict["manufactured_solns"])

    open(run_info.run_prefix * "MMS_errors.txt", "w") do io
        println_to_stdout_and_file(io, "# ", run_info.run_name)
        println_to_stdout_and_file(io, join(run_info.time, " "), " # time / (Lref/cref): ")

        for (variable_name, field_label, field_sym_label, norm_label) ∈
                (("phi", L"\tilde{\phi}", L"\tilde{\phi}^{sym}", L"\varepsilon(\tilde{\phi})"),
                 ("Er", L"\tilde{E}_r", L"\tilde{E}_r^{sym}", L"\varepsilon(\tilde{E}_r)"),
                 ("Ez", L"\tilde{E}_z", L"\tilde{E}_z^{sym}", L"\varepsilon(\tilde{E}_z)"),
                 ("density", L"\tilde{n}_i", L"\tilde{n}_i^{sym}", L"\varepsilon(\tilde{n}_i)"),
                 ("parallel_flow", L"\tilde{u}_{i,\parallel}", L"\tilde{u}_{i,\parallel}^{sym}", L"\varepsilon(\tilde{u}_{i,\parallel})"),
                 ("parallel_pressure", L"\tilde{p}_{i,\parallel}", L"\tilde{p}_{i,\parallel}^{sym}", L"\varepsilon(\tilde{p}_{i,\parallel})"),
                 ("density_neutral", L"\tilde{n}_n", L"\tilde{n}_n^{sym}", L"\varepsilon(\tilde{n}_n)"))

            if contains(variable_name, "neutral") && run_info.n_neutral_species == 0
                continue
            end
            if contains(variable_name, "Er") && run_info.r.n_global == 1
                continue
            end

            compare_moment_symbolic_test(run_info, plot_prefix, field_label, field_sym_label,
                                         norm_label, variable_name; io=io, input=input,
                                         nvperp=nvperp)
        end
    end

    return nothing
end

"""
    manufactured_solutions_analysis_dfns(run_info; plot_prefix)
    manufactured_solutions_analysis_dfns(run_info::Tuple; plot_prefix)

Compare computed and manufactured solutions for distribution function variables for a
'method of manufactured solutions' (MMS) test.

The information for the run to analyse is passed in `run_info` (as returned by
[`get_run_info`](@ref)).

`plot_prefix` is required and gives the path and prefix for plots to be saved to. They
will be saved with the format `plot_prefix<some_identifying_string>.pdf` for plots and
`plot_prefix<some_identifying_string>.gif`, etc. for animations.

Settings are read from the `[manufactured_solns]` section of the input.

While a Tuple of `run_info` can be passed for compatibility with `makie_post_process()`,
at present comparison of multiple runs is not supported - passing a Tuple of length
greater than one will result in an error.
"""
function manufactured_solutions_analysis_dfns end

function manufactured_solutions_analysis_dfns(run_info::Tuple; plot_prefix)
    if !any(ri !== nothing && ri.manufactured_solns_input.use_for_advance &&
            ri.manufactured_solns_input.use_for_init for ri ∈ run_info)
        # No manufactured solutions tests
        return nothing
    end

    input = Dict_to_NamedTuple(input_dict_dfns["manufactured_solns"])
    if !any(v for v ∈ values(input) if isa(v, Bool))
        # Skip as there is nothing to do
        return nothing
    end

    if length(run_info) > 1
        println("Analysing more than one run at once not supported for"
                * "manufactured_solutions_analysis_dfns()")
        return nothing
    end
    try
        return manufactured_solutions_analysis_dfns(run_info[1]; plot_prefix=plot_prefix)
    catch e
        println("Error in manufactured_solutions_analysis_dfns(). Error was ", e)
    end
end

function manufactured_solutions_analysis_dfns(run_info; plot_prefix)
    manufactured_solns_input = run_info.manufactured_solns_input
    if !(manufactured_solns_input.use_for_advance && manufactured_solns_input.use_for_init)
        return nothing
    end

    input = Dict_to_NamedTuple(input_dict_dfns["manufactured_solns"])

    open(run_info.run_prefix * "MMS_dfns_errors.txt", "w") do io
        println_to_stdout_and_file(io, "# ", run_info.run_name)
        println_to_stdout_and_file(io, join(run_info.time, " "), " # time / (Lref/cref): ")

        compare_ion_pdf_symbolic_test(run_info, plot_prefix; io=io, input=input)

        if run_info.n_neutral_species > 0
            compare_neutral_pdf_symbolic_test(run_info, plot_prefix; io=io, input=input)
        end
    end

    return nothing
end

"""
    timestep_diagnostics(run_info; plot_prefix=nothing, it=nothing)

Plot a time-trace of some adaptive-timestep diagnostics: steps per output, timestep
failures per output, how many times per output each variable caused a timestep failure,
and which factor limited the length of successful timesteps (CFL, accuracy, max_timestep).

If `plot_prefix` is passed, it gives the path and prefix for plots to be saved to. They
will be saved with the format `plot_prefix_timestep_diagnostics.pdf`.

`it` can be used to select a subset of the time points by passing a range.
"""
function timestep_diagnostics(run_info; plot_prefix=nothing, it=nothing, electron=false)
    try
        if !isa(run_info, Tuple)
            run_info = (run_info,)
        end

        if electron
            println("Making electron timestep diagnostics plots")
        else
            println("Making timestep diagnostics plots")
        end

        input = Dict_to_NamedTuple(input_dict["timestep_diagnostics"])

        steps_fig = nothing
        dt_fig = nothing
        CFL_fig = nothing
<<<<<<< HEAD

        if electron
            electron_prefix = "electron_"
        else
            electron_prefix = ""
        end
=======
>>>>>>> 63fae8c2

        if input.plot
            # Plot numbers of steps and numbers of failures
            ###############################################

            steps_fig, ax = get_1d_ax(; xlabel="time", ylabel="number of steps per output")
            # Put failures a separate y-axis
            ax_failures = Axis(steps_fig[1, 1]; ylabel="number of failures per output",
                               yaxisposition = :right)
            hidespines!(ax_failures)
            hidexdecorations!(ax_failures)
            hideydecorations!(ax_failures; ticks=false, label=false, ticklabels=false)

            for ri ∈ run_info
                if length(run_info) == 1
                    prefix = ""
                else
                    prefix = ri.run_name * " "
                end

                if it !== nothing
                    time = ri.time[it]
                else
                    time = ri.time
                end
<<<<<<< HEAD
                plot_1d(time, get_variable(ri, "$(electron_prefix)steps_per_output";
                                              it=it); label=prefix * "steps", ax=ax)
                # Fudge to create an invisible line on ax_failures that cycles the line colors
                # and adds a label for "steps_per_output" to the plot because we create the
                # legend from ax_failures.
                plot_1d([ri.time[1]], [0]; label=prefix * "steps", ax=ax_failures)
                plot_1d(time,
                        get_variable(ri, "$(electron_prefix)failures_per_output"; it=it);
=======

                plot_1d(time, get_variable(ri, "steps_per_output"; it=it);
                        label=prefix * "steps", ax=ax)
                # Fudge to create an invisible line on ax_failures that cycles the line colors
                # and adds a label for "steps_per_output" to the plot because we create the
                # legend from ax_failures.
                plot_1d([time[1]], [0]; label=prefix * "steps", ax=ax_failures)
                plot_1d(time, get_variable(ri, "failures_per_output"; it=it);
>>>>>>> 63fae8c2
                        label=prefix * "failures", ax=ax_failures)

                failure_caused_by_per_output =
                    get_variable(ri, "$(electron_prefix)failure_caused_by_per_output";
                                 it=it)
                counter = 0
                # pdf failure counter
                counter += 1
<<<<<<< HEAD
                if electron
                    label = prefix * "failures caused by f_electron"
                else
                    label = prefix * "failures caused by f_ion"
                end
                plot_1d(time, @view failure_caused_by_per_output[counter,:];
                        label=label, ax=ax_failures)
                if !electron && ri.evolve_density
=======
                plot_1d(time, @view failure_caused_by_per_output[counter,:];
                        label=prefix * "failures caused by f_ion", ax=ax_failures)
                if ri.evolve_density
>>>>>>> 63fae8c2
                    # Ion density failure counter
                    counter += 1
                    plot_1d(time, @view failure_caused_by_per_output[counter,:];
                            linestyle=:dash, label=prefix * "failures caused by n_ion",
                            ax=ax_failures)
                end
                if !electron && ri.evolve_upar
                    # Ion flow failure counter
                    counter += 1
                    plot_1d(time, @view failure_caused_by_per_output[counter,:];
                            linestyle=:dash, label=prefix * "failures caused by u_ion",
                            ax=ax_failures)
                end
                if !electron && ri.evolve_ppar
                    # Ion parallel pressure failure counter
                    counter += 1
                    plot_1d(time, @view failure_caused_by_per_output[counter,:];
                            linestyle=:dash, label=prefix * "failures caused by p_ion",
                            ax=ax_failures)
                end
                if electron || ri.composition.electron_physics ∈ (braginskii_fluid,
                                                                  kinetic_electrons)
                    # Electron parallel pressure failure counter
                    counter += 1
                    plot_1d(time, @view failure_caused_by_per_output[counter,:];
                            linestyle=:dash, label=prefix * "failures caused by p_electron",
                            ax=ax_failures)
                end
                if !electron && ri.n_neutral_species > 0
                    # Neutral pdf failure counter
                    counter += 1
                    plot_1d(time, @view failure_caused_by_per_output[counter,:];
                            label=prefix * "failures caused by f_neutral", ax=ax_failures)
                    if ri.evolve_density
                        # Neutral density failure counter
                        counter += 1
                        plot_1d(time, @view failure_caused_by_per_output[counter,:];
                                linestyle=:dash,
                                label=prefix * "failures caused by n_neutral", ax=ax_failures)
                    end
                    if ri.evolve_upar
                        # Neutral flow failure counter
                        counter += 1
                        plot_1d(time, @view failure_caused_by_per_output[counter,:];
                                linestyle=:dash,
                                label=prefix * "failures caused by u_neutral", ax=ax_failures)
                    end
                    if ri.evolve_ppar
                        # Neutral flow failure counter
                        counter += 1
                        plot_1d(time, @view failure_caused_by_per_output[counter,:];
                                linestyle=:dash,
                                label=prefix * "failures caused by p_neutral", ax=ax_failures)
                    end
                    if occursin("ARK", ri.t_input["type"])
                        # Nonlinear iteration failed to converge in implicit part of
                        # timestep
                        counter += 1
                        plot_1d(time, @view failure_caused_by_per_output[counter,:];
                                linestyle=:dot,
                                label=prefix * "nonlinear iteration convergence failure", ax=ax_failures)
                    end
                end

                if counter > size(failure_caused_by_per_output, 1)
                    error("Tried to plot non-existent variables in "
                          * "failure_caused_by_per_output. Settings not understood "
                          * "correctly.")
                end
                if counter < size(failure_caused_by_per_output, 1)
                    error("Some variables in failure_caused_by_per_output not plotted. "
                          * "Settings not understood correctly.")
                end
            end

            put_legend_right(steps_fig, ax_failures)

            # Plot average timesteps
            ########################

            if plot_prefix !== nothing
                outfile = plot_prefix * "$(electron_prefix)successful_dt.pdf"
            else
                outfile = nothing
            end
            dt_fig = plot_vs_t(run_info, "$(electron_prefix)average_successful_dt"; outfile=outfile)

            # PLot minimum CFL factors
            ##########################

            CFL_fig, ax = get_1d_ax(; xlabel="time", ylabel="(grid spacing) / speed")
            maxval = Inf
            for ri ∈ run_info
                if length(run_info) == 1
                    prefix = ""
                else
                    prefix = ri.run_name * " "
                end
<<<<<<< HEAD
                if electron
                    CFL_vars = ["minimum_CFL_electron_z", "minimum_CFL_electron_vpa"]
                else
                    CFL_vars = ["minimum_CFL_ion_z", "minimum_CFL_ion_vpa"]
                    if ri.n_neutral_species > 0
                        push!(CFL_vars, "minimum_CFL_neutral_z", "minimum_CFL_neutral_vz")
                    end
                end
=======
>>>>>>> 63fae8c2
                if it !== nothing
                    time = ri.time[it]
                else
                    time = ri.time
<<<<<<< HEAD
                end
                for varname ∈ CFL_vars
                    var = get_variable(ri, varname; it=it)
                    maxval = min(maxval, maximum(var))
                    plot_1d(time, var; ax=ax, label=prefix*electron_prefix*varname)
=======
                end

                CFL_vars = String[]
                implicit_CFL_vars = String[]

                push!(CFL_vars, "minimum_CFL_ion_z")
                if occursin("ARK", ri.t_input["type"]) && ri.t_input["implicit_ion_advance"]
                    push!(implicit_CFL_vars, "minimum_CFL_ion_z")
                end
                push!(CFL_vars, "minimum_CFL_ion_vpa")
                if occursin("ARK", ri.t_input["type"]) && (ri.t_input["implicit_ion_advance"] || ri.t_input["implicit_vpa_advection"])
                    push!(implicit_CFL_vars, "minimum_CFL_ion_vpa")
                end
                if ri.n_neutral_species > 0
                    push!(CFL_vars, "minimum_CFL_neutral_z", "minimum_CFL_neutral_vz")
                end
                for varname ∈ CFL_vars
                    var = get_variable(ri, varname)
                    maxval = NaNMath.min(maxval, NaNMath.maximum(var))
                    if occursin("neutral", varname)
                        if varname ∈ implicit_CFL_vars
                            linestyle = :dashdot
                        else
                            linestyle = :dash
                        end
                    else
                        if varname ∈ implicit_CFL_vars
                            linestyle = :dot
                        else
                            linestyle = nothing
                        end
                    end
                    plot_1d(time, var; ax=ax, label=prefix*varname, linestyle=linestyle)
>>>>>>> 63fae8c2
                end
            end
            ylims!(ax, 0.0, 10.0 * maxval)
            put_legend_right(CFL_fig, ax)

            limits_fig, ax = get_1d_ax(; xlabel="time", ylabel="number of limits per factor per output",
                                       size=(600, 500))

            for ri ∈ run_info
                if length(run_info) == 1
                    prefix = ""
                else
                    prefix = ri.run_name * " "
                end
                if it !== nothing
                    time = ri.time[it]
                else
                    time = ri.time
                end

                limit_caused_by_per_output =
                    get_variable(ri, "$(electron_prefix)limit_caused_by_per_output";
                                 it=it)
                counter = 0

<<<<<<< HEAD
                # Accuracy limit counter
                counter += 1
                plot_1d(time, @view limit_caused_by_per_output[counter,:];
                        label=prefix * "RK accuracy", ax=ax)

=======
>>>>>>> 63fae8c2
                # Maximum timestep increase limit counter
                counter += 1
                plot_1d(time, @view limit_caused_by_per_output[counter,:];
                        label=prefix * "max timestep increase", ax=ax)

                # Slower maximum timestep increase near last failure limit counter
                counter += 1
                plot_1d(time, @view limit_caused_by_per_output[counter,:];
                        label=prefix * "max timestep increase near last fail", ax=ax)

                # Minimum timestep limit counter
                counter += 1
                plot_1d(time, @view limit_caused_by_per_output[counter,:];
                        label=prefix * "min timestep", ax=ax)

                # Maximum timestep limit counter
                counter += 1
                plot_1d(time, @view limit_caused_by_per_output[counter,:];
                        label=prefix * "max timestep", ax=ax)

<<<<<<< HEAD
                # z advection
                counter += 1
                if electron
                    label = prefix * "electron z advect"
                else
                    label = prefix * "ion z advect"
                end
                plot_1d(time, @view limit_caused_by_per_output[counter,:]; label=label,
                        ax=ax)

                # vpa advection
                counter += 1
                if electron
                    label = prefix * "electron vpa advect"
                else
                    label = prefix * "ion vpa advect"
                end
                plot_1d(time, @view limit_caused_by_per_output[counter,:]; label=label,
                        ax=ax)
=======
                # High nonlinear iterations count
                counter += 1
                plot_1d(time, @view limit_caused_by_per_output[counter,:];
                        label=prefix * "high nl iterations", ax=ax)

                # Accuracy limit counters
                counter += 1
                plot_1d(time, @view limit_caused_by_per_output[counter,:];
                        label=prefix * "ion pdf RK accuracy", ax=ax, linestyle=:dash)
                if ri.evolve_density
                    counter += 1
                    plot_1d(time, @view limit_caused_by_per_output[counter,:];
                            label=prefix * "ion density RK accuracy", ax=ax,
                            linestyle=:dash)
                end
                if ri.evolve_upar
                    counter += 1
                    plot_1d(time, @view limit_caused_by_per_output[counter,:];
                            label=prefix * "ion upar RK accuracy", ax=ax,
                            linestyle=:dash)
                end
                if ri.evolve_ppar
                    counter += 1
                    plot_1d(time, @view limit_caused_by_per_output[counter,:];
                            label=prefix * "ion ppar RK accuracy", ax=ax,
                            linestyle=:dash)
                end
                if ri.n_neutral_species > 0
                    counter += 1
                    plot_1d(time, @view limit_caused_by_per_output[counter,:];
                            label=prefix * "neutral pdf RK accuracy", ax=ax,
                            linestyle=:dash)
                    if ri.evolve_density
                        counter += 1
                        plot_1d(time, @view limit_caused_by_per_output[counter,:];
                                label=prefix * "neutral density RK accuracy", ax=ax,
                                linestyle=:dash)
                    end
                    if ri.evolve_upar
                        counter += 1
                        plot_1d(time, @view limit_caused_by_per_output[counter,:];
                                label=prefix * "neutral uz RK accuracy", ax=ax,
                                linestyle=:dash)
                    end
                    if ri.evolve_ppar
                        counter += 1
                        plot_1d(time, @view limit_caused_by_per_output[counter,:];
                                label=prefix * "neutral pz RK accuracy", ax=ax,
                                linestyle=:dash)
                    end
                end

                if !(occursin("ARK", ri.t_input["type"]) && ri.t_input["implicit_ion_advance"])
                    # Ion z advection
                    counter += 1
                    plot_1d(time, @view limit_caused_by_per_output[counter,:];
                            label=prefix * "ion z advect", ax=ax, linestyle=:dot)
                end

                if !(occursin("ARK", ri.t_input["type"]) && (ri.t_input["implicit_ion_advance"] || ri.t_input["implicit_vpa_advection"]))
                    # Ion vpa advection
                    counter += 1
                    plot_1d(time, @view limit_caused_by_per_output[counter,:];
                            label=prefix * "ion vpa advect", ax=ax, linestyle=:dot)
                end
>>>>>>> 63fae8c2

                if !electron && ri.n_neutral_species > 0
                    # Neutral z advection
                    counter += 1
                    plot_1d(time, @view limit_caused_by_per_output[counter,:];
<<<<<<< HEAD
                            label=prefix * "neutral z advect", ax=ax)
=======
                            label=prefix * "neutral z advect", ax=ax, linestyle=:dot)
>>>>>>> 63fae8c2

                    # Neutral vz advection
                    counter += 1
                    plot_1d(time, @view limit_caused_by_per_output[counter,:];
<<<<<<< HEAD
                            label=prefix * "neutral vz advect", ax=ax)
=======
                            label=prefix * "neutral vz advect", ax=ax, linestyle=:dot)
>>>>>>> 63fae8c2
                end

                if counter > size(limit_caused_by_per_output, 1)
                    error("Tried to plot non-existent variables in "
                          * "limit_caused_by_per_output. Settings not understood "
                          * "correctly.")
                end
                if counter < size(limit_caused_by_per_output, 1)
                    error("Some variables in limit_caused_by_per_output not plotted. "
                          * "Settings not understood correctly.")
                end
            end

            put_legend_right(limits_fig, ax)

            # Plot nonlinear solver diagnostics (if any)
            nl_solvers_fig, ax = get_1d_ax(; xlabel="time", ylabel="iterations per solve/nonlinear-iteration")
            has_nl_solver = false

            for ri ∈ run_info
                if length(run_info) == 1
                    prefix = ""
                else
                    prefix = ri.run_name * " "
                end
                if it !== nothing
                    time = ri.time[it]
                else
                    time = ri.time
                end

                nl_nonlinear_iterations_names = Tuple(v for v ∈ ri.variable_names
                                                      if occursin("_nonlinear_iterations", v))
                if nl_nonlinear_iterations_names != ()
                    has_nl_solver = true
                    nl_prefixes = (split(v, "_nonlinear_iterations")[1]
                                   for v ∈ nl_nonlinear_iterations_names)
                    for p ∈ nl_prefixes
                        nonlinear_iterations = get_variable(ri, "$(p)_nonlinear_iterations_per_solve")
                        linear_iterations = get_variable(ri, "$(p)_linear_iterations_per_nonlinear_iteration")
                        plot_1d(time, nonlinear_iterations, label=prefix * " " * p * " NL per solve", ax=ax)
                        plot_1d(time, linear_iterations, label=prefix * " " * p * " L per NL", ax=ax)
                    end
                end
            end

            if has_nl_solver
                put_legend_right(nl_solvers_fig, ax)
            end


            if plot_prefix !== nothing
                outfile = plot_prefix * electron_prefix * "timestep_diagnostics.pdf"
                save(outfile, steps_fig)

                outfile = plot_prefix * electron_prefix * "CFL_factors.pdf"
                save(outfile, CFL_fig)

                outfile = plot_prefix * electron_prefix * "timestep_limits.pdf"
                save(outfile, limits_fig)

                if has_nl_solver
                    outfile = plot_prefix * "nonlinear_solver_iterations.pdf"
                    save(outfile, nl_solvers_fig)
                end
            else
                display(steps_fig)
                display(dt_fig)
                display(CFL_fig)
                display(limits_fig)
                if has_nl_solver
                    display(nl_solvers_fig)
                end
            end
        end

        if input.animate_CFL
            if plot_prefix === nothing
                error("plot_prefix is required when animate_CFL=true")
            end
            if !electron
                data = get_variable(run_info, "CFL_ion_z")
                datamin = minimum(minimum(d) for d ∈ data)
                animate_vs_vpa_z(run_info, "CFL_ion_z"; data=data, it=it,
                                 outfile=plot_prefix * "CFL_ion_z_vs_vpa_z.gif",
                                 colorscale=log10,
                                 transform=x->positive_or_nan(x; epsilon=1.e-30),
                                 colorrange=(datamin, datamin * 1000.0),
                                 axis_args=Dict(:bottomspinevisible=>false,
                                                :topspinevisible=>false,
                                                :leftspinevisible=>false,
                                                :rightspinevisible=>false))
                data = get_variable(run_info, "CFL_ion_vpa")
                datamin = minimum(minimum(d) for d ∈ data)
                animate_vs_vpa_z(run_info, "CFL_ion_vpa"; data=data, it=it,
                                 outfile=plot_prefix * "CFL_ion_vpa_vs_vpa_z.gif",
                                 colorscale=log10,
                                 transform=x->positive_or_nan(x; epsilon=1.e-30),
                                 colorrange=(datamin, datamin * 1000.0),
                                 axis_args=Dict(:bottomspinevisible=>false,
                                                :topspinevisible=>false,
                                                :leftspinevisible=>false,
                                                :rightspinevisible=>false))
            end
            if electron || any(ri.composition.electron_physics == kinetic_electrons for ri
                               ∈ run_info)
                data = get_variable(run_info, "CFL_electron_z")
                datamin = minimum(minimum(d) for d ∈ data)
                animate_vs_vpa_z(run_info, "CFL_electron_z"; data=data, it=it,
                                 outfile=plot_prefix * "CFL_electron_z_vs_vpa_z.gif",
                                 colorscale=log10,
                                 transform=x->positive_or_nan(x; epsilon=1.e-30),
                                 colorrange=(datamin, datamin * 1000.0),
                                 axis_args=Dict(:bottomspinevisible=>false,
                                                :topspinevisible=>false,
                                                :leftspinevisible=>false,
                                                :rightspinevisible=>false))
                data = get_variable(run_info, "CFL_electron_vpa")
                datamin = minimum(minimum(d) for d ∈ data)
                animate_vs_vpa_z(run_info, "CFL_electron_vpa"; data=data, it=it,
                                 outfile=plot_prefix * "CFL_electron_vpa_vs_vpa_z.gif",
                                 colorscale=log10,
                                 transform=x->positive_or_nan(x; epsilon=1.e-30),
                                 colorrange=(datamin, datamin * 1000.0),
                                 axis_args=Dict(:bottomspinevisible=>false,
                                                :topspinevisible=>false,
                                                :leftspinevisible=>false,
                                                :rightspinevisible=>false))
            end
            if !electron && any(ri.n_neutral_species > 0 for ri ∈ run_info)
                data = get_variable(run_info, "CFL_neutral_z")
                datamin = minimum(minimum(d) for d ∈ data)
                animate_vs_vz_z(run_info, "CFL_neutral_z"; data=data, it=it,
                                outfile=plot_prefix * "CFL_neutral_z_vs_vz_z.gif",
                                colorscale=log10,
                                transform=x->positive_or_nan(x; epsilon=1.e-30),
                                colorrange=(datamin, datamin * 1000.0),
                                axis_args=Dict(:bottomspinevisible=>false,
                                               :topspinevisible=>false,
                                               :leftspinevisible=>false,
                                               :rightspinevisible=>false))
                data = get_variable(run_info, "CFL_neutral_vz")
                datamin = minimum(minimum(d) for d ∈ data)
                animate_vs_vz_z(run_info, "CFL_neutral_vz"; data=data, it=it,
                                outfile=plot_prefix * "CFL_neutral_vz_vs_vz_z.gif",
                                colorscale=log10,
                                transform=x->positive_or_nan(x; epsilon=1.e-30),
                                colorrange=(datamin, datamin * 1000.0),
                                axis_args=Dict(:bottomspinevisible=>false,
                                               :topspinevisible=>false,
                                               :leftspinevisible=>false,
                                               :rightspinevisible=>false))
            end
        end

        return steps_fig, dt_fig, CFL_fig
    catch e
        println("Error in timestep_diagnostics(). Error was ", e)
    end
end

# Utility functions
###################
#
# These are more-or-less generic, but only used in this module for now, so keep them here.

"""
    clear_Dict!(d::AbstractDict)

Remove all entries from an AbstractDict, leaving it empty
"""
function clear_Dict!(d::AbstractDict)
    # This is one way to clear all entries from a dict, by using a filter which is false
    # for every entry
    if !isempty(d)
        filter!(x->false, d)
    end

    return d
end

"""
    convert_to_OrderedDicts!(d::AbstractDict)

Recursively convert an AbstractDict to OrderedDict.

Any nested AbstractDicts are also converted to OrderedDict.
"""
function convert_to_OrderedDicts!(d::AbstractDict)
    for (k, v) ∈ d
        if isa(v, AbstractDict)
            d[k] = convert_to_OrderedDicts!(v)
        end
    end
    return OrderedDict(d)
end

"""
    println_to_stdout_and_file(io, stuff...)

Print `stuff` both to stdout and to a file `io`.
"""
function println_to_stdout_and_file(io, stuff...)
    println(stuff...)
    if io !== nothing
        println(io, stuff...)
    end
end

"""
    positive_or_nan(x; epsilon=0)

If the argument `x` is zero or negative, replace it with NaN, otherwise return `x`.

`epsilon` can be passed if the number should be forced to be above some value (typically
we would assume epsilon is small and positive, but nothing about this function forces it
to be).
"""
function positive_or_nan(x; epsilon=0)
    return x > epsilon ? x : NaN
end

end<|MERGE_RESOLUTION|>--- conflicted
+++ resolved
@@ -7257,15 +7257,12 @@
         steps_fig = nothing
         dt_fig = nothing
         CFL_fig = nothing
-<<<<<<< HEAD
 
         if electron
             electron_prefix = "electron_"
         else
             electron_prefix = ""
         end
-=======
->>>>>>> 63fae8c2
 
         if input.plot
             # Plot numbers of steps and numbers of failures
@@ -7291,7 +7288,6 @@
                 else
                     time = ri.time
                 end
-<<<<<<< HEAD
                 plot_1d(time, get_variable(ri, "$(electron_prefix)steps_per_output";
                                               it=it); label=prefix * "steps", ax=ax)
                 # Fudge to create an invisible line on ax_failures that cycles the line colors
@@ -7300,16 +7296,6 @@
                 plot_1d([ri.time[1]], [0]; label=prefix * "steps", ax=ax_failures)
                 plot_1d(time,
                         get_variable(ri, "$(electron_prefix)failures_per_output"; it=it);
-=======
-
-                plot_1d(time, get_variable(ri, "steps_per_output"; it=it);
-                        label=prefix * "steps", ax=ax)
-                # Fudge to create an invisible line on ax_failures that cycles the line colors
-                # and adds a label for "steps_per_output" to the plot because we create the
-                # legend from ax_failures.
-                plot_1d([time[1]], [0]; label=prefix * "steps", ax=ax_failures)
-                plot_1d(time, get_variable(ri, "failures_per_output"; it=it);
->>>>>>> 63fae8c2
                         label=prefix * "failures", ax=ax_failures)
 
                 failure_caused_by_per_output =
@@ -7318,7 +7304,6 @@
                 counter = 0
                 # pdf failure counter
                 counter += 1
-<<<<<<< HEAD
                 if electron
                     label = prefix * "failures caused by f_electron"
                 else
@@ -7327,11 +7312,6 @@
                 plot_1d(time, @view failure_caused_by_per_output[counter,:];
                         label=label, ax=ax_failures)
                 if !electron && ri.evolve_density
-=======
-                plot_1d(time, @view failure_caused_by_per_output[counter,:];
-                        label=prefix * "failures caused by f_ion", ax=ax_failures)
-                if ri.evolve_density
->>>>>>> 63fae8c2
                     # Ion density failure counter
                     counter += 1
                     plot_1d(time, @view failure_caused_by_per_output[counter,:];
@@ -7430,43 +7410,35 @@
                 else
                     prefix = ri.run_name * " "
                 end
-<<<<<<< HEAD
+                if it !== nothing
+                    time = ri.time[it]
+                else
+                    time = ri.time
+                end
+
                 if electron
                     CFL_vars = ["minimum_CFL_electron_z", "minimum_CFL_electron_vpa"]
+                    implicit_CFL_vars = String[]
                 else
-                    CFL_vars = ["minimum_CFL_ion_z", "minimum_CFL_ion_vpa"]
+                    CFL_vars = String[]
+                    implicit_CFL_vars = String[]
+
+                    push!(CFL_vars, "minimum_CFL_ion_z")
+                    if occursin("ARK", ri.t_input["type"]) && ri.t_input["implicit_ion_advance"]
+                        push!(implicit_CFL_vars, "minimum_CFL_ion_z")
+                    end
+                    push!(CFL_vars, "minimum_CFL_ion_vpa")
+                    if occursin("ARK", ri.t_input["type"]) && (ri.t_input["implicit_ion_advance"] || ri.t_input["implicit_vpa_advection"])
+                        push!(implicit_CFL_vars, "minimum_CFL_ion_vpa")
+                    end
                     if ri.n_neutral_species > 0
                         push!(CFL_vars, "minimum_CFL_neutral_z", "minimum_CFL_neutral_vz")
                     end
                 end
-=======
->>>>>>> 63fae8c2
                 if it !== nothing
                     time = ri.time[it]
                 else
                     time = ri.time
-<<<<<<< HEAD
-                end
-                for varname ∈ CFL_vars
-                    var = get_variable(ri, varname; it=it)
-                    maxval = min(maxval, maximum(var))
-                    plot_1d(time, var; ax=ax, label=prefix*electron_prefix*varname)
-=======
-                end
-
-                CFL_vars = String[]
-                implicit_CFL_vars = String[]
-
-                push!(CFL_vars, "minimum_CFL_ion_z")
-                if occursin("ARK", ri.t_input["type"]) && ri.t_input["implicit_ion_advance"]
-                    push!(implicit_CFL_vars, "minimum_CFL_ion_z")
-                end
-                push!(CFL_vars, "minimum_CFL_ion_vpa")
-                if occursin("ARK", ri.t_input["type"]) && (ri.t_input["implicit_ion_advance"] || ri.t_input["implicit_vpa_advection"])
-                    push!(implicit_CFL_vars, "minimum_CFL_ion_vpa")
-                end
-                if ri.n_neutral_species > 0
-                    push!(CFL_vars, "minimum_CFL_neutral_z", "minimum_CFL_neutral_vz")
                 end
                 for varname ∈ CFL_vars
                     var = get_variable(ri, varname)
@@ -7484,8 +7456,7 @@
                             linestyle = nothing
                         end
                     end
-                    plot_1d(time, var; ax=ax, label=prefix*varname, linestyle=linestyle)
->>>>>>> 63fae8c2
+                    plot_1d(time, var; ax=ax, label=prefix*electron_prefix*varname, linestyle=linestyle)
                 end
             end
             ylims!(ax, 0.0, 10.0 * maxval)
@@ -7511,14 +7482,6 @@
                                  it=it)
                 counter = 0
 
-<<<<<<< HEAD
-                # Accuracy limit counter
-                counter += 1
-                plot_1d(time, @view limit_caused_by_per_output[counter,:];
-                        label=prefix * "RK accuracy", ax=ax)
-
-=======
->>>>>>> 63fae8c2
                 # Maximum timestep increase limit counter
                 counter += 1
                 plot_1d(time, @view limit_caused_by_per_output[counter,:];
@@ -7539,27 +7502,6 @@
                 plot_1d(time, @view limit_caused_by_per_output[counter,:];
                         label=prefix * "max timestep", ax=ax)
 
-<<<<<<< HEAD
-                # z advection
-                counter += 1
-                if electron
-                    label = prefix * "electron z advect"
-                else
-                    label = prefix * "ion z advect"
-                end
-                plot_1d(time, @view limit_caused_by_per_output[counter,:]; label=label,
-                        ax=ax)
-
-                # vpa advection
-                counter += 1
-                if electron
-                    label = prefix * "electron vpa advect"
-                else
-                    label = prefix * "ion vpa advect"
-                end
-                plot_1d(time, @view limit_caused_by_per_output[counter,:]; label=label,
-                        ax=ax)
-=======
                 # High nonlinear iterations count
                 counter += 1
                 plot_1d(time, @view limit_caused_by_per_output[counter,:];
@@ -7567,27 +7509,37 @@
 
                 # Accuracy limit counters
                 counter += 1
+                if electron
+                    label = prefix * "electron pdf RK accuracy"
+                else
+                    label = prefix * "ion pdf RK accuracy"
+                end
                 plot_1d(time, @view limit_caused_by_per_output[counter,:];
-                        label=prefix * "ion pdf RK accuracy", ax=ax, linestyle=:dash)
-                if ri.evolve_density
+                        label=label, ax=ax, linestyle=:dash)
+                if !electron && ri.evolve_density
                     counter += 1
                     plot_1d(time, @view limit_caused_by_per_output[counter,:];
                             label=prefix * "ion density RK accuracy", ax=ax,
                             linestyle=:dash)
                 end
-                if ri.evolve_upar
+                if !electron && ri.evolve_upar
                     counter += 1
                     plot_1d(time, @view limit_caused_by_per_output[counter,:];
                             label=prefix * "ion upar RK accuracy", ax=ax,
                             linestyle=:dash)
                 end
-                if ri.evolve_ppar
+                if electron || ri.evolve_ppar
                     counter += 1
+                    if electron
+                        label = prefix * "electron ppar RK accuracy"
+                    else
+                        label = prefix * "ion ppar RK accuracy"
+                    end
                     plot_1d(time, @view limit_caused_by_per_output[counter,:];
-                            label=prefix * "ion ppar RK accuracy", ax=ax,
+                            label=label, ax=ax,
                             linestyle=:dash)
                 end
-                if ri.n_neutral_species > 0
+                if !electron && ri.n_neutral_species > 0
                     counter += 1
                     plot_1d(time, @view limit_caused_by_per_output[counter,:];
                             label=prefix * "neutral pdf RK accuracy", ax=ax,
@@ -7612,39 +7564,40 @@
                     end
                 end
 
-                if !(occursin("ARK", ri.t_input["type"]) && ri.t_input["implicit_ion_advance"])
+                if electron || !(occursin("ARK", ri.t_input["type"]) && ri.t_input["implicit_ion_advance"])
                     # Ion z advection
                     counter += 1
+                    if electron
+                        label = prefix * "electron z advect"
+                    else
+                        label = prefix * "ion z advect"
+                    end
                     plot_1d(time, @view limit_caused_by_per_output[counter,:];
-                            label=prefix * "ion z advect", ax=ax, linestyle=:dot)
+                            label=label, ax=ax, linestyle=:dot)
                 end
 
-                if !(occursin("ARK", ri.t_input["type"]) && (ri.t_input["implicit_ion_advance"] || ri.t_input["implicit_vpa_advection"]))
+                if electron || !(occursin("ARK", ri.t_input["type"]) && (ri.t_input["implicit_ion_advance"] || ri.t_input["implicit_vpa_advection"]))
                     # Ion vpa advection
                     counter += 1
+                    if electron
+                        label = prefix * "electron vpa advect"
+                    else
+                        label = prefix * "ion vpa advect"
+                    end
                     plot_1d(time, @view limit_caused_by_per_output[counter,:];
-                            label=prefix * "ion vpa advect", ax=ax, linestyle=:dot)
+                            label=label, ax=ax, linestyle=:dot)
                 end
->>>>>>> 63fae8c2
 
                 if !electron && ri.n_neutral_species > 0
                     # Neutral z advection
                     counter += 1
                     plot_1d(time, @view limit_caused_by_per_output[counter,:];
-<<<<<<< HEAD
-                            label=prefix * "neutral z advect", ax=ax)
-=======
                             label=prefix * "neutral z advect", ax=ax, linestyle=:dot)
->>>>>>> 63fae8c2
 
                     # Neutral vz advection
                     counter += 1
                     plot_1d(time, @view limit_caused_by_per_output[counter,:];
-<<<<<<< HEAD
-                            label=prefix * "neutral vz advect", ax=ax)
-=======
                             label=prefix * "neutral vz advect", ax=ax, linestyle=:dot)
->>>>>>> 63fae8c2
                 end
 
                 if counter > size(limit_caused_by_per_output, 1)
