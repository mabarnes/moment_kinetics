--- conflicted
+++ resolved
@@ -926,7 +926,6 @@
             log_variable_prefix = plot_prefix * "log" * variable_name * "_"
         end
         if variable_name == "Er" && !has_rdim
-<<<<<<< HEAD
             # Skip if there is no r-dimension
             continue
         end
@@ -934,15 +933,6 @@
             # Skip if there is no r-dimension
             continue
         end
-=======
-            # Skip if there is no r-dimension
-            continue
-        end
-        if variable_name == "Ez" && !has_zdim
-            # Skip if there is no r-dimension
-            continue
-        end
->>>>>>> 6effe8e0
         if has_rdim && input.plot_vs_r_t
             plot_vs_r_t(run_info, variable_name, is=is, data=variable, input=input,
                         outfile=variable_prefix * "vs_r_t.pdf")
@@ -4283,13 +4273,8 @@
     println("Making plots of ion distribution function at walls")
     flush(stdout)
 
-<<<<<<< HEAD
     has_rdim = any(ri !== nothing && ri.r.n > 1 for ri ∈ run_info)
     has_zdim = any(ri !== nothing && ri.z.n > 1 for ri ∈ run_info)
-=======
-    has_rdim = any(ri !== nothing && ri.r.n > 1 for ri ∈ run_info_moments)
-    has_zdim = any(ri !== nothing && ri.z.n > 1 for ri ∈ run_info_moments)
->>>>>>> 6effe8e0
     is_1V = all(ri !== nothing && ri.vperp.n == 1 for ri ∈ run_info)
     moment_kinetic = any(ri !== nothing
                          && (ri.evolve_density || ri.evolve_upar || ri.evolve_ppar)
@@ -4409,13 +4394,8 @@
     println("Making plots of neutral distribution function at walls")
     flush(stdout)
 
-<<<<<<< HEAD
     has_rdim = any(ri !== nothing && ri.r.n > 1 for ri ∈ run_info)
     has_zdim = any(ri !== nothing && ri.z.n > 1 for ri ∈ run_info)
-=======
-    has_rdim = any(ri !== nothing && ri.r.n > 1 for ri ∈ run_info_moments)
-    has_zdim = any(ri !== nothing && ri.z.n > 1 for ri ∈ run_info_moments)
->>>>>>> 6effe8e0
     is_1V = all(ri !== nothing && ri.vzeta.n == 1 && ri.vr.n == 1 for ri ∈ run_info)
     moment_kinetic = any(ri !== nothing
                          && (ri.evolve_density || ri.evolve_upar || ri.evolve_ppar)
@@ -6251,6 +6231,9 @@
     animate_dims = setdiff(neutral_dimensions, (:sn,))
     if !has_rdim
         animate_dims = setdiff(animate_dims, (:r,))
+    end
+    if !has_zdim
+        animate_dims = setdiff(animate_dims, (:z,))
     end
     if !has_zdim
         animate_dims = setdiff(animate_dims, (:z,))
