--- conflicted
+++ resolved
@@ -848,7 +848,7 @@
         animate_overlay_coll_krook_heat_flux = false,
         animation_ext = "gif"
        )
-
+       
     set_defaults_and_check_section!(
         this_input_dict, "timing_data";
         plot=false,
@@ -8457,7 +8457,6 @@
 end
 
 """
-<<<<<<< HEAD
 A function to plot collisionalities. The mean free path is plotted (or animated) 
 along with the lengthscales of the gradients of density, parallel flow and temperature.
 
@@ -8808,7 +8807,7 @@
     end
 end
 
-=======
+"""
     timing_data(run_info; plot_prefix=nothing, threshold=nothing,
                 include_patterns=nothing, exclude_patterns=nothing, ranks=nothing,
                 figsize=nothing, interactive_figs=nothing, include_legend=true)
@@ -9264,7 +9263,6 @@
 end
 
 
->>>>>>> 9284bd92
 # Utility functions
 ###################
 #
