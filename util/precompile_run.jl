--- conflicted
+++ resolved
@@ -83,7 +83,6 @@
 geo_input1 = merge(wall_bc_cheb_input, Dict("n_neutral_species" => 0,
                                             "geometry" => Dict{String,Any}("option" => "1D-mirror", "DeltaB" => 0.5, "pitch" => 0.5, "rhostar" => 1.0))) 
 
-<<<<<<< HEAD
 kinetic_electron_input = merge(cheb_input, Dict("evolve_moments_density" => true,
                                                 "evolve_moments_parallel_flow" => true,
                                                 "evolve_moments_parallel_pressure" => true,
@@ -104,10 +103,7 @@
                                                                                             "no_restart" => true),
                                                ))
 
-push!(inputs_list, collisions_input, geo_input1, kinetic_electron_input)
-=======
-push!(inputs_list, collisions_input1, collisions_input2, geo_input1)
->>>>>>> b776ef22
+push!(inputs_list, collisions_input1, collisions_input2, geo_input1, kinetic_electron_input)
 
 for input in inputs_list
     run_moment_kinetics(input)
