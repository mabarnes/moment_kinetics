--- conflicted
+++ resolved
@@ -3623,19 +3623,6 @@
             outfile = string(run_name_label, "_pdf(vpa,vperp0,iz_"*zlabel*",ir0)"*description*"vs_vpa.pdf")
             trysavefig(outfile)
             
-<<<<<<< HEAD
-            # plot f(vpa,ivperp0,iz_wall,ir0,is,itime)/vpa^2 at the wall
-            deltavpa = minimum(vpa.grid[2:vpa.n].-vpa.grid[1:vpa.n-1])
-            vpafunc = copy(vpa.grid)
-            for ivpa in 1:vpa.n
-                if abs(vpa.grid[ivpa]) > 0.5*deltavpa
-                    vpafunc[ivpa] = 1.0/(vpa.grid[ivpa]^2)
-                else
-                    vpafunc[ivpa] = 0.0
-                end
-            end
-            @views plot(vpa.grid, vpafunc.*pdf[:,ivperp0,ir0,is,itime0], xlabel=L"v_{\|\|}/L_{v_{\|\|}}", ylabel=L"f_i/v_{\|\|}^2")
-=======
             vfac = copy(vpa.grid)
             for ivpa in 1:size(vpa.grid,1)
                 if abs(vpa.grid[ivpa]) > 1.0e-8
@@ -3646,7 +3633,6 @@
             end
             # plot f(vpa,ivperp0,iz_wall,ir0,is,itime)/vpa^2 at the wall
             @views plot(vpa.grid, pdf[:,ivperp0,ir0,is,itime0].*vfac, xlabel=L"v_{\|\|}", ylabel=L"f_i/v_{\|\|}^2",label="",seriestype=:scatter)
->>>>>>> e8b211c9
             outfile = string(run_name_label, "_pdf(vpa,vperp0,iz_"*zlabel*",ir0)_over_vpa2"*description*"vs_vpa.pdf")
             trysavefig(outfile)
 
