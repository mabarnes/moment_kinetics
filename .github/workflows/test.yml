# Based on example from https://github.com/julia-actions/julia-runtest
name: Run tests

on: [push, pull_request, workflow_dispatch]

jobs:
  test:
    runs-on: ${{ matrix.os }}
    strategy:
      matrix:
        os: [ubuntu-latest, macOS-latest]
      fail-fast: false
    timeout-minutes: 50

    steps:
<<<<<<< HEAD
      - uses: actions/checkout@v2
      - uses: actions/setup-python@v2
=======
      - uses: actions/checkout@v4
      - uses: actions/setup-python@v4
        with:
          python-version: '3.11'
>>>>>>> 188e13c0
      - uses: julia-actions/setup-julia@v1
        with:
          version: '1.8'
          arch: x64
      - uses: julia-actions/julia-buildpkg@v1
        env:
          # Use the system Python for PyCall - avoids library linking error on macOS
          PYTHON: "${{ env.pythonLocation }}/bin/python"
      - run: |
          pip3 install --user matplotlib
      - uses: julia-actions/julia-runtest@v1<|MERGE_RESOLUTION|>--- conflicted
+++ resolved
@@ -13,15 +13,10 @@
     timeout-minutes: 50
 
     steps:
-<<<<<<< HEAD
-      - uses: actions/checkout@v2
-      - uses: actions/setup-python@v2
-=======
       - uses: actions/checkout@v4
       - uses: actions/setup-python@v4
         with:
           python-version: '3.11'
->>>>>>> 188e13c0
       - uses: julia-actions/setup-julia@v1
         with:
           version: '1.8'
