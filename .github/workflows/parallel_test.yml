--- conflicted
+++ resolved
@@ -11,38 +11,21 @@
         os: [ubuntu-latest, macOS-latest]
         include:
           - julia_version: '1.8'
-<<<<<<< HEAD
-          # Use  julia-1.7 for macOS because otherwise the job hangs
-          - julia_version: '1.7'
-            os: macOS-latest
-      fail-fast: false
-    timeout-minutes: 90
-=======
       fail-fast: false
     timeout-minutes: 120
->>>>>>> 188e13c0
 
     steps:
       - uses: actions/checkout@v4
       - uses: mpi4py/setup-mpi@v1
         with:
           mpi: 'openmpi'
-<<<<<<< HEAD
-      - uses: actions/setup-python@v2
-=======
       - uses: actions/setup-python@v4
         with:
           python-version: '3.11'
->>>>>>> 188e13c0
       - uses: julia-actions/setup-julia@v1
         with:
           version: ${{ matrix.julia_version }}
           arch: x64
-      # Install a specific Plots.jl version, because the job hangs on macOS with
-      # Plots.jl@1.38.8
-      - name: Pin dependency versions
-        if: matrix.os == 'macOS-latest'
-        run: julia --project -e 'using Pkg; Pkg.add([PackageSpec(name="Plots", version="1.24.3")])'
       - uses: julia-actions/julia-buildpkg@v1
         env:
           # Use the system Python for PyCall - avoids library linking error on macOS
@@ -51,24 +34,14 @@
           pip3 install --user matplotlib
           julia --project -e 'using MPIPreferences; MPIPreferences.use_system_binary()'
           julia --project -e 'using Pkg; Pkg.build("MPI"; verbose=true)'
-<<<<<<< HEAD
-          julia -O3 --check-bounds=no precompile.jl --debug 1
-=======
->>>>>>> 188e13c0
           # Need to use openmpi so that the following arguments work:
           # * `--mca rmaps_base_oversubscribe 1` allows oversubscription (more processes
           #   than physical cores).
           # * `--mca mpi_yield_when_idle 1` changes a setting to prevent excessively
           #   terrible performance when oversubscribing.
-<<<<<<< HEAD
-          mpiexec -np 3 --mca rmaps_base_oversubscribe 1 julia --project=@. -Jmoment_kinetics.so -O3 --check-bounds=no test/runtests.jl --debug 1
-          mpiexec -np 4 --mca rmaps_base_oversubscribe 1 julia --project=@. -Jmoment_kinetics.so -O3 --check-bounds=no test/runtests.jl --debug 1
-          mpiexec -np 2 --mca rmaps_base_oversubscribe 1 julia --project=@. -Jmoment_kinetics.so -O3 --check-bounds=no test/runtests.jl --debug 1 --long
-=======
           mpiexec -np 3 --mca rmaps_base_oversubscribe 1 julia --project=@. -O3 --check-bounds=no test/runtests.jl --debug 1
           mpiexec -np 4 --mca rmaps_base_oversubscribe 1 julia --project=@. -O3 --check-bounds=no test/runtests.jl --debug 1
           mpiexec -np 2 --mca rmaps_base_oversubscribe 1 julia --project=@. -O3 --check-bounds=no test/runtests.jl --debug 1 --long
->>>>>>> 188e13c0
           # Note: MPI.jl's default implementation is mpich, which has a similar option
           # `--with-device=ch3:sock`, but that needs to be set when compiling mpich.
         shell: bash