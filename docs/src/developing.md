# Developing


## Dependencies

If you need to add a dependency, start the REPL with the `moment_kinetics` package activated (see [above](#moment_kinetics)), enter `pkg>` mode (press `]`) and then to add, for example, the `FFTW.jl` package enter
```
(moment_kinetics) pkg> add FFTW
```
This should take care of adding the package (`FFTW`) to the `Project.toml` and `Manifest.toml` files.


## Revise.jl

When working on the code, one way to avoid waiting for everything to recompile frequently is to load the Revise.jl package
```
julia> using Revise
```
`Revise.jl` will recompile each edited function/method as needed, so it is possible to keep a REPL session open and avoid long recompilation. `moment_kinetics` can be run fairly conveniently from the REPL
```
julia> using moment_kinetics
julia> run_moment_kinetics(input)
```
where `input` is a `Dict()` containing any non-default options desired. Input can also be loaded from a TOML file passing the filaname as a String to the second argument, e.g.
```
julia> run_moment_kinetics("input.toml")
```
It might be convenient to add `using Revise` to your `startup.jl` file (`~/julia/config/startup.jl`) so it's always loaded.


<<<<<<< HEAD
## Input options and defaults

The input is read from a `.toml` file. It is also written to the output HDF5
(or NetCDF) file, after all defaults are applied, both as a TOML-formatted
String and as a tree of HDF5 variables.

!!! warning
    Neither TOML nor HDF5 have a 'null' type, so there is no convenient way to
    store Julia's `nothing` when writing to TOML or HDF5.  Therefore `nothing`
    should not be used as a default for any input option. If the code should
    use `nothing` as a default for some setting, that is fine, but must be done
    after the input is read, and not stored in the `input_dict`.
=======
## Array types

Most arrays in `moment_kinetics` are declared using a custom array type
[`moment_kinetics.communication.MPISharedArray`](@ref). Most of the time this
type is just an alias for `Array`, and so it needs the same template parameters
(see [Julia's Array
documentation](https://docs.julialang.org/en/v1/manual/arrays/)) - the data
type and the number of dimensions, e.g. `MPISharedArray{mk_float,3}`. Although
these arrays use shared memory, Julia does not know about this. We use
`MPI.Win_allocate_shared()` to allocate the shared memory, then wrap it in an
`Array` in [`moment_kinetics.communication.allocate_shared`](@ref).

The reason for using the alias, is that when the shared-memory debugging mode
is activated, we instead create arrays using a type `DebugMPISharedArray`,
which allows us to track some debugging information along with the array, see
[Shared memory debugging](@ref), and make `MPISharedArray` an alias for
`DebugMPISharedArray` instead. The reason for the alias is that if we declared
our structs with just `Array` type, then when debugging is activated we would
not be able to store `DebugMPISharedArray` instances in those structs, and if
we declared the structs with `AbstractArray`, they would not be concretely
typed, which could impact performance by creating code that is not 'type
stable' (i.e. all concrete types are known at compile time).
>>>>>>> 6af9bb87


## Parallelization

The code is parallelized at the moment using MPI and shared-memory arrays. Arrays representing the pdf, moments, etc. are shared between all processes. Using shared memory means, for example, we can take derivatives along one dimension while parallelising the other for any dimension without having to communicate to re-distribute the arrays. Using shared memory instead of (in future as well as) distributed memory parallelism has the advantage that it is easier to split up the points within each element between processors, giving a finer-grained parallelism which should let the code use larger numbers of processors efficiently.

It is possible to use a REPL workflow with parallel code:
* Recommended option is to use [tmpi](https://github.com/Azrael3000/tmpi). This utility (it's a bash script that uses `tmux`) starts an mpi program with each process in a separate pane in a single terminal, and mirrors input to all processes simultaneously (which is normally what you want, there are also commands to 'zoom in' on a single process).
* Another 'low-tech' possibilty is to use something like `mpirun -np 4 xterm -e julia --project`, but that will start each process in a separate xterm and you would have to enter commands separately in each one. Occasionally useful for debugging when nothing else is available.

There is no restriction on the number of processes or number of grid points, although load-balancing may be affected - if there are only very few points per process, and a small fraction of processes have an extra grid point (e.g. splitting 5 points over 4 processes, so 3 process have 1 point but 1 process has 2 points), many processes will spend time waiting for the few with an extra point.

Parallelism is implemented through macros that get the local ranges of points that each process should handle. The inner-most level of nested loops is typically not parallelized, to allow efficient FFTs for derivatives, etc. A loop over one (possibly parallelized) dimension can be written as, for example,
```
@loop_s is begin
    f[is] = ...
end
```
These macros can be nested as needed for relatively complex loops
```
@loop_s is begin
    some_setup(is)
    @loop_z iz begin
        @views do_something(f[:,iz,is])
    end
    @loop_z iz begin
        @views do_something_else(f[:,iz,is])
    end
end
```
Simpler nested loops can (optionally) be written more compactly
```
@loop_s_z_vpa is iz ivpa begin
    f[ivpa,iz,is] = ...
end
```
Which dimensions are actually parallelized by these macros is controlled by the 'region' that the code is currently in, as set by the `begin_<dims>_region()` functions, where <dims> are the dimensions that will be parallelized in the following region. For example, after calling `begin_s_z_region()` loops over species and z will be divided up over the processes in a 'block' (currently there is only one block, which contains the whole grid and all the processes being used, as we have not yet implemented distributed-memory parallelism). Every process will loop over all points in the remaining dimensions if the loop macros for those dimensions are called.
* The recommended place to put `begin_*_region()` calls is at the beginning of a function whose contents should use loops parallelised according to the settings for that region.
    * Each `begin_*_region()` function checks if the region it would set is already active, and if so returns immediately (doing nothing). This means that `begin_*_region()` can (and should) be used to mark a block of code as belonging to that region, and if `moment_kinetics` is already in that region type, the call will have essentially zero cost.
    * In some places it may be necessary to change the region type half way through a function, etc. This is fine.
    * When choosing which region type to select, note that all 'parallelised dimensions' must be looped over for each operation (otherwise some points may be written more than once), unless some special handling is used (e.g. species dimension `s` is parallelised, but a conditional like `if 1 in loop_ranges[].s` is wrapped around code to be executed so that only processes which should handle the point at `s=1` do anything). It may be more optimal in some places to choose region types that do not parallelise all possible dimensions, to reduce the number of synchronisations that are needed.
    * As a matter of style, it is recommended to place `begin_*_region()` calls within functions where the loops are (or at most one level above), so that it is not necessary to search back along the execution path of the code to find the most recent `begin_*_region()` call, and therefore know what region type is active.
* In a region after `begin_serial_region()`, the rank 0 process in each block will loop over all points in every dimension, and all other ranks will not loop over any.
* Inside serial regions, the macro `@serial_region` can also be used to wrap blocks of code so that they only run on rank 0 of the block. This is useful for example to allow the use of array-broadcast expressions during initialization where performance is not critical.
* To help show how these macros work, a script is provided that print a set of examples where the loop macros are expanded. It can be run from the Julia REPL
  ```
  $ julia --project
                 _
     _       _ _(_)_     |  Documentation: https://docs.julialang.org
    (_)     | (_) (_)    |
     _ _   _| |_  __ _   |  Type "?" for help, "]?" for Pkg help.
    | | | | | | |/ _` |  |
    | | |_| | | | (_| |  |  Version 1.7.0 (2021-11-30)
   _/ |\__'_|_|_|\__'_|  |  Official https://julialang.org/ release
  |__/                   |

  julia> include("util/print-macros.jl")
  ```
  or on the command line
  ```
  $ julia --project util/print-macros.jl
  ```

The ranges used are stored in a `LoopRanges` struct in the `Ref` variable `loop_ranges` (which is exported by the `looping` module). The range for each dimension is stored in a member with the same name as the dimension, e.g. `loop_ranges[].s` for the species. Occasionally it is useful to access the range directly. There are different `LoopRanges` instances for different parallelization patterns - the instance stored in `loop_ranges` is updated when `begin_*_region()` is called. It is possible to find out the current region type (i.e. which dimensions are being parallelized) by looking at `loop_ranges[].parallel_dims`.

!!! note

    The square brackets `[]` after `loop_ranges[]` are needed because `loop_ranges` is a reference to a `LoopRanges` object `Ref{LoopRanges}` (a bit like a pointer) - it allows `loop_ranges` to be a `const` variable, so its type is always known at compile time, but the actual `LoopRanges` can be set/modified at run-time.

It is also possible to run a block of code in serial (on just the rank-0 member of each block of processes) by wrapping it in a `@serial_region` macro. This is mostly useful for initialization or file I/O where performance is not critical. For example
```
@serial_region begin
    # Do some initialization
    f .= 0.0
end
```

Internally, when the `begin_*_region()` functions need to change the region type (i.e. the requested region is not already active), they call `_block_synchronize()`, which calls `MPI.Barrier()`. They also switch over the `LoopRanges` struct contained in `looping.loop_ranges` as noted above. For optimization, the `_block_synchronize()` call can be skipped - when it is correct to do so - by passing the argument `no_synchronize=true` (or some more complicated conditional expression if synchronization is necessary when using some options but not for others).

### Collision operator and `anyv` region

The Fokker-Planck collision operator requires a special approach to
shared-memory parallelisation. There is an outer loop over spatial points (and
potentially over species). Inside that outer loop there are operations that can
benefit from parallelisation over $v_{\perp}$, or over $v_{\parallel}$, or over
both $v_{\perp}$ and $v_{\parallel}$, as well as some that do not parallelise
over velocity space at all. To deal with this, it is beneficial to parallelise
the outer loop over species and spatial dimensions as much as possible, and
then within that allow changes between different ways of parallelizing over
velocity space.

The mechanism introduced to allow the type of parallelization just described is
the 'anyv' (read any-$v$) region. Before the outer loop of the collision
operator `begin_s_r_z_anyv_region()` is used to start the 'anyv'
parallelization. Then within the `@loop is ir iz begin...` the functions
`begin_anyv_region()` (for no parallelization over velocity space),
`begin_anyv_vperp_region()`, `begin_anyv_vpa_region()` and
`begin_anyv_vperp_vpa_region()` can be used to parallelize over neither
velocity space dimension, either velocity space dimension individually, or over
both velocity space dimensions together. This is possible because 'subblocks'
of processes are defined. Each subblock shares the same range of species and
spatial indices, which stay the same throughout the `begin_s_r_z_anyv_region()`
section, and are not shared with any other subblock of processes. Because the
subblock has an independent set of species- and spatial-indices, when changing
the velocity-space parallelization only the processes in the sub-block need to
be synchronized which is done by
[`moment_kinetics.communication._anyv_subblock_synchronize`](@ref), which is
called when necessary within the `begin_anyv*_region()` functions (the whole
shared-memory block does not need to be synchronized at once, as would be done
by [`moment_kinetics.communication._block_synchronize`](@ref)). The processes
that share an anyv subblock are all part of the `comm_anyv_subblock[]`
communicator (which is a subset of the processes in the full block, whose
communicator is `comm_block[]`).

See also notes on debugging the 'anyv' parallelisation: [Collision operator and
'anyv' region](@ref).

## Package structure

The structure of the packages in the `moment_kinetics` repo is set up so that
some features, which depend on 'heavy' external packages (such as `Makie`,
`Plots`, and `Symbolics`, which take a long time to precompile and load) can be
optional.

The structure is set up by the `machines/machine_setup.sh` script, which
prompts the user for input to decide which optional components to include (as
well as some settings related to batch job submission on HPC clusters).
`machine_setup.sh` calls several other scripts to do the setup (written as far
as possible in Julia). The structure of these scripts is explained in
[`machine_setup` notes](@ref).

The intention is that a top-level 'project' (defined by a `Project.toml` file,
which is created and populated by `machines/machine_setup.sh`) is set up in the
top-level directory of the repository. The `moment_kinetics` package itself
(which is in the `moment_kinetics/` subdirectory, defined by its own
`Project.toml` file which is tracked by git), and optionally other
post-processing packages, are added to this top-level project using
`Pkg.develop()`.

### Optional dependencies

Some capabilities that require optional dependencies are provided using
'package extensions' ([a new feature of Julia in
v1.9.0](https://julialang.org/blog/2023/04/julia-1.9-highlights/#package_extensions)).

The way we use package extensions is a bit of a hack. Extensions are intended
to be activated when an optional dependency (called a 'weakdep' by Julia) is
loaded, e.g. `using moment_kinetics, NCDatasets`. This usage pattern is not the
most convenient for the way we use `moment_kinetics` where we would rather just
load `moment_kinetics` and then specify for example `binary_format = "netcdf"`
in the input TOML file. To work around this, the optional dependencies are
loaded automatically if they are installed (by calling `Base.requires()` in the
`__init__()` function of an appropriate sub-module). This is not the way
package extensions were intended to be used, and it may be a bit fragile - at
the time of writing in January 2024 there would be an error on precompilation
if the optional dependencies were added in one order, which went away when the
order was reversed. If this causes problems, we might need to consider an
alternative, for example adding the optional dependencies to the `startup.jl`
file, instead of trying to auto-load them from within the `moment_kinetics`
package.

The optional capabilities at the moment are:
* Method of manufactured solutions (MMS) testing - this requires the
  `Symbolics` package which is heavy and has a large number of dependencies. It
  is convenient not to require `Symbolics` when MMS capability is not being
  used. The functionality is provided by the `manufactured_solns_ext`
  extension. The extension also requires the `IfElse` package, which is not
  needed elsewhere in `moment_kinetics` and so is included as a 'weakdep'
  although `IfElse` is not a heavy dependency.
* NetCDF output - this requires the `NCDatasets` package. Although not as heavy
  as `Symbolics` or the plotting packages, NetCDF output is not required and
  not used by default, so it does not hurt to make the dependency optional. As
  a bonus, importing `NCDatasets` can sometimes cause linking errors when a
  local or system installation of HDF5 (i.e. one not provided by the Julia
  package manager) is used, as `NCDatasets` (sometimes?) seems to try to link a
  different version of the library. These errors can be avoided by not enabling
  NetCDF outut (when HDF5 output is preferred), or allowing Julia to use the
  HDF5 library provided by its package manager (when NetCDF is preferred,
  although this would mean that parallel I/O functionality is not available).

### Post processing packages

Post processing functionality is provided by separate packages
(`makie_post_processing` and `plots_post_processing`) rather than by
extensions. Extensions are not allowed to define new modules, functions, etc.
within the main package, they can only add new methods (i.e. new
implementations of the function for a different number of arguments, or
different types of the arguments) to functions already defined in the main
package. For post-processing, we want to add a lot of new functions, so to use
extensions instead of separate packages we would need to define all the
function names in the main package, and then separately the implementations in
the extension, which would be inconvenient and harder to maintain.

There are two suggested ways of setting up the post-processing packages:

1. For interactive use/development on a local machine, one or both
   post-processing packages can be added to the top-level project using
   `Pkg.develop()`. This is convenient as there is only one project to deal
   with. Both simulations and post-processing are run using
   ```
   $ bin/julia --project -O3 <...>
   ```
2. For optimized use on an HPC cluster it is better to set up a separate
   project for the post-processing package(s). This allows different
   optimization flags to be used for running simulations (`-O3
   --check-bounds=no`) and for post-processing (`-O3`). [Note, in particular
   Makie.jl can have performance problems if run with `--check-bounds=no`, see
   [here](https://github.com/MakieOrg/Makie.jl/issues/3132).] Simulations
   should be run with
   ```
   $ bin/julia --project -O3 --check-bounds=no <...>
   ```
   and post-processing with
   ```
   $ bin/julia --project=makie_post_processing -O3 <...>
   ```
   or
   ```
   $ bin/julia --project=plots_post_processing -O3 <...>
   ```
   This option can also be used on a local machine, if you want to optimise
   your simulation runs as much as possible by using the `--check-bounds=no`
   flag. To do this answer `y` to the prompt "Would you like to set up separate
   packages for post processing..." from `machines/machine_setup.sh`.

To support option 2, the post-processing packages are located in
sub-sub-directories (`makie_post_processing/makie_post_processing/` and
`plots_post_processing/plots_post_processing/`), so that the separate projects
can be created in the sub-directories (`makie_post_processing/` and
`plots_post_processing`). `moment_kinetics` and the other dependencies must
also be added to the separate projects (the `machine_setup.sh` script takes
care of this).<|MERGE_RESOLUTION|>--- conflicted
+++ resolved
@@ -28,7 +28,6 @@
 It might be convenient to add `using Revise` to your `startup.jl` file (`~/julia/config/startup.jl`) so it's always loaded.
 
 
-<<<<<<< HEAD
 ## Input options and defaults
 
 The input is read from a `.toml` file. It is also written to the output HDF5
@@ -41,7 +40,8 @@
     should not be used as a default for any input option. If the code should
     use `nothing` as a default for some setting, that is fine, but must be done
     after the input is read, and not stored in the `input_dict`.
-=======
+
+
 ## Array types
 
 Most arrays in `moment_kinetics` are declared using a custom array type
@@ -64,7 +64,6 @@
 we declared the structs with `AbstractArray`, they would not be concretely
 typed, which could impact performance by creating code that is not 'type
 stable' (i.e. all concrete types are known at compile time).
->>>>>>> 6af9bb87
 
 
 ## Parallelization
