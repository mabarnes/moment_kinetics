--- conflicted
+++ resolved
@@ -12,11 +12,6 @@
 using ..file_io: write_data_to_ascii, write_data_to_binary, debug_dump
 using ..looping
 using ..moment_kinetics_structs: scratch_pdf
-<<<<<<< HEAD
-using ..chebyshev: setup_chebyshev_pseudospectral
-using ..chebyshev: chebyshev_derivative!
-=======
->>>>>>> 7b62d64e
 using ..velocity_moments: update_moments!, reset_moments_status!
 using ..velocity_moments: enforce_moment_constraints!
 using ..velocity_moments: update_density!, update_upar!, update_ppar!, update_qpar!
@@ -39,14 +34,8 @@
 
 using ..manufactured_solns: manufactured_sources
 
-<<<<<<< HEAD
 
 @debug_detect_redundant_block_synchronize using ..communication: debug_detect_redundant_is_active
-
-=======
->>>>>>> 7b62d64e
-"""
-"""
 mutable struct advance_info
     vpa_advection::Bool
     z_advection::Bool
@@ -74,13 +63,9 @@
 for Chebyshev transforms, velocity space moments,
 EM fields, semi-Lagrange treatment, and advection terms
 """
-<<<<<<< HEAD
-function setup_time_advance!(pdf, vpa, vperp, z, r, composition, drive_input, moments,
-                             t_input, collisions, species, geometry)
-=======
-function setup_time_advance!(pdf, vpa, z, r, z_spectral, composition, drive_input,
-                             moments, t_input, collisions, species)
->>>>>>> 7b62d64e
+function setup_time_advance!(pdf, vpa, vperp, z, r, z_spectral, r_spectral, composition,
+                             drive_input, moments, t_input, collisions, species,
+                             geometry)
     # define some local variables for convenience/tidiness
     n_species = composition.n_species
     n_ion_species = composition.n_ion_species
@@ -135,43 +120,6 @@
     end
     
     
-<<<<<<< HEAD
-    if z.discretization == "chebyshev_pseudospectral"
-        # create arrays needed for explicit Chebyshev pseudospectral treatment in vpa
-        # and create the plans for the forward and backward fast Chebyshev transforms
-        z_spectral = setup_chebyshev_pseudospectral(z)
-        # obtain the local derivatives of the uniform z-grid with respect to the used z-grid
-        chebyshev_derivative!(z.duniform_dgrid, z.uniform_grid, z_spectral, z)
-    else
-        # create dummy Bool variable to return in place of the above struct
-        z_spectral = false
-        z.duniform_dgrid .= 1.0
-    end
-    
-    if r.discretization == "chebyshev_pseudospectral"
-        # create arrays needed for explicit Chebyshev pseudospectral treatment in vpa
-        # and create the plans for the forward and backward fast Chebyshev transforms
-        r_spectral = setup_chebyshev_pseudospectral(r)
-        # obtain the local derivatives of the uniform r-grid with respect to the used r-grid
-        chebyshev_derivative!(r.duniform_dgrid, r.uniform_grid, r_spectral, r)
-    else
-        # create dummy Bool variable to return in place of the above struct
-        r_spectral = false
-        r.duniform_dgrid .= 1.0
-    end
-    
-    if vpa.discretization == "chebyshev_pseudospectral"
-        # create arrays needed for explicit Chebyshev pseudospectral treatment in vpa
-        # and create the plans for the forward and backward fast Chebyshev transforms
-        vpa_spectral = setup_chebyshev_pseudospectral(vpa)
-        # obtain the local derivatives of the uniform vpa-grid with respect to the used vpa-grid
-        chebyshev_derivative!(vpa.duniform_dgrid, vpa.uniform_grid, vpa_spectral, vpa)
-    else
-        # create dummy Bool variable to return in place of the above struct
-        vpa_spectral = false
-        vpa.duniform_dgrid .= 1.0
-    end
-    
     if vperp.discretization == "chebyshev_pseudospectral"
         # create arrays needed for explicit Chebyshev pseudospectral treatment in vperp
         # and create the plans for the forward and backward fast Chebyshev transforms
@@ -184,8 +132,6 @@
         vperp.duniform_dgrid .= 1.0
     end
     
-=======
->>>>>>> 7b62d64e
     # create an array of structs containing scratch arrays for the pdf and low-order moments
     # that may be evolved separately via fluid equations
     scratch = setup_scratch_arrays(moments, pdf.norm, t_input.n_rk_stages)
@@ -295,7 +241,6 @@
     vperp_SL = setup_semi_lagrange(vperp.n, vpa.n, z.n, r.n)
     r_SL = setup_semi_lagrange(r.n, vpa.n, vperp.n, z.n)
 
-<<<<<<< HEAD
     if(t_input.use_manufactured_solns)
         manufactured_source_list = (Source_i_func = manufactured_sources(r.L,z.L,r.bc,z.bc,geometry), Source_n_func = "placeholder")
         # possibly need to include neutral source or multiple sources for different ion/neutral species
@@ -306,14 +251,9 @@
     # Ensure all processes are synchronized at the end of the setup
     _block_synchronize()
 
-    return vpa_spectral, vperp_spectral, z_spectral, r_spectral, moments, fields, 
-    vpa_advect, vperp_advect, z_advect, r_advect,vpa_SL, vperp_SL, z_SL, r_SL,
-    scratch, advance, scratch_dummy, manufactured_source_list
-=======
-    begin_s_r_z_region()
-    return moments, fields, vpa_advect, z_advect, r_advect, vpa_SL, z_SL, r_SL, scratch,
-           advance, scratch_dummy_sr
->>>>>>> 7b62d64e
+    return moments, fields, vpa_advect, vperp_advect, z_advect, r_advect,vpa_SL,
+           vperp_SL, z_SL, r_SL, scratch, advance, scratch_dummy,
+           manufactured_source_list
 end
 
 """
