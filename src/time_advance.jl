--- conflicted
+++ resolved
@@ -806,9 +806,6 @@
                 finish_now = true
             end
 
-<<<<<<< HEAD
-            time_for_run = to_minutes(now() - start_time)
-=======
             # If NaNs are present, they should propagate into every field, so only need to
             # check one. Choose phi because it is small (it has no species or velocity
             # dimensions). If a NaN is found, stop the simulation.
@@ -827,7 +824,8 @@
             if found_nan != 0
                 finish_now = true
             end
->>>>>>> 6d9da78c
+
+            time_for_run = to_minutes(now() - start_time)
         end
         # write moments data to file every nwrite_moments time steps
         if mod(i,t_input.nwrite_moments) == 0 || finish_now
