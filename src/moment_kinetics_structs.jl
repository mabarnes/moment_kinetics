"""
`struct`s used within `moment_kinetics` that should be defined early to avoid dependency
cycles when they are used by several other modules.
"""
module moment_kinetics_structs

using FFTW
using ..communication
using ..type_definitions: mk_float

"""
"""
struct scratch_pdf{n_distribution_ion, n_moment, 
                   n_distribution_electron, n_moment_electron, 
                   n_distribution_neutral, n_moment_neutral}
    # ions
    pdf::MPISharedArray{mk_float, n_distribution_ion}
    density::MPISharedArray{mk_float, n_moment}
    upar::MPISharedArray{mk_float, n_moment}
    ppar::MPISharedArray{mk_float, n_moment}
    pperp::MPISharedArray{mk_float, n_moment}
    temp_z_s::MPISharedArray{mk_float, n_moment}
    # electrons
    pdf_electron::MPISharedArray{mk_float, n_distribution_electron}
    electron_density::MPISharedArray{mk_float, n_moment_electron}
    electron_upar::MPISharedArray{mk_float, n_moment_electron}
    electron_ppar::MPISharedArray{mk_float, n_moment_electron}
    electron_temp::MPISharedArray{mk_float, n_moment_electron}
    # neutral particles 
    pdf_neutral::MPISharedArray{mk_float, n_distribution_neutral}
    density_neutral::MPISharedArray{mk_float, n_moment_neutral}
    uz_neutral::MPISharedArray{mk_float, n_moment_neutral}
    pz_neutral::MPISharedArray{mk_float, n_moment_neutral}
end

"""
"""
struct em_fields_struct
    # phi is the electrostatic potential
    phi::MPISharedArray{mk_float,2}
    # phi0 is the initial electrostatic potential
    phi0::MPISharedArray{mk_float,2}
    # Er is the radial electric field
    Er::MPISharedArray{mk_float,2}
    # Ez is the parallel electric field
    Ez::MPISharedArray{mk_float,2}
    # if including an external forcing for phi, it is of the form
    # phi_external = phi0*drive_amplitude*sinpi(t*drive_frequency)
    force_phi::Bool
    drive_amplitude::mk_float
    drive_frequency::mk_float
    # if true, force Er = 0 at wall plates
    force_Er_zero_at_wall::Bool
end

"""
<<<<<<< HEAD
"""
struct chebyshev_info{TForward <: FFTW.cFFTWPlan, TBackward <: AbstractFFTs.ScaledPlan}
    # fext is an array for storing f(z) on the extended domain needed
    # to perform complex-to-complex FFT using the fact that f(theta) is even in theta
    fext::Array{Complex{mk_float},1}
    # Chebyshev spectral coefficients of distribution function f
    # first dimension contains location within element
    # second dimension indicates the element
    f::Array{mk_float,2}
    # Chebyshev spectral coefficients of derivative of f
    df::Array{mk_float,1}
    # plan for the complex-to-complex, in-place, forward Fourier transform on Chebyshev-Gauss-Lobatto grid
    forward::TForward
    # plan for the complex-to-complex, in-place, backward Fourier transform on Chebyshev-Gauss-Lobatto grid
    #backward_transform::FFTW.cFFTWPlan
    backward::TBackward
end
=======
discretization_info for one dimension

All the specific discretizations in moment_kinetics are subtypes of this type.
"""
abstract type discretization_info end

"""
discretization_info for a discretization that supports 'weak form' methods, for one
dimension
"""
abstract type weak_discretization_info <: discretization_info end

"""
Type representing a spatial dimension with only one grid point
"""
struct null_spatial_dimension_info <: discretization_info end

"""
Type representing a velocity space dimension with only one grid point
"""
struct null_velocity_dimension_info <: discretization_info end
>>>>>>> 188e13c0

end<|MERGE_RESOLUTION|>--- conflicted
+++ resolved
@@ -4,7 +4,6 @@
 """
 module moment_kinetics_structs
 
-using FFTW
 using ..communication
 using ..type_definitions: mk_float
 
@@ -25,6 +24,7 @@
     electron_density::MPISharedArray{mk_float, n_moment_electron}
     electron_upar::MPISharedArray{mk_float, n_moment_electron}
     electron_ppar::MPISharedArray{mk_float, n_moment_electron}
+    electron_pperp::MPISharedArray{mk_float, n_moment_electron}
     electron_temp::MPISharedArray{mk_float, n_moment_electron}
     # neutral particles 
     pdf_neutral::MPISharedArray{mk_float, n_distribution_neutral}
@@ -54,25 +54,6 @@
 end
 
 """
-<<<<<<< HEAD
-"""
-struct chebyshev_info{TForward <: FFTW.cFFTWPlan, TBackward <: AbstractFFTs.ScaledPlan}
-    # fext is an array for storing f(z) on the extended domain needed
-    # to perform complex-to-complex FFT using the fact that f(theta) is even in theta
-    fext::Array{Complex{mk_float},1}
-    # Chebyshev spectral coefficients of distribution function f
-    # first dimension contains location within element
-    # second dimension indicates the element
-    f::Array{mk_float,2}
-    # Chebyshev spectral coefficients of derivative of f
-    df::Array{mk_float,1}
-    # plan for the complex-to-complex, in-place, forward Fourier transform on Chebyshev-Gauss-Lobatto grid
-    forward::TForward
-    # plan for the complex-to-complex, in-place, backward Fourier transform on Chebyshev-Gauss-Lobatto grid
-    #backward_transform::FFTW.cFFTWPlan
-    backward::TBackward
-end
-=======
 discretization_info for one dimension
 
 All the specific discretizations in moment_kinetics are subtypes of this type.
@@ -94,6 +75,5 @@
 Type representing a velocity space dimension with only one grid point
 """
 struct null_velocity_dimension_info <: discretization_info end
->>>>>>> 188e13c0
 
 end