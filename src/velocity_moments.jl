"""
"""
module velocity_moments

export integrate_over_vspace
export integrate_over_positive_vpa, integrate_over_negative_vpa
export integrate_over_positive_vz, integrate_over_negative_vz
export create_moments_chrg, create_moments_ntrl
export update_moments!
export update_density!
export update_upar!
export update_ppar!
export update_pperp!
export update_qpar!
export update_vth!
export reset_moments_status!
export moments_chrg_substruct, moments_ntrl_substruct
export update_neutral_density!
export update_neutral_uz!
export update_neutral_ur!
export update_neutral_uzeta!
export update_neutral_pz!
export update_neutral_pr!
export update_neutral_pzeta!
export update_neutral_qz!
export update_chodura!

# for testing 
export get_density
export get_upar
export get_ppar
export get_pperp
export get_pressure
export get_qpar
export get_rmom

using ..type_definitions: mk_float
using ..array_allocation: allocate_shared_float, allocate_bool, allocate_float
using ..calculus: integral
using ..communication
using ..derivatives: derivative_z!
using ..derivatives: derivative_r!
using ..looping

#global tmpsum1 = 0.0
#global tmpsum2 = 0.0
#global dens_hist = zeros(17,1)
#global n_hist = 0

"""
"""
struct moments_charged_substruct
    # this is the particle density
    dens::MPISharedArray{mk_float,3}
    # flag that keeps track of if the density needs updating before use
    # Note: may not be set for all species on this process, but this process only ever
    # sets/uses the value for the same subset of species. This means dens_update does
    # not need to be a shared memory array.
    dens_updated::Vector{Bool}
    # this is the parallel flow
    upar::MPISharedArray{mk_float,3}
    # flag that keeps track of whether or not upar needs updating before use
    # Note: may not be set for all species on this process, but this process only ever
    # sets/uses the value for the same subset of species. This means upar_update does
    # not need to be a shared memory array.
    upar_updated::Vector{Bool}
    # this is the parallel pressure
    ppar::MPISharedArray{mk_float,3}
    # flag that keeps track of whether or not ppar needs updating before use
    # Note: may not be set for all species on this process, but this process only ever
    # sets/uses the value for the same subset of species. This means ppar_update does
    # not need to be a shared memory array.
    ppar_updated::Vector{Bool}
    # this is the perpendicular pressure
    pperp::MPISharedArray{mk_float,3}
    # this is the parallel heat flux
    qpar::MPISharedArray{mk_float,3}
    # flag that keeps track of whether or not qpar needs updating before use
    # Note: may not be set for all species on this process, but this process only ever
    # sets/uses the value for the same subset of species. This means qpar_update does
    # not need to be a shared memory array.
    qpar_updated::Vector{Bool}
    # this is the thermal speed based on the parallel temperature Tpar = ppar/dens: vth = sqrt(2*Tpar/m)
    vth::MPISharedArray{mk_float,3}
    # generalised Chodura integrals for the lower and upper plates
    chodura_integral_lower::MPISharedArray{mk_float,2}
    chodura_integral_upper::MPISharedArray{mk_float,2}
    # if evolve_ppar = true, then the velocity variable is (vpa - upa)/vth, which introduces
    # a factor of vth for each power of wpa in velocity space integrals.
    # v_norm_fac accounts for this: it is vth if using the above definition for the parallel velocity,
    # and it is one otherwise
    v_norm_fac::Union{MPISharedArray{mk_float,3},Nothing}
    # this is the z-derivative of the particle density
    ddens_dz::Union{MPISharedArray{mk_float,3},Nothing}
    # this is the upwinded z-derivative of the particle density
    ddens_dz_upwind::Union{MPISharedArray{mk_float,3},Nothing}
    # this is the second-z-derivative of the particle density
    d2dens_dz2::Union{MPISharedArray{mk_float,3},Nothing}
    # this is the z-derivative of the parallel flow
    dupar_dz::Union{MPISharedArray{mk_float,3},Nothing}
    # this is the upwinded z-derivative of the parallel flow
    dupar_dz_upwind::Union{MPISharedArray{mk_float,3},Nothing}
    # this is the second-z-derivative of the parallel flow
    d2upar_dz2::Union{MPISharedArray{mk_float,3},Nothing}
    # this is the z-derivative of the parallel pressure
    dppar_dz::Union{MPISharedArray{mk_float,3},Nothing}
    # this is the upwinded z-derivative of the parallel pressure
    dppar_dz_upwind::Union{MPISharedArray{mk_float,3},Nothing}
    # this is the second-z-derivative of the parallel pressure
    d2ppar_dz2::Union{MPISharedArray{mk_float,3},Nothing}
    # this is the z-derivative of the parallel heat flux
    dqpar_dz::Union{MPISharedArray{mk_float,3},Nothing}
    # this is the z-derivative of the thermal speed based on the parallel temperature Tpar = ppar/dens: vth = sqrt(2*Tpar/m)
    dvth_dz::Union{MPISharedArray{mk_float,3},Nothing}
<<<<<<< HEAD
    # this is the entropy production dS/dt = - int (ln f sum_s' C_ss' [f_s,f_s']) d^3 v
    dSdt::MPISharedArray{mk_float,3}
=======
    # Spatially varying amplitude of the external source term
    external_source_amplitude::MPISharedArray{mk_float,2}
    # Spatially varying amplitude of the density moment of the external source term
    external_source_density_amplitude::MPISharedArray{mk_float,2}
    # Spatially varying amplitude of the parallel momentum moment of the external source
    # term
    external_source_momentum_amplitude::MPISharedArray{mk_float,2}
    # Spatially varying amplitude of the parallel pressure moment of the external source
    # term
    external_source_pressure_amplitude::MPISharedArray{mk_float,2}
    # Integral term for the PID controller of the external source term
    external_source_controller_integral::MPISharedArray{mk_float,2}
>>>>>>> 8d29d1ef
end

"""
"""
struct moments_neutral_substruct
    # this is the particle density
    dens::MPISharedArray{mk_float,3}
    # flag that keeps track of if the density needs updating before use
    # Note: may not be set for all species on this process, but this process only ever
    # sets/uses the value for the same subset of species. This means dens_update does
    # not need to be a shared memory array.
    dens_updated::Vector{Bool}
    # this is the particle mean velocity in z
    uz::MPISharedArray{mk_float,3}
    # flag that keeps track of if uz needs updating before use
    uz_updated::Vector{Bool}
    # this is the particle mean velocity in r
    ur::MPISharedArray{mk_float,3}
    # flag that keeps track of if ur needs updating before use
    ur_updated::Vector{Bool}
    # this is the particle mean velocity in zeta
    uzeta::MPISharedArray{mk_float,3}
    # flag that keeps track of if uzeta needs updating before use
    uzeta_updated::Vector{Bool}
    # this is the zz particle pressure tensor component
    pz::MPISharedArray{mk_float,3}
    # flag that keeps track of if pz needs updating before use
    pz_updated::Vector{Bool}
    # this is the rr particle pressure tensor component
    pr::MPISharedArray{mk_float,3}
    # flag that keeps track of if pr needs updating before use
    pr_updated::Vector{Bool}
    # this is the zetazeta particle pressure tensor component
    pzeta::MPISharedArray{mk_float,3}
    # flag that keeps track of if pzeta needs updating before use
    pzeta_updated::Vector{Bool}
    # this is the total (isotropic) particle pressure
    ptot::MPISharedArray{mk_float,3}
    # this is the heat flux along z
    qz::MPISharedArray{mk_float,3}
    # flag that keeps track of if qz needs updating before use
    qz_updated::Vector{Bool}
    # this is the thermal speed based on the temperature T = ptot/dens: vth = sqrt(2*T/m)
    vth::MPISharedArray{mk_float,3}
    # if evolve_ppar = true, then the velocity variable is (vz - uz)/vth, which introduces
    # a factor of vth for each power of wz in velocity space integrals.
    # v_norm_fac accounts for this: it is vth if using the above definition for the parallel velocity,
    # and it is one otherwise
    v_norm_fac::MPISharedArray{mk_float,3}
    # this is the z-derivative of the particle density
    ddens_dz::Union{MPISharedArray{mk_float,3},Nothing}
    # this is the z-derivative of the particle density
    ddens_dz_upwind::Union{MPISharedArray{mk_float,3},Nothing}
    # this is the second-z-derivative of the particle density
    d2dens_dz2::Union{MPISharedArray{mk_float,3},Nothing}
    # this is the z-derivative of the particle mean velocity in z
    duz_dz::Union{MPISharedArray{mk_float,3},Nothing}
    # this is the upwinded z-derivative of the particle mean velocity in z
    duz_dz_upwind::Union{MPISharedArray{mk_float,3},Nothing}
    # this is the second-z-derivative of the particle mean velocity in z
    d2uz_dz2::Union{MPISharedArray{mk_float,3},Nothing}
    # this is the z-derivative of the zz particle pressure tensor component
    dpz_dz::Union{MPISharedArray{mk_float,3},Nothing}
    # this is the upwinded z-derivative of the zz particle pressure tensor component
    dpz_dz_upwind::Union{MPISharedArray{mk_float,3},Nothing}
    # this is the second-z-derivative of the zz particle pressure tensor component
    d2pz_dz2::Union{MPISharedArray{mk_float,3},Nothing}
    # this is the z-derivative of the thermal speed based on the temperature T = ptot/dens: vth = sqrt(2*T/m)
    dvth_dz::Union{MPISharedArray{mk_float,3},Nothing}
    # this is the z-derivative of the heat flux along z
    dqz_dz::Union{MPISharedArray{mk_float,3},Nothing}
    # Spatially varying amplitude of the external source term
    external_source_amplitude::MPISharedArray{mk_float,2}
    # Spatially varying amplitude of the density moment of the external source term
    external_source_density_amplitude::MPISharedArray{mk_float,2}
    # Spatially varying amplitude of the parallel momentum moment of the external source
    # term
    external_source_momentum_amplitude::MPISharedArray{mk_float,2}
    # Spatially varying amplitude of the parallel pressure moment of the external source
    # term
    external_source_pressure_amplitude::MPISharedArray{mk_float,2}
    # Integral term for the PID controller of the external source term
    external_source_controller_integral::MPISharedArray{mk_float,2}
end

"""
"""
function create_moments_charged(nz, nr, n_species, evolve_density, evolve_upar,
                                evolve_ppar, ion_source_settings, numerical_dissipation)
    # allocate array used for the particle density
    density = allocate_shared_float(nz, nr, n_species)
    # allocate array of Bools that indicate if the density is updated for each species
    density_updated = allocate_bool(n_species)
    density_updated .= false
    # allocate array used for the parallel flow
    parallel_flow = allocate_shared_float(nz, nr, n_species)
    # allocate array of Bools that indicate if the parallel flow is updated for each species
    parallel_flow_updated = allocate_bool(n_species)
    parallel_flow_updated .= false
    # allocate array used for the parallel pressure
    parallel_pressure = allocate_shared_float(nz, nr, n_species)
    # allocate array of Bools that indicate if the parallel pressure is updated for each species
    parallel_pressure_updated = allocate_bool(n_species)
    parallel_pressure_updated .= false
    # allocate array used for the perpendicular pressure
    perpendicular_pressure = allocate_shared_float(nz, nr, n_species)
    # allocate array used for the parallel flow
    parallel_heat_flux = allocate_shared_float(nz, nr, n_species)
    # allocate array of Bools that indicate if the parallel flow is updated for each species
    parallel_heat_flux_updated = allocate_bool(n_species)
    parallel_heat_flux_updated .= false
    # allocate array of Bools that indicate if the parallel flow is updated for each species
    # allocate array used for the thermal speed
    thermal_speed = allocate_shared_float(nz, nr, n_species)
    chodura_integral_lower = allocate_shared_float(nr, n_species)
    chodura_integral_upper = allocate_shared_float(nr, n_species)
    if evolve_ppar
        v_norm_fac = thermal_speed
    else
        v_norm_fac = allocate_shared_float(nz, nr, n_species)
        @serial_region begin
            v_norm_fac .= 1.0
        end
    end

    if evolve_density
        ddens_dz = allocate_shared_float(nz, nr, n_species)
        ddens_dz_upwind = allocate_shared_float(nz, nr, n_species)
    else
        ddens_dz = nothing
        ddens_dz_upwind = nothing
    end
    if evolve_density &&
            numerical_dissipation.moment_dissipation_coefficient > 0.0

        d2dens_dz2 = allocate_shared_float(nz, nr, n_species)
    else
        d2dens_dz2 = nothing
    end
    if evolve_density || evolve_upar || evolve_ppar
        dupar_dz = allocate_shared_float(nz, nr, n_species)
    else
        dupar_dz = nothing
    end
    if evolve_upar
        dupar_dz_upwind = allocate_shared_float(nz, nr, n_species)
    else
        dupar_dz_upwind = nothing
    end
    if evolve_upar &&
            numerical_dissipation.moment_dissipation_coefficient > 0.0

        d2upar_dz2 = allocate_shared_float(nz, nr, n_species)
    else
        d2upar_dz2 = nothing
    end
    if evolve_upar
        dppar_dz = allocate_shared_float(nz, nr, n_species)
    else
        dppar_dz = nothing
    end
    if evolve_ppar
        dppar_dz_upwind = allocate_shared_float(nz, nr, n_species)
        d2ppar_dz2 = allocate_shared_float(nz, nr, n_species)
        dqpar_dz = allocate_shared_float(nz, nr, n_species)
        dvth_dz = allocate_shared_float(nz, nr, n_species)
    else
        dppar_dz_upwind = nothing
        d2ppar_dz2 = nothing
        dqpar_dz = nothing
        dvth_dz = nothing
    end
<<<<<<< HEAD
    
    entropy_production = allocate_shared_float(nz, nr, n_species)
    # return struct containing arrays needed to update moments
    return moments_charged_substruct(density, density_updated, parallel_flow,
        parallel_flow_updated, parallel_pressure, parallel_pressure_updated,perpendicular_pressure,
        parallel_heat_flux, parallel_heat_flux_updated, thermal_speed, v_norm_fac,
        ddens_dz_upwind, d2dens_dz2, dupar_dz, dupar_dz_upwind, d2upar_dz2, dppar_dz,
        dppar_dz_upwind, d2ppar_dz2, dqpar_dz, dvth_dz, entropy_production)
=======

    if ion_source_settings.active
        external_source_amplitude = allocate_shared_float(nz, nr)
        if evolve_density
            external_source_density_amplitude = allocate_shared_float(nz, nr)
        else
            external_source_density_amplitude = allocate_shared_float(1, 1)
        end
        if evolve_upar
            external_source_momentum_amplitude = allocate_shared_float(nz, nr)
        else
            external_source_momentum_amplitude = allocate_shared_float(1, 1)
        end
        if evolve_ppar
            external_source_pressure_amplitude = allocate_shared_float(nz, nr)
        else
            external_source_pressure_amplitude = allocate_shared_float(1, 1)
        end
        if ion_source_settings.PI_density_controller_I != 0.0 &&
                ion_source_settings.source_type ∈ ("density_profile_control", "density_midpoint_control")
            if ion_source_settings.source_type == "density_profile_control"
                external_source_controller_integral = allocate_shared_float(nz, nr)
            else
                external_source_controller_integral = allocate_shared_float(1, 1)
            end
        else
            external_source_controller_integral = allocate_shared_float(1, 1)
        end
    else
        external_source_amplitude = allocate_shared_float(1, 1)
        external_source_density_amplitude = allocate_shared_float(1, 1)
        external_source_momentum_amplitude = allocate_shared_float(1, 1)
        external_source_pressure_amplitude = allocate_shared_float(1, 1)
        external_source_controller_integral = allocate_shared_float(1, 1)
    end

    # return struct containing arrays needed to update moments
    return moments_charged_substruct(density, density_updated, parallel_flow,
        parallel_flow_updated, parallel_pressure, parallel_pressure_updated,perpendicular_pressure,
        parallel_heat_flux, parallel_heat_flux_updated, thermal_speed, 
        chodura_integral_lower, chodura_integral_upper, v_norm_fac,
        ddens_dz, ddens_dz_upwind, d2dens_dz2, dupar_dz, dupar_dz_upwind, d2upar_dz2,
        dppar_dz, dppar_dz_upwind, d2ppar_dz2, dqpar_dz, dvth_dz,
        external_source_amplitude, external_source_density_amplitude,
        external_source_momentum_amplitude, external_source_pressure_amplitude,
        external_source_controller_integral)
>>>>>>> 8d29d1ef
end

# neutral particles have natural mean velocities 
# uz, ur, uzeta =/= upar 
# and similarly for heat fluxes
# therefore separate moments object for neutrals 
    
function create_moments_neutral(nz, nr, n_species, evolve_density, evolve_upar,
                                evolve_ppar, neutral_source_settings,
                                numerical_dissipation)
    density = allocate_shared_float(nz, nr, n_species)
    density_updated = allocate_bool(n_species)
    density_updated .= false
    uz = allocate_shared_float(nz, nr, n_species)
    uz_updated = allocate_bool(n_species)
    uz_updated .= false
    ur = allocate_shared_float(nz, nr, n_species)
    ur_updated = allocate_bool(n_species)
    ur_updated .= false
    uzeta = allocate_shared_float(nz, nr, n_species)
    uzeta_updated = allocate_bool(n_species)
    uzeta_updated .= false
    pz = allocate_shared_float(nz, nr, n_species)
    pz_updated = allocate_bool(n_species)
    pz_updated .= false
    pr = allocate_shared_float(nz, nr, n_species)
    pr_updated = allocate_bool(n_species)
    pr_updated .= false
    pzeta = allocate_shared_float(nz, nr, n_species)
    pzeta_updated = allocate_bool(n_species)
    pzeta_updated .= false
    ptot = allocate_shared_float(nz, nr, n_species)
    vth = allocate_shared_float(nz, nr, n_species)
    if evolve_ppar
        v_norm_fac = vth
    else
        v_norm_fac = allocate_shared_float(nz, nr, n_species)
        @serial_region begin
            v_norm_fac .= 1.0
        end
    end
    qz = allocate_shared_float(nz, nr, n_species)
    qz_updated = allocate_bool(n_species)
    qz_updated .= false

    if evolve_density
        ddens_dz = allocate_shared_float(nz, nr, n_species)
        ddens_dz_upwind = allocate_shared_float(nz, nr, n_species)
    else
        ddens_dz = nothing
        ddens_dz_upwind = nothing
    end
    if evolve_density &&
            numerical_dissipation.moment_dissipation_coefficient > 0.0

        d2dens_dz2 = allocate_shared_float(nz, nr, n_species)
    else
        d2dens_dz2 = nothing
    end
    if evolve_density || evolve_upar || evolve_ppar
        duz_dz = allocate_shared_float(nz, nr, n_species)
    else
        duz_dz = nothing
    end
    if evolve_upar
        duz_dz_upwind = allocate_shared_float(nz, nr, n_species)
    else
        duz_dz_upwind = nothing
    end
    if evolve_upar &&
            numerical_dissipation.moment_dissipation_coefficient > 0.0

        d2uz_dz2 = allocate_shared_float(nz, nr, n_species)
    else
        d2uz_dz2 = nothing
    end
    if evolve_upar
        dpz_dz = allocate_shared_float(nz, nr, n_species)
    else
        dpz_dz = nothing
    end
    if evolve_ppar
        dpz_dz_upwind = allocate_shared_float(nz, nr, n_species)
        d2pz_dz2 = allocate_shared_float(nz, nr, n_species)
        dqz_dz = allocate_shared_float(nz, nr, n_species)
        dvth_dz = allocate_shared_float(nz, nr, n_species)
    else
        dpz_dz_upwind = nothing
        d2pz_dz2 = nothing
        dqz_dz = nothing
        dvth_dz = nothing
    end

    if neutral_source_settings.active
        external_source_amplitude = allocate_shared_float(nz, nr)
        if evolve_density
            external_source_density_amplitude = allocate_shared_float(nz, nr)
        else
            external_source_density_amplitude = allocate_shared_float(1, 1)
        end
        if evolve_upar
            external_source_momentum_amplitude = allocate_shared_float(nz, nr)
        else
            external_source_momentum_amplitude = allocate_shared_float(1, 1)
        end
        if evolve_ppar
            external_source_pressure_amplitude = allocate_shared_float(nz, nr)
        else
            external_source_pressure_amplitude = allocate_shared_float(1, 1)
        end
        if neutral_source_settings.PI_density_controller_I != 0.0 &&
                neutral_source_settings.source_type ∈ ("density_profile_control", "density_midpoint_control")
            if neutral_source_settings.source_type == "density_profile_control"
                external_source_controller_integral = allocate_shared_float(nz, nr)
            else
                external_source_controller_integral = allocate_shared_float(1, 1)
            end
        else
            external_source_controller_integral = allocate_shared_float(1, 1)
        end
    else
        external_source_amplitude = allocate_shared_float(1, 1)
        external_source_density_amplitude = allocate_shared_float(1, 1)
        external_source_momentum_amplitude = allocate_shared_float(1, 1)
        external_source_pressure_amplitude = allocate_shared_float(1, 1)
        external_source_controller_integral = allocate_shared_float(1, 1)
    end

    # return struct containing arrays needed to update moments
    return moments_neutral_substruct(density, density_updated, uz, uz_updated, ur,
        ur_updated, uzeta, uzeta_updated, pz, pz_updated, pr, pr_updated, pzeta,
        pzeta_updated, ptot, qz, qz_updated, vth, v_norm_fac, ddens_dz, ddens_dz_upwind,
        d2dens_dz2, duz_dz, duz_dz_upwind, d2uz_dz2, dpz_dz, dpz_dz_upwind, d2pz_dz2,
        dqz_dz, dvth_dz, external_source_amplitude, external_source_density_amplitude,
        external_source_momentum_amplitude, external_source_pressure_amplitude,
        external_source_controller_integral)
end

"""
calculate the updated density (dens) and parallel pressure (ppar) for all species
"""
function update_moments!(moments, ff, vpa, vperp, z, r, composition)
    begin_s_r_z_region()
    n_species = size(ff,5)
    @boundscheck n_species == size(moments.charged.dens,3) || throw(BoundsError(moments))
    @loop_s is begin
        if moments.charged.dens_updated[is] == false
            @views update_density_species!(moments.charged.dens[:,:,is], ff[:,:,:,:,is],
                                           vpa, vperp, z, r)
            moments.charged.dens_updated[is] = true
        end
        if moments.charged.upar_updated[is] == false
            # Can pass moments.ppar here even though it has not been updated yet,
            # because moments.ppar is only needed if evolve_ppar=true, in which case it
            # will not be updated because it is not calculated from the distribution
            # function
            @views update_upar_species!(moments.charged.upar[:,:,is],
                                        moments.charged.dens[:,:,is],
                                        moments.charged.ppar[:,:,is], ff[:,:,:,:,is], vpa,
                                        vperp, z, r, moments.evolve_density,
                                        moments.evolve_ppar)
            moments.charged.upar_updated[is] = true
        end
        if moments.charged.ppar_updated[is] == false
            @views update_ppar_species!(moments.charged.ppar[:,:,is],
                                        moments.charged.dens[:,:,is],
                                        moments.charged.upar[:,:,is], ff[:,:,:,:,is], vpa,
                                        vperp, z, r, moments.evolve_density,
                                        moments.evolve_upar)
            moments.charged.ppar_updated[is] = true
        end
        @views update_pperp_species!(moments.charged.pperp[:,:,is], ff[:,:,:,:,is], vpa, vperp, z, r)
        if moments.charged.qpar_updated[is] == false
            @views update_qpar_species!(moments.charged.qpar[:,:,is],
                                        moments.charged.dens[:,:,is],
                                        moments.charged.upar[:,:,is],
                                        moments.charged.vth[:,:,is], ff[:,:,:,:,is], vpa,
                                        vperp, z, r, moments.evolve_density,
                                        moments.evolve_upar, moments.evolve_ppar)
            moments.charged.qpar_updated[is] = true
        end
    end
    update_vth!(moments.charged.vth, moments.charged.ppar, moments.charged.pperp, moments.charged.dens, vperp, z, r, composition)
    return nothing
end

"""
NB: if this function is called and if dens_updated is false, then
the incoming pdf is the un-normalized pdf that satisfies int dv pdf = density
"""
function update_density!(dens, dens_updated, pdf, vpa, vperp, z, r, composition)

    begin_s_r_z_region()

    n_species = size(pdf,5)
    @boundscheck n_species == size(dens,3) || throw(BoundsError(dens))
    @loop_s is begin
        if dens_updated[is] == false
            @views update_density_species!(dens[:,:,is], pdf[:,:,:,:,is], vpa, vperp, z, r)
            dens_updated[is] = true
        end
    end
end

"""
calculate the updated density (dens) for a given species;
should only be called when evolve_density = false,
in which case the vpa coordinate is vpa/c_s
"""
function update_density_species!(dens, ff, vpa, vperp, z, r)
    @boundscheck vpa.n == size(ff, 1) || throw(BoundsError(ff))
    @boundscheck vperp.n == size(ff, 2) || throw(BoundsError(ff))
    @boundscheck z.n == size(ff, 3) || throw(BoundsError(ff))
    @boundscheck r.n == size(ff, 4) || throw(BoundsError(ff))
    @boundscheck z.n == size(dens, 1) || throw(BoundsError(dens))
    @boundscheck r.n == size(dens, 2) || throw(BoundsError(dens))
    @loop_r_z ir iz begin
        # When evolve_density = false, the evolved pdf is the 'true' pdf, and the vpa
        # coordinate is (dz/dt) / c_s.
        dens[iz,ir] = get_density(@view(ff[:,:,iz,ir]), vpa, vperp)
    end
    return nothing
end

function get_density(ff, vpa, vperp)
    # Integrating calculates n_s / N_e = (0/√π)∫d(vpa/c_s) (√π f_s c_s / N_e)
    return integrate_over_vspace(@view(ff[:,:]), vpa.grid, 0, vpa.wgts, vperp.grid, 0, vperp.wgts)
end

"""
NB: if this function is called and if upar_updated is false, then
the incoming pdf is the un-normalized pdf that satisfies int dv pdf = density
"""
function update_upar!(upar, upar_updated, density, ppar, pdf, vpa, vperp, z, r,
                      composition, evolve_density, evolve_ppar)
    begin_s_r_z_region()

    n_species = size(pdf,5)
    @boundscheck n_species == size(upar,3) || throw(BoundsError(upar))
    @loop_s is begin
        if upar_updated[is] == false
            @views update_upar_species!(upar[:,:,is], density[:,:,is], ppar[:,:,is],
                                        pdf[:,:,:,:,is], vpa, vperp, z, r, evolve_density,
                                        evolve_ppar)
            upar_updated[is] = true
        end
    end
end

"""
calculate the updated parallel flow (upar) for a given species
"""
function update_upar_species!(upar, density, ppar, ff, vpa, vperp, z, r, evolve_density,
                              evolve_ppar)
    @boundscheck vpa.n == size(ff, 1) || throw(BoundsError(ff))
    @boundscheck vperp.n == size(ff, 2) || throw(BoundsError(ff))
    @boundscheck z.n == size(ff, 3) || throw(BoundsError(ff))
    @boundscheck r.n == size(ff, 4) || throw(BoundsError(ff))
    @boundscheck z.n == size(upar, 1) || throw(BoundsError(upar))
    @boundscheck r.n == size(upar, 2) || throw(BoundsError(upar))
    if evolve_density && evolve_ppar
        # this is the case where the density and parallel pressure are evolved
        # separately from the normalized pdf, g_s = (√π f_s vth_s / n_s); the vpa
        # coordinate is (dz/dt) / vth_s.
        # Integrating calculates
        # (upar_s / vth_s) = (1/√π)∫d(vpa/vth_s) * (vpa/vth_s) * (√π f_s vth_s / n_s)
        # so convert from upar_s / vth_s to upar_s / c_s
        # we set the input density to get_upar = 1.0 as the normalised distribution has density of 1.0
        @loop_r_z ir iz begin
            vth = sqrt(2.0*ppar[iz,ir]/density[iz,ir])
            upar[iz,ir] = vth*get_upar(@view(ff[:,:,iz,ir]), vpa, vperp, 1.0)
        end
    elseif evolve_density
        # corresponds to case where only the density is evolved separately from the
        # normalised pdf, given by g_s = (√π f_s c_s / n_s); the vpa coordinate is
        # (dz/dt) / c_s.
        # Integrating calculates
        # (upar_s / c_s) = (1/√π)∫d(vpa/c_s) * (vpa/c_s) * (√π f_s c_s / n_s)
        # we set the input density to get_upar = 1.0 as the normalised distribution has density of 1.0
        @loop_r_z ir iz begin
            upar[iz,ir] = get_upar(@view(ff[:,:,iz,ir]), vpa, vperp, 1.0)
        end
    else
        # When evolve_density = false, the evolved pdf is the 'true' pdf,
        # and the vpa coordinate is (dz/dt) / c_s.
        # Integrating calculates
        # (n_s / N_e) * (upar_s / c_s) = (1/√π)∫d(vpa/c_s) * (vpa/c_s) * (√π f_s c_s / N_e)
        @loop_r_z ir iz begin
            upar[iz,ir] = get_upar(@view(ff[:,:,iz,ir]), vpa, vperp, density[iz,ir])
        end
    end
    return nothing
end

function get_upar(ff, vpa, vperp, density)
    # Integrating calculates
    # (n_s / N_e) * (upar_s / c_s) = (1/√π)∫d(vpa/c_s) * (vpa/c_s) * (√π f_s c_s / N_e)
    # so we divide by the density of f_s
    upar = integrate_over_vspace(@view(ff[:,:]), vpa.grid, 1, vpa.wgts, vperp.grid, 0, vperp.wgts)
    upar /= density
    return upar
end

"""
NB: if this function is called and if ppar_updated is false, then
the incoming pdf is the un-normalized pdf that satisfies int dv pdf = density
"""
function update_ppar!(ppar, ppar_updated, density, upar, pdf, vpa, vperp, z, r, composition,
                      evolve_density, evolve_upar)
    @boundscheck composition.n_ion_species == size(ppar,3) || throw(BoundsError(ppar))
    @boundscheck r.n == size(ppar,2) || throw(BoundsError(ppar))
    @boundscheck z.n == size(ppar,1) || throw(BoundsError(ppar))

    begin_s_r_z_region()

    @loop_s is begin
        if ppar_updated[is] == false
            @views update_ppar_species!(ppar[:,:,is], density[:,:,is], upar[:,:,is],
                                        pdf[:,:,:,:,is], vpa, vperp, z, r, evolve_density,
                                        evolve_upar)
            ppar_updated[is] = true
        end
    end
end

"""
calculate the updated energy density (or parallel pressure, ppar) for a given species;
which of these is calculated depends on the definition of the vpa coordinate
"""
function update_ppar_species!(ppar, density, upar, ff, vpa, vperp, z, r, evolve_density, evolve_upar)
    @boundscheck vpa.n == size(ff, 1) || throw(BoundsError(ff))
    @boundscheck vperp.n == size(ff, 2) || throw(BoundsError(ff))
    @boundscheck z.n == size(ff, 3) || throw(BoundsError(ff))
    @boundscheck r.n == size(ff, 4) || throw(BoundsError(ff))
    @boundscheck z.n == size(ppar, 1) || throw(BoundsError(ppar))
    @boundscheck r.n == size(ppar, 2) || throw(BoundsError(ppar))
    if evolve_upar
        # this is the case where the parallel flow and density are evolved separately
        # from the normalized pdf, g_s = (√π f_s c_s / n_s); the vpa coordinate is
        # ((dz/dt) - upar_s) / c_s> and so we set upar = 0 in the call to get_ppar
        # because the mean flow of the normalised ff is zero
        @loop_r_z ir iz begin
            ppar[iz,ir] = density[iz,ir]*get_ppar(@view(ff[:,:,iz,ir]), vpa, vperp, 0.0)
        end
    elseif evolve_density
        # corresponds to case where only the density is evolved separately from the
        # normalised pdf, given by g_s = (√π f_s c_s / n_s); the vpa coordinate is
        # (dz/dt) / c_s.
        @loop_r_z ir iz begin
            ppar[iz,ir] = density[iz,ir]*get_ppar(@view(ff[:,:,iz,ir]), vpa, vperp, upar[iz,ir])
        end
    else
        # When evolve_density = false, the evolved pdf is the 'true' pdf,
        # and the vpa coordinate is (dz/dt) / c_s.
        @loop_r_z ir iz begin
            ppar[iz,ir] = get_ppar(@view(ff[:,:,iz,ir]), vpa, vperp, upar[iz,ir])
        end
    end
    return nothing
end

function get_ppar(ff, vpa, vperp, upar)
    # Integrating calculates
    # (p_parallel/m_s N_e c_s^2) = (1/√π)∫d(vpa/c_s) ((vpa-upar)/c_s)^2 * (√π f_s c_s / N_e)
    # the internal energy density (aka pressure of f_s)

    # modify input vpa.grid to account for the mean flow
    @. vpa.scratch = vpa.grid - upar
    norm_fac = 1.0 # normalise to m_s N_e c_s^2
    #norm_fac = 2.0 # normalise to 0.5 m_s N_e c_s^2 = N_e T_s
    return norm_fac*integrate_over_vspace(@view(ff[:,:]), vpa.scratch, 2, vpa.wgts, vperp.grid, 0, vperp.wgts)
end

function update_pperp!(pperp, pdf, vpa, vperp, z, r, composition)
    @boundscheck composition.n_ion_species == size(pperp,3) || throw(BoundsError(pperp))
    @boundscheck r.n == size(pperp,2) || throw(BoundsError(pperp))
    @boundscheck z.n == size(pperp,1) || throw(BoundsError(pperp))
    
    begin_s_r_z_region()
    
    @loop_s is begin
        @views update_pperp_species!(pperp[:,:,is], pdf[:,:,:,:,is], vpa, vperp, z, r)
    end
end

"""
calculate the updated perpendicular pressure (pperp) for a given species
"""
function update_pperp_species!(pperp, ff, vpa, vperp, z, r)
    @boundscheck vpa.n == size(ff, 1) || throw(BoundsError(ff))
    @boundscheck vperp.n == size(ff, 2) || throw(BoundsError(ff))
    @boundscheck z.n == size(ff, 3) || throw(BoundsError(ff))
    @boundscheck r.n == size(ff, 4) || throw(BoundsError(ff))
    @boundscheck z.n == size(pperp, 1) || throw(BoundsError(pperp))
    @boundscheck r.n == size(pperp, 2) || throw(BoundsError(pperp))
    @loop_r_z ir iz begin
        pperp[iz,ir] = get_pperp(@view(ff[:,:,iz,ir]), vpa, vperp)
    end
    return nothing
end

function get_pperp(ff, vpa, vperp)
    norm_fac = 0.5 # normalise to m_s N_e c_s^2
    #norm_fac = 1.0 # normalise to 0.5 m_s N_e c_s^2 = N_e T_s
    return norm_fac*integrate_over_vspace(@view(ff[:,:]), vpa.grid, 0, vpa.wgts, vperp.grid, 2, vperp.wgts)
end

function update_vth!(vth, ppar, pperp, dens, vperp, z, r, composition)
    @boundscheck composition.n_ion_species == size(vth,3) || throw(BoundsError(vth))
    @boundscheck r.n == size(vth,2) || throw(BoundsError(vth))
    @boundscheck z.n == size(vth,1) || throw(BoundsError(vth))
    
    begin_s_r_z_region()
    normfac = 2.0 # if ppar normalised to 2*nref Tref = mref cref^2
    #normfac = 1.0 # if ppar normalised to nref Tref = 0.5 * mref cref^2
    if vperp.n > 1 #2V definition
        @loop_s_r_z is ir iz begin
            piso = get_pressure(ppar[iz,ir,is],pperp[iz,ir,is])
            vth[iz,ir,is] = sqrt(normfac*piso/dens[iz,ir,is])
        end
    else #1V definition 
        @loop_s_r_z is ir iz begin
            vth[iz,ir,is] = sqrt(normfac*ppar[iz,ir,is]/dens[iz,ir,is])
        end
    end
end

"""
compute the isotropic pressure from the already computed ppar and pperp
"""
function get_pressure(ppar::mk_float,pperp::mk_float)
    pres = (1.0/3.0)*(ppar + 2.0*pperp) 
    return pres
end

"""
NB: the incoming pdf is the normalized pdf
"""
function update_qpar!(qpar, qpar_updated, density, upar, vth, pdf, vpa, vperp, z, r,
                      composition, evolve_density, evolve_upar, evolve_ppar)
    @boundscheck composition.n_ion_species == size(qpar,3) || throw(BoundsError(qpar))

    begin_s_r_z_region()

    @loop_s is begin
        if qpar_updated[is] == false
            @views update_qpar_species!(qpar[:,:,is], density[:,:,is], upar[:,:,is],
                                        vth[:,:,is], pdf[:,:,:,:,is], vpa, vperp, z, r,
                                        evolve_density, evolve_upar, evolve_ppar)
            qpar_updated[is] = true
        end
    end
end

"""
calculate the updated parallel heat flux (qpar) for a given species
"""
function update_qpar_species!(qpar, density, upar, vth, ff, vpa, vperp, z, r, evolve_density,
                              evolve_upar, evolve_ppar)
    @boundscheck r.n == size(ff, 4) || throw(BoundsError(ff))
    @boundscheck z.n == size(ff, 3) || throw(BoundsError(ff))
    @boundscheck vperp.n == size(ff, 2) || throw(BoundsError(ff))
    @boundscheck vpa.n == size(ff, 1) || throw(BoundsError(ff))
    @boundscheck r.n == size(qpar, 2) || throw(BoundsError(qpar))
    @boundscheck z.n == size(qpar, 1) || throw(BoundsError(qpar))
    if evolve_upar && evolve_ppar
        @loop_r_z ir iz begin
            qpar[iz,ir] = integrate_over_vspace(@view(ff[:,:,iz,ir]), vpa.grid, 3, vpa.wgts, vperp.grid, 0, vperp.wgts) *
                          density[iz,ir] * vth[iz,ir]^3
        end
    elseif evolve_upar
        @loop_r_z ir iz begin
            qpar[iz,ir] = integrate_over_vspace(@view(ff[:,:,iz,ir]), vpa.grid, 3, vpa.wgts, vperp.grid, 0, vperp.wgts) *
                          density[iz,ir]
        end
    elseif evolve_ppar
        @loop_r_z ir iz begin
            @. vpa.scratch = vpa.grid - upar[iz,ir]
            qpar[iz,ir] = integrate_over_vspace(@view(ff[:,:,iz,ir]), vpa.scratch, 3, vpa.wgts, vperp.grid, 0, vperp.wgts) *
                          density[iz,ir] * vth[iz,ir]^3
        end
    elseif evolve_density
        @loop_r_z ir iz begin
            @. vpa.scratch = vpa.grid - upar[iz,ir]
            qpar[iz,ir] = integrate_over_vspace(@view(ff[:,:,iz,ir]), vpa.scratch, 3, vpa.wgts, vperp.grid, 0, vperp.wgts) *
                          density[iz,ir]
        end
    else
        @loop_r_z ir iz begin
            @. vpa.scratch = vpa.grid - upar[iz,ir]
            qpar[iz,ir] = integrate_over_vspace(@view(ff[:,:,iz,ir]), vpa.scratch, 3, vpa.wgts, vperp.grid, 0, vperp.wgts)
        end
    end
    return nothing
end

"""
runtime diagnostic routine for computing the Chodura ratio
in a single species plasma with Z = 1
"""

function update_chodura!(moments,ff,vpa,vperp,z,r,r_spectral,composition,geometry,scratch_dummy,z_advect)
    @boundscheck composition.n_ion_species == size(ff, 5) || throw(BoundsError(ff))
    begin_s_z_vperp_vpa_region()
    dffdr = scratch_dummy.buffer_vpavperpzrs_1
    ff_dummy = scratch_dummy.buffer_vpavperpzrs_2
    if r.n > 1
    # first compute d f / d r using centred reconciliation and place in dummy array #1
    derivative_r!(dffdr, ff[:,:,:,:,:],
                  scratch_dummy.buffer_vpavperpzs_1, scratch_dummy.buffer_vpavperpzs_2,
                  scratch_dummy.buffer_vpavperpzs_3,scratch_dummy.buffer_vpavperpzs_4,
                  r_spectral,r)
    else
        @loop_s_r_z_vperp_vpa is ir iz ivperp ivpa begin
            dffdr[ivpa,ivperp,iz,ir,is] = 0.0
        end
    end 
    
    del_vpa = minimum(vpa.grid[2:vpa.ngrid].-vpa.grid[1:vpa.ngrid-1])
    begin_s_r_region()
    if z.irank == 0
        @loop_s_r is ir begin
            @views moments.charged.chodura_integral_lower[ir,is] = update_chodura_integral_species!(ff[:,:,1,ir,is],dffdr[:,:,1,ir,is],
            ff_dummy[:,:,1,ir,is],vpa,vperp,z,r,composition,geometry,z_advect[is].speed[1,:,:,ir],moments.charged.dens[1,ir,is],del_vpa)
        end
    else # we do not save this Chodura integral to the output file
        @loop_s_r is ir begin
            moments.charged.chodura_integral_lower[ir,is] = 0.0
        end
    end
    if z.irank == z.nrank - 1
        @loop_s_r is ir begin
            @views moments.charged.chodura_integral_upper[ir,is] = update_chodura_integral_species!(ff[:,:,end,ir,is],dffdr[:,:,end,ir,is],
            ff_dummy[:,:,end,ir,is],vpa,vperp,z,r,composition,geometry,z_advect[is].speed[end,:,:,ir],moments.charged.dens[end,ir,is],del_vpa)
        end
    else # we do not save this Chodura integral to the output file
        @loop_s_r is ir begin
            moments.charged.chodura_integral_upper[ir,is] =  0.0
        end
    end
end
"""

compute the integral needed for the generalised Chodura condition

 IChodura = (Z^2 vBohm^2 / cref^2) * int ( f bz^2 / vz^2 + dfdr*rhostar/vz )
 vBohm = sqrt(Z Te/mi)
 with Z = 1 and mref = mi
 cref = sqrt(2Ti/mi)
and normalise to the local ion density, appropriate to assessing the 
Chodura condition 

    IChodura <= (Te/e)d ne / dphi |(sheath entrance) = ni
 to a single species plasma with Z = 1

"""
function update_chodura_integral_species!(ff,dffdr,ff_dummy,vpa,vperp,z,r,composition,geometry,vz,dens,del_vpa)
    @boundscheck vpa.n == size(ff, 1) || throw(BoundsError(ff))
    @boundscheck vperp.n == size(ff, 2) || throw(BoundsError(ff))
    @boundscheck vpa.n == size(dffdr, 1) || throw(BoundsError(dffdr))
    @boundscheck vperp.n == size(dffdr, 2) || throw(BoundsError(dffdr))
    @boundscheck vpa.n == size(ff_dummy, 1) || throw(BoundsError(ff_dummy))
    @boundscheck vperp.n == size(ff_dummy, 2) || throw(BoundsError(ff_dummy))
    bzed = geometry.bzed
    @loop_vperp_vpa ivperp ivpa begin
        # avoid divide by zero by making sure 
        # we are more than a vpa mimimum grid spacing away from 
        # the vz(vpa,r) = 0 velocity boundary
        if abs(vz[ivpa,ivperp]) > 0.5*del_vpa
            ff_dummy[ivpa,ivperp] = (ff[ivpa,ivperp]*bzed^2/(vz[ivpa,ivperp]^2) + 
                                geometry.rhostar*dffdr[ivpa,ivperp]/vz[ivpa,ivperp])
        else
            ff_dummy[ivpa,ivperp] = 0.0
        end
    end
    chodura_integral = integrate_over_vspace(@view(ff_dummy[:,:]), vpa.grid, 0, vpa.wgts, vperp.grid, 0, vperp.wgts)
    # multiply by Te factor from vBohm and divide by the local ion density
    chodura_integral *= 0.5*composition.T_e/dens
    #println("chodura_integral: ",chodura_integral)
    return chodura_integral
end

"""
Pre-calculate spatial derivatives of the moments that will be needed for the time advance
"""
function calculate_moment_derivatives!(moments, scratch, scratch_dummy, z, z_spectral,
                                       numerical_dissipation)
    begin_s_r_region()

    @loop_s is begin
        density = @view scratch.density[:,:,is]
        upar = @view scratch.upar[:,:,is]
        ppar = @view scratch.ppar[:,:,is]
        qpar = @view moments.charged.qpar[:,:,is]
        vth = @view moments.charged.vth[:,:,is]
        dummy_zr = @view scratch_dummy.dummy_zrs[:,:,is]
        buffer_r_1 = @view scratch_dummy.buffer_rs_1[:,is]
        buffer_r_2 = @view scratch_dummy.buffer_rs_2[:,is]
        buffer_r_3 = @view scratch_dummy.buffer_rs_3[:,is]
        buffer_r_4 = @view scratch_dummy.buffer_rs_4[:,is]
        buffer_r_5 = @view scratch_dummy.buffer_rs_5[:,is]
        buffer_r_6 = @view scratch_dummy.buffer_rs_6[:,is]
        if moments.evolve_density
            @views derivative_z!(moments.charged.ddens_dz[:,:,is], density, buffer_r_1,
                                 buffer_r_2, buffer_r_3, buffer_r_4, z_spectral, z)
            # Upwinded using upar as advection velocity, to be used in continuity equation
            @loop_r_z ir iz begin
                dummy_zr[iz,ir] = -upar[iz,ir]
            end
            @views derivative_z!(moments.charged.ddens_dz_upwind[:,:,is], density,
                                 dummy_zr, buffer_r_1, buffer_r_2, buffer_r_3, buffer_r_4,
                                 buffer_r_5, buffer_r_6, z_spectral, z)
        end
        if moments.evolve_density &&
                numerical_dissipation.moment_dissipation_coefficient > 0.0

            # centred second derivative for dissipation
            @views derivative_z!(dummy_zr, density, buffer_r_1, buffer_r_2, buffer_r_3,
                                 buffer_r_4, z_spectral, z)
            @views derivative_z!(moments.charged.d2dens_dz2[:,:,is], dummy_zr, buffer_r_1,
                                 buffer_r_2, buffer_r_3, buffer_r_4, z_spectral, z)
        end
        if moments.evolve_density || moments.evolve_upar || moments.evolve_ppar
            @views derivative_z!(moments.charged.dupar_dz[:,:,is], upar, buffer_r_1,
                                 buffer_r_2, buffer_r_3, buffer_r_4, z_spectral, z)
        end
        if moments.evolve_upar
            # Upwinded using upar as advection velocity, to be used in force-balance
            # equation
            @loop_r_z ir iz begin
                dummy_zr[iz,ir] = -upar[iz,ir]
            end
            @views derivative_z!(moments.charged.dupar_dz_upwind[:,:,is], upar, dummy_zr,
                                 buffer_r_1, buffer_r_2, buffer_r_3, buffer_r_4,
                                 buffer_r_5, buffer_r_6, z_spectral, z)
        end
        if moments.evolve_upar &&
                numerical_dissipation.moment_dissipation_coefficient > 0.0

            # centred second derivative for dissipation
            @views derivative_z!(dummy_zr, upar, buffer_r_1, buffer_r_2, buffer_r_3,
                                 buffer_r_4, z_spectral, z)
            @views derivative_z!(moments.charged.d2upar_dz2[:,:,is], dummy_zr, buffer_r_1,
                                 buffer_r_2, buffer_r_3, buffer_r_4, z_spectral, z)
        end
        if moments.evolve_upar
            @views derivative_z!(moments.charged.dppar_dz[:,:,is], ppar, buffer_r_1,
                                 buffer_r_2, buffer_r_3, buffer_r_4, z_spectral, z)
        end
        if moments.evolve_ppar
            # Upwinded using upar as advection velocity, to be used in energy equation
            @loop_r_z ir iz begin
                dummy_zr[iz,ir] = -upar[iz,ir]
            end
            @views derivative_z!(moments.charged.dppar_dz_upwind[:,:,is], ppar, dummy_zr,
                                 buffer_r_1, buffer_r_2, buffer_r_3, buffer_r_4,
                                 buffer_r_5, buffer_r_6, z_spectral, z)

            # centred second derivative for dissipation
            @views derivative_z!(dummy_zr, ppar, buffer_r_1, buffer_r_2, buffer_r_3,
                                 buffer_r_4, z_spectral, z)
            @views derivative_z!(moments.charged.d2ppar_dz2[:,:,is], dummy_zr, buffer_r_1,
                                 buffer_r_2, buffer_r_3, buffer_r_4, z_spectral, z)

            @views derivative_z!(moments.charged.dqpar_dz[:,:,is], qpar, buffer_r_1,
                                 buffer_r_2, buffer_r_3, buffer_r_4, z_spectral, z)
            @views derivative_z!(moments.charged.dvth_dz[:,:,is], vth, buffer_r_1,
                                 buffer_r_2, buffer_r_3, buffer_r_4, z_spectral, z)
        end
    end
end

"""
update velocity moments of the evolved neutral pdf
"""
function update_moments_neutral!(moments, pdf, vz, vr, vzeta, z, r, composition)
    begin_sn_r_z_region()
    n_species = size(pdf,6)
    @boundscheck n_species == size(moments.neutral.dens,3) || throw(BoundsError(moments))
    @loop_sn isn begin
        if moments.neutral.dens_updated[isn] == false
            @views update_neutral_density_species!(moments.neutral.dens[:,:,isn],
                                                   pdf[:,:,:,:,:,isn], vz, vr, vzeta, z, r)
            moments.neutral.dens_updated[isn] = true
        end
        if moments.neutral.uz_updated[isn] == false
            # Can pass moments.neutral.pz here even though it has not been updated yet,
            # because moments.neutral.pz isn only needed if evolve_ppar=true, in which
            # case it will not be updated because it isn not calculated from the
            # distribution function
            @views update_neutral_uz_species!(moments.neutral.uz[:,:,isn],
                                              moments.neutral.dens[:,:,isn],
                                              moments.neutral.pz[:,:,isn],
                                              pdf[:,:,:,:,:,isn], vz, vr, vzeta, z, r,
                                              moments.evolve_density, moments.evolve_ppar)
            moments.neutral.uz_updated[isn] = true
        end
        if moments.neutral.ur_updated[isn] == false
            @views update_neutral_ur_species!(moments.neutral.ur[:,:,isn],
                                              moments.neutral.dens[:,:,isn],
                                              pdf[:,:,:,:,:,isn], vz, vr, vzeta, z, r)
            moments.neutral.ur_updated[isn] = true
        end
        if moments.neutral.uzeta_updated[isn] == false
            @views update_neutral_uzeta_species!(moments.neutral.uzeta[:,:,isn],
                                                 moments.neutral.dens[:,:,isn],
                                                 pdf[:,:,:,:,:,isn], vz, vr, vzeta, z, r)
            moments.neutral.uzeta_updated[isn] = true
        end
        if moments.neutral.pz_updated[isn] == false
            @views update_neutral_pz_species!(moments.neutral.pz[:,:,isn],
                                              moments.neutral.dens[:,:,isn],
                                              moments.neutral.uz[:,:,isn],
                                              pdf[:,:,:,:,:,isn], vz, vr, vzeta, z, r,
                                              moments.evolve_density, moments.evolve_upar)
            moments.neutral.pz_updated[isn] = true
        end
        if moments.neutral.pr_updated[isn] == false
            @views update_neutral_pr_species!(moments.neutral.pr[:,:,isn],
                                              pdf[:,:,:,:,:,isn], vz, vr, vzeta, z, r)
            moments.neutral.pr_updated[isn] = true
        end
        @loop_r_z ir iz begin
            moments.neutral.vth[iz,ir,isn] =
                sqrt(2*moments.neutral.pz[iz,ir,isn]/moments.neutral.dens[iz,ir,isn])
        end
        if moments.neutral.qz_updated[isn] == false
            @views update_neutral_qz_species!(moments.neutral.qz[:,:,isn],
                                              moments.neutral.dens[:,:,isn],
                                              moments.neutral.uz[:,:,isn],
                                              moments.neutral.vth[:,:,isn],
                                              pdf[:,:,:,:,:,isn], vz, vr, vzeta, z, r,
                                              moments.evolve_density, moments.evolve_upar,
                                              moments.evolve_ppar)
            moments.neutral.qz_updated[isn] = true
        end
    end
    return nothing
end

function get_qpar_1V(ff, vpa, vperp, upar)
    @. vpa.scratch = vpa.grid - upar
    return integrate_over_vspace(@view(ff[:,:]), vpa.scratch, 3, vpa.wgts, vperp.grid, 0, vperp.wgts)
end

function get_qpar(ff, vpa, vperp, upar, dummy_vpavperp)
    for ivperp in 1:vperp.n 
        for ivpa in 1:vpa.n
            wpar = vpa.grid[ivpa]-upar
            dummy_vpavperp[ivpa,ivperp] = ff[ivpa,ivperp]*wpar*( wpar^2 + vperp.grid[ivperp]^2)
        end
    end
    return integrate_over_vspace(@view(dummy_vpavperp[:,:]), vpa.grid, 0, vpa.wgts, vperp.grid, 0, vperp.wgts)
end

# generalised moment useful for computing numerical conserving terms in the collision operator
function get_rmom(ff, vpa, vperp, upar, dummy_vpavperp)
    for ivperp in 1:vperp.n 
        for ivpa in 1:vpa.n
            wpar = vpa.grid[ivpa]-upar
            dummy_vpavperp[ivpa,ivperp] = ff[ivpa,ivperp]*( wpar^2 + vperp.grid[ivperp]^2)^2
        end
    end
    return integrate_over_vspace(@view(dummy_vpavperp[:,:]), vpa.grid, 0, vpa.wgts, vperp.grid, 0, vperp.wgts)
end

"""
calculate the neutral density from the neutral pdf
"""
function update_neutral_density!(dens, dens_updated, pdf, vz, vr, vzeta, z, r,
                                 composition)
    
    begin_sn_r_z_region()
    @boundscheck composition.n_neutral_species == size(pdf, 6) || throw(BoundsError(pdf))
    @boundscheck composition.n_neutral_species == size(dens, 3) || throw(BoundsError(dens))
    @loop_sn isn begin
        if dens_updated[isn] == false
            @views update_neutral_density_species!(dens[:,:,isn], pdf[:,:,:,:,:,isn], vz, vr, vzeta, z, r)
            dens_updated[isn] = true
        end
    end
end

"""
calculate the updated density (dens) for a given species
"""
function update_neutral_density_species!(dens, ff, vz, vr, vzeta, z, r)
    @boundscheck vz.n == size(ff, 1) || throw(BoundsError(ff))
    @boundscheck vr.n == size(ff, 2) || throw(BoundsError(ff))
    @boundscheck vzeta.n == size(ff, 3) || throw(BoundsError(ff))
    @boundscheck z.n == size(ff, 4) || throw(BoundsError(ff))
    @boundscheck r.n == size(ff, 5) || throw(BoundsError(ff))
    @boundscheck z.n == size(dens, 1) || throw(BoundsError(dens))
    @boundscheck r.n == size(dens, 2) || throw(BoundsError(dens))
    @loop_r_z ir iz begin
        dens[iz,ir] = integrate_over_neutral_vspace(@view(ff[:,:,:,iz,ir]), 
         vz.grid, 0, vz.wgts, vr.grid, 0, vr.wgts, vzeta.grid, 0, vzeta.wgts)
    end
    return nothing
end

function update_neutral_uz!(uz, uz_updated, density, pz, pdf, vz, vr, vzeta, z, r,
                            composition, evolve_density, evolve_ppar)
    
    begin_sn_r_z_region()
    @boundscheck composition.n_neutral_species == size(pdf, 6) || throw(BoundsError(pdf))
    @boundscheck composition.n_neutral_species == size(uz, 3) || throw(BoundsError(uz))
    @loop_sn isn begin
        if uz_updated[isn] == false
            @views update_neutral_uz_species!(uz[:,:,isn], density[:,:,isn], pz[:,:,isn],
                                              pdf[:,:,:,:,:,isn], vz, vr, vzeta, z, r,
                                              evolve_density, evolve_ppar)
            uz_updated[isn] = true
        end
    end
end

"""
calculate the updated uz (mean velocity in z) for a given species
"""
function update_neutral_uz_species!(uz, density, pz, ff, vz, vr, vzeta, z, r,
                                    evolve_density, evolve_ppar)
    @boundscheck vz.n == size(ff, 1) || throw(BoundsError(ff))
    @boundscheck vr.n == size(ff, 2) || throw(BoundsError(ff))
    @boundscheck vzeta.n == size(ff, 3) || throw(BoundsError(ff))
    @boundscheck z.n == size(ff, 4) || throw(BoundsError(ff))
    @boundscheck r.n == size(ff, 5) || throw(BoundsError(ff))
    @boundscheck z.n == size(uz, 1) || throw(BoundsError(uz))
    @boundscheck r.n == size(uz, 2) || throw(BoundsError(uz))
    if evolve_density && evolve_ppar
        # this is the case where the density and parallel pressure are evolved
        # separately from the normalized pdf, g_s = (√π f_s vth_s / n_s); the vz
        # coordinate is (dz/dt) / vth_s.
        # Integrating calculates
        # (upar_s / vth_s) = (1/√π)∫d(vz/vth_s) * (vz/vth_s) * (√π f_s vth_s / n_s)
        # so convert from upar_s / vth_s to upar_s / c_s
        @loop_r_z ir iz begin
            vth = sqrt(2.0*pz[iz,ir]/density[iz,ir])
            uz[iz,ir] = integrate_over_neutral_vspace(@view(ff[:,:,:,iz,ir]), 
                            vz.grid, 1, vz.wgts, vr.grid, 0, vr.wgts, vzeta.grid, 0,
                            vzeta.wgts) * vth
        end
    elseif evolve_density
        # corresponds to case where only the density is evolved separately from the
        # normalised pdf, given by g_s = (√π f_s c_s / n_s); the vz coordinate is
        # (dz/dt) / c_s.
        # Integrating calculates
        # (upar_s / c_s) = (1/√π)∫d(vz/c_s) * (vz/c_s) * (√π f_s c_s / n_s)
        @loop_r_z ir iz begin
            uz[iz,ir] = integrate_over_neutral_vspace(@view(ff[:,:,:,iz,ir]), 
                            vz.grid, 1, vz.wgts, vr.grid, 0, vr.wgts, vzeta.grid, 0,
                            vzeta.wgts)
        end
    else
        # When evolve_density = false, the evolved pdf is the 'true' pdf,
        # and the vz coordinate is (dz/dt) / c_s.
        # Integrating calculates
        # (n_s / N_e) * (uz / c_s) = (1/√π)∫d(vz/c_s) * (vz/c_s) * (√π f_s c_s / N_e)
        @loop_r_z ir iz begin
            uz[iz,ir] = integrate_over_neutral_vspace(@view(ff[:,:,:,iz,ir]), 
                            vz.grid, 1, vz.wgts, vr.grid, 0, vr.wgts, vzeta.grid, 0,
                            vzeta.wgts) / density[iz,ir]
        end
    end
    return nothing
end

function update_neutral_ur!(ur, ur_updated, density, pdf, vz, vr, vzeta, z, r,
                            composition)
    
    begin_sn_r_z_region()
    @boundscheck composition.n_neutral_species == size(pdf, 6) || throw(BoundsError(pdf))
    @boundscheck composition.n_neutral_species == size(ur, 3) || throw(BoundsError(ur))
    @loop_sn isn begin
        if ur_updated[isn] == false
            @views update_neutral_ur_species!(ur[:,:,isn], density[:,:,isn],
                                              pdf[:,:,:,:,:,isn], vz, vr, vzeta, z, r)
            ur_updated[isn] = true
        end
    end
end

"""
calculate the updated ur (mean velocity in r) for a given species
"""
function update_neutral_ur_species!(ur, density, ff, vz, vr, vzeta, z, r)
    @boundscheck vz.n == size(ff, 1) || throw(BoundsError(ff))
    @boundscheck vr.n == size(ff, 2) || throw(BoundsError(ff))
    @boundscheck vzeta.n == size(ff, 3) || throw(BoundsError(ff))
    @boundscheck z.n == size(ff, 4) || throw(BoundsError(ff))
    @boundscheck r.n == size(ff, 5) || throw(BoundsError(ff))
    @boundscheck z.n == size(ur, 1) || throw(BoundsError(ur))
    @boundscheck r.n == size(ur, 2) || throw(BoundsError(ur))
    @loop_r_z ir iz begin
        ur[iz,ir] = integrate_over_neutral_vspace(@view(ff[:,:,:,iz,ir]), 
                        vz.grid, 0, vz.wgts, vr.grid, 1, vr.wgts, vzeta.grid, 0,
                        vzeta.wgts) / density[iz,ir]
    end
    return nothing
end

function update_neutral_uzeta!(uzeta, uzeta_updated, density, pdf, vz, vr, vzeta, z, r,
                               composition)
    
    begin_sn_r_z_region()
    @boundscheck composition.n_neutral_species == size(pdf, 6) || throw(BoundsError(pdf))
    @boundscheck composition.n_neutral_species == size(uzeta, 3) || throw(BoundsError(uzeta))
    @loop_sn isn begin
        if uzeta_updated[isn] == false
            @views update_neutral_uzeta_species!(uzeta[:,:,isn], density[:,:,isn],
                                                 pdf[:,:,:,:,:,isn], vz, vr, vzeta, z, r)
            uzeta_updated[isn] = true
        end
    end
end

"""
calculate the updated uzeta (mean velocity in zeta) for a given species
"""
function update_neutral_uzeta_species!(uzeta, density, ff, vz, vr, vzeta, z, r)
    @boundscheck vz.n == size(ff, 1) || throw(BoundsError(ff))
    @boundscheck vr.n == size(ff, 2) || throw(BoundsError(ff))
    @boundscheck vzeta.n == size(ff, 3) || throw(BoundsError(ff))
    @boundscheck z.n == size(ff, 4) || throw(BoundsError(ff))
    @boundscheck r.n == size(ff, 5) || throw(BoundsError(ff))
    @boundscheck z.n == size(uzeta, 1) || throw(BoundsError(uzeta))
    @boundscheck r.n == size(uzeta, 2) || throw(BoundsError(uzeta))
    @loop_r_z ir iz begin
        uzeta[iz,ir] = integrate_over_neutral_vspace(@view(ff[:,:,:,iz,ir]), 
                           vz.grid, 0, vz.wgts, vr.grid, 0, vr.wgts, vzeta.grid, 1,
                           vzeta.wgts) / density[iz,ir]
    end
    return nothing
end

function update_neutral_pz!(pz, pz_updated, density, uz, pdf, vz, vr, vzeta, z, r,
                            composition, evolve_density, evolve_upar)
    @boundscheck r.n == size(pz,2) || throw(BoundsError(pz))
    @boundscheck z.n == size(pz,1) || throw(BoundsError(pz))
    
    begin_sn_r_z_region()
    @boundscheck composition.n_neutral_species == size(pdf, 6) || throw(BoundsError(pdf))
    @boundscheck composition.n_neutral_species == size(pz, 3) || throw(BoundsError(pz))
    
    @loop_sn isn begin
        if pz_updated[isn] == false
            @views update_neutral_pz_species!(pz[:,:,isn], density[:,:,isn], uz[:,:,isn],
                                              pdf[:,:,:,:,:,isn], vz, vr, vzeta, z, r,
                                              evolve_density, evolve_upar)
            pz_updated[isn] = true
        end
    end
end

"""
calculate the updated pressure in zz direction (pz) for a given species
"""
function update_neutral_pz_species!(pz, density, uz, ff, vz, vr, vzeta, z, r,
                                    evolve_density, evolve_upar)
    @boundscheck vz.n == size(ff, 1) || throw(BoundsError(ff))
    @boundscheck vr.n == size(ff, 2) || throw(BoundsError(ff))
    @boundscheck vzeta.n == size(ff, 3) || throw(BoundsError(ff))
    @boundscheck z.n == size(ff, 4) || throw(BoundsError(ff))
    @boundscheck r.n == size(ff, 5) || throw(BoundsError(ff))
    @boundscheck z.n == size(pz, 1) || throw(BoundsError(pz))
    @boundscheck r.n == size(pz, 2) || throw(BoundsError(pz))
    if evolve_upar
        # this is the case where the parallel flow and density are evolved separately
        # from the normalized pdf, g_s = (√π f_s c_s / n_s); the vz coordinate is
        # ((dz/dt) - upar_s) / c_s>
        # Integrating calculates (p_parallel/m_s n_s c_s^2) = (1/√π)∫d((vz-upar_s)/c_s) (1/2)*((vz-upar_s)/c_s)^2 * (√π f_s c_s / n_s)
        # so convert from p_s / m_s n_s c_s^2 to ppar_s = p_s / m_s N_e c_s^2
        @loop_r_z ir iz begin
            pz[iz,ir] = integrate_over_neutral_vspace(@view(ff[:,:,:,iz,ir]), vz.grid,
                            2, vz.wgts, vr.grid, 0, vr.wgts, vzeta.grid, 0, vzeta.wgts) *
                        density[iz,ir]
        end
    elseif evolve_density
        # corresponds to case where only the density is evolved separately from the
        # normalised pdf, given by g_s = (√π f_s c_s / n_s); the vz coordinate is
        # (dz/dt) / c_s.
        # Integrating calculates
        # (p_parallel/m_s n_s c_s^2) + (upar_s/c_s)^2 = (1/√π)∫d(vz/c_s) (vz/c_s)^2 * (√π f_s c_s / n_s)
        # so subtract off the mean kinetic energy and multiply by density to get the
        # internal energy density (aka pressure)
        @loop_r_z ir iz begin
            pz[iz,ir] = (integrate_over_neutral_vspace(@view(ff[:,:,:,iz,ir]), vz.grid,
                             2, vz.wgts, vr.grid, 0, vr.wgts, vzeta.grid, 0, vzeta.wgts) -
                         uz[iz,ir]^2) * density[iz,ir]
        end
    else
        # When evolve_density = false, the evolved pdf is the 'true' pdf,
        # and the vz coordinate is (dz/dt) / c_s.
        # Integrating calculates
        # (p_parallel/m_s N_e c_s^2) + (n_s/N_e)*(upar_s/c_s)^2 = (1/√π)∫d(vz/c_s) (vz/c_s)^2 * (√π f_s c_s / N_e)
        # so subtract off the mean kinetic energy density to get the internal energy
        # density (aka pressure)
        @loop_r_z ir iz begin
            pz[iz,ir] = integrate_over_neutral_vspace(@view(ff[:,:,:,iz,ir]), vz.grid,
                            2, vz.wgts, vr.grid, 0, vr.wgts, vzeta.grid, 0, vzeta.wgts) -
                        density[iz,ir]*uz[iz,ir]^2
        end
    end
    return nothing
end

function update_neutral_pr!(pr, pr_updated, pdf, vz, vr, vzeta, z, r, composition)
    @boundscheck r.n == size(pr,2) || throw(BoundsError(pr))
    @boundscheck z.n == size(pr,1) || throw(BoundsError(pr))
    
    begin_sn_r_z_region()
    @boundscheck composition.n_neutral_species == size(pdf, 6) || throw(BoundsError(pdf))
    @boundscheck composition.n_neutral_species == size(pr, 3) || throw(BoundsError(pr))
    
    @loop_sn isn begin
        if pr_updated[isn] == false
            @views update_neutral_pr_species!(pr[:,:,isn], pdf[:,:,:,:,:,isn], vz, vr, vzeta, z, r)
            pr_updated[isn] = true
        end
    end
end

"""
calculate the updated pressure in the rr direction (pr) for a given species
"""
function update_neutral_pr_species!(pr, ff, vz, vr, vzeta, z, r)
    @boundscheck vz.n == size(ff, 1) || throw(BoundsError(ff))
    @boundscheck vr.n == size(ff, 2) || throw(BoundsError(ff))
    @boundscheck vzeta.n == size(ff, 3) || throw(BoundsError(ff))
    @boundscheck z.n == size(ff, 4) || throw(BoundsError(ff))
    @boundscheck r.n == size(ff, 5) || throw(BoundsError(ff))
    @boundscheck z.n == size(pr, 1) || throw(BoundsError(pr))
    @boundscheck r.n == size(pr, 2) || throw(BoundsError(pr))
    @loop_r_z ir iz begin
        pr[iz,ir] = integrate_over_neutral_vspace(@view(ff[:,:,:,iz,ir]),
         vz.grid, 0, vz.wgts, vr.grid, 2, vr.wgts, vzeta.grid, 0, vzeta.wgts)
    end
    return nothing
end

function update_neutral_pzeta!(pzeta, pzeta_updated, pdf, vz, vr, vzeta, z, r, composition)
    @boundscheck r.n == size(pzeta,2) || throw(BoundsError(pzeta))
    @boundscheck z.n == size(pzeta,1) || throw(BoundsError(pzeta))
    
    begin_sn_r_z_region()
    @boundscheck composition.n_neutral_species == size(pdf, 6) || throw(BoundsError(pdf))
    @boundscheck composition.n_neutral_species == size(pzeta, 3) || throw(BoundsError(pzeta))
    
    @loop_sn isn begin
        if pzeta_updated[isn] == false
            @views update_neutral_pzeta_species!(pzeta[:,:,isn], pdf[:,:,:,:,:,isn], vz, vr, vzeta, z, r)
            pzeta_updated[isn] = true
        end
    end
end

"""
calculate the updated pressure in the zeta zeta direction (pzeta) for a given species
"""
function update_neutral_pzeta_species!(pzeta, ff, vz, vr, vzeta, z, r)
    @boundscheck vz.n == size(ff, 1) || throw(BoundsError(ff))
    @boundscheck vr.n == size(ff, 2) || throw(BoundsError(ff))
    @boundscheck vzeta.n == size(ff, 3) || throw(BoundsError(ff))
    @boundscheck z.n == size(ff, 4) || throw(BoundsError(ff))
    @boundscheck r.n == size(ff, 5) || throw(BoundsError(ff))
    @boundscheck z.n == size(pzeta, 1) || throw(BoundsError(pzeta))
    @boundscheck r.n == size(pzeta, 2) || throw(BoundsError(pzeta))
    @loop_r_z ir iz begin
        pzeta[iz,ir] = integrate_over_neutral_vspace(@view(ff[:,:,:,iz,ir]),
         vz.grid, 0, vz.wgts, vr.grid, 0, vr.wgts, vzeta.grid, 2, vzeta.wgts)
    end
    return nothing
end

function update_neutral_qz!(qz, qz_updated, density, uz, vth, pdf, vz, vr, vzeta, z, r,
                            composition, evolve_density, evolve_upar, evolve_ppar)
    @boundscheck r.n == size(qz,2) || throw(BoundsError(qz))
    @boundscheck z.n == size(qz,1) || throw(BoundsError(qz))
    
    begin_sn_r_z_region()
    @boundscheck composition.n_neutral_species == size(pdf, 6) || throw(BoundsError(pdf))
    @boundscheck composition.n_neutral_species == size(qz, 3) || throw(BoundsError(qz))
    
    @loop_sn isn begin
        if qz_updated[isn] == false
            @views update_neutral_qz_species!(qz[:,:,isn], density[:,:,isn], uz[:,:,isn],
                                              vth[:,:,isn], pdf[:,:,:,:,:,isn], vz, vr,
                                              vzeta, z, r, evolve_density, evolve_upar,
                                              evolve_ppar)
            qz_updated[isn] = true
        end
    end
end

"""
calculate the updated heat flux zzz direction (qz) for a given species
"""
function update_neutral_qz_species!(qz, density, uz, vth, ff, vz, vr, vzeta, z, r,
                                    evolve_density, evolve_upar, evolve_ppar)
    @boundscheck vz.n == size(ff, 1) || throw(BoundsError(ff))
    @boundscheck vr.n == size(ff, 2) || throw(BoundsError(ff))
    @boundscheck vzeta.n == size(ff, 3) || throw(BoundsError(ff))
    @boundscheck z.n == size(ff, 4) || throw(BoundsError(ff))
    @boundscheck r.n == size(ff, 5) || throw(BoundsError(ff))
    @boundscheck z.n == size(qz, 1) || throw(BoundsError(qz))
    @boundscheck r.n == size(qz, 2) || throw(BoundsError(qz))
    if evolve_upar && evolve_ppar
        @loop_r_z ir iz begin
            qz[iz,ir] = integrate_over_neutral_vspace(@view(ff[:,:,:,iz,ir]), vz.grid, 3,
                            vz.wgts, vr.grid, 0, vr.wgts, vzeta.grid, 0, vzeta.wgts) *
                        density[iz,ir] * vth[iz,ir]^3
        end
    elseif evolve_upar
        @loop_r_z ir iz begin
            qz[iz,ir] = integrate_over_neutral_vspace(@view(ff[:,:,:,iz,ir]), vz.grid, 3,
                            vz.wgts, vr.grid, 0, vr.wgts, vzeta.grid, 0, vzeta.wgts) *
                        density[iz,ir]
        end
    elseif evolve_ppar
        @loop_r_z ir iz begin
            @. vz.scratch = vz.grid - uz[iz,ir]
            qz[iz,ir] = integrate_over_neutral_vspace(@view(ff[:,:,:,iz,ir]), vz.scratch, 3,
                            vz.wgts, vr.grid, 0, vr.wgts, vzeta.grid, 0, vzeta.wgts) *
                        density[iz,ir] * vth[iz,ir]^3
        end
    elseif evolve_density
        @loop_r_z ir iz begin
            @. vz.scratch = vz.grid - uz[iz,ir]
            qz[iz,ir] = integrate_over_neutral_vspace(@view(ff[:,:,:,iz,ir]), vz.scratch, 3,
                            vz.wgts, vr.grid, 0, vr.wgts, vzeta.grid, 0, vzeta.wgts) *
                        density[iz,ir]
        end
    else
        @loop_r_z ir iz begin
            @. vz.scratch = vz.grid - uz[iz,ir]
            qz[iz,ir] = integrate_over_neutral_vspace(@view(ff[:,:,:,iz,ir]), vz.scratch, 3,
                            vz.wgts, vr.grid, 0, vr.wgts, vzeta.grid, 0, vzeta.wgts)
        end
    end
    return nothing
end

"""
Pre-calculate spatial derivatives of the neutral moments that will be needed for the time
advance
"""
function calculate_moment_derivatives_neutral!(moments, scratch, scratch_dummy, z,
                                               z_spectral, numerical_dissipation)
    begin_sn_r_region()

    @loop_sn isn begin
        density = @view scratch.density_neutral[:,:,isn]
        uz = @view scratch.uz_neutral[:,:,isn]
        pz = @view scratch.pz_neutral[:,:,isn]
        qz = @view moments.neutral.qz[:,:,isn]
        vth = @view moments.neutral.vth[:,:,isn]
        dummy_zr = @view scratch_dummy.dummy_zrsn[:,:,isn]
        buffer_r_1 = @view scratch_dummy.buffer_rsn_1[:,isn]
        buffer_r_2 = @view scratch_dummy.buffer_rsn_2[:,isn]
        buffer_r_3 = @view scratch_dummy.buffer_rsn_3[:,isn]
        buffer_r_4 = @view scratch_dummy.buffer_rsn_4[:,isn]
        buffer_r_5 = @view scratch_dummy.buffer_rsn_5[:,isn]
        buffer_r_6 = @view scratch_dummy.buffer_rsn_6[:,isn]
        if moments.evolve_density
            @views derivative_z!(moments.neutral.ddens_dz[:,:,isn], density, buffer_r_1,
                                 buffer_r_2, buffer_r_3, buffer_r_4, z_spectral, z)
            # Upwinded using upar as advection velocity, to be used in continuity equation
            @loop_r_z ir iz begin
                dummy_zr[iz,ir] = -uz[iz,ir]
            end
            @views derivative_z!(moments.neutral.ddens_dz_upwind[:,:,isn], density,
                                 dummy_zr, buffer_r_1, buffer_r_2, buffer_r_3, buffer_r_4,
                                 buffer_r_5, buffer_r_6, z_spectral, z)
        end
        if moments.evolve_density &&
                numerical_dissipation.moment_dissipation_coefficient > 0.0

            # centred second derivative for dissipation
            @views derivative_z!(dummy_zr, density, buffer_r_1, buffer_r_2, buffer_r_3,
                                 buffer_r_4, z_spectral, z)
            @views derivative_z!(moments.neutral.d2dens_dz2[:,:,isn], dummy_zr,
                                 buffer_r_1, buffer_r_2, buffer_r_3, buffer_r_4,
                                 z_spectral, z)
        end
        if moments.evolve_density || moments.evolve_upar || moments.evolve_ppar
            @views derivative_z!(moments.neutral.duz_dz[:,:,isn], uz, buffer_r_1,
                                 buffer_r_2, buffer_r_3, buffer_r_4, z_spectral, z)
        end
        if moments.evolve_upar
            # Upwinded using upar as advection velocity, to be used in force-balance
            # equation
            @loop_r_z ir iz begin
                dummy_zr[iz,ir] = -uz[iz,ir]
            end
            @views derivative_z!(moments.neutral.duz_dz_upwind[:,:,isn], uz, dummy_zr,
                                 buffer_r_1, buffer_r_2, buffer_r_3, buffer_r_4,
                                 buffer_r_5, buffer_r_6, z_spectral, z)
        end
        if moments.evolve_upar &&
                numerical_dissipation.moment_dissipation_coefficient > 0.0

            # centred second derivative for dissipation
            @views derivative_z!(dummy_zr, uz, buffer_r_1, buffer_r_2, buffer_r_3,
                                 buffer_r_4, z_spectral, z)
            @views derivative_z!(moments.neutral.d2uz_dz2[:,:,isn], dummy_zr, buffer_r_1,
                                 buffer_r_2, buffer_r_3, buffer_r_4, z_spectral, z)
        end
        if moments.evolve_upar
            @views derivative_z!(moments.neutral.dpz_dz[:,:,isn], pz, buffer_r_1,
                                 buffer_r_2, buffer_r_3, buffer_r_4, z_spectral, z)
        end
        if moments.evolve_ppar
            # Upwinded using upar as advection velocity, to be used in energy equation
            @loop_r_z ir iz begin
                dummy_zr[iz,ir] = -uz[iz,ir]
            end
            @views derivative_z!(moments.neutral.dpz_dz_upwind[:,:,isn], pz, dummy_zr,
                                 buffer_r_1, buffer_r_2, buffer_r_3, buffer_r_4,
                                 buffer_r_5, buffer_r_6, z_spectral, z)

            # centred second derivative for dissipation
            @views derivative_z!(dummy_zr, pz, buffer_r_1, buffer_r_2, buffer_r_3,
                                 buffer_r_4, z_spectral, z)
            @views derivative_z!(moments.neutral.d2pz_dz2[:,:,isn], dummy_zr, buffer_r_1,
                                 buffer_r_2, buffer_r_3, buffer_r_4, z_spectral, z)

            @views derivative_z!(moments.neutral.dqz_dz[:,:,isn], qz, buffer_r_1,
                                 buffer_r_2, buffer_r_3, buffer_r_4, z_spectral, z)
            @views derivative_z!(moments.neutral.dvth_dz[:,:,isn], vth, buffer_r_1,
                                 buffer_r_2, buffer_r_3, buffer_r_4, z_spectral, z)
        end
    end
end

"""
computes the integral over vpa of the integrand, using the input vpa_wgts
"""
function integrate_over_vspace(args...)
    return integral(args...)/sqrt(pi)
end
# factor of Pi^3/2 assumes normalisation f^N_neutral = Pi^3/2 c_neutral^3 f_neutral / n_ref 
# For 1D case we multiply wgts of vr & vzeta by sqrt(pi) to return
# to 1D normalisation f^N_neutral = Pi^1/2 c_neutral f_neutral / n_ref 
function integrate_over_neutral_vspace(args...)
    return integral(args...)/(sqrt(pi)^3)
end

"""
computes the integral over vpa >= 0 of the integrand, using the input vpa_wgts
this could be made more efficient for the case that dz/dt = vpa is time-independent,
but it has been left general for the cases where, e.g., dz/dt = wpa*vth + upar
varies in time
"""
function integrate_over_positive_vpa(integrand, dzdt, vpa_wgts, wgts_mod, vperp_grid, vperp_wgts)
    # define the nvpa variable for convenience
    nvpa = length(vpa_wgts)
    nvperp = length(vperp_wgts)
    # define an approximation to zero that allows for finite-precision arithmetic
    zero = -1.0e-15
    # if dzdt at the maximum vpa index is negative, then dzdt < 0 everywhere
    # the integral over positive dzdt is thus zero, as we assume the distribution
    # function is zero beyond the simulated vpa domain
    if dzdt[nvpa] < zero
        velocity_integral = 0.0
    else
        # do bounds checks on arrays that will be used in the below loop
        @boundscheck nvpa == size(integrand,1) || throw(BoundsError(integrand))
        @boundscheck nvperp == size(integrand,2) || throw(BoundsError(integrand))
        @boundscheck nvpa == length(dzdt) || throw(BoundsError(dzdt))
        @boundscheck nvpa == length(wgts_mod) || throw(BoundsError(wgts_mod))
        # initialise the integration weights, wgts_mod, to be the input vpa_wgts
        # this will only change at the dzdt = 0 point, if it exists on the grid
        @. wgts_mod = vpa_wgts
        # ivpa_zero will be the minimum index for which dzdt[ivpa_zero] >= 0
        ivpa_zero = nvpa
        @inbounds for ivpa ∈ 1:nvpa
            if dzdt[ivpa] >= zero
                ivpa_zero = ivpa
                # if dzdt = 0, need to divide its associated integration
                # weight by a factor of 2 to avoid double-counting
                if abs(dzdt[ivpa]) < abs(zero)
                    wgts_mod[ivpa] /= 2.0
                end
                break
            end
        end
        @views velocity_integral = integrate_over_vspace(integrand[ivpa_zero:end,:], 
          dzdt[ivpa_zero:end], 0, wgts_mod[ivpa_zero:end], vperp_grid, 0, vperp_wgts)
        # n.b. we pass more arguments than might appear to be required here
        # to avoid needing a special integral function definition
        # the 0 integers are the powers by which dzdt and vperp_grid are raised to in the integral
    end
    return velocity_integral
end

function integrate_over_positive_vz(integrand, dzdt, vz_wgts, wgts_mod, 
 vr_grid, vr_wgts, vzeta_grid, vzeta_wgts)
    # define the nvz nvr nvzeta variable for convenience
    nvz = length(vz_wgts)
    nvr = length(vr_wgts)
    nvzeta = length(vzeta_wgts)
    # define an approximation to zero that allows for finite-precision arithmetic
    zero = -1.0e-15
    # if dzdt at the maximum vz index is negative, then dzdt < 0 everywhere
    # the integral over positive dzdt is thus zero, as we assume the distribution
    # function is zero beyond the simulated vpa domain
    if dzdt[nvz] < zero
        velocity_integral = 0.0
    else
        # do bounds checks on arrays that will be used in the below loop
        @boundscheck nvz == size(integrand,1) || throw(BoundsError(integrand))
        @boundscheck nvr == size(integrand,2) || throw(BoundsError(integrand))
        @boundscheck nvzeta == size(integrand,3) || throw(BoundsError(integrand))
        @boundscheck nvz == length(dzdt) || throw(BoundsError(dzdt))
        @boundscheck nvz == length(wgts_mod) || throw(BoundsError(wgts_mod))
        # initialise the integration weights, wgts_mod, to be the input vz_wgts
        # this will only change at the dzdt = 0 point, if it exists on the grid
        @. wgts_mod = vz_wgts
        # ivz_zero will be the minimum index for which dzdt[ivz_zero] >= 0
        ivz_zero = nvz
        @inbounds for ivz ∈ 1:nvz
            if dzdt[ivz] >= zero
                ivz_zero = ivz
                # if dzdt = 0, need to divide its associated integration
                # weight by a factor of 2 to avoid double-counting
                if abs(dzdt[ivz]) < abs(zero)
                    wgts_mod[ivz] /= 2.0
                end
                break
            end
        end
        @views velocity_integral = integrate_over_neutral_vspace(integrand[ivz_zero:end,:,:], 
          dzdt[ivz_zero:end], 0, wgts_mod[ivz_zero:end], vr_grid, 0, vr_wgts, vzeta_grid, 0, vzeta_wgts)
        # n.b. we pass more arguments than might appear to be required here
        # to avoid needing a special integral function definition
        # the 0 integers are the powers by which dzdt vr_grid and vzeta_grid are raised to in the integral
    end
    return velocity_integral
end

"""
computes the integral over vpa <= 0 of the integrand, using the input vpa_wgts
this could be made more efficient for the case that dz/dt = vpa is time-independent,
but it has been left general for the cases where, e.g., dz/dt = wpa*vth + upar
varies in time
"""
function integrate_over_negative_vpa(integrand, dzdt, vpa_wgts, wgts_mod, vperp_grid, vperp_wgts)
    # define the nvpa nvperp variables for convenience
    nvpa = length(vpa_wgts)
    nvperp = length(vperp_wgts)
    # define an approximation to zero that allows for finite-precision arithmetic
    zero = 1.0e-15
    # if dzdt at the mimimum vpa index is positive, then dzdt > 0 everywhere
    # the integral over negative dzdt is thus zero, as we assume the distribution
    # function is zero beyond the simulated vpa domain
    if dzdt[1] > zero
        velocity_integral = 0.0
    else
        # do bounds checks on arrays that will be used in the below loop
        @boundscheck nvpa == size(integrand,1) || throw(BoundsError(integrand))
        @boundscheck nvperp == size(integrand,2) || throw(BoundsError(integrand))
        @boundscheck nvpa == length(dzdt) || throw(BoundsError(dzdt))
        @boundscheck nvpa == length(wgts_mod) || throw(BoundsError(wgts_mod))
        # initialise the integration weights, wgts_mod, to be the input vpa_wgts
        # this will only change at the dzdt = 0 point, if it exists on the grid
        @. wgts_mod = vpa_wgts
        # ivpa_zero will be the maximum index for which dzdt[ivpa_zero] <= 0
        ivpa_zero = 1
        @inbounds for ivpa ∈ nvpa:-1:1
            if dzdt[ivpa] <= zero
                ivpa_zero = ivpa
                # if dzdt = 0, need to divide its associated integration
                # weight by a factor of 2 to avoid double-counting
                if abs(dzdt[ivpa]) < zero
                    wgts_mod[ivpa] /= 2.0
                end
                break
            end
        end
        @views velocity_integral = integrate_over_vspace(integrand[1:ivpa_zero,:], 
                dzdt[1:ivpa_zero], 0, wgts_mod[1:ivpa_zero], vperp_grid, 0, vperp_wgts)
        # n.b. we pass more arguments than might appear to be required here
        # to avoid needing a special integral function definition
        # the 0 integers are the powers by which dzdt and vperp_grid are raised to in the integral
    end
    return velocity_integral
end
function integrate_over_negative_vz(integrand, dzdt, vz_wgts, wgts_mod,
        vr_grid, vr_wgts, vzeta_grid, vzeta_wgts)
    # define the nvz nvr nvzeta variables for convenience
    nvz = length(vz_wgts)
    nvr = length(vr_wgts)
    nvzeta = length(vzeta_wgts)
    # define an approximation to zero that allows for finite-precision arithmetic
    zero = 1.0e-15
    # if dzdt at the mimimum vz index is positive, then dzdt > 0 everywhere
    # the integral over negative dzdt is thus zero, as we assume the distribution
    # function is zero beyond the simulated vpa domain
    if dzdt[1] > zero
        velocity_integral = 0.0
    else
        # do bounds checks on arrays that will be used in the below loop
        @boundscheck nvz == size(integrand,1) || throw(BoundsError(integrand))
        @boundscheck nvr == size(integrand,2) || throw(BoundsError(integrand))
        @boundscheck nvzeta == size(integrand,3) || throw(BoundsError(integrand))
        @boundscheck nvz == length(dzdt) || throw(BoundsError(dzdt))
        @boundscheck nvz == length(wgts_mod) || throw(BoundsError(wgts_mod))
        # initialise the integration weights, wgts_mod, to be the input vz_wgts
        # this will only change at the dzdt = 0 point, if it exists on the grid
        @. wgts_mod = vz_wgts
        # ivz_zero will be the maximum index for which dzdt[ivz_zero] <= 0
        ivz_zero = 1
        @inbounds for ivz ∈ nvz:-1:1
            if dzdt[ivz] <= zero
                ivz_zero = ivz
                # if dzdt = 0, need to divide its associated integration
                # weight by a factor of 2 to avoid double-counting
                if abs(dzdt[ivz]) < zero
                    wgts_mod[ivz] /= 2.0
                end
                break
            end
        end
        @views velocity_integral = integrate_over_neutral_vspace(integrand[1:ivz_zero,:,:], 
                dzdt[1:ivz_zero], 0, wgts_mod[1:ivz_zero], vr_grid, 0, vr_wgts, vzeta_grid, 0, vzeta_wgts)
        # n.b. we pass more arguments than might appear to be required here
        # to avoid needing a special integral function definition
        # the 0 integers are the powers by which dzdt and vperp_grid are raised to in the integral
    end
    return velocity_integral
end

"""
"""
function reset_moments_status!(moments)
    if moments.evolve_density == false
        moments.charged.dens_updated .= false
        moments.neutral.dens_updated .= false
    end
    if moments.evolve_upar == false
        moments.charged.upar_updated .= false
        moments.neutral.uz_updated .= false
    end
    if moments.evolve_ppar == false
        moments.charged.ppar_updated .= false
        moments.neutral.pz_updated .= false
    end
    moments.charged.qpar_updated .= false
    moments.neutral.uzeta_updated .= false
    moments.neutral.ur_updated .= false
    moments.neutral.pzeta_updated .= false
    moments.neutral.pr_updated .= false
    moments.neutral.qz_updated .= false
end

end<|MERGE_RESOLUTION|>--- conflicted
+++ resolved
@@ -112,10 +112,8 @@
     dqpar_dz::Union{MPISharedArray{mk_float,3},Nothing}
     # this is the z-derivative of the thermal speed based on the parallel temperature Tpar = ppar/dens: vth = sqrt(2*Tpar/m)
     dvth_dz::Union{MPISharedArray{mk_float,3},Nothing}
-<<<<<<< HEAD
     # this is the entropy production dS/dt = - int (ln f sum_s' C_ss' [f_s,f_s']) d^3 v
     dSdt::MPISharedArray{mk_float,3}
-=======
     # Spatially varying amplitude of the external source term
     external_source_amplitude::MPISharedArray{mk_float,2}
     # Spatially varying amplitude of the density moment of the external source term
@@ -128,7 +126,6 @@
     external_source_pressure_amplitude::MPISharedArray{mk_float,2}
     # Integral term for the PID controller of the external source term
     external_source_controller_integral::MPISharedArray{mk_float,2}
->>>>>>> 8d29d1ef
 end
 
 """
@@ -301,16 +298,8 @@
         dqpar_dz = nothing
         dvth_dz = nothing
     end
-<<<<<<< HEAD
-    
+
     entropy_production = allocate_shared_float(nz, nr, n_species)
-    # return struct containing arrays needed to update moments
-    return moments_charged_substruct(density, density_updated, parallel_flow,
-        parallel_flow_updated, parallel_pressure, parallel_pressure_updated,perpendicular_pressure,
-        parallel_heat_flux, parallel_heat_flux_updated, thermal_speed, v_norm_fac,
-        ddens_dz_upwind, d2dens_dz2, dupar_dz, dupar_dz_upwind, d2upar_dz2, dppar_dz,
-        dppar_dz_upwind, d2ppar_dz2, dqpar_dz, dvth_dz, entropy_production)
-=======
 
     if ion_source_settings.active
         external_source_amplitude = allocate_shared_float(nz, nr)
@@ -353,11 +342,10 @@
         parallel_heat_flux, parallel_heat_flux_updated, thermal_speed, 
         chodura_integral_lower, chodura_integral_upper, v_norm_fac,
         ddens_dz, ddens_dz_upwind, d2dens_dz2, dupar_dz, dupar_dz_upwind, d2upar_dz2,
-        dppar_dz, dppar_dz_upwind, d2ppar_dz2, dqpar_dz, dvth_dz,
+        dppar_dz, dppar_dz_upwind, d2ppar_dz2, dqpar_dz, dvth_dz, entropy_production,
         external_source_amplitude, external_source_density_amplitude,
         external_source_momentum_amplitude, external_source_pressure_amplitude,
         external_source_controller_integral)
->>>>>>> 8d29d1ef
 end
 
 # neutral particles have natural mean velocities 
