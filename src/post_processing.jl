--- conflicted
+++ resolved
@@ -227,8 +227,8 @@
     perpendicular_pressure = allocate_float(nz_global,nr_global,n_ion_species,ntime)
     parallel_heat_flux = allocate_float(nz_global,nr_global,n_ion_species,ntime)
     thermal_speed = allocate_float(nz_global,nr_global,n_ion_species,ntime)
-<<<<<<< HEAD
-    return density, parallel_flow, parallel_pressure, perpendicular_pressure, parallel_heat_flux, thermal_speed
+    entropy_production = allocate_float(nz_global,nr_global,n_ion_species,ntime)
+    return density, parallel_flow, parallel_pressure, perpendicular_pressure, parallel_heat_flux, thermal_speed, entropy_production
 end
 
 function allocate_global_zr_charged_dfns(nvpa_global, nvperp_global, nz_global, nr_global,
@@ -243,10 +243,6 @@
     f = allocate_float(nvz_global, nvr_global, nvzeta_global, nz_global, nr_global,
                        n_ion_species, ntime)
     return f
-=======
-    entropy_production = allocate_float(nz_global,nr_global,n_ion_species,ntime)
-    return density, parallel_flow, parallel_pressure, perpendicular_pressure, parallel_heat_flux, thermal_speed, entropy_production
->>>>>>> 4c77b372
 end
 
 function allocate_global_zr_neutral_moments(nz_global,nr_global,n_neutral_species,ntime)
@@ -503,23 +499,16 @@
     time = Tuple(t[begin:iskip:end] for t ∈ time)
 
     # allocate arrays to contain the global fields as a function of (z,r,t)
-<<<<<<< HEAD
     phi, Ez, Er = get_tuple_of_return_values(allocate_global_zr_fields,
                                              Tuple(this_z.n_global for this_z ∈ z),
                                              Tuple(this_r.n_global for this_r ∈ r),
                                              ntime)
-    density, parallel_flow, parallel_pressure, perpendicular_pressure, parallel_heat_flux, thermal_speed =
+    density, parallel_flow, parallel_pressure, perpendicular_pressure, parallel_heat_flux, thermal_speed, entropy_production =
         get_tuple_of_return_values(allocate_global_zr_charged_moments,
                                    Tuple(this_z.n_global for this_z ∈ z),
                                    Tuple(this_r.n_global for this_r ∈ r),
                                    n_ion_species, ntime)
     if has_neutrals
-=======
-    phi, Ez, Er = allocate_global_zr_fields(nz_global,nr_global,ntime)
-    density, parallel_flow, parallel_pressure, perpendicular_pressure, parallel_heat_flux, thermal_speed, entropy_production =
-        allocate_global_zr_charged_moments(nz_global,nr_global,n_ion_species,ntime)
-    if n_neutral_species > 0
->>>>>>> 4c77b372
         neutral_density, neutral_uz, neutral_pz, neutral_qz, neutral_thermal_speed =
             get_tuple_of_return_values(allocate_global_zr_neutral_moments,
                                        Tuple(this_z.n_global for this_z ∈ z),
@@ -545,7 +534,6 @@
                                Tuple(this_z.n for this_z ∈ z),
                                Tuple(this_r.n for this_r ∈ r), iskip)
     # charged particle moments
-<<<<<<< HEAD
     get_tuple_of_return_values(read_distributed_zr_data!, density, "density", run_names,
                                "moments", nblocks,
                                Tuple(this_z.n for this_z ∈ z),
@@ -567,6 +555,10 @@
                                Tuple(this_z.n for this_z ∈ z),
                                Tuple(this_r.n for this_r ∈ r), iskip)
     get_tuple_of_return_values(read_distributed_zr_data!, thermal_speed, "thermal_speed",
+                               run_names, "moments", nblocks,
+                               Tuple(this_z.n for this_z ∈ z),
+                               Tuple(this_r.n for this_r ∈ r), iskip)
+    get_tuple_of_return_values(read_distributed_zr_data!, entropy_production, "entropy_production",
                                run_names, "moments", nblocks,
                                Tuple(this_z.n for this_z ∈ z),
                                Tuple(this_r.n for this_r ∈ r), iskip)
@@ -594,23 +586,6 @@
                                    Tuple(this_r.n for this_r ∈ r), iskip)
     end
 
-=======
-    read_distributed_zr_data!(density,"density",run_name,"moments",nblocks,nz_local,nr_local)
-    read_distributed_zr_data!(parallel_flow,"parallel_flow",run_name,"moments",nblocks,nz_local,nr_local)
-    read_distributed_zr_data!(parallel_pressure,"parallel_pressure",run_name,"moments",nblocks,nz_local,nr_local)
-    read_distributed_zr_data!(perpendicular_pressure,"perpendicular_pressure",run_name,"moments",nblocks,nz_local,nr_local)
-    read_distributed_zr_data!(parallel_heat_flux,"parallel_heat_flux",run_name,"moments",nblocks,nz_local,nr_local)
-    read_distributed_zr_data!(thermal_speed,"thermal_speed",run_name,"moments",nblocks,nz_local,nr_local)
-    read_distributed_zr_data!(entropy_production,"entropy_production",run_name,"moments",nblocks,nz_local,nr_local)
-    # neutral particle moments 
-    if n_neutral_species > 0
-        read_distributed_zr_data!(neutral_density,"density_neutral",run_name,"moments",nblocks,nz_local,nr_local)
-        read_distributed_zr_data!(neutral_uz,"uz_neutral",run_name,"moments",nblocks,nz_local,nr_local)
-        read_distributed_zr_data!(neutral_pz,"pz_neutral",run_name,"moments",nblocks,nz_local,nr_local)
-        read_distributed_zr_data!(neutral_qz,"qz_neutral",run_name,"moments",nblocks,nz_local,nr_local)
-        read_distributed_zr_data!(neutral_thermal_speed,"thermal_speed_neutral",run_name,"moments",nblocks,nz_local,nr_local)
-    end 
->>>>>>> 4c77b372
     # load time data from `dfns' cdf
     dfns_files0 = Tuple(Tuple(open_readonly_output_file(r, "dfns")
                               for r ∈ these_run_names)
@@ -818,7 +793,6 @@
             plot!(t, cr, xlabel="time", ylabel="Chodura ratio at z=-L/2",
                   label=run_label)
         end
-<<<<<<< HEAD
         outfile = string(plot_prefix, "_Chodura_ratio_lower_vs_t.pdf")
         trysavefig(outfile)
         plot(legend=legend)
@@ -1115,25 +1089,6 @@
                          ivpa0, ivperp0, iz0, ir0, spec_type, n_ion_species, ntime_pdfs,
                          nblocks, itime_min_pdfs, itime_max_pdfs, iskip_pdfs,
                          nwrite_movie_pdfs, pp)
-=======
-        outfile = string(run_name, "_Chodura_ratio_upper.pdf")
-        savefig(outfile)
-    end 
-    
-    # make plots and animations of the phi, Ez and Er 
-    plot_charged_moments_2D(density, parallel_flow, parallel_pressure, 
-     perpendicular_pressure, thermal_speed, entropy_production, time, z, r, iz0, ir0, n_ion_species,
-     itime_min, itime_max, nwrite_movie, run_name, pp)
-    # make plots and animations of the phi, Ez and Er 
-    plot_fields_2D(phi, Ez, Er, time, z, r, iz0, ir0,
-     itime_min, itime_max, nwrite_movie, run_name, pp, "")
-    # make plots and animations of the ion pdf
-    # only if ntime == ntime_pdfs & data on one shared memory process
-    if ntime == ntime_pdfs && nr_global == nr_local && nz_global == nz_local
-        spec_type = "ion"
-        plot_charged_pdf(ff, vpa_local, vperp_local, z_local, r_local, ivpa0, ivperp0, iz0, ir0,
-            spec_type, n_ion_species,
-            itime_min, itime_max, nwrite_movie, run_name, pp)
         Maxwellian_diagnostic = true
         if Maxwellian_diagnostic
             pressure = copy(parallel_pressure)
@@ -1142,7 +1097,6 @@
              parallel_flow[iz0,ir0,:,:], thermal_speed[iz0,ir0,:,:], vpa_local, vpa_local_wgts, 
              vperp_local, vperp_local_wgts, time, iz0, ir0, run_name, n_ion_species)
         end
->>>>>>> 4c77b372
         # make plots and animations of the neutral pdf
         if n_neutral_species > 0
             spec_type = "neutral"
@@ -1170,14 +1124,10 @@
             Lr_in = 1.0
         end
 
-<<<<<<< HEAD
         manufactured_solns_list = manufactured_solutions(manufactured_solns_input, Lr_in,
                                                          z_global.L, r_global.bc,
                                                          z_global.bc, geometry,
                                                          composition, species, r_global.n, vperp.n)
-=======
-        manufactured_solns_list = manufactured_solutions(Lr_in,Lz,r_bc,z_bc,geometry,composition,nr_local,nvperp)
->>>>>>> 4c77b372
         dfni_func = manufactured_solns_list.dfni_func
         densi_func = manufactured_solns_list.densi_func
         upari_func = manufactured_solns_list.upari_func
@@ -1226,7 +1176,6 @@
         vthi_sym = copy(density[:,:,:,:])
         is = 1
         for it in 1:ntime
-<<<<<<< HEAD
             for ir in 1:r_global.n
                 for iz in 1:z_global.n
                     density_sym[iz,ir,is,it] = densi_func(z_global.grid[iz],r_global.grid[ir],time[it])
@@ -1234,21 +1183,11 @@
                     ppar_sym[iz,ir,is,it] = ppari_func(z_global.grid[iz],r_global.grid[ir],time[it])
                     pperp_sym[iz,ir,is,it] = pperpi_func(z_global.grid[iz],r_global.grid[ir],time[it])
                     vthi_sym[iz,ir,is,it] = vthi_func(z_global.grid[iz],r_global.grid[ir],time[it])
-=======
-            for ir in 1:nr_global
-                for iz in 1:nz_global
-                    density_sym[iz,ir,is,it] = densi_func(z[iz],r[ir],time[it])
-                    upar_sym[iz,ir,is,it] = upari_func(z[iz],r[ir],time[it])
-                    ppar_sym[iz,ir,is,it] = ppari_func(z[iz],r[ir],time[it])
-                    pperp_sym[iz,ir,is,it] = pperpi_func(z[iz],r[ir],time[it])
-                    vthi_sym[iz,ir,is,it] = vthi_func(z[iz],r[ir],time[it])
->>>>>>> 4c77b372
                 end
             end
         end
         compare_moments_symbolic_test(run_name_label,density,density_sym,"ion",z_global.grid,r_global.grid,time,z_global.n,r_global.n,ntime,
          L"\widetilde{n}_i",L"\widetilde{n}_i^{sym}",L"\varepsilon(\widetilde{n}_i)","dens")
-<<<<<<< HEAD
         compare_moments_symbolic_test(run_name_label,parallel_flow,upar_sym,"ion",z_global.grid,r_global.grid,time,z_global.n,r_global.n,ntime,
          L"\widetilde{u}_{\|\|i}",L"\widetilde{u}_{\|\|i}^{sym}",L"\varepsilon(\widetilde{u}_{\|\|i})","upar")
         compare_moments_symbolic_test(run_name_label,parallel_pressure,ppar_sym,"ion",z_global.grid,r_global.grid,time,z_global.n,r_global.n,ntime,
@@ -1259,18 +1198,6 @@
          L"\widetilde{v}_{th,i}",L"\widetilde{v}_{th,i}^{sym}",L"\varepsilon(\widetilde{v}_{th,i})","vthi")
 
         compare_charged_pdf_symbolic_test(run_name_label,manufactured_solns_list,"ion",
-=======
-        compare_moments_symbolic_test(run_name,parallel_flow,upar_sym,"ion",z,r,time,nz_global,nr_global,ntime,
-         L"\widetilde{u}_{\|\|i}",L"\widetilde{u}_{\|\|i}^{sym}",L"\varepsilon(\widetilde{u}_{\|\|i})","upar")
-        compare_moments_symbolic_test(run_name,parallel_pressure,ppar_sym,"ion",z,r,time,nz_global,nr_global,ntime,
-         L"\widetilde{p}_{\|\|i}",L"\widetilde{p}_{\|\|i}^{sym}",L"\varepsilon(\widetilde{p}_{\|\|i})","ppar")
-        compare_moments_symbolic_test(run_name,perpendicular_pressure,pperp_sym,"ion",z,r,time,nz_global,nr_global,ntime,
-         L"\widetilde{p}_{\perp i}",L"\widetilde{p}_{\perp i}^{sym}",L"\varepsilon(\widetilde{p}_{\perp i})","pperp")
-        compare_moments_symbolic_test(run_name,thermal_speed,vthi_sym,"ion",z,r,time,nz_global,nr_global,ntime,
-         L"\widetilde{v}_{th,i}",L"\widetilde{v}_{th,i}^{sym}",L"\varepsilon(\widetilde{v}_{th,i})","vthi")
-
-        compare_charged_pdf_symbolic_test(run_name,manufactured_solns_list,"ion",
->>>>>>> 4c77b372
           L"\widetilde{f}_i",L"\widetilde{f}^{sym}_i",L"\varepsilon(\widetilde{f}_i)","pdf")
         if n_neutral_species > 0
             # neutral test
@@ -3337,40 +3264,30 @@
             outfile = string(run_name_label, "_pdf_vs_vperp_r", ivperp0_string, iz0_string, spec_string[is], ".gif")
             trygif(anim, outfile, fps=5)
         end
-<<<<<<< HEAD
     end
     # make a gif animation of f(vpa,vperp,t) at a given (z,r) location
-    if pp.animate_f_vs_vperp_vpa
+    if pp.animate_f_vs_vperp_vpa && vperp.n
         pdf = load_distributed_charged_pdf_slice(run_name, nblocks,
                                                  itime_min:iskip:itime_max, n_species,
                                                  r_local, z_local, vperp, vpa; iz=iz0,
                                                  ir=ir0)
         for is ∈ 1:n_species
-=======
-        # make a gif animation of f(vpa,vperp,t) at a given (z,r) location
-        if pp.animate_f_vs_vperp_vpa && nvperp > 1
->>>>>>> 4c77b372
             anim = @animate for i ∈ itime_min:nwrite_movie:itime_max
                 @views heatmap(vperp.grid, vpa.grid, pdf[:,:,is,i], xlabel="vperp", ylabel="vpa", c = :deep, interpolation = :cubic)
             end
-<<<<<<< HEAD
             outfile = string(run_name_label, "_pdf_vs_vperp_vpa", iz0_string, ir0_string, spec_string[is], ".gif")
             trygif(anim, outfile, fps=5)
-=======
-            outfile = string(run_name, "_pdf_vs_vperp_vpa", iz0_string, ir0_string, spec_string, ".gif")
-            gif(anim, outfile, fps=5)
-
-            @views heatmap(vperp, vpa, pdf[:,:,iz0,ir0,is,itime_max], xlabel="vperp", ylabel="vpa", c = :deep, interpolation = :cubic)
-            outfile = string(run_name, "_pdf_vs_vpa_vperp", ir0_string, iz0_string, spec_string, ".pdf")
+
+            @views heatmap(vperp.grid, vpa.grid, pdf[:,:,is,itime_max], xlabel="vperp", ylabel="vpa", c = :deep, interpolation = :cubic)
+            outfile = string(run_name_label, "_pdf_vs_vpa_vperp", ir0_string, iz0_string, spec_string, ".pdf")
             savefig(outfile)
         elseif pp.animate_f_vs_vperp_vpa && nvperp == 1
             # make a gif animation of ϕ(r) at different times
             anim = @animate for i ∈ itime_min:nwrite_movie:itime_max
-                @views plot(vpa, pdf[:,1,iz0,ir0,is,i], xlabel="vpa", ylabel="f")
-            end
-            outfile = string(run_name, "_pdf_vs_vpa", ir0_string, iz0_string, spec_string, ".gif")
+                @views plot(vpa.grid, pdf[:,1,is,i], xlabel="vpa", ylabel="f")
+            end
+            outfile = string(run_name_label, "_pdf_vs_vpa", ir0_string, iz0_string, spec_string, ".gif")
             gif(anim, outfile, fps=5)        
->>>>>>> 4c77b372
         end
     end
     # make a gif animation of f(z,r,t) at a given (vpa,vperp) location
@@ -3649,7 +3566,6 @@
 			outfile = string(run_name, "_parallel_pressure"*description*"_vs_r_z.pdf")
 			trysavefig(outfile)
 		end
-<<<<<<< HEAD
                 # the parallel temperature
                 # Note factor of 2 here because currently temperatures are normalised by
                 # Tref, while pressures are normalised by m*nref*c_ref^2=2*nref*Tref
@@ -3678,7 +3594,6 @@
                     outfile = string(run_name, "_temperature"*description*"_vs_r_z.pdf")
                     trysavefig(outfile)
                 end
-=======
         if pp.plot_ppar0_vs_t
             @views plot(time, parallel_pressure[iz0,ir0,is,:], xlabel=L"t/ (L_{ref}/c_{ref})", ylabel=L"p_{i\|\|}(t)", label = "")
 			outfile = string(run_name, "_parallel_pressure"*description*"(iz0,ir0)_vs_t.pdf")
@@ -3738,15 +3653,10 @@
 			outfile = string(run_name, "_entropy production"*description*"(iz0,ir0)_vs_t.pdf")
 			savefig(outfile)
         end
->>>>>>> 4c77b372
 	end
     println("done.")
 end
 
-<<<<<<< HEAD
-function plot_charged_pdf_2D_at_wall(run_name, run_name_label, r_global, z_global,
-                                     nblocks, n_ion_species, r, z, vperp, vpa, ntime)
-=======
 function plot_Maxwellian_diagnostic(ff, density, parallel_flow, thermal_speed, vpa_local, vpa_local_wgts, 
             vperp_local, vperp_local_wgts, time, iz0, ir0, run_name, n_ion_species)
     ff_Maxwellian = copy(ff)
@@ -3791,8 +3701,8 @@
     end
     return nothing
 end
-function plot_charged_pdf_2D_at_wall(run_name)
->>>>>>> 4c77b372
+function plot_charged_pdf_2D_at_wall(run_name, run_name_label, r_global, z_global,
+                                     nblocks, n_ion_species, r, z, vperp, vpa, ntime)
     print("Plotting charged pdf data at wall boundaries...")
 
     # plot a thermal vpa on line plots
