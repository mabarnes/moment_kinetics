--- conflicted
+++ resolved
@@ -12,153 +12,94 @@
 -(dens/2)*dphi/dz + R*dens_i*dens_n*(upar_n-upar_i)
 to update the parallel particle flux dens*upar for each species
 """
-<<<<<<< HEAD
-function force_balance!(pflx, density, fvec, fields, collisions, vpa, z, r, dt,
-                        spectral, composition, num_diss_params)
+function force_balance!(pflx, density_out, fvec, moments, fields, collisions, dt,
+                        spectral, composition, geometry, num_diss_params)
 
-    begin_s_r_region()
+    begin_s_r_z_region()
 
     # account for momentum flux contribution to force balance
-    @loop_s is begin
-        @loop_r ir begin
-            @views force_balance_flux_species!(pflx[:,ir,is], fvec.density[:,ir,is],
-                                               fvec.upar[:,ir,is], fvec.ppar[:,ir,is],
-                                               z, dt, spectral, num_diss_params)
-            if is ∈ composition.ion_species_range
-                # account for parallel electric field contribution to force balance
-                @views force_balance_Epar_species!(pflx[:,ir,is], fields.phi[:,ir], fvec.density[:,ir,is], z, dt, spectral)
-            end
-=======
-function force_balance!(pflx, fvec, fields, collisions, z, r, dt, spectral, composition)
-    
-    begin_s_r_region()
-     
-    # account for momentum flux contribution to force balance
-    @loop_s_r is ir begin
-        @views force_balance_flux_species!(pflx[:,ir,is], fvec.density[:,ir,is], fvec.upar[:,ir,is], fvec.ppar[:,ir,is], z, dt, spectral)
-        if is ∈ composition.ion_species_range
-            # account for parallel electric field contribution to force balance
-            @views force_balance_Epar_species!(pflx[:,ir,is], fields.phi[:,ir], fvec.density[:,ir,is], z, dt, spectral)
->>>>>>> 5404377e
+    density = fvec.density
+    upar = fvec.upar
+    @loop_s_r_z is ir iz begin
+        pflx[iz,ir,is] = density[iz,ir,is]*upar[iz,ir,is] -
+                         dt*(moments.charged.dppar_dz[iz,ir,is] +
+                             upar[iz,ir,is]*upar[iz,ir,is]*moments.charged.ddens_dz_upwind[iz,ir,is] +
+                             2.0*density[iz,ir,is]*upar[iz,ir,is]*moments.charged.dupar_dz_upwind[iz,ir,is] -
+                             0.5*geometry.bzed*fields.Ez[iz,ir]*density[iz,ir,is])
+    end
+
+    # Ad-hoc diffusion to stabilise numerics...
+    diffusion_coefficient = num_diss_params.moment_dissipation_coefficient
+    if diffusion_coefficient > 0.0
+        @loop_s_r_z is ir iz begin
+            pflx[iz,ir,is] += dt*diffusion_coefficient*moments.charged.d2upar_dz2[iz,ir,is]*density[iz,ir,is]
         end
     end
+
     # if neutrals present account for charge exchange and/or ionization collisions
     if composition.n_neutral_species > 0
         # account for collisional friction between ions and neutrals
         if abs(collisions.charge_exchange) > 0.0
-            force_balance_CX!(pflx, fvec.density, fvec.upar, collisions.charge_exchange, composition, z, r, dt)
+            @loop_s_r_z is ir iz begin
+                pflx[iz,ir,is] += dt*collisions.charge_exchange*density[iz,ir,is]*fvec.density_neutral[iz,ir,is]*(fvec.uz_neutral[iz,ir,is]-upar[iz,ir,is])
+            end
         end
         # account for ionization collisions
         if abs(collisions.ionization) > 0.0
-            force_balance_ionization!(pflx, fvec.density, fvec.upar, collisions.ionization,
-                                      composition, z.n, dt)
+            @loop_s_r_z is ir iz begin
+                pflx[iz,ir,is] += dt*collisions.ionization*density[iz,ir,is]*fvec.density_neutral[iz,ir,is]*fvec.uz_neutral[iz,ir,is]
+            end
         end
     end
 
     @loop_s_r_z is ir iz begin
         # convert from the particle flux to the parallel flow
-        pflx[iz,ir,is] /= density[iz,ir,is]
+        pflx[iz,ir,is] /= density_out[iz,ir,is]
     end
 end
 
-"""
-use the force balance equation d(mnu)/dt + d(ppar + mnu * u)/dz = ...
-to update the momentum flux mnu; this function accounts for the contribution from the
-flux term above
-"""
-function force_balance_flux_species!(pflx, dens, upar, ppar, z, dt, spectral,
-                                     num_diss_params)
-    # calculate the parallel flux of parallel momentum densitg at the previous time level/RK stage
-    derivative!(z.scratch, ppar, z, spectral)
+function neutral_force_balance!(pflx, density_out, fvec, moments, fields, collisions, dt,
+                                spectral, composition, geometry, num_diss_params)
 
-    ##@. z.scratch2 = dens*upar^2
-    ## Until julia-1.8 is released, prefer x*x to x^2 to avoid extra allocations when broadcasting.
-    #@. z.scratch2 = dens*upar*upar
-    ## Use as 'adv_fac' for upwinding
-    #@. z.scratch3 = -upar
-    #derivative!(z.scratch2, z.scratch2, z, z.scratch3, spectral)
+    begin_sn_r_z_region()
 
-    #@. z.scratch2 = dens*upar
-    ## Use as 'adv_fac' for upwinding
-    #@. z.scratch3 = -upar
-    #derivative!(z.scratch2, z.scratch2, z, z.scratch3, spectral)
-    #derivative!(z.scratch3, upar, z, spectral)
-
-    # Use as 'adv_fac' for upwinding
-    @. z.scratch3 = -upar
-    derivative!(z.scratch2, dens, z, z.scratch3, spectral)
-
-    derivative!(z.scratch3, upar, z, z.scratch3, spectral)
-
-    # update the parallel momentum density to account for the parallel flux of parallel momentum
-    #@. pflx = dens*upar - dt*(z.scratch + z.scratch2)
-    #@. pflx = dens*upar - dt*(z.scratch + upar*z.scratch2 + dens.*upar*z.scratch3)
-    @. pflx = dens*upar - dt*(z.scratch + upar*upar*z.scratch2 + 2.0*dens*upar*z.scratch3)
+    # account for momentum flux contribution to force balance
+    density = fvec.density_neutral
+    uz = fvec.uz_neutral
+    @loop_sn_r_z isn ir iz begin
+        pflx[iz,ir,isn] = density[iz,ir,isn]*uz[iz,ir,isn] -
+                          dt*(moments.neutral.dpz_dz[iz,ir,isn] +
+                             uz[iz,ir,isn]*uz[iz,ir,isn]*moments.neutral.ddens_dz_upwind[iz,ir,isn] +
+                             2.0*density[iz,ir,isn]*uz[iz,ir,isn]*moments.neutral.duz_dz_upwind[iz,ir,isn])
+    end
 
     # Ad-hoc diffusion to stabilise numerics...
     diffusion_coefficient = num_diss_params.moment_dissipation_coefficient
     if diffusion_coefficient > 0.0
-        derivative!(z.scratch, upar, z, spectral, Val(2))
-        @. pflx += dt*diffusion_coefficient*z.scratch*dens
+        @loop_sn_r_z isn ir iz begin
+            pflx[iz,ir,isn] += dt*diffusion_coefficient*moments.neutral.d2uz_dz2[iz,ir,is]*density[iz,ir,is]
+        end
     end
 
-    return nothing
-end
-
-"""
-use the force balance equation d(mnu)/dt + ... = -n*Epar + ...
-to update mnu; this function accounts for the contribution from the Epar term
-"""
-function force_balance_Epar_species!(pflx, phi, dens, z, dt, spectral)
-    # calculate the (negative of the) parallel electric field.
-    # Done like this because passing in -phi would require a temporary buffer to be allocated.
-    # So z.scratch = -Epar
-    derivative!(z.scratch, phi, z, spectral)
-    # update the parallel momentum density to account for the force from the parallel electric field
-    #  pflx += 0.5*dt*Epar*dens
-    #  => pflx -= 0.5*dt*(-Epar)*dens
-    @. pflx -= 0.5*dt*z.scratch*dens
-end
-
-"""
-add the contribution to the evolution of the particle flux arising from charge exchange collisions
-"""
-function force_balance_CX!(pflx, dens, upar, CX_frequency, composition, z, r, dt)
-    @loop_s_r is ir begin
-        # include contribution to ion acceleration due to collisional friction with neutrals
-        if is ∈ composition.ion_species_range
-            for isp ∈ composition.neutral_species_range
-                @views @. pflx[:,ir,is] += dt*CX_frequency*dens[:,ir,is]*dens[:,ir,isp]*(upar[:,ir,isp]-upar[:,ir,is])
+    # if neutrals present account for charge exchange and/or ionization collisions
+    if composition.n_neutral_species > 0
+        # account for collisional friction between ions and neutrals
+        if abs(collisions.charge_exchange) > 0.0
+            @loop_sn_r_z isn ir iz begin
+                pflx[iz,ir,isn] += dt*collisions.charge_exchange*density[iz,ir,isn]*fvec.density[iz,ir,isn]*(fvec.upar[iz,ir,isn]-uz[iz,ir,isn])
             end
         end
-        # include contribution to neutral acceleration due to collisional friction with ions
-        if is ∈ composition.neutral_species_range
-            for isp ∈ composition.ion_species_range
-                @views @. pflx[:,ir,is] += dt*CX_frequency*dens[:,ir,is]*dens[:,ir,isp]*(upar[:,ir,isp]-upar[:,ir,is])
+        # account for ionization collisions
+        if abs(collisions.ionization) > 0.0
+            @loop_sn_r_z isn ir iz begin
+                pflx[iz,ir,isn] -= dt*collisions.ionization*fvec.density[iz,ir,isn]*density[iz,ir,isn]*uz[iz,ir,isn]
             end
         end
     end
-end
 
-"""
-add the contribution to the evolution of the particle flux arising from ionization collisions
-"""
-function force_balance_ionization!(pflx, dens, upar, ionization_frequency, composition, nz, dt)
-    @loop_s is begin
-        @loop_r ir begin
-            # include contribution to ion acceleration due to ionization of neutrals
-            if is ∈ composition.ion_species_range
-                for isp ∈ composition.neutral_species_range
-                    @views @. pflx[:,ir,is] += dt*ionization_frequency*dens[:,ir,is]*dens[:,ir,isp]*upar[:,ir,isp]
-                end
-            end
-            # include contribution to neutral acceleration due to ionizaton
-            if is ∈ composition.neutral_species_range
-                for isp ∈ composition.ion_species_range
-                    @views @. pflx[:,ir,is] -= dt*ionization_frequency*dens[:,ir,isp]*dens[:,ir,is]*upar[:,ir,is]
-                end
-            end
-        end
+    @loop_sn_r_z isn ir iz begin
+        # convert from the particle flux to the parallel flow
+        pflx[iz,ir,isn] /= density_out[iz,ir,isn]
     end
 end
 
