"""
"""
module force_balance

export force_balance!

using ..calculus: derivative!
using ..looping

"""
use the force balance equation d(nu)/dt + d(ppar + n*upar*upar)/dz =
-(dens/2)*dphi/dz + R*dens_i*dens_n*(upar_n-upar_i)
to update the parallel particle flux dens*upar for each species
"""
function force_balance!(pflx, density_out, fvec, moments, fields, collisions, dt,
<<<<<<< HEAD
                        spectral, composition, geometry, num_diss_params)
=======
                        spectral, composition, geometry, ion_source_settings,
                        num_diss_params)
>>>>>>> 188e13c0

    begin_s_r_z_region()

    # account for momentum flux contribution to force balance
    density = fvec.density
    upar = fvec.upar
    @loop_s_r_z is ir iz begin
        pflx[iz,ir,is] = density[iz,ir,is]*upar[iz,ir,is] -
<<<<<<< HEAD
                         dt*(moments.ion.dppar_dz[iz,ir,is] +
                             upar[iz,ir,is]*upar[iz,ir,is]*moments.ion.ddens_dz_upwind[iz,ir,is] +
                             2.0*density[iz,ir,is]*upar[iz,ir,is]*moments.ion.dupar_dz_upwind[iz,ir,is] -
                             0.5*geometry.bzed*fields.Ez[iz,ir]*density[iz,ir,is])
    end

    # Ad-hoc diffusion to stabilise numerics...
    diffusion_coefficient = num_diss_params.moment_dissipation_coefficient
    if diffusion_coefficient > 0.0
        @loop_s_r_z is ir iz begin
            pflx[iz,ir,is] += dt*diffusion_coefficient*moments.ion.d2upar_dz2[iz,ir,is]*density[iz,ir,is]
        end
    end

    # if neutrals present account for charge exchange and/or ionization collisions
    if composition.n_neutral_species > 0
        # account for collisional friction between ions and neutrals
        if abs(collisions.charge_exchange) > 0.0
            @loop_s_r_z is ir iz begin
                pflx[iz,ir,is] += dt*collisions.charge_exchange*density[iz,ir,is]*fvec.density_neutral[iz,ir,is]*(fvec.uz_neutral[iz,ir,is]-upar[iz,ir,is])
            end
        end
        # account for ionization collisions
        if abs(collisions.ionization) > 0.0
            @loop_s_r_z is ir iz begin
                pflx[iz,ir,is] += dt*collisions.ionization*density[iz,ir,is]*fvec.density_neutral[iz,ir,is]*fvec.uz_neutral[iz,ir,is]
            end
        end
    end

    @loop_s_r_z is ir iz begin
        # convert from the particle flux to the parallel flow
        pflx[iz,ir,is] /= density_out[iz,ir,is]
    end
end

function neutral_force_balance!(pflx, density_out, fvec, moments, fields, collisions, dt,
                                spectral, composition, geometry, num_diss_params)

=======
                         dt*(moments.charged.dppar_dz[iz,ir,is] +
                             upar[iz,ir,is]*upar[iz,ir,is]*moments.charged.ddens_dz_upwind[iz,ir,is] +
                             2.0*density[iz,ir,is]*upar[iz,ir,is]*moments.charged.dupar_dz_upwind[iz,ir,is] -
                             0.5*geometry.bzed*fields.Ez[iz,ir]*density[iz,ir,is])
    end

    if ion_source_settings.active && false
        source_amplitude = moments.charged.external_source_momentum_amplitude
        @loop_s_r_z is ir iz begin
            pflx[iz,ir,is] +=
                dt * source_amplitude[iz,ir]
        end
    end

    # Ad-hoc diffusion to stabilise numerics...
    diffusion_coefficient = num_diss_params.moment_dissipation_coefficient
    if diffusion_coefficient > 0.0
        @loop_s_r_z is ir iz begin
            pflx[iz,ir,is] += dt*diffusion_coefficient*moments.charged.d2upar_dz2[iz,ir,is]*density[iz,ir,is]
        end
    end

    # if neutrals present account for charge exchange and/or ionization collisions
    if composition.n_neutral_species > 0
        # account for collisional friction between ions and neutrals
        if abs(collisions.charge_exchange) > 0.0
            @loop_s_r_z is ir iz begin
                pflx[iz,ir,is] += dt*collisions.charge_exchange*density[iz,ir,is]*fvec.density_neutral[iz,ir,is]*(fvec.uz_neutral[iz,ir,is]-upar[iz,ir,is])
            end
        end
        # account for ionization collisions
        if abs(collisions.ionization) > 0.0
            @loop_s_r_z is ir iz begin
                pflx[iz,ir,is] += dt*collisions.ionization*density[iz,ir,is]*fvec.density_neutral[iz,ir,is]*fvec.uz_neutral[iz,ir,is]
            end
        end
    end

    @loop_s_r_z is ir iz begin
        # convert from the particle flux to the parallel flow
        pflx[iz,ir,is] /= density_out[iz,ir,is]
    end
end

function neutral_force_balance!(pflx, density_out, fvec, moments, fields, collisions, dt,
                                spectral, composition, geometry, neutral_source_settings,
                                num_diss_params)

>>>>>>> 188e13c0
    begin_sn_r_z_region()

    # account for momentum flux contribution to force balance
    density = fvec.density_neutral
    uz = fvec.uz_neutral
    @loop_sn_r_z isn ir iz begin
        pflx[iz,ir,isn] = density[iz,ir,isn]*uz[iz,ir,isn] -
                          dt*(moments.neutral.dpz_dz[iz,ir,isn] +
                             uz[iz,ir,isn]*uz[iz,ir,isn]*moments.neutral.ddens_dz_upwind[iz,ir,isn] +
                             2.0*density[iz,ir,isn]*uz[iz,ir,isn]*moments.neutral.duz_dz_upwind[iz,ir,isn])
    end

<<<<<<< HEAD
=======
    if neutral_source_settings.active && false
        source_amplitude = moments.neutral.external_source_momentum_amplitude
        @loop_sn_r_z isn ir iz begin
            pflx[iz,ir,isn] +=
                dt * source_amplitude[iz,ir]
        end
    end

>>>>>>> 188e13c0
    # Ad-hoc diffusion to stabilise numerics...
    diffusion_coefficient = num_diss_params.moment_dissipation_coefficient
    if diffusion_coefficient > 0.0
        @loop_sn_r_z isn ir iz begin
<<<<<<< HEAD
            pflx[iz,ir,isn] += dt*diffusion_coefficient*moments.neutral.d2uz_dz2[iz,ir,is]*density[iz,ir,is]
=======
            pflx[iz,ir,isn] += dt*diffusion_coefficient*moments.neutral.d2uz_dz2[iz,ir,isn]*density[iz,ir,isn]
>>>>>>> 188e13c0
        end
    end

    # if neutrals present account for charge exchange and/or ionization collisions
    if composition.n_neutral_species > 0
        # account for collisional friction between ions and neutrals
        if abs(collisions.charge_exchange) > 0.0
            @loop_sn_r_z isn ir iz begin
                pflx[iz,ir,isn] += dt*collisions.charge_exchange*density[iz,ir,isn]*fvec.density[iz,ir,isn]*(fvec.upar[iz,ir,isn]-uz[iz,ir,isn])
            end
        end
        # account for ionization collisions
        if abs(collisions.ionization) > 0.0
            @loop_sn_r_z isn ir iz begin
                pflx[iz,ir,isn] -= dt*collisions.ionization*fvec.density[iz,ir,isn]*density[iz,ir,isn]*uz[iz,ir,isn]
            end
        end
    end

    @loop_sn_r_z isn ir iz begin
        # convert from the particle flux to the parallel flow
        pflx[iz,ir,isn] /= density_out[iz,ir,isn]
    end
end

end<|MERGE_RESOLUTION|>--- conflicted
+++ resolved
@@ -13,12 +13,8 @@
 to update the parallel particle flux dens*upar for each species
 """
 function force_balance!(pflx, density_out, fvec, moments, fields, collisions, dt,
-<<<<<<< HEAD
-                        spectral, composition, geometry, num_diss_params)
-=======
                         spectral, composition, geometry, ion_source_settings,
                         num_diss_params)
->>>>>>> 188e13c0
 
     begin_s_r_z_region()
 
@@ -27,11 +23,18 @@
     upar = fvec.upar
     @loop_s_r_z is ir iz begin
         pflx[iz,ir,is] = density[iz,ir,is]*upar[iz,ir,is] -
-<<<<<<< HEAD
                          dt*(moments.ion.dppar_dz[iz,ir,is] +
                              upar[iz,ir,is]*upar[iz,ir,is]*moments.ion.ddens_dz_upwind[iz,ir,is] +
                              2.0*density[iz,ir,is]*upar[iz,ir,is]*moments.ion.dupar_dz_upwind[iz,ir,is] -
                              0.5*geometry.bzed*fields.Ez[iz,ir]*density[iz,ir,is])
+    end
+
+    if ion_source_settings.active && false
+        source_amplitude = moments.ion.external_source_momentum_amplitude
+        @loop_s_r_z is ir iz begin
+            pflx[iz,ir,is] +=
+                dt * source_amplitude[iz,ir]
+        end
     end
 
     # Ad-hoc diffusion to stabilise numerics...
@@ -65,58 +68,9 @@
 end
 
 function neutral_force_balance!(pflx, density_out, fvec, moments, fields, collisions, dt,
-                                spectral, composition, geometry, num_diss_params)
-
-=======
-                         dt*(moments.charged.dppar_dz[iz,ir,is] +
-                             upar[iz,ir,is]*upar[iz,ir,is]*moments.charged.ddens_dz_upwind[iz,ir,is] +
-                             2.0*density[iz,ir,is]*upar[iz,ir,is]*moments.charged.dupar_dz_upwind[iz,ir,is] -
-                             0.5*geometry.bzed*fields.Ez[iz,ir]*density[iz,ir,is])
-    end
-
-    if ion_source_settings.active && false
-        source_amplitude = moments.charged.external_source_momentum_amplitude
-        @loop_s_r_z is ir iz begin
-            pflx[iz,ir,is] +=
-                dt * source_amplitude[iz,ir]
-        end
-    end
-
-    # Ad-hoc diffusion to stabilise numerics...
-    diffusion_coefficient = num_diss_params.moment_dissipation_coefficient
-    if diffusion_coefficient > 0.0
-        @loop_s_r_z is ir iz begin
-            pflx[iz,ir,is] += dt*diffusion_coefficient*moments.charged.d2upar_dz2[iz,ir,is]*density[iz,ir,is]
-        end
-    end
-
-    # if neutrals present account for charge exchange and/or ionization collisions
-    if composition.n_neutral_species > 0
-        # account for collisional friction between ions and neutrals
-        if abs(collisions.charge_exchange) > 0.0
-            @loop_s_r_z is ir iz begin
-                pflx[iz,ir,is] += dt*collisions.charge_exchange*density[iz,ir,is]*fvec.density_neutral[iz,ir,is]*(fvec.uz_neutral[iz,ir,is]-upar[iz,ir,is])
-            end
-        end
-        # account for ionization collisions
-        if abs(collisions.ionization) > 0.0
-            @loop_s_r_z is ir iz begin
-                pflx[iz,ir,is] += dt*collisions.ionization*density[iz,ir,is]*fvec.density_neutral[iz,ir,is]*fvec.uz_neutral[iz,ir,is]
-            end
-        end
-    end
-
-    @loop_s_r_z is ir iz begin
-        # convert from the particle flux to the parallel flow
-        pflx[iz,ir,is] /= density_out[iz,ir,is]
-    end
-end
-
-function neutral_force_balance!(pflx, density_out, fvec, moments, fields, collisions, dt,
                                 spectral, composition, geometry, neutral_source_settings,
                                 num_diss_params)
 
->>>>>>> 188e13c0
     begin_sn_r_z_region()
 
     # account for momentum flux contribution to force balance
@@ -129,8 +83,6 @@
                              2.0*density[iz,ir,isn]*uz[iz,ir,isn]*moments.neutral.duz_dz_upwind[iz,ir,isn])
     end
 
-<<<<<<< HEAD
-=======
     if neutral_source_settings.active && false
         source_amplitude = moments.neutral.external_source_momentum_amplitude
         @loop_sn_r_z isn ir iz begin
@@ -139,16 +91,11 @@
         end
     end
 
->>>>>>> 188e13c0
     # Ad-hoc diffusion to stabilise numerics...
     diffusion_coefficient = num_diss_params.moment_dissipation_coefficient
     if diffusion_coefficient > 0.0
         @loop_sn_r_z isn ir iz begin
-<<<<<<< HEAD
-            pflx[iz,ir,isn] += dt*diffusion_coefficient*moments.neutral.d2uz_dz2[iz,ir,is]*density[iz,ir,is]
-=======
             pflx[iz,ir,isn] += dt*diffusion_coefficient*moments.neutral.d2uz_dz2[iz,ir,isn]*density[iz,ir,isn]
->>>>>>> 188e13c0
         end
     end
 
