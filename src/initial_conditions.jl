--- conflicted
+++ resolved
@@ -136,31 +136,28 @@
         for iz ∈ 1:z.n
             # densfac = the integral of the pdf over v-space, which should be unity,
             # but may not be exactly unity due to quadrature errors
-            densfac = integrate_over_vspace(view(pdf,iz,:), vpa.wgts)
+            densfac = integrate_over_vspace(view(pdf,:,iz), vpa.wgts)
             # pparfac = the integral of the pdf over v-space, weighted by m_s w_s^2 / vths^2,
             # where w_s = vpa - upar_s;
             # should be equal to 1/2, but may not be exactly 1/2 due to quadrature errors
-            @. vpa.scratch = vpa.grid^2 * pdf[iz,:] * (vpa_norm_fac[iz]/vth[iz])^2
+            @. vpa.scratch = vpa.grid^2 * pdf[:,iz] * (vpa_norm_fac[iz]/vth[iz])^2
             pparfac = integrate_over_vspace(vpa.scratch, vpa.wgts)
             # pparfac2 = the integral of the pdf over v-space, weighted by m_s w_s^2 (w_s^2 - vths^2 / 2) / vth^4
-            #@. vpa.scratch = vpa.grid^2 *(vpa.grid^2/pparfac - vth[iz]^2/densfac) * pdf[iz,:] * (vpa_norm_fac[iz]/vth[iz])^4
-            @. vpa.scratch = vpa.grid^2 *(vpa.grid^2/pparfac - 1.0/densfac) * pdf[iz,:] * (vpa_norm_fac[iz]/vth[iz])^4
+            #@. vpa.scratch = vpa.grid^2 *(vpa.grid^2/pparfac - vth[iz]^2/densfac) * pdf[:,iz] * (vpa_norm_fac[iz]/vth[iz])^4
+            @. vpa.scratch = vpa.grid^2 *(vpa.grid^2/pparfac - 1.0/densfac) * pdf[:,iz] * (vpa_norm_fac[iz]/vth[iz])^4
             pparfac2 = integrate_over_vspace(vpa.scratch, vpa.wgts)
 
-            #@. pdf[iz,:] = pdf[iz,:]/densfac + (0.5 - pparfac/densfac)/pparfac2*(vpa.grid^2/pparfac - vth[iz]^2/densfac)*pdf[iz,:]*(vpa_norm_fac[iz]/vth[iz])^2
-            @. pdf[iz,:] = pdf[iz,:]/densfac + (0.5 - pparfac/densfac)/pparfac2*(vpa.grid^2/pparfac - 1.0/densfac)*pdf[iz,:]*(vpa_norm_fac[iz]/vth[iz])^2
+            #@. pdf[:,iz] = pdf[:,iz]/densfac + (0.5 - pparfac/densfac)/pparfac2*(vpa.grid^2/pparfac - vth[iz]^2/densfac)*pdf[:,iz]*(vpa_norm_fac[iz]/vth[iz])^2
+            @. pdf[:,iz] = pdf[:,iz]/densfac + (0.5 - pparfac/densfac)/pparfac2*(vpa.grid^2/pparfac - 1.0/densfac)*pdf[:,iz]*(vpa_norm_fac[iz]/vth[iz])^2
         end
     elseif spec.vpa_IC.initialization_option == "vpagaussian"
         for iz ∈ 1:z.n
-            @. pdf[iz,:] = vpa.grid^2*exp(-(vpa.grid*(vpa_norm_fac[iz]/vth[iz]))^2) / vth[iz]
+            @. pdf[:,iz] = vpa.grid^2*exp(-(vpa.grid*(vpa_norm_fac[iz]/vth[iz]))^2) / vth[iz]
         end
     elseif spec.vpa_IC.initialization_option == "sinusoid"
         # initial condition is sinusoid in vpa
         for iz ∈ 1:z.n
-            @. pdf[:,iz] =
-                (spec.vpa_IC.density_amplitude
-                 * cos(2.0*π*spec.vpa_IC.wavenumber*vpa.grid/vpa.L
-                       + spec.vpa_IC.density_phase))
+            @. pdf[:,iz] = spec.vpa_IC.amplitude*cospi(2.0*spec.vpa_IC.wavenumber*vpa.grid/vpa.L)
         end
     elseif spec.vpa_IC.initialization_option == "monomial"
         # linear variation in vpa, with offset so that
@@ -169,32 +166,31 @@
             @. pdf[:,iz] = (vpa.grid + 0.5*vpa.L)^spec.vpa_IC.monomial_degree
         end
     end
-<<<<<<< HEAD
     # for iz ∈ 1:z.n
     #     # densfac = the integral of the pdf over v-space, which should be unity,
     #     # but may not be exactly unity due to quadrature errors
-    #     densfac = integrate_over_vspace(view(pdf,iz,:), vpa.wgts)
+    #     densfac = integrate_over_vspace(view(pdf,:,iz), vpa.wgts)
     #     # pparfac = the integral of the pdf over v-space, weighted by m_s w_s^2 / vths^2,
     #     # where w_s = vpa - upar_s;
     #     # should be equal to 1/2, but may not be exactly 1/2 due to quadrature errors
-    #     @. vpa.scratch = vpa.grid^2 * pdf[iz,:] * (vpa_norm_fac[iz]/vth[iz])^2
+    #     @. vpa.scratch = vpa.grid^2 * pdf[:,iz] * (vpa_norm_fac[iz]/vth[iz])^2
     #     pparfac = integrate_over_vspace(vpa.scratch, vpa.wgts)
     #     # pparfac2 = the integral of the pdf over v-space, weighted by m_s w_s^2 (w_s^2 - vths^2 / 2) / vth^4
     #     #@. vpa.scratch = vpa.grid^2 *(vpa.grid^2/pparfac - vth[iz]^2/densfac) * pdf[iz,:] * (vpa_norm_fac[iz]/vth[iz])^4
-    #     @. vpa.scratch = vpa.grid^2 *(vpa.grid^2/pparfac - 1.0/densfac) * pdf[iz,:] * (vpa_norm_fac[iz]/vth[iz])^4
+    #     @. vpa.scratch = vpa.grid^2 *(vpa.grid^2/pparfac - 1.0/densfac) * pdf[:,iz] * (vpa_norm_fac[iz]/vth[iz])^4
     #     pparfac2 = integrate_over_vspace(vpa.scratch, vpa.wgts)
     #
-    #     #@. pdf[iz,:] = pdf[iz,:]/densfac + (0.5 - pparfac/densfac)/pparfac2*(vpa.grid^2/pparfac - vth[iz]^2/densfac)*pdf[iz,:]*(vpa_norm_fac[iz]/vth[iz])^2
-    #     @. pdf[iz,:] = pdf[iz,:]/densfac + (0.5 - pparfac/densfac)/pparfac2*(vpa.grid^2/pparfac - 1.0/densfac)*pdf[iz,:]*(vpa_norm_fac[iz]/vth[iz])^2
+    #     #@. pdf[:,iz] = pdf[:,iz]/densfac + (0.5 - pparfac/densfac)/pparfac2*(vpa.grid^2/pparfac - vth[iz]^2/densfac)*pdf[:,iz]*(vpa_norm_fac[iz]/vth[iz])^2
+    #     @. pdf[:,iz] = pdf[:,iz]/densfac + (0.5 - pparfac/densfac)/pparfac2*(vpa.grid^2/pparfac - 1.0/densfac)*pdf[:,iz]*(vpa_norm_fac[iz]/vth[iz])^2
     # end
     return nothing
 end
-function enforce_boundary_conditions!(f, z_bc, vpa_bc, vpa, z_adv::T1, vpa_adv::T2, composition) where {T1, T2}
+function enforce_boundary_conditions!(f, vpa_bc, z_bc, vpa, vpa_adv::T1, z_adv::T2, composition) where {T1, T2}
     @views enforce_z_boundary_condition!(f, z_bc, z_adv, vpa, composition)
     for is ∈ 1:size(vpa_adv,2)
         # enforce the vpa BC
-        for iz ∈ 1:size(f,1)
-            @views enforce_vpa_boundary_condition_local!(f[iz,:,is], vpa_bc, vpa_adv[iz,is].upwind_idx,
+        for iz ∈ 1:size(f,2)
+            @views enforce_vpa_boundary_condition_local!(f[:,iz,is], vpa_bc, vpa_adv[iz,is].upwind_idx,
                                                          vpa_adv[iz,is].downwind_idx)
         end
     end
@@ -209,57 +205,11 @@
     zero = 1.0e-10
     # 'constant' BC is time-independent f at upwind boundary
     # and constant f beyond boundary
-=======
-    for iz ∈ 1:z.n
-        # densfac = the integral of the pdf over v-space, which should be unity,
-        # but may not be exactly unity due to quadrature errors
-        densfac = integrate_over_vspace(view(pdf,:,iz), vpa.wgts)
-        # pparfac = the integral of the pdf over v-space, weighted by m_s w_s^2 / vths^2,
-        # where w_s = vpa - upar_s;
-        # should be equal to 1/2, but may not be exactly 1/2 due to quadrature errors
-        @. vpa.scratch = vpa.grid^2 * pdf[:,iz] * (vpa_norm_fac[iz]/vth[iz])^2
-        pparfac = integrate_over_vspace(vpa.scratch, vpa.wgts)
-        # pparfac2 = the integral of the pdf over v-space, weighted by m_s w_s^2 (w_s^2 - vths^2 / 2) / vth^4
-        #@. vpa.scratch = vpa.grid^2 *(vpa.grid^2/pparfac - vth[iz]^2/densfac) * pdf[iz,:] * (vpa_norm_fac[iz]/vth[iz])^4
-        @. vpa.scratch = vpa.grid^2 *(vpa.grid^2/pparfac - 1.0/densfac) * pdf[:,iz] * (vpa_norm_fac[iz]/vth[iz])^4
-        pparfac2 = integrate_over_vspace(vpa.scratch, vpa.wgts)
-
-        #@. pdf[iz,:] = pdf[iz,:]/densfac + (0.5 - pparfac/densfac)/pparfac2*(vpa.grid^2/pparfac - vth[iz]^2/densfac)*pdf[iz,:]*(vpa_norm_fac[iz]/vth[iz])^2
-        @. pdf[:,iz] = pdf[:,iz]/densfac + (0.5 - pparfac/densfac)/pparfac2*(vpa.grid^2/pparfac - 1.0/densfac)*pdf[:,iz]*(vpa_norm_fac[iz]/vth[iz])^2
-    end
-    return nothing
-end
-function enforce_boundary_conditions!(f, vpa_bc, z_bc, vpa, vpa_adv::T1, z_adv::T2) where {T1, T2}
-    for is ∈ 1:size(f,3)
-        # enforce the z BC
-        for ivpa ∈ 1:size(f,1)
-            @views enforce_z_boundary_condition!(f[ivpa,:,is], z_bc, z_adv[ivpa,is].upwind_idx, z_adv[ivpa,is].downwind_idx, vpa[ivpa])
-        end
-    end
-    for is ∈ 1:size(vpa_adv,2)
-        # enforce the vpa BC
-        for iz ∈ 1:size(f,2)
-            @views enforce_vpa_boundary_condition_local!(f[:,iz,is], vpa_bc, vpa_adv[iz,is].upwind_idx, vpa_adv[iz,is].downwind_idx)
-        end
-    end
-end
-# impose the prescribed z boundary condition on f
-# at every vpa grid point
-function enforce_z_boundary_condition!(f, bc::String, vpa, src::T) where T
-    for ivpa ∈ 1:size(src,1)
-        enforce_z_boundary_condition!(view(f,ivpa,:), bc,
-            src[ivpa].upwind_idx, src[ivpa].downwind_idx, vpa.grid[ivpa])
-    end
-end
-# impose the prescribed z boundary conditin on f
-# at a single vpa grid point
-function enforce_z_boundary_condition!(f, bc, upwind_idx, downwind_idx, v)
->>>>>>> daeea849
     if bc == "constant"
         for is ∈ 1:n_species
             for ivpa ∈ 1:nvpa
                 upwind_idx = adv[ivpa,is].upwind_idx
-                f[upwind_idx,ivpa,is] = density_offset * exp(-(vpa.grid[ivpa]/vpawidth)^2) / sqrt(pi)
+                f[ivpa,upwind_idx,is] = density_offset * exp(-(vpa.grid[ivpa]/vpawidth)^2) / sqrt(pi)
             end
         end
     # 'periodic' BC enforces periodicity by taking the average of the boundary points
@@ -268,8 +218,8 @@
             for ivpa ∈ 1:nvpa
                 downwind_idx = adv[ivpa,is].downwind_idx
                 upwind_idx = adv[ivpa,is].upwind_idx
-                f[downwind_idx,ivpa,is] = 0.5*(f[upwind_idx,ivpa,is]+f[downwind_idx,ivpa,is])
-                f[upwind_idx,ivpa,is] = f[downwind_idx,ivpa,is]
+                f[ivpa,downwind_idx,is] = 0.5*(f[ivpa,upwind_idx,is]+f[ivpa,downwind_idx,is])
+                f[ivpa,upwind_idx,is] = f[ivpa,downwind_idx,is]
             end
         end
     # 'wall' BC enforces wall boundary conditions
@@ -280,7 +230,7 @@
                 # no parallel BC should be enforced for vpa = 0
                 if abs(vpa.grid[ivpa]) > zero
                     upwind_idx = adv[ivpa,is].upwind_idx
-                    f[upwind_idx,ivpa,is] = 0.0
+                    f[ivpa,upwind_idx,is] = 0.0
                 end
             end
         end
@@ -294,19 +244,19 @@
             # include the contribution to the wall fluxes due to species with index 'is'
             for is ∈ 1:composition.n_ion_species
                 @views wall_flux_0 += (sqrt(composition.mn_over_mi) *
-                                       integrate_over_negative_vpa(abs.(vpa.grid) .* f[1,:,is], vpa.grid, vpa.wgts, vpa.scratch))
+                                       integrate_over_negative_vpa(abs.(vpa.grid) .* f[:,1,is], vpa.grid, vpa.wgts, vpa.scratch))
                 @views wall_flux_L += (sqrt(composition.mn_over_mi) *
-                                       integrate_over_positive_vpa(abs.(vpa.grid) .* f[end,:,is], vpa.grid, vpa.wgts, vpa.scratch))
+                                       integrate_over_positive_vpa(abs.(vpa.grid) .* f[:,end,is], vpa.grid, vpa.wgts, vpa.scratch))
             end
             for isn ∈ 1:composition.n_neutral_species
                 is = isn + composition.n_ion_species
-                @views wall_flux_0 += integrate_over_negative_vpa(abs.(vpa.grid) .* f[1,:,is], vpa.grid, vpa.wgts, vpa.scratch)
-                @views wall_flux_L += integrate_over_positive_vpa(abs.(vpa.grid) .* f[end,:,is], vpa.grid, vpa.wgts, vpa.scratch)
+                @views wall_flux_0 += integrate_over_negative_vpa(abs.(vpa.grid) .* f[:,1,is], vpa.grid, vpa.wgts, vpa.scratch)
+                @views wall_flux_L += integrate_over_positive_vpa(abs.(vpa.grid) .* f[:,end,is], vpa.grid, vpa.wgts, vpa.scratch)
             end
             # NB: need to generalise to more than one ion species
             # get the Knudsen cosine distribution
             # NB: as vtfac is time-independent, can be made more efficient by creating
-            # array for Knudsen cosine distribution and carrying out following four liness
+            # array for Knudsen cosine distribution and carrying out following four lines
             # of calculation at initialization
             @. vpa.scratch = (3*pi/vtfac^3)*abs(vpa.grid)*erfc(abs(vpa.grid)/vtfac)
             tmparr = copy(vpa.scratch)
@@ -318,9 +268,9 @@
                     # no parallel BC should be enforced for vpa = 0
                     if abs(vpa.grid[ivpa]) > zero
                         if adv[ivpa,is].upwind_idx == 1
-                            f[1,ivpa,is] = wall_flux_0 * vpa.scratch[ivpa]
+                            f[ivpa,1,is] = wall_flux_0 * vpa.scratch[ivpa]
                         else
-                            f[end,ivpa,is] = wall_flux_L * vpa.scratch[ivpa]
+                            f[ivpa,end,is] = wall_flux_L * vpa.scratch[ivpa]
                         end
                     end
                 end
