--- conflicted
+++ resolved
@@ -4,14 +4,8 @@
 
 export allocate_pdf_and_moments
 export init_pdf_and_moments!
-export enforce_r_boundary_condition!
-export enforce_z_boundary_condition!
-export enforce_vpa_boundary_condition!
-export enforce_vperp_boundary_condition!
 export enforce_boundary_conditions!
 export enforce_neutral_boundary_conditions!
-export enforce_neutral_r_boundary_condition!
-export enforce_neutral_z_boundary_condition!
 
 # functional testing 
 export create_and_init_boundary_distributions
@@ -20,13 +14,8 @@
 # package
 using SpecialFunctions: erfc
 # modules
-<<<<<<< HEAD
 using ..type_definitions: mk_float, mk_int
 using ..array_allocation: allocate_float, allocate_shared_float
-=======
-using ..type_definitions: mk_float
-using ..array_allocation: allocate_shared_float, allocate_float
->>>>>>> 4c77b372
 using ..bgk: init_bgk_pdf!
 using ..communication
 using ..calculus: reconcile_element_boundaries_MPI!
@@ -41,11 +30,7 @@
 using ..velocity_moments: moments_charged_substruct, moments_neutral_substruct
 using ..velocity_moments: update_neutral_density!, update_neutral_pz!, update_neutral_pr!, update_neutral_pzeta!
 using ..velocity_moments: update_neutral_uz!, update_neutral_ur!, update_neutral_uzeta!, update_neutral_qz!
-<<<<<<< HEAD
 using ..velocity_moments: update_ppar!, update_upar!, update_density!, update_pperp!, update_vth!, reset_moments_status!
-=======
-using ..velocity_moments: update_ppar!, update_upar!, update_density!, update_pperp!, update_vth!
->>>>>>> 4c77b372
 
 using ..manufactured_solns: manufactured_solutions
 
@@ -104,7 +89,6 @@
     # the time-dependent entries are not initialised.
     # moments arrays have same r and z grids for both ion and neutral species
     # and so are included in the same struct
-<<<<<<< HEAD
     charged = create_moments_charged(z.n, r.n, composition.n_ion_species,
         evolve_moments.density, evolve_moments.parallel_flow,
         evolve_moments.parallel_pressure, numerical_dissipation)
@@ -165,16 +149,6 @@
     else
         n_ion_species = composition.n_ion_species
         n_neutral_species = composition.n_neutral_species
-=======
-    charged = create_moments_charged(z.n, r.n, n_ion_species)
-    neutral = create_moments_neutral(z.n, r.n, n_neutral_species_alloc)
-    moments = moments_struct(charged,neutral)
-    pdf = create_pdf(vz, vr, vzeta, vpa, vperp, z, r, n_ion_species, n_neutral_species_alloc)
-    dummy_vpavperp = allocate_float(vpa.n, vperp.n) # integration dummy array
-    if use_manufactured_solns
-        init_pdf_moments_manufactured_solns!(pdf, moments, vz, vr, vzeta, vpa, vperp, z, r, n_ion_species, n_neutral_species, geometry, composition, dummy_vpavperp)
-    else 
->>>>>>> 4c77b372
         @serial_region begin
             # initialise the density profile
             init_density!(moments.charged.dens, z, r, species.charged, n_ion_species)
@@ -183,15 +157,9 @@
             # initialise the parallel thermal speed profile
             init_vth!(moments.charged.vth, z, r, species.charged, n_ion_species)
             # initialise pressures assuming isotropic distribution
-<<<<<<< HEAD
             @. moments.charged.ppar = 0.5 * moments.charged.dens * moments.charged.vth^2
             @. moments.charged.pperp = moments.charged.ppar
             if n_neutral_species > 0
-=======
-            @. moments.charged.ppar = moments.charged.dens * moments.charged.vth^2
-            @. moments.charged.pperp = moments.charged.ppar
-            if(n_neutral_species > 0)
->>>>>>> 4c77b372
                 #neutral particles
                 init_density!(moments.neutral.dens, z, r, species.neutral, n_neutral_species)
                 init_uz!(moments.neutral.uz, z, r, species.neutral, n_neutral_species)
@@ -202,7 +170,6 @@
                 @. moments.neutral.ptot = 1.5 * moments.neutral.dens * moments.neutral.vth^2
             end
         end
-<<<<<<< HEAD
         moments.charged.dens_updated .= true
         moments.charged.upar_updated .= true
         moments.charged.ppar_updated .= true
@@ -223,15 +190,6 @@
                      pdf.charged.norm, vpa, vperp, z, r, composition,
                      moments.evolve_density, moments.evolve_upar, moments.evolve_ppar)
 
-=======
-        # initialise the normalised particle distribution function (pdf)
-        init_pdf!(pdf, moments, vz, vr, vzeta, vpa, vperp, z, r, n_ion_species, n_neutral_species, species)
-            
-        # calculate the self-consistent initial parallel heat flux and pressure from the initial un-normalised pdf
-        update_qpar!(moments.charged.qpar, pdf.charged.unnorm, vpa, vperp, z, r, composition, moments.charged.upar, dummy_vpavperp)
-        # need neutral version!!! update_qpar!(moments.charged.qpar, moments.charged.qpar_updated, pdf.charged.unnorm, vpa, vperp, z, r, composition, moments.charged.vpa_norm_fac)
-        # calculate self-consistent neutral moments 
->>>>>>> 4c77b372
         if n_neutral_species > 0
             update_neutral_qz!(moments.neutral.qz, moments.neutral.qz_updated,
                                moments.neutral.dens, moments.neutral.uz,
@@ -285,64 +243,12 @@
             @views wall_flux_L[ir,is] = moments.charged.dens[end,ir,is] *
                                         moments.charged.upar[end,ir,is]
 
-<<<<<<< HEAD
             @loop_z iz begin
                 if moments.evolve_ppar
                     @. pdf.charged.norm[:,:,iz,ir,is] *= moments.charged.vth[iz,ir,is]
                 elseif moments.evolve_density == false
                     @. pdf.charged.norm[:,:,iz,ir,is] *= moments.charged.dens[iz,ir,is]
                 end
-=======
-function init_pdf_moments_manufactured_solns!(pdf, moments, vz, vr, vzeta, vpa, vperp, z, r, n_ion_species, n_neutral_species, geometry,composition,dummy_vpavperp)
-    manufactured_solns_list = manufactured_solutions(r.L,z.L,r.bc,z.bc,geometry,composition,r.n,vperp.n) 
-    dfni_func = manufactured_solns_list.dfni_func
-    densi_func = manufactured_solns_list.densi_func
-    dfnn_func = manufactured_solns_list.dfnn_func
-    densn_func = manufactured_solns_list.densn_func
-    #nb manufactured functions not functions of species
-    begin_s_r_z_region()
-    @loop_s_r_z is ir iz begin
-        moments.charged.dens[iz,ir,is] = densi_func(z.grid[iz],r.grid[ir],0.0)
-        @loop_vperp_vpa ivperp ivpa begin
-            pdf.charged.unnorm[ivpa,ivperp,iz,ir,is] = dfni_func(vpa.grid[ivpa],vperp.grid[ivperp],z.grid[iz],r.grid[ir],0.0)
-            pdf.charged.norm[ivpa,ivperp,iz,ir,is] = pdf.charged.unnorm[ivpa,ivperp,iz,ir,is]
-        end
-    end
-    # update upar, ppar, qpar, vth consistent with manufactured solns
-    update_density!(moments.charged.dens, pdf.charged.unnorm, vpa, vperp, z, r, composition)
-    update_upar!(moments.charged.upar, pdf.charged.unnorm, vpa, vperp, z, r, composition, moments.charged.dens)
-    update_qpar!(moments.charged.qpar, pdf.charged.unnorm, vpa, vperp, z, r, composition, moments.charged.upar, dummy_vpavperp)    
-    update_ppar!(moments.charged.ppar, pdf.charged.unnorm, vpa, vperp, z, r, composition, moments.charged.upar)
-    update_pperp!(moments.charged.pperp, pdf.charged.unnorm, vpa, vperp, z, r, composition)
-    update_vth!(moments.charged.vth, moments.charged.ppar, moments.charged.pperp, moments.charged.dens, vperp, z, r, composition)
-    #begin_s_r_z_region()
-    #@loop_s_r_z is ir iz begin
-        #moments.charged.upar[iz,ir,is] /= moments.charged.dens[iz,ir,is]
-    # update the thermal speed
-    #    moments.charged.vth[iz,ir,is] = sqrt(moments.charged.ppar[iz,ir,is]/moments.charged.dens[iz,ir,is])
-    #end
-    
-    if n_neutral_species > 0
-        begin_sn_r_z_region()
-        @loop_sn_r_z isn ir iz begin
-            moments.neutral.dens[iz,ir,isn] = densn_func(z.grid[iz],r.grid[ir],0.0)
-            @loop_vzeta_vr_vz ivzeta ivr ivz begin
-                pdf.neutral.unnorm[ivz,ivr,ivzeta,iz,ir,isn] = dfnn_func(vz.grid[ivz],vr.grid[ivr],vzeta.grid[ivzeta],z.grid[iz],r.grid[ir],0.0)
-                pdf.neutral.norm[ivz,ivr,ivzeta,iz,ir,isn] = pdf.neutral.unnorm[ivz,ivr,ivzeta,iz,ir,isn]
-            end
-        end
-        # get consistent moments with manufactured solutions 
-        update_neutral_density!(moments.neutral.dens, pdf.neutral.unnorm, vz, vr, vzeta, z, r, composition)
-        update_neutral_qz!(moments.neutral.qz, pdf.neutral.unnorm, vz, vr, vzeta, z, r, composition)
-        update_neutral_pz!(moments.neutral.pz, pdf.neutral.unnorm, vz, vr, vzeta, z, r, composition)
-        update_neutral_pr!(moments.neutral.pr, pdf.neutral.unnorm, vz, vr, vzeta, z, r, composition)
-        update_neutral_pzeta!(moments.neutral.pzeta, pdf.neutral.unnorm, vz, vr, vzeta, z, r, composition)
-        #update ptot (isotropic pressure)
-        if r.n > 1 #if 2D geometry
-            begin_sn_r_z_region()
-            @loop_sn_r_z isn ir iz begin            
-                moments.neutral.ptot[iz,ir,isn] = (moments.neutral.pz[iz,ir,isn] + moments.neutral.pr[iz,ir,isn] + moments.neutral.pzeta[iz,ir,isn])/3.0
->>>>>>> 4c77b372
             end
         end
     end
@@ -804,50 +710,11 @@
                 @. vzeta.scratch = vzeta.grid/vth[iz]
                 @. vr.scratch = vr.grid/vth[iz]
 
-<<<<<<< HEAD
                 @loop_vzeta_vr_vz ivzeta ivr ivz begin
                     pdf[ivz,ivr,ivzeta,iz] = exp(-vz.scratch[ivz]^2 - vr.scratch[ivr]^2
                                                  - vzeta.scratch[ivzeta]^2) / vth[iz]
                 end
             end
-=======
-# The "where" syntax here is confusing...
-# Can we have an explicit loop or explain what it does?
-# Seems to make the fn a operator elementwise in the vector f
-# but loop is over a part of mysterious x_adv objects...
-function enforce_boundary_conditions!(f, f_r_bc,
-          vpa_bc, z_bc, r_bc, vpa, vperp, z, r,
-          vpa_adv::T1, z_adv::T2, r_adv::T3, composition,
-          scratch_dummy::T4, advance::T5, vperp_spectral::T6, vpa_spectral::T7) where {T1, T2, T3, T4, T5, T6, T7}
-    
-    if vpa.n > 1
-        begin_s_r_z_vperp_region()
-        @loop_s_r_z_vperp is ir iz ivperp begin
-            # enforce the vpa BC
-            # use that adv.speed independent of vpa 
-            @views enforce_vpa_boundary_condition_local!(f[:,ivperp,iz,ir,is], vpa_bc, vpa_adv[is].speed[:,ivperp,iz,ir], advance.vpa_diffusion, vpa, vpa_spectral)
-        end
-    end
-    if vperp.n > 1
-        begin_s_r_z_vpa_region()
-        @views enforce_vperp_boundary_condition!(f,vperp,vperp_spectral)
-    end
-    if z.n > 1
-        begin_s_r_vperp_vpa_region()
-        @views enforce_z_boundary_condition!(f, z_bc, z_adv, vpa, vperp, z, r, composition,
-                scratch_dummy.buffer_vpavperprs_1, scratch_dummy.buffer_vpavperprs_2,
-                scratch_dummy.buffer_vpavperprs_3, scratch_dummy.buffer_vpavperprs_4,
-                scratch_dummy.buffer_vpavperpzrs_1)
-    end
-    if r.n > 1
-        begin_s_z_vperp_vpa_region()
-        @views enforce_r_boundary_condition!(f, f_r_bc, r_bc, r_adv, vpa, vperp, z, r, composition,
-            scratch_dummy.buffer_vpavperpzs_1, scratch_dummy.buffer_vpavperpzs_2,
-            scratch_dummy.buffer_vpavperpzs_3, scratch_dummy.buffer_vpavperpzs_4,
-            scratch_dummy.buffer_vpavperpzrs_1, advance.r_diffusion)
-    end
-end
->>>>>>> 4c77b372
 
             # Only do this correction for runs without wall bc, because consistency of
             # pdf and moments is taken care of by convert_full_f_neutral_to_normalised!()
@@ -1241,28 +1108,38 @@
                          vpa, vperp, z, r, composition)
     return nothing
 end
-
 """
 enforce boundary conditions in vpa and z on the evolved pdf;
 also enforce boundary conditions in z on all separately evolved velocity space moments of the pdf
 """
 function enforce_boundary_conditions!(f, f_r_bc, density, upar, ppar, moments, vpa_bc,
-        z_bc, r_bc, vpa, vperp, z, r, vpa_adv, z_adv, r_adv, composition, scratch_dummy,
+        z_bc, r_bc, vpa, vperp, z, r, vpa_spectral, vperp_spectrla, vpa_adv, z_adv, r_adv, composition, scratch_dummy,
         r_diffusion, vpa_diffusion)
-
-    begin_s_r_z_vperp_region()
-    @loop_s_r_z_vperp is ir iz ivperp begin
-        # enforce the vpa BC
-        # use that adv.speed independent of vpa
-        @views enforce_v_boundary_condition_local!(f[:,ivperp,iz,ir,is], vpa_bc,
-                                                   vpa_adv[is].speed[:,ivperp,iz,ir],
-                                                   vpa_diffusion)
-    end
-    begin_s_r_vperp_vpa_region()
-    # enforce the z BC on the evolved velocity space moments of the pdf
-    @views enforce_z_boundary_condition_moments!(density, moments, z_bc)
-    @views enforce_z_boundary_condition!(f, density, upar, ppar, moments, z_bc, z_adv, z,
-                                         vperp, vpa, composition)
+    if vpa.n > 1
+        begin_s_r_z_vperp_region()
+        @loop_s_r_z_vperp is ir iz ivperp begin
+            # enforce the vpa BC
+            # use that adv.speed independent of vpa 
+            @views enforce_vpa_boundary_condition_local!(f[:,ivperp,iz,ir,is], vpa_bc,
+                             vpa_adv[is].speed[:,ivperp,iz,ir], advance.vpa_diffusion,
+                             vpa, vpa_spectral)
+        end
+    end
+    if vperp.n > 1
+        begin_s_r_z_vpa_region()
+        @views enforce_vperp_boundary_condition!(f,vperp,vperp_spectral)
+    end
+    if z.n > 1
+        begin_s_r_vperp_vpa_region()
+        # enforce the z BC on the evolved velocity space moments of the pdf
+        @views enforce_z_boundary_condition_moments!(density, moments, z_bc)
+        @views enforce_z_boundary_condition!(f, density, upar, ppar, moments, z_bc, z_adv, z,
+                                             vperp, vpa, composition,
+                                             scratch_dummy.buffer_vpavperprs_1, scratch_dummy.buffer_vpavperprs_2,
+                                             scratch_dummy.buffer_vpavperprs_3, scratch_dummy.buffer_vpavperprs_4,
+                                             scratch_dummy.buffer_vpavperpzrs_1)
+                                              
+    end
     if r.n > 1
         begin_s_z_vperp_vpa_region()
         @views enforce_r_boundary_condition!(f, f_r_bc, r_bc, r_adv, vpa, vperp, z, r, composition,
@@ -1271,12 +1148,12 @@
             scratch_dummy.buffer_vpavperpzrs_1, r_diffusion)
     end
 end
-
 function enforce_boundary_conditions!(fvec_out::scratch_pdf, moments, f_r_bc, vpa_bc,
-        z_bc, r_bc, vpa, vperp, z, r, vpa_adv, z_adv, r_adv, composition, scratch_dummy,
+        z_bc, r_bc, vpa, vperp, z, r, vpa_spectral, vperp_spectral, vpa_adv, z_adv, r_adv, composition, scratch_dummy,
         r_diffusion, vpa_diffusion)
     enforce_boundary_conditions!(fvec_out.pdf, f_r_bc, fvec_out.density, fvec_out.upar,
-        fvec_out.ppar, moments, vpa_bc, z_bc, r_bc, vpa, vperp, z, r, vpa_adv, z_adv,
+        fvec_out.ppar, moments, vpa_bc, z_bc, r_bc, vpa, vperp, z, r, 
+        vpa_spectral, vperp_spectral, vpa_adv, z_adv,
         r_adv, composition, scratch_dummy, r_diffusion, vpa_diffusion)
 end
 
@@ -1334,11 +1211,25 @@
 enforce boundary conditions on charged particle f in z
 """
 function enforce_z_boundary_condition!(pdf, density, upar, ppar, moments, bc::String, adv,
-                                       z, vperp, vpa, composition)
+                                       z, vperp, vpa, composition, end1::AbstractArray{mk_float,4},
+                                       end2::AbstractArray{mk_float,4}, buffer1::AbstractArray{mk_float,4},
+                                       buffer2::AbstractArray{mk_float,4}, buffer_dfn::AbstractArray{mk_float,5})
+    # this block ensures periodic BC can be supported with distributed memory MPI
+    if z.nelement_global > z.nelement_local
+        # reconcile internal element boundaries across processes
+        # & enforce periodicity and external boundaries if needed
+        @loop_s_r_vperp_vpa is ir ivperp ivpa begin
+            end1[ivpa,ivperp,ir,is] = f[ivpa,ivperp,1,ir,is]
+            end2[ivpa,ivperp,ir,is] = f[ivpa,ivperp,nz,ir,is]
+        end
+        # check on periodic bc happens inside this call below
+        @views reconcile_element_boundaries_MPI!(pdf,
+            end1, end2,	buffer1, buffer2, z)
+    end
     # define a zero that accounts for finite precision
     zero = 1.0e-14
     # 'constant' BC is time-independent f at upwind boundary
-    # and constant f beyond boundary
+    # and constant f beyond boundary 
     if bc == "constant"
         begin_s_r_vperp_vpa_region()
         density_offset = 1.0
@@ -1390,11 +1281,13 @@
 """
 enforce boundary conditions on neutral particle distribution function
 """
-<<<<<<< HEAD
 function enforce_neutral_boundary_conditions!(f_neutral, f_charged,
         boundary_distributions, density_neutral, uz_neutral, pz_neutral, moments,
         density_ion, upar_ion, Er, r_adv, z_adv, vzeta_adv, vr_adv, vz_adv, r, z, vzeta,
         vr, vz, composition, geometry, scratch_dummy, r_diffusion, vz_diffusion)
+
+    # without acceleration of neutrals bc on vz vr vzeta should not be required as no
+    # advection or diffusion in these coordinates
 
     if vzeta_adv !== nothing && vzeta.n_global > 1 && vzeta.bc != "none"
         begin_sn_r_z_vr_vz_region()
@@ -1427,93 +1320,15 @@
         end
     end
     # f_initial contains the initial condition for enforcing a fixed-boundary-value condition
-    # no bc on vz vr vzeta required as no advection in these coordinates
-    begin_sn_r_vzeta_vr_vz_region()
-    @views enforce_neutral_z_boundary_condition!(f_neutral, density_neutral, uz_neutral,
-        pz_neutral, moments, density_ion, upar_ion, Er, boundary_distributions,
-        z_adv, z, vzeta, vr, vz, composition, geometry)
-=======
-function enforce_vpa_boundary_condition!(f, bc, src::T, vpa_diffusion::Bool, vpa, vpa_spectral) where T
-    nvperp = size(f,2)
-    nz = size(f,3)
-    nr = size(f,4)
-    for ir ∈ 1:nr
-        for iz ∈ 1:nz
-            for ivperp ∈ 1:nvperp
-                enforce_vpa_boundary_condition_local!(view(f,:,ivperp,iz,ir), bc, src.speed[:,ivperp,iz,ir], vpa_diffusion, vpa, vpa_spectral)
-            end
-        end
-    end
-end
-
-"""
-"""
-function enforce_vpa_boundary_condition_local!(f::T, bc, adv_speed, vpa_diffusion::Bool, vpa, vpa_spectral) where T
-    # define a zero that accounts for finite precision
-    zero = 1.0e-10
-    dvpadt = adv_speed[1] #use that dvpa/dt is indendent of vpa in the current model 
-    nvpa = size(f,1)
-    ngrid = vpa.ngrid
-    if bc == "zero"
-        if dvpadt > zero || vpa_diffusion
-            f[1] = 0.0 # -infty forced to zero
-        end
-        if dvpadt < zero || vpa_diffusion
-            f[end] = 0.0 # +infty forced to zero
-        end
-    elseif bc == "zero_gradient"
-        D0 = vpa_spectral.lobatto.Dmat[1,:]
-        @loop_s_r_z_vperp is ir iz ivperp begin
-            # adjust F(vpa = -L/2) so that d F / d vpa = 0 at vpa = -L/2
-            f[1,ivperp,iz,ir,is] = -sum(D0[2:ngrid].*f[2:ngrid,ivperp,iz,ir,is])/D0[1]
-        end
-        D0 = vpa_spectral.lobatto.Dmat[end,:]
-        @loop_s_r_z_vperp is ir iz ivperp begin
-            # adjust F(vpa = L/2) so that d F / d vpa = 0 at vpa = L/2
-            f[nvpa,ivperp,iz,ir,is] = -sum(D0[1:ngrid-1].*f[nvpa-ngrid+1:nvpa-1,ivperp,iz,ir,is])/D0[ngrid]
-        end    
-    elseif bc == "periodic"
-        f[1] = 0.5*(f[nvpa]+f[1])
-        f[nvpa] = f[1]
-    end
-end
-"""
-enforce zero boundary condition at vperp -> infinity
-"""
-function enforce_vperp_boundary_condition!(f,vperp,vperp_spectral)
-    nvperp = vperp.n
-    ngrid = vperp.ngrid
-    # set zero boundary condition
-    @loop_s_r_z_vpa is ir iz ivpa begin
-        f[ivpa,nvperp,iz,ir,is] = 0.0
-    end
-    # set regularity condition d F / d vperp = 0 at vperp = 0
-    if vperp.discretization == "gausslegendre_pseudospectral"
-        D0 = vperp_spectral.radau.D0
-        @loop_s_r_z_vpa is ir iz ivpa begin
-            # adjust F(vperp = 0) so that d F / d vperp = 0 at vperp = 0
-            f[ivpa,1,iz,ir,is] = -sum(D0[2:ngrid].*f[ivpa,2:ngrid,iz,ir,is])/D0[1]
-        end
-    else
-        println("vperp bc not supported")
-    end
-end
-
-"""
-"""
-function enforce_neutral_boundary_conditions!(f_neutral, f_charged, boundary_distributions, r_adv_neutral::T1, z_adv_neutral::T2, z_adv_charged::T3, vz, vr, vzeta, vpa, vperp, z, r, composition, scratch_dummy::T4) where {T1, T2, T3, T4} #f_initial,
-    
-    # f_initial contains the initial condition for enforcing a fixed-boundary-value condition 
-    # no bc on vz vr vzeta required as no advection in these coordinates
     if z.n > 1
         begin_sn_r_vzeta_vr_vz_region()
-        @views enforce_neutral_z_boundary_condition!(f_neutral, f_charged, boundary_distributions,
-                z_adv_neutral, z_adv_charged, vz, vr, vzeta, vpa, vperp, z, r, composition,
-                scratch_dummy.buffer_vzvrvzetarsn_1, scratch_dummy.buffer_vzvrvzetarsn_2,
-                scratch_dummy.buffer_vzvrvzetarsn_3, scratch_dummy.buffer_vzvrvzetarsn_4,
-                scratch_dummy.buffer_vzvrvzetazrsn)
-    end
->>>>>>> 4c77b372
+        @views enforce_neutral_z_boundary_condition!(f_neutral, density_neutral, uz_neutral,
+            pz_neutral, moments, density_ion, upar_ion, Er, boundary_distributions,
+            z_adv, z, vzeta, vr, vz, composition, geometry, 
+            scratch_dummy.buffer_vzvrvzetarsn_1, scratch_dummy.buffer_vzvrvzetarsn_2,
+            scratch_dummy.buffer_vzvrvzetarsn_3, scratch_dummy.buffer_vzvrvzetarsn_4,
+            scratch_dummy.buffer_vzvrvzetazrsn)
+    end
     if r.n > 1
         begin_sn_z_vzeta_vr_vz_region()
         @views enforce_neutral_r_boundary_condition!(f_neutral, boundary_distributions.pdf_rboundary_neutral,
@@ -1577,7 +1392,24 @@
 """
 function enforce_neutral_z_boundary_condition!(pdf, density, uz, pz, moments, density_ion,
                                                upar_ion, Er, boundary_distributions, adv,
-                                               z, vzeta, vr, vz, composition, geometry)
+                                               z, vzeta, vr, vz, composition, geometry,
+                                               end1::AbstractArray{mk_float,5}, end2::AbstractArray{mk_float,5},
+                                               buffer1::AbstractArray{mk_float,5}, buffer2::AbstractArray{mk_float,5},
+                                               buffer_dfn::AbstractArray{mk_float,6})
+    
+
+    if z.nelement_global > z.nelement_local
+        # reconcile internal element boundaries across processes
+        # & enforce periodicity and external boundaries if needed
+        @loop_sn_r_vzeta_vr_vz isn ir ivzeta ivr ivz begin
+            end1[ivz,ivr,ivzeta,ir,isn] = f_neutral[ivz,ivr,ivzeta,1,ir,isn]
+            end2[ivz,ivr,ivzeta,ir,isn] = f_neutral[ivz,ivr,ivzeta,nz,ir,isn]
+        end
+        # check on periodic bc occurs within this call below
+        @views reconcile_element_boundaries_MPI!(f_neutral,
+            end1, end2,	buffer1, buffer2, z)
+    end
+
     zero = 1.0e-14
     # 'constant' BC is time-independent f at upwind boundary
     # and constant f beyond boundary
@@ -2276,20 +2108,6 @@
     #    end
     #end
 end
-"""
-impose the prescribed vpa boundary condition on f
-at every z grid point
-"""
-function enforce_vpa_boundary_condition!(f, bc, src, v_diffusion)
-    nz = size(f,2)
-    nr = size(f,3)
-    for ir ∈ 1:nr
-        for iz ∈ 1:nz
-            enforce_v_boundary_condition_local!(view(f,:,iz,ir), bc, src.speed[:,iz,ir],
-                                                v_diffusion)
-        end
-    end
-end
 
 """
 """
@@ -2312,4 +2130,56 @@
     end
 end
 
+"""
+"""
+function enforce_vpa_boundary_condition_local!(f, bc, adv_speed, vpa_diffusion::Bool, vpa, vpa_spectral)
+    # define a zero that accounts for finite precision
+    zero = 1.0e-10
+    dvpadt = adv_speed[1] #use that dvpa/dt is indendent of vpa in the current model 
+    nvpa = size(f,1)
+    ngrid = vpa.ngrid
+    if bc == "zero"
+        if dvpadt > zero || vpa_diffusion
+            f[1] = 0.0 # -infty forced to zero
+        end
+        if dvpadt < zero || vpa_diffusion
+            f[end] = 0.0 # +infty forced to zero
+        end
+    elseif bc == "zero_gradient"
+        D0 = vpa_spectral.lobatto.Dmat[1,:]
+        @loop_s_r_z_vperp is ir iz ivperp begin
+            # adjust F(vpa = -L/2) so that d F / d vpa = 0 at vpa = -L/2
+            f[1,ivperp,iz,ir,is] = -sum(D0[2:ngrid].*f[2:ngrid,ivperp,iz,ir,is])/D0[1]
+        end
+        D0 = vpa_spectral.lobatto.Dmat[end,:]
+        @loop_s_r_z_vperp is ir iz ivperp begin
+            # adjust F(vpa = L/2) so that d F / d vpa = 0 at vpa = L/2
+            f[nvpa,ivperp,iz,ir,is] = -sum(D0[1:ngrid-1].*f[nvpa-ngrid+1:nvpa-1,ivperp,iz,ir,is])/D0[ngrid]
+        end    
+    elseif bc == "periodic"
+        f[1] = 0.5*(f[nvpa]+f[1])
+        f[nvpa] = f[1]
+    end
+end
+"""
+enforce zero boundary condition at vperp -> infinity
+"""
+function enforce_vperp_boundary_condition!(f,vperp,vperp_spectral)
+    nvperp = vperp.n
+    ngrid = vperp.ngrid
+    # set zero boundary condition
+    @loop_s_r_z_vpa is ir iz ivpa begin
+        f[ivpa,nvperp,iz,ir,is] = 0.0
+    end
+    # set regularity condition d F / d vperp = 0 at vperp = 0
+    if vperp.discretization == "gausslegendre_pseudospectral"
+        D0 = vperp_spectral.radau.D0
+        @loop_s_r_z_vpa is ir iz ivpa begin
+            # adjust F(vperp = 0) so that d F / d vperp = 0 at vperp = 0
+            f[ivpa,1,iz,ir,is] = -sum(D0[2:ngrid].*f[ivpa,2:ngrid,iz,ir,is])/D0[1]
+        end
+    else
+        println("vperp bc not supported")
+    end
+end
 end