# No separate module defined here as this file is included within the file_io module

using NCDatasets

function io_has_parallel(::Val{netcdf})
    # NCDatasets.jl does not support parallel I/O yet
    return false
end

function open_output_file_netcdf(prefix, parallel_io, io_comm, mode="c")
    parallel_io && error("NetCDF interface does not support parallel I/O")

    # the netcdf file will be given by output_dir/run_name with .cdf appended
    filename = string(prefix, ".cdf")
    # if a netcdf file with the requested name already exists, remove it
    mode == "c" && isfile(filename) && rm(filename)
    # create the new NetCDF file
    fid = NCDataset(filename, mode)

    return fid, (filename, parallel_io, io_comm)
end

function create_io_group(parent::NCDataset, name; description=nothing)
    if description !== nothing
        attributes = Dict("description" => description)
    else
        attributes = ()
    end

    return defGroup(parent, name, attrib=attributes)
end

function get_group(file_or_group::NCDataset, name::String)
    # This overload deals with cases where fid is a NetCDF `Dataset` (which could be a
    # file or a group).
    try
        return file_or_group.group[name]
    catch
        println("An error occured while opening the $name group")
        rethrow()
    end
end

function is_group(file_or_group::NCDataset, name::String)
    println("check groups ", NCDatasets.groupnames(file_or_group))
    return name ∈ NCDatasets.groupnames(file_or_group)
end

function get_subgroup_keys(file_or_group::NCDataset)
    return NCDatasets.groupnames(file_or_group)
end

function get_variable_keys(file_or_group::NCDataset)
    return keys(file_or_group)
end

function add_attribute!(file_or_group::NCDataset, name, value)
    file_or_group.attrib[name] = value
end
function add_attribute!(var::NCDatasets.CFVariable, name, value)
    var.attrib[name] = value
end

function maybe_create_netcdf_dim(file_or_group::NCDataset, name, size)
    if !(name ∈ keys(file_or_group.dim))
        defDim(file_or_group, name, size)
    end
    return nothing
end
function maybe_create_netcdf_dim(file_or_group::NCDataset, coord)
    return maybe_create_netcdf_dim(file_or_group, coord.name, coord.n)
end

function write_single_value!(file_or_group::NCDataset, name,
                             value::Union{Number, AbstractString, AbstractArray{T,N}},
<<<<<<< HEAD
                             coords::coordinate...; parallel_io, n_ion_species=nothing,
                             n_neutral_species=nothing, description=nothing) where {T,N}
    if description !== nothing
        attributes = Dict("description" => description)
=======
                             coords...; parallel_io, n_ion_species=nothing,
                             n_neutral_species=nothing, description=nothing,
                             units=nothing) where {T,N}
    if description !== nothing || units !== nothing
        attributes = Dict{String, Any}()
        if description !== nothing
            attributes["description"] = description
        end
        if units !== nothing
            attributes["units"] = units
        end
>>>>>>> 188e13c0
    else
        attributes = ()
    end

    if n_ion_species !== nothing && n_neutral_species != nothing
        error("Cannot have both ion-species and neutral species dimensions." *
              "Got n_ion_species=$n_ion_species, n_neutral_species=$n_neutral_species")
    end

    if isa(value, Number) || isa(value, AbstractString)
        coords !== () && error("cannot pass coordinates with a scalar")

        if isa(value, AbstractString)
            # Trying to write a SubString{String} causes an error, so force anything
            # string-like to be a String
            value = String(value)
        end

        type = typeof(value)
        dims = ()
    else
        type = T
        for c ∈ coords
            maybe_create_netcdf_dim(file_or_group, c)
        end
        dims = Tuple(c.name for c in coords)

        if n_ion_species !== nothing
            if n_ion_species < 0
                error("n_ion_species must be non-negative, got $n_ion_species")
            elseif n_ion_species == 0
                # No data to write
                return nothing
            end
            maybe_create_netcdf_dim(file_or_group, "ion_species", n_ion_species)
            dims = tuple(dims..., "ion_species")
        elseif n_neutral_species !== nothing
            if n_neutral_species < 0
                error("n_neutral_species must be non-negative, got $n_neutral_species")
            elseif n_neutral_species == 0
                # No data to write
                return nothing
            end
            maybe_create_netcdf_dim(file_or_group, "neutral_species", n_neutral_species)
            dims = tuple(dims..., "neutral_species")
        end
    end
    if isa(value, Bool)
        # As a hack, write bools to NetCDF as Char, as NetCDF does not support bools (?),
        # and we do not use Char for anything else
        var = defVar(file_or_group, name, Char, dims, attrib=attributes)
        var[:] = Char(value)
    else
        var = defVar(file_or_group, name, type, dims, attrib=attributes)
        var[:] = value
    end

    return nothing
end

function create_dynamic_variable!(file_or_group::NCDataset, name, type,
                                  coords::coordinate...; parallel_io,
                                  n_ion_species=nothing, n_neutral_species=nothing,
                                  description=nothing, units=nothing)

    if n_ion_species !== nothing && n_neutral_species !== nothing
        error("Variable should not contain both ion and neutral species dimensions. "
              * "Got n_ion_species=$n_ion_species and "
              * "n_neutral_species=$n_neutral_species")
    end

    # Create time dimension if necessary
    maybe_create_netcdf_dim(file_or_group, "time", Inf)

    # Create species dimension if necessary
    if n_ion_species !== nothing
        if n_ion_species < 0
            error("n_ion_species must be non-negative, got $n_ion_species")
        elseif n_ion_species == 0
            # No data to write
            return nothing
        end
        maybe_create_netcdf_dim(file_or_group, "ion_species", n_ion_species)
    end
    if n_neutral_species !== nothing
        if n_neutral_species < 0
            error("n_neutral_species must be non-negative, got $n_neutral_species")
        elseif n_neutral_species == 0
            # No data to write
            return nothing
        end
        maybe_create_netcdf_dim(file_or_group, "neutral_species", n_neutral_species)
    end

    # Create other dimensions if necessary
    for c ∈ coords
        maybe_create_netcdf_dim(file_or_group, c)
    end

    # create the variable so it can be expanded indefinitely (up to the largest unsigned
    # integer in size) in the time dimension
    coord_dims = Tuple(c.name for c ∈ coords)
    if n_ion_species !== nothing
        fixed_dims = tuple(coord_dims..., "ion_species")
    elseif n_neutral_species !== nothing
        fixed_dims = tuple(coord_dims..., "neutral_species")
    else
        fixed_dims = coord_dims
    end
    dims = tuple(fixed_dims..., "time")

    # create the variable so it can be expanded indefinitely (up to the largest unsigned
    # integer in size) in the time dimension
    var = defVar(file_or_group, name, type, dims)

    if description !== nothing
        add_attribute!(var, "description", description)
    end
    if units !== nothing
        add_attribute!(var, "units", units)
    end

    return var
end

function append_to_dynamic_var(io_var::NCDatasets.CFVariable,
                               data::Union{Number,AbstractArray{T,N}}, t_idx,
                               parallel_io::Bool,
                               coords...) where {T,N}

    if isa(data, Number)
        io_var[t_idx] = data
    elseif N == 1
        io_var[:,t_idx] = data
    elseif N == 2
        io_var[:,:,t_idx] = data
    elseif N == 3
        io_var[:,:,:,t_idx] = data
    elseif N == 4
        io_var[:,:,:,:,t_idx] = data
    elseif N == 5
        io_var[:,:,:,:,:,t_idx] = data
    elseif N == 6
        io_var[:,:,:,:,:,:,t_idx] = data
    elseif N == 7
        io_var[:,:,:,:,:,:,:,t_idx] = data
    elseif N == 8
        io_var[:,:,:,:,:,:,:,:,t_idx] = data
    else
        error("data of dimension $N not supported yet")
    end

    return nothing
end<|MERGE_RESOLUTION|>--- conflicted
+++ resolved
@@ -73,12 +73,6 @@
 
 function write_single_value!(file_or_group::NCDataset, name,
                              value::Union{Number, AbstractString, AbstractArray{T,N}},
-<<<<<<< HEAD
-                             coords::coordinate...; parallel_io, n_ion_species=nothing,
-                             n_neutral_species=nothing, description=nothing) where {T,N}
-    if description !== nothing
-        attributes = Dict("description" => description)
-=======
                              coords...; parallel_io, n_ion_species=nothing,
                              n_neutral_species=nothing, description=nothing,
                              units=nothing) where {T,N}
@@ -90,7 +84,6 @@
         if units !== nothing
             attributes["units"] = units
         end
->>>>>>> 188e13c0
     else
         attributes = ()
     end
