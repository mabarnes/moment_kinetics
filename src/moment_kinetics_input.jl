"""
"""
module moment_kinetics_input

export mk_input
export performance_test
#export advective_form
export read_input_file

using ..type_definitions: mk_float, mk_int
using ..array_allocation: allocate_float
using ..communication
using ..coordinates: define_coordinate
using ..external_sources
using ..file_io: io_has_parallel, input_option_error, open_ascii_output_file
using ..constants
using ..krook_collisions: setup_krook_collisions
using ..finite_differences: fd_check_option
using ..input_structs
using ..numerical_dissipation: setup_numerical_dissipation

using MPI
using TOML

"""
Read input from a TOML file
"""
function read_input_file(input_filename::String)
    input = TOML.parsefile(input_filename)

    # Use input_filename (without the extension) as default for "run_name"
    if !("run_name" in keys(input))
        input["run_name"] = splitdir(splitext(input_filename)[1])[end]
    end

    return input
end

"""
Process user-supplied inputs

`save_inputs_to_txt` should be true when actually running a simulation, but defaults to
false for other situations (e.g. when post-processing).

`ignore_MPI` should be false when actually running a simulation, but defaults to true for
other situations (e.g. when post-processing).
"""
function mk_input(scan_input=Dict(); save_inputs_to_txt=false, ignore_MPI=true)

    # n_ion_species is the number of evolved ion species
    # currently only n_ion_species = 1 is supported
    n_ion_species = get(scan_input, "n_ion_species", 1)
    # n_neutral_species is the number of evolved neutral species
    # currently only n_neutral_species = 0,1 is supported
    n_neutral_species = get(scan_input, "n_neutral_species", 1)
    # * if electron_physics=boltzmann_electron_response, then the electron density is
    #   fixed to be N_e*(eϕ/T_e)
    # * if electron_physics=boltzmann_electron_response_with_simple_sheath, then the
    #   electron density is fixed to be N_e*(eϕ/T_e) and N_e is calculated w.r.t a
    #   reference value using J_||e + J_||i = 0 at z = 0
    electron_physics = get(scan_input, "electron_physics", boltzmann_electron_response)
    
    z, r, vpa, vperp, gyrophase, vz, vr, vzeta, species, composition, drive, evolve_moments, collisions, geometry =
        load_defaults(n_ion_species, n_neutral_species, electron_physics)

    # this is the prefix for all output files associated with this run
    run_name = get(scan_input, "run_name", "wallBC")
    # this is the directory where the simulation data will be stored
    base_directory = get(scan_input, "base_directory", "runs")
    output_dir = joinpath(base_directory, run_name)
    # if evolve_moments.density = true, evolve density via continuity eqn
    # and g = f/n via modified drift kinetic equation
    evolve_moments.density = get(scan_input, "evolve_moments_density", false)
    evolve_moments.parallel_flow = get(scan_input, "evolve_moments_parallel_flow", false)
    evolve_moments.parallel_pressure = get(scan_input, "evolve_moments_parallel_pressure", false)
    evolve_moments.conservation = get(scan_input, "evolve_moments_conservation", false)

    ####### specify any deviations from default inputs for evolved species #######
    # set initial Tₑ = 1
    composition.T_e = get(scan_input, "T_e", 1.0)
    # set wall temperature T_wall = Tw/Te
    composition.T_wall = get(scan_input, "T_wall", 1.0)
    # set initial neutral temperature Tn/Tₑ = 1
    # set initial nᵢ/Nₑ = 1.0
    # set phi_wall at z = 0
    composition.phi_wall = get(scan_input, "phi_wall", 0.0)
    # if false use true Knudsen cosine for neutral wall bc
    composition.use_test_neutral_wall_pdf = get(scan_input, "use_test_neutral_wall_pdf", false)
    # constant to be used to test nonzero Er in wall boundary condition
    composition.Er_constant = get(scan_input, "Er_constant", 0.0)
    # The ion flux reaching the wall that is recycled as neutrals is reduced by
    # `recycling_fraction` to account for ions absorbed by the wall.
    composition.recycling_fraction = get(scan_input, "recycling_fraction", 1.0)
    if !(0.0 <= composition.recycling_fraction <= 1.0)
        error("recycling_fraction must be between 0 and 1. Got $recycling_fraction.")
    end

    # Get reference parameters for normalizations
    reference_parameter_section = copy(set_defaults_and_check_section!(
        scan_input, "reference_params";
        Bref=1.0,
        Lref=10.0,
        Nref=1.0e19,
        Tref=100.0,
        mref=deuteron_mass,
       ))
    reference_parameter_section["cref"] = sqrt(2.0 * proton_charge * reference_parameter_section["Tref"] / (reference_parameter_section["mref"]))
    reference_parameter_section["timeref"] = reference_parameter_section["Lref"] / reference_parameter_section["cref"]
    reference_parameter_section["Omegaref"] = proton_charge * reference_parameter_section["Bref"] / reference_parameter_section["mref"]
    reference_parameters = Dict_to_NamedTuple(reference_parameter_section)

    ## set geometry_input
    geometry.Bzed = get(scan_input, "Bzed", 1.0)
    geometry.Bmag = get(scan_input, "Bmag", 1.0)
    geometry.bzed = geometry.Bzed/geometry.Bmag
    geometry.bzeta = sqrt(1.0 - geometry.bzed^2.0)
    geometry.Bzeta = geometry.Bmag*geometry.bzeta
    geometry.rhostar = get(scan_input, "rhostar", reference_parameters.cref/reference_parameters.Lref/reference_parameters.Omegaref)
    #println("Info: Bzed is ",geometry.Bzed)
    #println("Info: Bmag is ",geometry.Bmag)
    #println("Info: rhostar is ",geometry.rhostar)
    
    ispecies = 1
    species.charged[1].z_IC.initialization_option = get(scan_input, "z_IC_option$ispecies", "gaussian")
    species.charged[1].initial_density = get(scan_input, "initial_density$ispecies", 1.0)
    species.charged[1].initial_temperature = get(scan_input, "initial_temperature$ispecies", 1.0)
    species.charged[1].z_IC.width = get(scan_input, "z_IC_width$ispecies", 0.125)
    species.charged[1].z_IC.wavenumber = get(scan_input, "z_IC_wavenumber$ispecies", 1)
    species.charged[1].z_IC.density_amplitude = get(scan_input, "z_IC_density_amplitude$ispecies", 0.001)
    species.charged[1].z_IC.density_phase = get(scan_input, "z_IC_density_phase$ispecies", 0.0)
    species.charged[1].z_IC.upar_amplitude = get(scan_input, "z_IC_upar_amplitude$ispecies", 0.0)
    species.charged[1].z_IC.upar_phase = get(scan_input, "z_IC_upar_phase$ispecies", 0.0)
    species.charged[1].z_IC.temperature_amplitude = get(scan_input, "z_IC_temperature_amplitude$ispecies", 0.0)
    species.charged[1].z_IC.temperature_phase = get(scan_input, "z_IC_temperature_phase$ispecies", 0.0)
    species.charged[1].r_IC.initialization_option = get(scan_input, "r_IC_option$ispecies", "gaussian")
    species.charged[1].r_IC.wavenumber = get(scan_input, "r_IC_wavenumber$ispecies", 1)
    species.charged[1].r_IC.density_amplitude = get(scan_input, "r_IC_density_amplitude$ispecies", 0.0)
    species.charged[1].r_IC.density_phase = get(scan_input, "r_IC_density_phase$ispecies", 0.0)
    species.charged[1].r_IC.upar_amplitude = get(scan_input, "r_IC_upar_amplitude$ispecies", 0.0)
    species.charged[1].r_IC.upar_phase = get(scan_input, "r_IC_upar_phase$ispecies", 0.0)
    species.charged[1].r_IC.temperature_amplitude = get(scan_input, "r_IC_temperature_amplitude$ispecies", 0.0)
    species.charged[1].r_IC.temperature_phase = get(scan_input, "r_IC_temperature_phase$ispecies", 0.0)
    species.charged[1].vpa_IC.initialization_option = get(scan_input, "vpa_IC_option$ispecies", "gaussian")
    species.charged[1].vpa_IC.density_amplitude = get(scan_input, "vpa_IC_density_amplitude$ispecies", 1.000)
    species.charged[1].vpa_IC.width = get(scan_input, "vpa_IC_width$ispecies", 1.0)
    species.charged[1].vpa_IC.density_phase = get(scan_input, "vpa_IC_density_phase$ispecies", 0.0)
    species.charged[1].vpa_IC.upar_amplitude = get(scan_input, "vpa_IC_upar_amplitude$ispecies", 0.0)
    species.charged[1].vpa_IC.upar_phase = get(scan_input, "vpa_IC_upar_phase$ispecies", 0.0)
    species.charged[1].vpa_IC.temperature_amplitude = get(scan_input, "vpa_IC_temperature_amplitude$ispecies", 0.0)
    species.charged[1].vpa_IC.temperature_phase = get(scan_input, "vpa_IC_temperature_phase$ispecies", 0.0)
    ispecies += 1
    if n_neutral_species > 0
        species.neutral[1].z_IC.initialization_option = get(scan_input, "z_IC_option$ispecies", "gaussian")
        species.neutral[1].initial_density = get(scan_input, "initial_density$ispecies", 1.0)
        species.neutral[1].initial_temperature = get(scan_input, "initial_temperature$ispecies", 1.0)
        species.neutral[1].z_IC.width = get(scan_input, "z_IC_width$ispecies", species.charged[1].z_IC.width)
        species.neutral[1].z_IC.density_amplitude = get(scan_input, "z_IC_density_amplitude$ispecies", 0.001)
        species.neutral[1].z_IC.density_phase = get(scan_input, "z_IC_density_phase$ispecies", 0.0)
        species.neutral[1].z_IC.upar_amplitude = get(scan_input, "z_IC_upar_amplitude$ispecies", 0.0)
        species.neutral[1].z_IC.upar_phase = get(scan_input, "z_IC_upar_phase$ispecies", 0.0)
        species.neutral[1].z_IC.temperature_amplitude = get(scan_input, "z_IC_temperature_amplitude$ispecies", 0.0)
        species.neutral[1].z_IC.temperature_phase = get(scan_input, "z_IC_temperature_phase$ispecies", 0.0)
        species.neutral[1].r_IC.initialization_option = get(scan_input, "r_IC_option$ispecies", "gaussian")
        species.neutral[1].r_IC.density_amplitude = get(scan_input, "r_IC_density_amplitude$ispecies", 0.001)
        species.neutral[1].r_IC.density_phase = get(scan_input, "r_IC_density_phase$ispecies", 0.0)
        species.neutral[1].r_IC.upar_amplitude = get(scan_input, "r_IC_upar_amplitude$ispecies", 0.0)
        species.neutral[1].r_IC.upar_phase = get(scan_input, "r_IC_upar_phase$ispecies", 0.0)
        species.neutral[1].r_IC.temperature_amplitude = get(scan_input, "r_IC_temperature_amplitude$ispecies", 0.0)
        species.neutral[1].r_IC.temperature_phase = get(scan_input, "r_IC_temperature_phase$ispecies", 0.0)
        species.neutral[1].vpa_IC.initialization_option = get(scan_input, "vpa_IC_option$ispecies", "gaussian")
        species.neutral[1].vpa_IC.density_amplitude = get(scan_input, "vpa_IC_density_amplitude$ispecies", 1.000)
        species.neutral[1].vpa_IC.width = get(scan_input, "vpa_IC_width$ispecies", species.charged[1].vpa_IC.width)
        species.neutral[1].vpa_IC.density_phase = get(scan_input, "vpa_IC_density_phase$ispecies", 0.0)
        species.neutral[1].vpa_IC.upar_amplitude = get(scan_input, "vpa_IC_upar_amplitude$ispecies", 0.0)
        species.neutral[1].vpa_IC.upar_phase = get(scan_input, "vpa_IC_upar_phase$ispecies", 0.0)
        species.neutral[1].vpa_IC.temperature_amplitude = get(scan_input, "vpa_IC_temperature_amplitude$ispecies", 0.0)
        species.neutral[1].vpa_IC.temperature_phase = get(scan_input, "vpa_IC_temperature_phase$ispecies", 0.0)
        ispecies += 1
    end
    #################### end specification of species inputs #####################

    collisions.charge_exchange = get(scan_input, "charge_exchange_frequency", 2.0*sqrt(species.charged[1].initial_temperature))
    collisions.ionization = get(scan_input, "ionization_frequency", collisions.charge_exchange)
    collisions.constant_ionization_rate = get(scan_input, "constant_ionization_rate", false)
    include_krook_collisions = get(scan_input, "krook_collisions", false)
    if include_krook_collisions
        collisions.krook_collision_frequency_prefactor = setup_krook_collisions(reference_parameters)
    else
        collisions.krook_collision_frequency_prefactor = -1.0
    end

    # parameters related to the time stepping
    nstep = get(scan_input, "nstep", 5)
    dt = get(scan_input, "dt", 0.00025/sqrt(species.charged[1].initial_temperature))
    nwrite_moments = get(scan_input, "nwrite", 1)
    nwrite_dfns = get(scan_input, "nwrite_dfns", nstep)
    # options are n_rk_stages = 1, 2, 3 or 4 (corresponding to forward Euler,
    # Heun's method, SSP RK3 and 4-stage SSP RK3)
    n_rk_stages = get(scan_input, "n_rk_stages", 4)
    split_operators = get(scan_input, "split_operators", false)
    runtime_plots = get(scan_input, "runtime_plots", false)
    stopfile_name = joinpath(output_dir, "stop")
    steady_state_residual = get(scan_input, "steady_state_residual", false)
    converged_residual_value = get(scan_input, "converged_residual_value", -1.0)

    use_for_init_is_default = !(("manufactured_solns" ∈ keys(scan_input)) &&
                                ("use_for_init" ∈ keys(scan_input["manufactured_solns"])))
    manufactured_solns_section = set_defaults_and_check_section!(
        scan_input, "manufactured_solns";
        use_for_advance=false,
        use_for_init=false,
        # constant to be used to control Ez divergence in MMS tests
        epsilon_offset=0.001,
        # bool to control if dfni is a function of vpa or vpabar in MMS test
        use_vpabar_in_mms_dfni=true,
        alpha_switch=1.0,
        type="default",
       )
    if use_for_init_is_default && manufactured_solns_section["use_for_advance"]
        # if manufactured_solns_section["use_for_init"] was set by default, set
        # manufactured_solns_section["use_for_init"] == true
        manufactured_solns_section["use_for_init"] = true
    end
    if manufactured_solns_section["use_vpabar_in_mms_dfni"]
        manufactured_solns_section["alpha_switch"] = 1.0
    else
        manufactured_solns_section["alpha_switch"] = 0.0
    end
    manufactured_solns_input = Dict_to_NamedTuple(manufactured_solns_section)
    
    # overwrite some default parameters related to the r grid
    # ngrid is number of grid points per element
    r.ngrid = get(scan_input, "r_ngrid", 9)
    # nelement_global is the number of elements in total
    r.nelement_global = get(scan_input, "r_nelement", 8)
    # nelement_local is the number of elements on each process
    r.nelement_local = get(scan_input, "r_nelement_local", r.nelement_global)
    # L is the box length in units of cs0/Omega_i
    r.L = get(scan_input, "r_L", 1.0)
    # determine the discretization option for the r grid
    # supported options are "chebyshev_pseudospectral" and "finite_difference"
    r.discretization = get(scan_input, "r_discretization", "finite_difference")
    r.fd_option = get(scan_input, "r_finite_difference_option", "third_order_upwind")
    # determine the boundary condition to impose in r
    # supported options are "periodic" and "Dirichlet"
    r.bc = get(scan_input, "r_bc", "periodic")

    # overwrite some default parameters related to the z grid
    # ngrid is number of grid points per element
    z.ngrid = get(scan_input, "z_ngrid", 9)
    # nelement_global is the number of elements in total
    z.nelement_global = get(scan_input, "z_nelement", 8)
    # nelement_local is the number of elements on each process
    z.nelement_local = get(scan_input, "z_nelement_local", z.nelement_global)
    # L is the box length in units of cs0/Omega_i
    z.L = get(scan_input, "z_L", 1.0)
    # determine the discretization option for the z grid
    # supported options are "chebyshev_pseudospectral" and "finite_difference"
    z.discretization = get(scan_input, "z_discretization", "chebyshev_pseudospectral")
    z.fd_option = get(scan_input, "z_finite_difference_option", "third_order_upwind")
    # determine the boundary condition to impose in z
    # supported options are "constant", "periodic" and "wall"
    z.bc = get(scan_input, "z_bc", "wall")

    # overwrite some default parameters related to the vpa grid
    # ngrid is the number of grid points per element
    vpa.ngrid = get(scan_input, "vpa_ngrid", 17)
    # nelement is the number of elements
    vpa.nelement_global = get(scan_input, "vpa_nelement", 10)
	# do not parallelise vpa with distributed-memory MPI
    vpa.nelement_local = vpa.nelement_global 
    # L is the box length in units of vthermal_species
    vpa.L = get(scan_input, "vpa_L", 8.0*sqrt(species.charged[1].initial_temperature))
    # determine the boundary condition
    # only supported option at present is "zero" and "periodic"
    vpa.bc = get(scan_input, "vpa_bc", "periodic")
    # determine the discretization option for the vpa grid
    # supported options are "chebyshev_pseudospectral" and "finite_difference"
    vpa.discretization = get(scan_input, "vpa_discretization", "chebyshev_pseudospectral")
    vpa.fd_option = get(scan_input, "vpa_finite_difference_option", "third_order_upwind")

    num_diss_params = setup_numerical_dissipation(
        get(scan_input, "numerical_dissipation", Dict{String,Any}()), true)

    # overwrite some default parameters related to the vperp grid
    # ngrid is the number of grid points per element
    vperp.ngrid = get(scan_input, "vperp_ngrid", 1)
    # nelement is the number of elements
    vperp.nelement_global = get(scan_input, "vperp_nelement", 1)
    # do not parallelise vperp with distributed-memory MPI
    vperp.nelement_local = vperp.nelement_global 
    # L is the box length in units of vthermal_species
    vperp.L = get(scan_input, "vperp_L", 8.0*sqrt(species.charged[1].initial_temperature))
    # determine the boundary condition
    # only supported option at present is "zero" and "periodic"
    # MRH probably need to add new bc option here
    # MRH no vperp bc currently imposed so option below not used
    vperp.bc = get(scan_input, "vperp_bc", "periodic")
    # determine the discretization option for the vperp grid
    # supported options are "finite_difference_vperp" "chebyshev_pseudospectral_vperp"
    vperp.discretization = get(scan_input, "vperp_discretization", "chebyshev_pseudospectral_vperp")

    # overwrite some default parameters related to the gyrophase grid
    # ngrid is the number of grid points per element
    gyrophase.ngrid = get(scan_input, "gyrophase_ngrid", 17)
    # nelement is the number of elements
    gyrophase.nelement_global = get(scan_input, "gyrophase_nelement", 10)
    # do not parallelise gyrophase with distributed-memory MPI
    gyrophase.nelement_local = gyrophase.nelement_global

    if n_neutral_species > 0
        # overwrite some default parameters related to the vz grid
        # use vpa grid values as defaults
        # ngrid is the number of grid points per element
        vz.ngrid = get(scan_input, "vz_ngrid", vpa.ngrid)
        # nelement is the number of elements
        vz.nelement_global = get(scan_input, "vz_nelement", vpa.nelement_global)
        # do not parallelise vz with distributed-memory MPI
        vz.nelement_local = vz.nelement_global
        # L is the box length in units of vthermal_species
        vz.L = get(scan_input, "vz_L", vpa.L)
        # determine the boundary condition
        # only supported option at present is "zero" and "periodic"
        vz.bc = get(scan_input, "vz_bc", "none")
        # determine the discretization option for the vz grid
        # supported options are "chebyshev_pseudospectral" and "finite_difference"
        vz.discretization = get(scan_input, "vz_discretization", vpa.discretization)

        # overwrite some default parameters related to the vr grid
        # ngrid is the number of grid points per element
        vr.ngrid = get(scan_input, "vr_ngrid", 1)
        # nelement is the number of elements
        vr.nelement_global = get(scan_input, "vr_nelement", 1)
        # do not parallelise vz with distributed-memory MPI
        vr.nelement_local = vr.nelement_global
        # L is the box length in units of vthermal_species
        vr.L = get(scan_input, "vr_L", 8.0*sqrt(species.charged[1].initial_temperature))
        # determine the boundary condition
        # only supported option at present is "zero" and "periodic"
        vr.bc = get(scan_input, "vr_bc", "none")
        # determine the discretization option for the vr grid
        # supported options are "chebyshev_pseudospectral" and "finite_difference"
        vr.discretization = get(scan_input, "vr_discretization", "chebyshev_pseudospectral")

        # overwrite some default parameters related to the vzeta grid
        # ngrid is the number of grid points per element
        vzeta.ngrid = get(scan_input, "vzeta_ngrid", 1)
        # nelement is the number of elements
        vzeta.nelement_global = get(scan_input, "vzeta_nelement", 1)
        # do not parallelise vz with distributed-memory MPI
        vzeta.nelement_local = vzeta.nelement_global
        # L is the box length in units of vthermal_species
        vzeta.L = get(scan_input, "vzeta_L", 8.0*sqrt(species.charged[1].initial_temperature))
        # determine the boundary condition
        # only supported option at present is "zero" and "periodic"
        vzeta.bc = get(scan_input, "vzeta_bc", "none")
        # determine the discretization option for the vzeta grid
        # supported options are "chebyshev_pseudospectral" and "finite_difference"
        vzeta.discretization = get(scan_input, "vzeta_discretization", "chebyshev_pseudospectral")
    end

    is_1V = (vperp.ngrid == vperp.nelement_global == 1 && vzeta.ngrid ==
             vzeta.nelement_global == 1 && vr.ngrid == vr.nelement_global == 1)
    num_diss_params = setup_numerical_dissipation(
        get(scan_input, "numerical_dissipation", Dict{String,Any}()), is_1V)
    
    #########################################################################
    ########## end user inputs. do not modify following code! ###############
    #########################################################################

    # set up distributed-memory MPI information for z and r coords
    # need grid and MPI information to determine these values 
    # MRH just put dummy values now 
    if ignore_MPI
        irank_z = nrank_z = irank_r = nrank_r = -1
        comm_sub_z = comm_sub_r = MPI.COMM_NULL
    else
        irank_z, nrank_z, comm_sub_z, irank_r, nrank_r, comm_sub_r = setup_distributed_memory_MPI(z.nelement_global,z.nelement_local,r.nelement_global,r.nelement_local)
    end
    #comm_sub_r = false
    #irank_r = 0
    #nrank_r = 0
    #comm_sub_z = false
    #irank_z = 0
    #nrank_z = 0

    t_input = time_input(nstep, dt, nwrite_moments, nwrite_dfns, n_rk_stages,
                         split_operators, runtime_plots, steady_state_residual,
                         converged_residual_value,
                         manufactured_solns_input.use_for_advance, stopfile_name)
    # replace mutable structures with immutable ones to optimize performance
    # and avoid possible misunderstandings	
	z_advection_immutable = advection_input(z.advection.option, z.advection.constant_speed,
        z.advection.frequency, z.advection.oscillation_amplitude)
    z_immutable = grid_input("z", z.ngrid, z.nelement_global, z.nelement_local, nrank_z, irank_z, z.L, 
        z.discretization, z.fd_option, z.bc, z_advection_immutable, comm_sub_z)
    r_advection_immutable = advection_input(r.advection.option, r.advection.constant_speed,
        r.advection.frequency, r.advection.oscillation_amplitude)
    r_immutable = grid_input("r", r.ngrid, r.nelement_global, r.nelement_local, nrank_r, irank_r, r.L,
        r.discretization, r.fd_option, r.bc, r_advection_immutable, comm_sub_r)
	# for dimensions below which do not currently use distributed-memory MPI
	# assign dummy values to nrank, irank and comm of coord struct
    vpa_advection_immutable = advection_input(vpa.advection.option, vpa.advection.constant_speed,
        vpa.advection.frequency, vpa.advection.oscillation_amplitude)
    vpa_immutable = grid_input("vpa", vpa.ngrid, vpa.nelement_global, vpa.nelement_local, 1, 0, vpa.L,
        vpa.discretization, vpa.fd_option, vpa.bc, vpa_advection_immutable, MPI.COMM_NULL)
    vperp_advection_immutable = advection_input(vperp.advection.option, vperp.advection.constant_speed,
        vperp.advection.frequency, vperp.advection.oscillation_amplitude)
    vperp_immutable = grid_input("vperp", vperp.ngrid, vperp.nelement_global, vperp.nelement_local, 1, 0, vperp.L,
        vperp.discretization, vperp.fd_option, vperp.bc, vperp_advection_immutable, MPI.COMM_NULL)
    gyrophase_advection_immutable = advection_input(gyrophase.advection.option, gyrophase.advection.constant_speed,
        gyrophase.advection.frequency, gyrophase.advection.oscillation_amplitude)
    gyrophase_immutable = grid_input("gyrophase", gyrophase.ngrid, gyrophase.nelement_global, gyrophase.nelement_local, 1, 0, gyrophase.L,
        gyrophase.discretization, gyrophase.fd_option, gyrophase.bc, gyrophase_advection_immutable, MPI.COMM_NULL)
    vz_advection_immutable = advection_input(vz.advection.option, vz.advection.constant_speed,
        vz.advection.frequency, vz.advection.oscillation_amplitude)
    vz_immutable = grid_input("vz", vz.ngrid, vz.nelement_global, vz.nelement_local, 1, 0, vz.L,
        vz.discretization, vz.fd_option, vz.bc, vz_advection_immutable, MPI.COMM_NULL)
    vr_advection_immutable = advection_input(vr.advection.option, vr.advection.constant_speed,
        vr.advection.frequency, vr.advection.oscillation_amplitude)
    vr_immutable = grid_input("vr", vr.ngrid, vr.nelement_global, vr.nelement_local, 1, 0, vr.L,
        vr.discretization, vr.fd_option, vr.bc, vr_advection_immutable, MPI.COMM_NULL)
    vzeta_advection_immutable = advection_input(vzeta.advection.option, vzeta.advection.constant_speed,
        vzeta.advection.frequency, vzeta.advection.oscillation_amplitude)
    vzeta_immutable = grid_input("vzeta", vzeta.ngrid, vzeta.nelement_global, vzeta.nelement_local, 1, 0, vzeta.L,
        vzeta.discretization, vzeta.fd_option, vzeta.bc, vzeta_advection_immutable, MPI.COMM_NULL)
    
    species_charged_immutable = Array{species_parameters,1}(undef,n_ion_species)
    species_neutral_immutable = Array{species_parameters,1}(undef,n_neutral_species)
    
    for is ∈ 1:n_ion_species
        species_type = "ion"
        #    species_type = "electron"
        z_IC = initial_condition_input(species.charged[is].z_IC.initialization_option,
            species.charged[is].z_IC.width, species.charged[is].z_IC.wavenumber,
            species.charged[is].z_IC.density_amplitude, species.charged[is].z_IC.density_phase,
            species.charged[is].z_IC.upar_amplitude, species.charged[is].z_IC.upar_phase,
            species.charged[is].z_IC.temperature_amplitude, species.charged[is].z_IC.temperature_phase,
            species.charged[is].z_IC.monomial_degree)
        r_IC = initial_condition_input(species.charged[is].r_IC.initialization_option,
            species.charged[is].r_IC.width, species.charged[is].r_IC.wavenumber,
            species.charged[is].r_IC.density_amplitude, species.charged[is].r_IC.density_phase,
            species.charged[is].r_IC.upar_amplitude, species.charged[is].r_IC.upar_phase,
            species.charged[is].r_IC.temperature_amplitude, species.charged[is].r_IC.temperature_phase,
            species.charged[is].r_IC.monomial_degree)
        vpa_IC = initial_condition_input(species.charged[is].vpa_IC.initialization_option,
            species.charged[is].vpa_IC.width, species.charged[is].vpa_IC.wavenumber,
            species.charged[is].vpa_IC.density_amplitude, species.charged[is].vpa_IC.density_phase,
            species.charged[is].vpa_IC.upar_amplitude, species.charged[is].vpa_IC.upar_phase,
            species.charged[is].vpa_IC.temperature_amplitude,
            species.charged[is].vpa_IC.temperature_phase, species.charged[is].vpa_IC.monomial_degree)
        species_charged_immutable[is] = species_parameters(species_type, species.charged[is].initial_temperature,
            species.charged[is].initial_density, z_IC, r_IC, vpa_IC)
    end
    if n_neutral_species > 0
        for is ∈ 1:n_neutral_species
            species_type = "neutral"
            z_IC = initial_condition_input(species.neutral[is].z_IC.initialization_option,
                species.neutral[is].z_IC.width, species.neutral[is].z_IC.wavenumber,
                species.neutral[is].z_IC.density_amplitude, species.neutral[is].z_IC.density_phase,
                species.neutral[is].z_IC.upar_amplitude, species.neutral[is].z_IC.upar_phase,
                species.neutral[is].z_IC.temperature_amplitude, species.neutral[is].z_IC.temperature_phase,
                species.neutral[is].z_IC.monomial_degree)
            r_IC = initial_condition_input(species.neutral[is].r_IC.initialization_option,
                species.neutral[is].r_IC.width, species.neutral[is].r_IC.wavenumber,
                species.neutral[is].r_IC.density_amplitude, species.neutral[is].r_IC.density_phase,
                species.neutral[is].r_IC.upar_amplitude, species.neutral[is].r_IC.upar_phase,
                species.neutral[is].r_IC.temperature_amplitude, species.neutral[is].r_IC.temperature_phase,
                species.neutral[is].r_IC.monomial_degree)
            vpa_IC = initial_condition_input(species.neutral[is].vpa_IC.initialization_option,
                species.neutral[is].vpa_IC.width, species.neutral[is].vpa_IC.wavenumber,
                species.neutral[is].vpa_IC.density_amplitude, species.neutral[is].vpa_IC.density_phase,
                species.neutral[is].vpa_IC.upar_amplitude, species.neutral[is].vpa_IC.upar_phase,
                species.neutral[is].vpa_IC.temperature_amplitude,
                species.neutral[is].vpa_IC.temperature_phase, species.neutral[is].vpa_IC.monomial_degree)
            species_neutral_immutable[is] = species_parameters(species_type, species.neutral[is].initial_temperature,
                species.neutral[is].initial_density, z_IC, r_IC, vpa_IC)
        end
    end 
    species_immutable = (charged = species_charged_immutable, neutral = species_neutral_immutable)
    
    force_Er_zero = get(scan_input, "force_Er_zero_at_wall", false)
    drive_immutable = drive_input(drive.force_phi, drive.amplitude, drive.frequency, force_Er_zero)

    # inputs for file I/O
    # Make copy of the section to avoid modifying the passed-in Dict
    io_settings = copy(get(scan_input, "output", Dict{String,Any}()))
    io_settings["ascii_output"] = get(io_settings, "ascii_output", false)
    io_settings["binary_format"] = get(io_settings, "binary_format", hdf5)
    io_settings["parallel_io"] = get(io_settings, "parallel_io",
                                     io_has_parallel(Val(io_settings["binary_format"])))
    io_immutable = io_input(; output_dir=output_dir, run_name=run_name,
                              Dict(Symbol(k)=>v for (k,v) in io_settings)...)

    # initialize z grid and write grid point locations to file
    z, z_spectral = define_coordinate(z_immutable, io_immutable.parallel_io)
    # initialize r grid and write grid point locations to file
    r, r_spectral = define_coordinate(r_immutable, io_immutable.parallel_io)
    # initialize vpa grid and write grid point locations to file
    vpa, vpa_spectral = define_coordinate(vpa_immutable, io_immutable.parallel_io)
    # initialize vperp grid and write grid point locations to file
    vperp, vperp_spectral = define_coordinate(vperp_immutable, io_immutable.parallel_io)
    # initialize gyrophase grid and write grid point locations to file
    gyrophase, gyrophase_spectral = define_coordinate(gyrophase_immutable, io_immutable.parallel_io)
    # initialize vz grid and write grid point locations to file
    vz, vz_spectral = define_coordinate(vz_immutable, io_immutable.parallel_io)
    # initialize vr grid and write grid point locations to file
    vr, vr_spectral = define_coordinate(vr_immutable, io_immutable.parallel_io)
    # initialize vr grid and write grid point locations to file
    vzeta, vzeta_spectral = define_coordinate(vzeta_immutable, io_immutable.parallel_io)

    external_source_settings = setup_external_sources!(scan_input, r, z)

    if global_rank[] == 0 && save_inputs_to_txt
        # Make file to log some information about inputs into.
        # check to see if output_dir exists in the current directory
        # if not, create it
        isdir(output_dir) || mkpath(output_dir)
        io = open_ascii_output_file(string(output_dir,"/",run_name), "input")
    else
        io = devnull
    end

    # check input to catch errors/unsupported options
    check_input(io, output_dir, nstep, dt, r_immutable, z_immutable, vpa_immutable,
                composition, species_immutable, evolve_moments, num_diss_params,
                save_inputs_to_txt)

    # return immutable structs for z, vpa, species and composition
    all_inputs = (io_immutable, evolve_moments, t_input, z, z_spectral, r, r_spectral,
                  vpa, vpa_spectral, vperp, vperp_spectral, gyrophase, gyrophase_spectral,
                  vz, vz_spectral, vr, vr_spectral, vzeta, vzeta_spectral, composition,
                  species_immutable, collisions, geometry, drive_immutable,
                  external_source_settings, num_diss_params, manufactured_solns_input,
                  reference_parameters)
    println(io, "\nAll inputs returned from mk_input():")
    println(io, all_inputs)
    close(io)

    return all_inputs
end

"""
"""
function load_defaults(n_ion_species, n_neutral_species, electron_physics)
    ############## options related to the equations being solved ###############
    evolve_density = false
    evolve_parallel_flow = false
    evolve_parallel_pressure = false
    conservation = true
    #advective_form = false
    evolve_moments = evolve_moments_options(evolve_density, evolve_parallel_flow, evolve_parallel_pressure, conservation)#advective_form)
    #################### parameters related to the z grid ######################
    # ngrid_z is number of grid points per element
    ngrid_z = 100
    # nelement_z is the number of elements on each process
    nelement_local_z = 1
    # nelement_z is the number of elements in total
    nelement_global_z = 1
    # L_z is the box length in z
    L_z = 1.0
    # determine the boundary condition in z
    # currently supported options are "constant" and "periodic"
    boundary_option_z = "periodic"
    #boundary_option_z = "constant"
    # determine the discretization option for the z grid
    # supported options are "chebyshev_pseudospectral" and "finite_difference"
    #discretization_option_z = "chebyshev_pseudospectral"
    discretization_option_z = "finite_difference"
    # if discretization_option_z = "finite_difference", then
    # finite_difference_option_z determines the finite difference scheme to be used
    # supported options are "third_order_upwind", "second_order_upwind" and "first_order_upwind"
    #finite_difference_option_z = "first_order_upwind"
    #finite_difference_option_z = "second_order_upwind"
    finite_difference_option_z = "third_order_upwind"
    # determine the option used for the advection speed in z
    # supported options are "constant" and "oscillating",
    # in addition to the "default" option which uses dz/dt = vpa as the advection speed
    advection_option_z = "default"
    # constant advection speed in z to use with advection_option_z = "constant"
    advection_speed_z = 1.0
    # for advection_option_z = "oscillating", advection speed is of form
    # speed = advection_speed_z*(1 + oscillation_amplitude_z*sinpi(frequency_z*t))
    frequency_z = 1.0
    oscillation_amplitude_z = 1.0
    # mutable struct containing advection speed options/inputs for z
    advection_z = advection_input_mutable(advection_option_z, advection_speed_z,
        frequency_z, oscillation_amplitude_z)
    # create a mutable structure containing the input info related to the z grid
    z = grid_input_mutable("z", ngrid_z, nelement_global_z, nelement_local_z, L_z,
        discretization_option_z, finite_difference_option_z, boundary_option_z,
        advection_z)
    #################### parameters related to the r grid ######################
    # ngrid_r is number of grid points per element
    ngrid_r = 1
    # nelement_r is the number of elements in total
    nelement_global_r = 1
    # nelement_r is the number of elements on each process
    nelement_local_r = 1
    # L_r is the box length in r
    L_r = 1.0
    # determine the boundary condition in r
    # currently supported options are "constant" and "periodic"
    boundary_option_r = "periodic"
    #boundary_option_r = "constant"
    # determine the discretization option for the r grid
    # supported options are "chebyshev_pseudospectral" and "finite_difference"
    #discretization_option_r = "chebyshev_pseudospectral"
    discretization_option_r = "finite_difference"
    # if discretization_option_r = "finite_difference", then
    # finite_difference_option_r determines the finite difference scheme to be used
    # supported options are "third_order_upwind", "second_order_upwind" and "first_order_upwind"
    #finite_difference_option_r = "first_order_upwind"
    #finite_difference_option_r = "second_order_upwind"
    finite_difference_option_r = "third_order_upwind"
    # determine the option used for the advection speed in r
    # supported options are "constant" and "oscillating",
    # in addition to the "default" option which uses dr/dt = vpa as the advection speed
    advection_option_r = "default" # MRH -- NEED TO CHANGE THIS ASAP!
    # constant advection speed in r to use with advection_option_r = "constant"
    advection_speed_r = 1.0
    # for advection_option_r = "oscillating", advection speed is of form
    # speed = advection_speed_r*(1 + oscillation_amplitude_r*sinpi(frequency_r*t))
    frequency_r = 1.0
    oscillation_amplitude_r = 1.0
    # mutable struct containing advection speed options/inputs for r
    advection_r = advection_input_mutable(advection_option_r, advection_speed_r,
        frequency_r, oscillation_amplitude_r)
    # create a mutable structure containing the input info related to the r grid
    r = grid_input_mutable("r", ngrid_r, nelement_global_r, nelement_local_r, L_r,
        discretization_option_r, finite_difference_option_r, boundary_option_r,
        advection_r)
    ############################################################################
    ################### parameters related to the vpa grid #####################
    # ngrid_vpa is the number of grid points per element
    ngrid_vpa = 300
    # nelement_vpa is the number of elements
    nelement_vpa = 1
    # L_vpa is the box length in units of vthermal_species
    L_vpa = 6.0
    # determine the boundary condition
    # currently supported options are "zero" and "periodic"
    #boundary_option_vpa = "zero"
    boundary_option_vpa = "periodic"
    # determine the discretization option for the vpa grid
    # supported options are "chebyshev_pseudospectral" and "finite_difference"
    #discretization_option_vpa = "chebyshev_pseudospectral"
    discretization_option_vpa = "finite_difference"
    # if discretization_option_vpa = "finite_difference", then
    # finite_difference_option_vpa determines the finite difference scheme to be used
    # supported options are "third_order_upwind", "second_order_upwind" and "first_order_upwind"
    #finite_difference_option_vpa = "second_order_upwind"
    finite_difference_option_vpa = "third_order_upwind"
    # determine the option used for the advection speed in vpa
    # supported options are "constant" and "oscillating",
    # in addition to the "default" option which uses dvpa/dt = q*Ez/m as the advection speed
    advection_option_vpa = "default"
    # constant advection speed in vpa to use with advection_option_vpa = "constant"
    advection_speed_vpa = 1.0
    # for advection_option_vpa = "oscillating", advection speed is of form
    # speed = advection_speed_vpa*(1 + oscillation_amplitude_vpa*sinpi(frequency_vpa*t))
    frequency_vpa = 1.0
    oscillation_amplitude_vpa = 1.0
    # mutable struct containing advection speed options/inputs for z
    advection_vpa = advection_input_mutable(advection_option_vpa, advection_speed_vpa,
        frequency_vpa, oscillation_amplitude_vpa)
    # create a mutable structure containing the input info related to the vpa grid
    vpa = grid_input_mutable("vpa", ngrid_vpa, nelement_vpa, nelement_vpa, L_vpa,
        discretization_option_vpa, finite_difference_option_vpa, boundary_option_vpa,
        advection_vpa)
    ############################################################################
    ################### parameters related to the vperp grid #####################
    # ngrid_vperp is the number of grid points per element
    ngrid_vperp = 1
    # nelement_vperp is the number of elements
    nelement_vperp = 1
    # L_vperp is the box length in units of vthermal_species
    L_vperp = 6.0
    # determine the boundary condition
    # currently supported options are "zero" and "periodic"
    # MRH probably need new bc option here 
    #boundary_option_vperp = "zero"
    boundary_option_vperp = "periodic"
    # determine the discretization option for the vperp grid
    # supported options are "finite_difference_vperp"
    discretization_option_vperp = "finite_difference_vperp"
    # if discretization_option_vperp = "finite_difference_vperp", then
    # finite_difference_option_vperp determines the finite difference scheme to be used
    # supported options are "third_order_upwind", "second_order_upwind" and "first_order_upwind"
    #finite_difference_option_vperp = "second_order_upwind"
    finite_difference_option_vperp = "third_order_upwind"
    # determine the option used for the advection speed in vperp
    # supported options are "constant" and "oscillating",
    advection_option_vperp = "default"
    # constant advection speed in vperp to use with advection_option_vperp = "constant"
    advection_speed_vperp = 0.0
    # for advection_option_vperp = "oscillating", advection speed is of form
    # speed = advection_speed_vperp*(1 + oscillation_amplitude_vperp*sinpi(frequency_vperp*t))
    frequency_vperp = 1.0
    oscillation_amplitude_vperp = 1.0
    # mutable struct containing advection speed options/inputs for z
    advection_vperp = advection_input_mutable(advection_option_vperp, advection_speed_vperp,
        frequency_vperp, oscillation_amplitude_vperp)
    # create a mutable structure containing the input info related to the vperp grid
    vperp = grid_input_mutable("vperp", ngrid_vperp, nelement_vperp, nelement_vperp, L_vperp,
        discretization_option_vperp, finite_difference_option_vperp, boundary_option_vperp,
        advection_vperp)
    ############################################################################
    ################### parameters related to the gyrophase grid #####################
    # ngrid_gyrophase is the number of grid points per element
    ngrid_gyrophase = 300
    # nelement_gyrophase is the number of elements
    nelement_gyrophase = 1
    # L_gyrophase is the box length in units of vthermal_species
    L_gyrophase = 2*pi
    # determine the boundary condition
    # currently supported option is "periodic"
    boundary_option_gyrophase = "periodic"
    discretization_option_gyrophase = "finite_difference"
    finite_difference_option_gyrophase = "third_order_upwind"
    advection_option_gyrophase = "default"
    advection_speed_gyrophase = 0.0
    frequency_gyrophase = 1.0
    oscillation_amplitude_gyrophase = 1.0
    advection_gyrophase = advection_input_mutable(advection_option_gyrophase, advection_speed_gyrophase,
        frequency_gyrophase, oscillation_amplitude_gyrophase)
    # create a mutable structure containing the input info related to the gyrophase grid
    gyrophase = grid_input_mutable("gyrophase", ngrid_gyrophase, nelement_gyrophase, nelement_gyrophase, L_gyrophase,
        discretization_option_gyrophase, finite_difference_option_gyrophase, boundary_option_gyrophase,
        advection_gyrophase)
    ############################################################################
    ################### parameters related to the vr grid #####################
    # ngrid_vr is the number of grid points per element
    ngrid_vr = 1
    # nelement_vr is the number of elements
    nelement_vr = 1
    # L_vr is the box length in units of vthermal_species
    L_vr = 1.0
    # determine the boundary condition
    # currently supported options are "zero" and "periodic"
    boundary_option_vr = "periodic"
    # determine the discretization option for the vr grid
    # supported options are "finite_difference" "chebyshev_pseudospectral"
    discretization_option_vr = "chebyshev_pseudospectral"
    # if discretization_option_vr = "finite_difference", then
    # finite_difference_option_vr determines the finite difference scheme to be used
    # supported options are "third_order_upwind", "second_order_upwind" and "first_order_upwind"
    #finite_difference_option_vr = "second_order_upwind"
    finite_difference_option_vr = "third_order_upwind"
    # determine the option used for the advection speed in vr
    # supported options are "constant" and "oscillating",
    advection_option_vr = "default"
    # constant advection speed in vr to use with advection_option_vr = "constant"
    advection_speed_vr = 0.0
    # for advection_option_vr = "oscillating", advection speed is of form
    # speed = advection_speed_vr*(1 + oscillation_amplitude_vr*sinpi(frequency_vr*t))
    frequency_vr = 1.0
    oscillation_amplitude_vr = 1.0
    # mutable struct containing advection speed options/inputs for z
    advection_vr = advection_input_mutable(advection_option_vr, advection_speed_vr,
        frequency_vr, oscillation_amplitude_vr)
    # create a mutable structure containing the input info related to the vr grid
    vr = grid_input_mutable("vr", ngrid_vr, nelement_vr, nelement_vr, L_vr,
        discretization_option_vr, finite_difference_option_vr, boundary_option_vr,
        advection_vr)
    ############################################################################
    ################### parameters related to the vz grid #####################
    # ngrid_vz is the number of grid points per element
    ngrid_vz = 1
    # nelement_vz is the number of elements
    nelement_vz = 1
    # L_vz is the box length in units of vthermal_species
    L_vz = 1.0
    # determine the boundary condition
    # currently supported options are "zero" and "periodic"
    boundary_option_vz = "periodic"
    # determine the discretization option for the vz grid
    # supported options are "finite_difference" "chebyshev_pseudospectral"
    discretization_option_vz = "chebyshev_pseudospectral"
    # if discretization_option_vz = "finite_difference", then
    # finite_difference_option_vz determines the finite difference scheme to be used
    # supported options are "third_order_upwind", "second_order_upwind" and "first_order_upwind"
    #finite_difference_option_vz = "second_order_upwind"
    finite_difference_option_vz = "third_order_upwind"
    # determine the option used for the advection speed in vz
    # supported options are "constant" and "oscillating",
    advection_option_vz = "default"
    # constant advection speed in vz to use with advection_option_vz = "constant"
    advection_speed_vz = 0.0
    # for advection_option_vz = "oscillating", advection speed is of form
    # speed = advection_speed_vz*(1 + oscillation_amplitude_vz*sinpi(frequency_vz*t))
    frequency_vz = 1.0
    oscillation_amplitude_vz = 1.0
    # mutable struct containing advection speed options/inputs for z
    advection_vz = advection_input_mutable(advection_option_vz, advection_speed_vz,
        frequency_vz, oscillation_amplitude_vz)
    # create a mutable structure containing the input info related to the vz grid
    vz = grid_input_mutable("vz", ngrid_vz, nelement_vz, nelement_vz, L_vz,
        discretization_option_vz, finite_difference_option_vz, boundary_option_vz,
        advection_vz)
    ############################################################################
    ################### parameters related to the vzeta grid #####################
    # ngrid_vzeta is the number of grid points per element
    ngrid_vzeta = 1
    # nelement_vzeta is the number of elements
    nelement_vzeta = 1
    # L_vzeta is the box length in units of vthermal_species
    L_vzeta =1.0
    # determine the boundary condition
    # currently supported options are "zero" and "periodic"
    boundary_option_vzeta = "periodic"
    # determine the discretization option for the vzeta grid
    # supported options are "finite_difference" "chebyshev_pseudospectral"
    discretization_option_vzeta = "chebyshev_pseudospectral"
    # if discretization_option_vzeta = "finite_difference", then
    # finite_difference_option_vzeta determines the finite difference scheme to be used
    # supported options are "third_order_upwind", "second_order_upwind" and "first_order_upwind"
    #finite_difference_option_vzeta = "second_order_upwind"
    finite_difference_option_vzeta = "third_order_upwind"
    # determine the option used for the advection speed in vzeta
    # supported options are "constant" and "oscillating",
    advection_option_vzeta = "default"
    # constant advection speed in vzeta to use with advection_option_vzeta = "constant"
    advection_speed_vzeta = 0.0
    # for advection_option_vzeta = "oscillating", advection speed is of form
    # speed = advection_speed_vzeta*(1 + oscillation_amplitude_vzeta*sinpi(frequency_vzeta*t))
    frequency_vzeta = 1.0
    oscillation_amplitude_vzeta = 1.0
    # mutable struct containing advection speed options/inputs for z
    advection_vzeta = advection_input_mutable(advection_option_vzeta, advection_speed_vzeta,
        frequency_vzeta, oscillation_amplitude_vzeta)
    # create a mutable structure containing the input info related to the vzeta grid
    vzeta = grid_input_mutable("vzeta", ngrid_vzeta, nelement_vzeta, nelement_vzeta, L_vzeta,
        discretization_option_vzeta, finite_difference_option_vzeta, boundary_option_vzeta,
        advection_vzeta)
    #############################################################################
    # define default values and create corresponding mutable structs holding
    # information about the composition of the species and their initial conditions
    if electron_physics ∈ (boltzmann_electron_response, boltzmann_electron_response_with_simple_sheath)
        n_species = n_ion_species + n_neutral_species
    else
        n_species = n_ion_speces + n_neutral_species + 1
    end
    use_test_neutral_wall_pdf = false
    # electron temperature over reference temperature
    T_e = 1.0
    # temperature at the entrance to the wall in terms of the electron temperature
    T_wall = 1.0
    # wall potential at z = 0
    phi_wall = 0.0
    # constant to test nonzero Er
    Er_constant = 0.0
    # constant to control Ez divergence 
    epsilon_offset = 0.001
    # bool to control functional form of dfni in MMS test
    use_vpabar_in_mms_dfni = true
    # float to control form of MMS density/potential/Er/Ez
    alpha_switch = 1.0
    # ratio of the neutral particle mass to the ion particle mass
    mn_over_mi = 1.0
    # ratio of the electron particle mass to the ion particle mass
    me_over_mi = 1.0/1836.0
    # The ion flux reaching the wall that is recycled as neutrals is reduced by
    # `recycling_fraction` to account for ions absorbed by the wall.
    recycling_fraction = 1.0
    composition = species_composition(n_species, n_ion_species, n_neutral_species,
        electron_physics, use_test_neutral_wall_pdf, T_e, T_wall, phi_wall, Er_constant,
        epsilon_offset, use_vpabar_in_mms_dfni, alpha_switch, mn_over_mi, me_over_mi,
        recycling_fraction, allocate_float(n_species))
    
    species_charged = Array{species_parameters_mutable,1}(undef,n_ion_species)
    species_neutral = Array{species_parameters_mutable,1}(undef,n_neutral_species)
    
    # initial temperature for each species defaults to Tₑ
    initial_temperature = 1.0
    # initial density for each species defaults to Nₑ
    initial_density = 1.0
    # initialization inputs for z part of distribution function
    # supported options are "gaussian", "sinusoid" and "monomial"
    z_initialization_option = "sinusoid"
    # inputs for "gaussian" initial condition
    # width of the Gaussian in z
    z_width = 0.125
    # inputs for "sinusoid" initial condition
    # z_wavenumber should be an integer
    z_wavenumber = 1
    z_density_amplitude = 0.1
    z_density_phase = 0.0
    z_upar_amplitude = 0.0
    z_upar_phase = 0.0
    z_temperature_amplitude = 0.0
    z_temperature_phase = 0.0
    # inputs for "monomial" initial condition
    z_monomial_degree = 2
    z_initial_conditions = initial_condition_input_mutable(z_initialization_option,
        z_width, z_wavenumber, z_density_amplitude, z_density_phase, z_upar_amplitude,
        z_upar_phase, z_temperature_amplitude, z_temperature_phase, z_monomial_degree)
    # initialization inputs for r part of distribution function
    # supported options are "gaussian", "sinusoid" and "monomial"
    r_initialization_option = "sinusoid"
    # inputs for "gaussian" initial condition
    # width of the Gaussian in r
    r_width = 0.125
    # inputs for "sinusoid" initial condition
    # r_wavenumber should be an integer
    r_wavenumber = 1
    r_density_amplitude = 0.0
    r_density_phase = 0.0
    r_upar_amplitude = 0.0
    r_upar_phase = 0.0
    r_temperature_amplitude = 0.0
    r_temperature_phase = 0.0
    # inputs for "monomial" initial condition
    r_monomial_degree = 2
    r_initial_conditions = initial_condition_input_mutable(r_initialization_option,
        r_width, r_wavenumber, r_density_amplitude, r_density_phase, r_upar_amplitude,
        r_upar_phase, r_temperature_amplitude, r_temperature_phase, r_monomial_degree)
    # initialization inputs for vpa part of distribution function
    # supported options are "gaussian", "sinusoid" and "monomial"
    # inputs for 'gaussian' initial condition
    vpa_initialization_option = "gaussian"
    # if initializing a Maxwellian, vpa_width = 1.0 for each species
    # any temperature-dependence will be self-consistently treated using initial_temperature
    vpa_width = 1.0
    # inputs for "sinusoid" initial condition
    vpa_wavenumber = 1
    vpa_density_amplitude = 1.0
    vpa_density_phase = 0.0
    vpa_upar_amplitude = 0.0
    vpa_upar_phase = 0.0
    vpa_temperature_amplitude = 0.0
    vpa_temperature_phase = 0.0
    # inputs for "monomial" initial condition
    vpa_monomial_degree = 2
    vpa_initial_conditions = initial_condition_input_mutable(vpa_initialization_option,
        vpa_width, vpa_wavenumber, vpa_density_amplitude, vpa_density_phase,
        vpa_upar_amplitude, vpa_upar_phase, vpa_temperature_amplitude,
        vpa_temperature_phase, vpa_monomial_degree)

    # fill in entries in species struct corresponding to ion species
    for is ∈ 1:n_ion_species
        species_charged[is] = species_parameters_mutable("ion", initial_temperature, initial_density,
            deepcopy(z_initial_conditions), deepcopy(r_initial_conditions),
            deepcopy(vpa_initial_conditions))
    end
    # if there are neutrals, fill in corresponding entries in species struct
    if n_neutral_species > 0
        for is ∈ 1:n_neutral_species
            species_neutral[is] = species_parameters_mutable("neutral", initial_temperature,
                initial_density, deepcopy(z_initial_conditions),
                deepcopy(r_initial_conditions), deepcopy(vpa_initial_conditions))
        end
    end
    species = (charged = species_charged, neutral = species_neutral)
    
    # if drive_phi = true, include external electrostatic potential of form
    # phi(z,t=0)*drive_amplitude*sinpi(time*drive_frequency)
    drive_phi = false
    drive_amplitude = 1.0
    drive_frequency = 1.0
    drive = drive_input_mutable(drive_phi, drive_amplitude, drive_frequency)
    # charge exchange collision frequency
    charge_exchange = 0.0
    # ionization collision frequency
    ionization = 0.0
    constant_ionization_rate = false
    krook_collision_frequency_prefactor = -1.0
    collisions = collisions_input(charge_exchange, ionization, constant_ionization_rate,
                                  krook_collision_frequency_prefactor)

    Bzed = 1.0 # magnetic field component along z
    Bmag = 1.0 # magnetic field strength
    bzed = 1.0 # component of b unit vector along z
    bzeta = 0.0 # component of b unit vector along zeta
    Bzeta = 0.0 # magnetic field component along zeta
    rhostar = 0.0 #rhostar of ions for ExB drift
    geometry = geometry_input(Bzed,Bmag,bzed,bzeta,Bzeta,rhostar)

    return z, r, vpa, vperp, gyrophase, vz, vr, vzeta, species, composition, drive, evolve_moments, collisions, geometry
end

"""
check various input options to ensure they are all valid/consistent
"""
<<<<<<< HEAD
function check_input(io, output_dir, nstep, dt, r, z, vpa, composition, species,
                     evolve_moments, num_diss_params, save_inputs_to_txt)
    # copy the input file to the output directory to be saved
    if save_inputs_to_txt && global_rank[] == 0
=======
function check_input(io, output_dir, nstep, dt, r, z, vpa,
    composition, species, evolve_moments, num_diss_params, save_inputs_to_txt)
    # copy the input file to the output directory to be saved
    if global_rank[] == 0 && save_inputs_to_txt
>>>>>>> 812bde6c
        cp(joinpath(@__DIR__, "moment_kinetics_input.jl"), joinpath(output_dir, "moment_kinetics_input.jl"), force=true)
    end
    # open ascii file in which informtaion about input choices will be written
    check_input_time_advance(nstep, dt, io)
    check_coordinate_input(r, "r", io)
    check_coordinate_input(z, "z", io)
    check_coordinate_input(vpa, "vpa", io)
    # if the parallel flow is evolved separately, then the density must also be evolved separately
    if evolve_moments.parallel_flow && !evolve_moments.density
        print(io,">evolve_moments.parallel_flow = true, but evolve_moments.density = false.")
        println(io, "this is not a supported option.  forcing evolve_moments.density = true.")
        evolve_moments.density = true
    end
end

"""
"""
function check_input_time_advance(nstep, dt, io)
    println(io,"##### time advance #####")
    println(io)
    println(io,">running for ", nstep, " time steps, with step size ", dt, ".")
end

"""
Check input for a coordinate
"""
function check_coordinate_input(coord, coord_name, io)
    if coord.ngrid * coord.nelement_global == 1
        # Coordinate is not being used for this run
        return
    end

    println(io)
    println(io,"######## $coord_name-grid ########")
    println(io)
    # discretization_option determines discretization in coord
    # supported options are chebyshev_pseudospectral and finite_difference
    if coord.discretization == "chebyshev_pseudospectral"
        print(io,">$coord_name.discretization = 'chebyshev_pseudospectral'.  ")
        println(io,"using a Chebyshev pseudospectral method in $coord_name.")
    elseif coord.discretization == "finite_difference"
        println(io,">$coord_name.discretization = 'finite_difference', ",
            "and $coord_name.fd_option = ", coord.fd_option,
            "  using finite differences on an equally spaced grid in $coord_name.")
        fd_check_option(coord.fd_option, coord.ngrid)
    else
        input_option_error("$coord_name.discretization", coord.discretization)
    end
    # boundary_option determines coord boundary condition
    # supported options are "constant" and "periodic"
    if coord.bc == "constant"
        println(io,">$coord_name.bc = 'constant'.  enforcing constant incoming BC in $coord_name.")
    elseif coord.bc == "zero"
        println(io,">$coord_name.bc = 'zero'.  enforcing zero incoming BC in $coord_name.")
    elseif coord.bc == "incoming_zero"
        println(io,">$coord_name.bc = 'incoming_zero'.  enforcing zero incoming BC in $coord_name (even when there is diffusion).")
    elseif coord.bc == "both_zero"
        println(io,">$coord_name.bc = 'both_zero'.  enforcing zero BC in $coord_name.")
    elseif coord.bc == "zero_in_decaying_out"
        println(io,">$coord_name.bc = 'zero_in_decaying_out'.  enforcing zero incoming BC and decaying outgoing BC in $coord_name.")
    elseif coord.bc == "periodic"
        println(io,">$coord_name.bc = 'periodic'.  enforcing periodicity in $coord_name.")
    elseif coord_name == "z" && coord.bc == "wall"
        println(io,">$coord_name.bc = 'wall'.  enforcing wall BC in $coord_name.")
    elseif coord.bc == "none"
        println(io,">$coord_name.bc = 'none'.  not enforcing any BC in $coord_name.")
    else
        input_option_error("$coord_name.bc", coord.bc)
    end
    println(io,">using ", coord.ngrid, " grid points per $coord_name element on ",
            coord.nelement_global, " elements across the $coord_name domain [",
            -0.5*coord.L, ",", 0.5*coord.L, "].")
end

"""
"""
function check_input_initialization(composition, species, io)
    println(io)
    println(io,"####### initialization #######")
    println(io)
    # xx_initialization_option determines the initial condition for coordinate xx
    # currently supported options are "gaussian" and "monomial"
    n_ion_species = composition.n_ion_species
    n_neutral_species = composition.n_neutral_species
    for is ∈ 1:composition.n_species
        if is <= n_ion_species
            print(io,">initial distribution function for ion species ", is)
        elseif is <= n_ion_species + n_neutral_species
            print(io,">initial distribution function for neutral species ", is-n_ion_species)
        else
            print(io,">initial distribution function for the electrons")
        end
        println(io," is of the form f(z,r,vpa,t=0)=Fz(z)*Fr(r)*G(vpa).")
        if species[is].z_IC.initialization_option == "gaussian"
            print(io,">z intialization_option = 'gaussian'.")
            println(io,"  setting Fz(z) = initial_density + exp(-(z/z_width)^2).")
        elseif species[is].z_IC.initialization_option == "monomial"
            print(io,">z_intialization_option = 'monomial'.")
            println(io,"  setting Fz(z) = (z + L_z/2)^", species[is].z_IC.monomial_degree, ".")
        elseif species[is].z_IC.initialization_option == "sinusoid"
            print(io,">z_initialization_option = 'sinusoid'.")
            println(io,"  setting Fz(z) = initial_density + z_amplitude*sinpi(z_wavenumber*z/L_z).")
        elseif species[is].z_IC.initialization_option == "smoothedsquare"
            print(io,">z_initialization_option = 'smoothedsquare'.")
            println(io,"  setting Fz(z) = initial_density + z_amplitude*(cospi(z_wavenumber*z/L_z - sinpi(2*z_wavenumber*z/Lz))).")
        elseif species[is].z_IC.initialization_option == "2D-instability-test"
            print(io,">z_initialization_option = '2D-instability-test'.")
            println(io,"  setting Fz(z) for 2D instability test.")
        elseif species[is].z_IC.initialization_option == "bgk"
            print(io,">z_initialization_option = 'bgk'.")
            println(io,"  setting Fz(z,vpa) = F(vpa^2 + phi), with phi_max = 0.")
        else
            input_option_error("z_initialization_option", species[is].z_IC.initialization_option)
        end
        if species[is].r_IC.initialization_option == "gaussian"
            print(io,">r intialization_option = 'gaussian'.")
            println(io,"  setting Fr(r) = initial_density + exp(-(r/r_width)^2).")
        elseif species[is].r_IC.initialization_option == "monomial"
            print(io,">r_intialization_option = 'monomial'.")
            println(io,"  setting Fr(r) = (r + L_r/2)^", species[is].r_IC.monomial_degree, ".")
        elseif species[is].r_IC.initialization_option == "sinusoid"
            print(io,">r_initialization_option = 'sinusoid'.")
            println(io,"  setting Fr(r) = initial_density + r_amplitude*sinpi(r_wavenumber*r/L_r).")
        elseif species[is].r_IC.initialization_option == "smoothedsquare"
            print(io,">r_initialization_option = 'smoothedsquare'.")
            println(io,"  setting Fr(r) = initial_density + r_amplitude*(cospi(r_wavenumber*r/L_r - sinpi(2*r_wavenumber*r/Lr))).")
        else
            input_option_error("r_initialization_option", species[is].r_IC.initialization_option)
        end
        if species[is].vpa_IC.initialization_option == "gaussian"
            print(io,">vpa_intialization_option = 'gaussian'.")
            println(io,"  setting G(vpa) = exp(-(vpa/vpa_width)^2).")
        elseif species[is].vpa_IC.initialization_option == "monomial"
            print(io,">vpa_intialization_option = 'monomial'.")
            println(io,"  setting G(vpa) = (vpa + L_vpa/2)^", species[is].vpa_IC._monomial_degree, ".")
        elseif species[is].vpa_IC.initialization_option == "sinusoid"
            print(io,">vpa_initialization_option = 'sinusoid'.")
            println(io,"  setting G(vpa) = vpa_amplitude*sinpi(vpa_wavenumber*vpa/L_vpa).")
        elseif species[is].vpa_IC.initialization_option == "bgk"
            print(io,">vpa_initialization_option = 'bgk'.")
            println(io,"  setting F(z,vpa) = F(vpa^2 + phi), with phi_max = 0.")
        elseif species[is].vpa_IC.initialization_option == "vpagaussian"
            print(io,">vpa_initialization_option = 'vpagaussian'.")
            println(io,"  setting G(vpa) = vpa^2*exp(-(vpa/vpa_width)^2).")
        else
            input_option_error("vpa_initialization_option", species[is].vpa_IC.initialization_option)
        end
        println(io)
    end
end

end<|MERGE_RESOLUTION|>--- conflicted
+++ resolved
@@ -982,17 +982,10 @@
 """
 check various input options to ensure they are all valid/consistent
 """
-<<<<<<< HEAD
 function check_input(io, output_dir, nstep, dt, r, z, vpa, composition, species,
                      evolve_moments, num_diss_params, save_inputs_to_txt)
     # copy the input file to the output directory to be saved
     if save_inputs_to_txt && global_rank[] == 0
-=======
-function check_input(io, output_dir, nstep, dt, r, z, vpa,
-    composition, species, evolve_moments, num_diss_params, save_inputs_to_txt)
-    # copy the input file to the output directory to be saved
-    if global_rank[] == 0 && save_inputs_to_txt
->>>>>>> 812bde6c
         cp(joinpath(@__DIR__, "moment_kinetics_input.jl"), joinpath(output_dir, "moment_kinetics_input.jl"), force=true)
     end
     # open ascii file in which informtaion about input choices will be written
