"""
"""
module moment_kinetics_input

export mk_input
export performance_test
#export advective_form
export read_input_file

using ..type_definitions: mk_float, mk_int
using ..array_allocation: allocate_float
using ..communication
using ..coordinates: define_coordinate
using ..file_io: io_has_parallel, input_option_error, open_ascii_output_file
using ..krook_collisions: setup_krook_collisions
using ..finite_differences: fd_check_option
using ..input_structs
using ..numerical_dissipation: setup_numerical_dissipation
using ..reference_parameters

using MPI
using TOML

@enum RunType single performance_test scan
const run_type = single

"""
Read input from a TOML file
"""
function read_input_file(input_filename::String)
    input = TOML.parsefile(input_filename)

    # Use input_filename (without the extension) as default for "run_name"
    if !("run_name" in keys(input))
        input["run_name"] = splitdir(splitext(input_filename)[1])[end]
    end

    return input
end

"""
Process user-supplied inputs

`save_inputs_to_txt` should be true when actually running a simulation, but defaults to
false for other situations (e.g. when post-processing).

`ignore_MPI` should be false when actually running a simulation, but defaults to true for
other situations (e.g. when post-processing).
"""
function mk_input(scan_input=Dict(); save_inputs_to_txt=false, ignore_MPI=true)

    # n_ion_species is the number of evolved ion species
    # currently only n_ion_species = 1 is supported
    n_ion_species = get(scan_input, "n_ion_species", 1)
    # n_neutral_species is the number of evolved neutral species
    # currently only n_neutral_species = 0,1 is supported
    n_neutral_species = get(scan_input, "n_neutral_species", 1)
    # * if electron_physics=boltzmann_electron_response, then the electron density is
    #   fixed to be N_e*(eϕ/T_e)
    # * if electron_physics=boltzmann_electron_response_with_simple_sheath, then the
    #   electron density is fixed to be N_e*(eϕ/T_e) and N_e is calculated w.r.t a
    #   reference value using J_||e + J_||i = 0 at z = 0
    electron_physics = get(scan_input, "electron_physics", boltzmann_electron_response)
    
    z, r, vpa, vperp, gyrophase, vz, vr, vzeta, species, composition, drive, evolve_moments, collisions, geometry =
        load_defaults(n_ion_species, n_neutral_species, electron_physics)

    # this is the prefix for all output files associated with this run
    run_name = get(scan_input, "run_name", "wallBC")
    # this is the directory where the simulation data will be stored
    base_directory = get(scan_input, "base_directory", "runs")
    output_dir = joinpath(base_directory, run_name)
    # if evolve_moments.density = true, evolve density via continuity eqn
    # and g = f/n via modified drift kinetic equation
    evolve_moments.density = get(scan_input, "evolve_moments_density", false)
    evolve_moments.parallel_flow = get(scan_input, "evolve_moments_parallel_flow", false)
    evolve_moments.parallel_pressure = get(scan_input, "evolve_moments_parallel_pressure", false)
    evolve_moments.conservation = get(scan_input, "evolve_moments_conservation", false)

    ####### specify any deviations from default inputs for evolved species #######
    # set initial Tₑ = 1
    composition.T_e = get(scan_input, "T_e", 1.0)
    # set wall temperature T_wall = Tw/Te
    composition.T_wall = get(scan_input, "T_wall", 1.0)
    # set initial neutral temperature Tn/Tₑ = 1
    # set initial nᵢ/Nₑ = 1.0
    # set phi_wall at z = 0
    composition.phi_wall = get(scan_input, "phi_wall", 0.0)
    # if false use true Knudsen cosine for neutral wall bc
    composition.use_test_neutral_wall_pdf = get(scan_input, "use_test_neutral_wall_pdf", false)
    # constant to be used to test nonzero Er in wall boundary condition
    composition.Er_constant = get(scan_input, "Er_constant", 0.0)

    # Reference parameters that define the conversion between physical quantities and
    # normalised values used in the code.
    reference_params = setup_reference_parameters(scan_input)

    ## set geometry_input
    geometry.Bzed = get(scan_input, "Bzed", 1.0)
    geometry.Bmag = get(scan_input, "Bmag", 1.0)
    geometry.bzed = geometry.Bzed/geometry.Bmag
    geometry.bzeta = sqrt(1.0 - geometry.bzed^2.0)
    geometry.Bzeta = geometry.Bmag*geometry.bzeta
    geometry.rhostar = get(scan_input, "rhostar", get_default_rhostar(reference_params))
    #println("Info: Bzed is ",geometry.Bzed)
    #println("Info: Bmag is ",geometry.Bmag)
    #println("Info: rhostar is ",geometry.rhostar)
    
    ispecies = 1
    species.charged[1].z_IC.initialization_option = get(scan_input, "z_IC_option$ispecies", "gaussian")
    species.charged[1].initial_density = get(scan_input, "initial_density$ispecies", 1.0)
    species.charged[1].initial_temperature = get(scan_input, "initial_temperature$ispecies", 1.0)
    species.charged[1].z_IC.width = get(scan_input, "z_IC_width$ispecies", 0.125)
    species.charged[1].z_IC.wavenumber = get(scan_input, "z_IC_wavenumber$ispecies", 1)
    species.charged[1].z_IC.density_amplitude = get(scan_input, "z_IC_density_amplitude$ispecies", 0.001)
    species.charged[1].z_IC.density_phase = get(scan_input, "z_IC_density_phase$ispecies", 0.0)
    species.charged[1].z_IC.upar_amplitude = get(scan_input, "z_IC_upar_amplitude$ispecies", 0.0)
    species.charged[1].z_IC.upar_phase = get(scan_input, "z_IC_upar_phase$ispecies", 0.0)
    species.charged[1].z_IC.temperature_amplitude = get(scan_input, "z_IC_temperature_amplitude$ispecies", 0.0)
    species.charged[1].z_IC.temperature_phase = get(scan_input, "z_IC_temperature_phase$ispecies", 0.0)
    species.charged[1].r_IC.initialization_option = get(scan_input, "r_IC_option$ispecies", "gaussian")
    species.charged[1].r_IC.wavenumber = get(scan_input, "r_IC_wavenumber$ispecies", 1)
    species.charged[1].r_IC.density_amplitude = get(scan_input, "r_IC_density_amplitude$ispecies", 0.0)
    species.charged[1].r_IC.density_phase = get(scan_input, "r_IC_density_phase$ispecies", 0.0)
    species.charged[1].r_IC.upar_amplitude = get(scan_input, "r_IC_upar_amplitude$ispecies", 0.0)
    species.charged[1].r_IC.upar_phase = get(scan_input, "r_IC_upar_phase$ispecies", 0.0)
    species.charged[1].r_IC.temperature_amplitude = get(scan_input, "r_IC_temperature_amplitude$ispecies", 0.0)
    species.charged[1].r_IC.temperature_phase = get(scan_input, "r_IC_temperature_phase$ispecies", 0.0)
    species.charged[1].vpa_IC.initialization_option = get(scan_input, "vpa_IC_option$ispecies", "gaussian")
    species.charged[1].vpa_IC.density_amplitude = get(scan_input, "vpa_IC_density_amplitude$ispecies", 1.000)
    species.charged[1].vpa_IC.width = get(scan_input, "vpa_IC_width$ispecies", 1.0)
    species.charged[1].vpa_IC.density_phase = get(scan_input, "vpa_IC_density_phase$ispecies", 0.0)
    species.charged[1].vpa_IC.upar_amplitude = get(scan_input, "vpa_IC_upar_amplitude$ispecies", 0.0)
    species.charged[1].vpa_IC.upar_phase = get(scan_input, "vpa_IC_upar_phase$ispecies", 0.0)
    species.charged[1].vpa_IC.temperature_amplitude = get(scan_input, "vpa_IC_temperature_amplitude$ispecies", 0.0)
    species.charged[1].vpa_IC.temperature_phase = get(scan_input, "vpa_IC_temperature_phase$ispecies", 0.0)
    ispecies += 1
    if n_neutral_species > 0
        species.neutral[1].z_IC.initialization_option = get(scan_input, "z_IC_option$ispecies", "gaussian")
        species.neutral[1].initial_density = get(scan_input, "initial_density$ispecies", 1.0)
        species.neutral[1].initial_temperature = get(scan_input, "initial_temperature$ispecies", 1.0)
        species.neutral[1].z_IC.width = get(scan_input, "z_IC_width$ispecies", species.charged[1].z_IC.width)
        species.neutral[1].z_IC.density_amplitude = get(scan_input, "z_IC_density_amplitude$ispecies", 0.001)
        species.neutral[1].z_IC.density_phase = get(scan_input, "z_IC_density_phase$ispecies", 0.0)
        species.neutral[1].z_IC.upar_amplitude = get(scan_input, "z_IC_upar_amplitude$ispecies", 0.0)
        species.neutral[1].z_IC.upar_phase = get(scan_input, "z_IC_upar_phase$ispecies", 0.0)
        species.neutral[1].z_IC.temperature_amplitude = get(scan_input, "z_IC_temperature_amplitude$ispecies", 0.0)
        species.neutral[1].z_IC.temperature_phase = get(scan_input, "z_IC_temperature_phase$ispecies", 0.0)
        species.neutral[1].r_IC.initialization_option = get(scan_input, "r_IC_option$ispecies", "gaussian")
        species.neutral[1].r_IC.density_amplitude = get(scan_input, "r_IC_density_amplitude$ispecies", 0.001)
        species.neutral[1].r_IC.density_phase = get(scan_input, "r_IC_density_phase$ispecies", 0.0)
        species.neutral[1].r_IC.upar_amplitude = get(scan_input, "r_IC_upar_amplitude$ispecies", 0.0)
        species.neutral[1].r_IC.upar_phase = get(scan_input, "r_IC_upar_phase$ispecies", 0.0)
        species.neutral[1].r_IC.temperature_amplitude = get(scan_input, "r_IC_temperature_amplitude$ispecies", 0.0)
        species.neutral[1].r_IC.temperature_phase = get(scan_input, "r_IC_temperature_phase$ispecies", 0.0)
        species.neutral[1].vpa_IC.initialization_option = get(scan_input, "vpa_IC_option$ispecies", "gaussian")
        species.neutral[1].vpa_IC.density_amplitude = get(scan_input, "vpa_IC_density_amplitude$ispecies", 1.000)
        species.neutral[1].vpa_IC.width = get(scan_input, "vpa_IC_width$ispecies", species.charged[1].vpa_IC.width)
        species.neutral[1].vpa_IC.density_phase = get(scan_input, "vpa_IC_density_phase$ispecies", 0.0)
        species.neutral[1].vpa_IC.upar_amplitude = get(scan_input, "vpa_IC_upar_amplitude$ispecies", 0.0)
        species.neutral[1].vpa_IC.upar_phase = get(scan_input, "vpa_IC_upar_phase$ispecies", 0.0)
        species.neutral[1].vpa_IC.temperature_amplitude = get(scan_input, "vpa_IC_temperature_amplitude$ispecies", 0.0)
        species.neutral[1].vpa_IC.temperature_phase = get(scan_input, "vpa_IC_temperature_phase$ispecies", 0.0)
        ispecies += 1
    end
    #################### end specification of species inputs #####################

    collisions.charge_exchange = get(scan_input, "charge_exchange_frequency", 2.0*sqrt(species.charged[1].initial_temperature))
    collisions.ionization = get(scan_input, "ionization_frequency", collisions.charge_exchange)
    collisions.constant_ionization_rate = get(scan_input, "constant_ionization_rate", false)
<<<<<<< HEAD
    collisions.krook_collisions_option = get(scan_input, "krook_collisions_option", "none")
    nuii_krook_default = setup_krook_collisions(reference_params)
    if collisions.krook_collisions_option == "reference_parameters"
        collisions.krook_collision_frequency_prefactor = nuii_krook_default
    elseif collisions.krook_collisions_option == "manual" # get the frequency from the input file
        collisions.krook_collision_frequency_prefactor = get(scan_input, "nuii_krook", nuii_krook_default)
    elseif collisions.krook_collisions_option == "none"
        # By default, no krook collisions included
        collisions.krook_collision_frequency_prefactor = -1.0
    else
        error("Invalid option "
              * "krook_collisions_option=$(collisions.krook_collisions_option) passed")
    end

=======
    collisions.weakform_fokker_planck = get(scan_input, "weakform_fokker_planck", true)
    collisions.nuii = get(scan_input, "nuii", 0.0)
    collisions.nuii_pitch = get(scan_input, "nuii_pitch", 0.0)
    collisions.nuii_krook = get(scan_input, "nuii_krook", 0.0)
    collisions.numerical_conserving_terms = get(scan_input, "numerical_conserving_terms", "density")
    
>>>>>>> 4c77b372
    # parameters related to the time stepping
    nstep = get(scan_input, "nstep", 5)
    dt = get(scan_input, "dt", 0.00025/sqrt(species.charged[1].initial_temperature))
    nwrite_moments = get(scan_input, "nwrite", 1)
    nwrite_dfns = get(scan_input, "nwrite_dfns", nstep)
    # options are n_rk_stages = 1, 2, 3 or 4 (corresponding to forward Euler,
    # Heun's method, SSP RK3 and 4-stage SSP RK3)
    n_rk_stages = get(scan_input, "n_rk_stages", 4)
    split_operators = get(scan_input, "split_operators", false)
    runtime_plots = get(scan_input, "runtime_plots", false)
    stopfile_name = joinpath(output_dir, "stop")
    steady_state_residual = get(scan_input, "steady_state_residual", false)
    converged_residual_value = get(scan_input, "converged_residual_value", -1.0)

    use_for_init_is_default = !(("manufactured_solns" ∈ keys(scan_input)) &&
                                ("use_for_init" ∈ keys(scan_input["manufactured_solns"])))
    manufactured_solns_section = set_defaults_and_check_section!(
        scan_input, "manufactured_solns";
        use_for_advance=false,
        use_for_init=false,
        # constant to be used to control Ez divergence in MMS tests
        epsilon_offset=0.001,
        # bool to control if dfni is a function of vpa or vpabar in MMS test
        use_vpabar_in_mms_dfni=true,
        alpha_switch=1.0,
        type="default",
       )
    if use_for_init_is_default && manufactured_solns_section["use_for_advance"]
        # if manufactured_solns_section["use_for_init"] was set by default, set
        # manufactured_solns_section["use_for_init"] == true
        manufactured_solns_section["use_for_init"] = true
    end
    if manufactured_solns_section["use_vpabar_in_mms_dfni"]
        manufactured_solns_section["alpha_switch"] = 1.0
    else
        manufactured_solns_section["alpha_switch"] = 0.0
    end
    manufactured_solns_input = Dict_to_NamedTuple(manufactured_solns_section)
    
    # overwrite some default parameters related to the r grid
    # ngrid is number of grid points per element
    r.ngrid = get(scan_input, "r_ngrid", 9)
    # nelement_global is the number of elements in total
    r.nelement_global = get(scan_input, "r_nelement", 8)
    # nelement_local is the number of elements on each process
    r.nelement_local = get(scan_input, "r_nelement_local", r.nelement_global)
    # L is the box length in units of cs0/Omega_i
    r.L = get(scan_input, "r_L", 1.0)
    # determine the discretization option for the r grid
    # supported options are "chebyshev_pseudospectral" and "finite_difference"
    r.discretization = get(scan_input, "r_discretization", "finite_difference")
    r.fd_option = get(scan_input, "r_finite_difference_option", "third_order_upwind")
    # determine the boundary condition to impose in r
    # supported options are "periodic" and "Dirichlet"
    r.bc = get(scan_input, "r_bc", "periodic")
    r.element_spacing_option = get(scan_input, "r_element_spacing_option", "uniform")
    
    # overwrite some default parameters related to the z grid
    # ngrid is number of grid points per element
    z.ngrid = get(scan_input, "z_ngrid", 9)
    # nelement_global is the number of elements in total
    z.nelement_global = get(scan_input, "z_nelement", 8)
    # nelement_local is the number of elements on each process
    z.nelement_local = get(scan_input, "z_nelement_local", z.nelement_global)
    # L is the box length in units of cs0/Omega_i
    z.L = get(scan_input, "z_L", 1.0)
    # determine the discretization option for the z grid
    # supported options are "chebyshev_pseudospectral" and "finite_difference"
    z.discretization = get(scan_input, "z_discretization", "chebyshev_pseudospectral")
    z.fd_option = get(scan_input, "z_finite_difference_option", "third_order_upwind")
    # determine the boundary condition to impose in z
    # supported options are "constant", "periodic" and "wall"
    z.bc = get(scan_input, "z_bc", "wall")
    z.element_spacing_option = get(scan_input, "z_element_spacing_option", "uniform")
    
    # overwrite some default parameters related to the vpa grid
    # ngrid is the number of grid points per element
    vpa.ngrid = get(scan_input, "vpa_ngrid", 17)
    # nelement is the number of elements
    vpa.nelement_global = get(scan_input, "vpa_nelement", 10)
	# do not parallelise vpa with distributed-memory MPI
    vpa.nelement_local = vpa.nelement_global 
    # L is the box length in units of vthermal_species
    vpa.L = get(scan_input, "vpa_L", 8.0*sqrt(species.charged[1].initial_temperature))
    # determine the boundary condition
    # only supported option at present is "zero" and "periodic"
    vpa.bc = get(scan_input, "vpa_bc", "periodic")
    # determine the discretization option for the vpa grid
    # supported options are "chebyshev_pseudospectral" and "finite_difference"
    vpa.discretization = get(scan_input, "vpa_discretization", "chebyshev_pseudospectral")
    vpa.fd_option = get(scan_input, "vpa_finite_difference_option", "third_order_upwind")
    vpa.element_spacing_option = get(scan_input, "vpa_element_spacing_option", "uniform")
    
    num_diss_params = setup_numerical_dissipation(
        get(scan_input, "numerical_dissipation", Dict{String,Any}()), true)

    # overwrite some default parameters related to the vperp grid
    # ngrid is the number of grid points per element
    vperp.ngrid = get(scan_input, "vperp_ngrid", 1)
    # nelement is the number of elements
    vperp.nelement_global = get(scan_input, "vperp_nelement", 1)
    # do not parallelise vperp with distributed-memory MPI
    vperp.nelement_local = vperp.nelement_global 
    # L is the box length in units of vthermal_species
    vperp.L = get(scan_input, "vperp_L", 8.0*sqrt(species.charged[1].initial_temperature))
    # determine the boundary condition
    # only supported option at present is "zero" and "periodic"
    # MRH probably need to add new bc option here
    # MRH no vperp bc currently imposed so option below not used
    vperp.bc = get(scan_input, "vperp_bc", "periodic")
    # determine the discretization option for the vperp grid
    # supported options are "finite_difference_vperp" "chebyshev_pseudospectral_vperp"
    vperp.discretization = get(scan_input, "vperp_discretization", "chebyshev_pseudospectral_vperp")
    vperp.element_spacing_option = get(scan_input, "vperp_element_spacing_option", "uniform")
    
    # overwrite some default parameters related to the gyrophase grid
    # ngrid is the number of grid points per element
    gyrophase.ngrid = get(scan_input, "gyrophase_ngrid", 17)
    # nelement is the number of elements
    gyrophase.nelement_global = get(scan_input, "gyrophase_nelement", 10)
    # do not parallelise gyrophase with distributed-memory MPI
    gyrophase.nelement_local = gyrophase.nelement_global

    if n_neutral_species > 0
        # overwrite some default parameters related to the vz grid
        # use vpa grid values as defaults
        # ngrid is the number of grid points per element
        vz.ngrid = get(scan_input, "vz_ngrid", vpa.ngrid)
        # nelement is the number of elements
        vz.nelement_global = get(scan_input, "vz_nelement", vpa.nelement_global)
        # do not parallelise vz with distributed-memory MPI
        vz.nelement_local = vz.nelement_global
        # L is the box length in units of vthermal_species
        vz.L = get(scan_input, "vz_L", vpa.L)
        # determine the boundary condition
        # only supported option at present is "zero" and "periodic"
        vz.bc = get(scan_input, "vz_bc", "none")
        # determine the discretization option for the vz grid
        # supported options are "chebyshev_pseudospectral" and "finite_difference"
        vz.discretization = get(scan_input, "vz_discretization", vpa.discretization)
        vz.element_spacing_option = get(scan_input, "vz_element_spacing_option", "uniform")
    
        # overwrite some default parameters related to the vr grid
        # ngrid is the number of grid points per element
        vr.ngrid = get(scan_input, "vr_ngrid", 1)
        # nelement is the number of elements
        vr.nelement_global = get(scan_input, "vr_nelement", 1)
        # do not parallelise vz with distributed-memory MPI
        vr.nelement_local = vr.nelement_global
        # L is the box length in units of vthermal_species
        vr.L = get(scan_input, "vr_L", 8.0*sqrt(species.charged[1].initial_temperature))
        # determine the boundary condition
        # only supported option at present is "zero" and "periodic"
        vr.bc = get(scan_input, "vr_bc", "none")
        # determine the discretization option for the vr grid
        # supported options are "chebyshev_pseudospectral" and "finite_difference"
        vr.discretization = get(scan_input, "vr_discretization", "chebyshev_pseudospectral")
        vr.element_spacing_option = get(scan_input, "vr_element_spacing_option", "uniform")
    
        # overwrite some default parameters related to the vzeta grid
        # ngrid is the number of grid points per element
        vzeta.ngrid = get(scan_input, "vzeta_ngrid", 1)
        # nelement is the number of elements
        vzeta.nelement_global = get(scan_input, "vzeta_nelement", 1)
        # do not parallelise vz with distributed-memory MPI
        vzeta.nelement_local = vzeta.nelement_global
        # L is the box length in units of vthermal_species
        vzeta.L = get(scan_input, "vzeta_L", 8.0*sqrt(species.charged[1].initial_temperature))
        # determine the boundary condition
        # only supported option at present is "zero" and "periodic"
        vzeta.bc = get(scan_input, "vzeta_bc", "none")
        # determine the discretization option for the vzeta grid
        # supported options are "chebyshev_pseudospectral" and "finite_difference"
        vzeta.discretization = get(scan_input, "vzeta_discretization", "chebyshev_pseudospectral")
        vzeta.element_spacing_option = get(scan_input, "vzeta_element_spacing_option", "uniform")
    end

    is_1V = (vperp.ngrid == vperp.nelement_global == 1 && vzeta.ngrid ==
             vzeta.nelement_global == 1 && vr.ngrid == vr.nelement_global == 1)
    num_diss_params = setup_numerical_dissipation(
        get(scan_input, "numerical_dissipation", Dict{String,Any}()), is_1V)
    
    #########################################################################
    ########## end user inputs. do not modify following code! ###############
    #########################################################################

    # set up distributed-memory MPI information for z and r coords
    # need grid and MPI information to determine these values 
    # MRH just put dummy values now 
    if ignore_MPI
        irank_z = irank_r = 0
        nrank_z = nrank_r = 1
        comm_sub_z = comm_sub_r = MPI.COMM_NULL
    else
        irank_z, nrank_z, comm_sub_z, irank_r, nrank_r, comm_sub_r = setup_distributed_memory_MPI(z.nelement_global,z.nelement_local,r.nelement_global,r.nelement_local)
    end
    #comm_sub_r = false
    #irank_r = 0
    #nrank_r = 0
    #comm_sub_z = false
    #irank_z = 0
    #nrank_z = 0

    t_input = time_input(nstep, dt, nwrite_moments, nwrite_dfns, n_rk_stages,
                         split_operators, runtime_plots, steady_state_residual,
                         converged_residual_value,
                         manufactured_solns_input.use_for_advance, stopfile_name)
    # replace mutable structures with immutable ones to optimize performance
    # and avoid possible misunderstandings	
	z_advection_immutable = advection_input(z.advection.option, z.advection.constant_speed,
        z.advection.frequency, z.advection.oscillation_amplitude)
    z_immutable = grid_input("z", z.ngrid, z.nelement_global, z.nelement_local, nrank_z, irank_z, z.L, 
<<<<<<< HEAD
        z.discretization, z.fd_option, z.bc, z_advection_immutable, comm_sub_z, z.element_spacing_option)
    r_advection_immutable = advection_input(r.advection.option, r.advection.constant_speed,
        r.advection.frequency, r.advection.oscillation_amplitude)
    r_immutable = grid_input("r", r.ngrid, r.nelement_global, r.nelement_local, nrank_r, irank_r, r.L,
        r.discretization, r.fd_option, r.bc, r_advection_immutable, comm_sub_r, r.element_spacing_option)
=======
        z.discretization, z.fd_option, z.cheb_option, z.bc, z_advection_immutable, comm_sub_z)
    r_advection_immutable = advection_input(r.advection.option, r.advection.constant_speed,
        r.advection.frequency, r.advection.oscillation_amplitude)
    r_immutable = grid_input("r", r.ngrid, r.nelement_global, r.nelement_local, nrank_r, irank_r, r.L,
        r.discretization, r.fd_option, r.cheb_option, r.bc, r_advection_immutable, comm_sub_r)
>>>>>>> 4c77b372
	# for dimensions below which do not currently use distributed-memory MPI
	# assign dummy values to nrank, irank and comm of coord struct
    vpa_advection_immutable = advection_input(vpa.advection.option, vpa.advection.constant_speed,
        vpa.advection.frequency, vpa.advection.oscillation_amplitude)
    vpa_immutable = grid_input("vpa", vpa.ngrid, vpa.nelement_global, vpa.nelement_local, 1, 0, vpa.L,
<<<<<<< HEAD
        vpa.discretization, vpa.fd_option, vpa.bc, vpa_advection_immutable, MPI.COMM_NULL, vpa.element_spacing_option)
    vperp_advection_immutable = advection_input(vperp.advection.option, vperp.advection.constant_speed,
        vperp.advection.frequency, vperp.advection.oscillation_amplitude)
    vperp_immutable = grid_input("vperp", vperp.ngrid, vperp.nelement_global, vperp.nelement_local, 1, 0, vperp.L,
        vperp.discretization, vperp.fd_option, vperp.bc, vperp_advection_immutable, MPI.COMM_NULL, vperp.element_spacing_option)
    gyrophase_advection_immutable = advection_input(gyrophase.advection.option, gyrophase.advection.constant_speed,
        gyrophase.advection.frequency, gyrophase.advection.oscillation_amplitude)
    gyrophase_immutable = grid_input("gyrophase", gyrophase.ngrid, gyrophase.nelement_global, gyrophase.nelement_local, 1, 0, gyrophase.L,
        gyrophase.discretization, gyrophase.fd_option, gyrophase.bc, gyrophase_advection_immutable, MPI.COMM_NULL, gyrophase.element_spacing_option)
    vz_advection_immutable = advection_input(vz.advection.option, vz.advection.constant_speed,
        vz.advection.frequency, vz.advection.oscillation_amplitude)
    vz_immutable = grid_input("vz", vz.ngrid, vz.nelement_global, vz.nelement_local, 1, 0, vz.L,
        vz.discretization, vz.fd_option, vz.bc, vz_advection_immutable, MPI.COMM_NULL, vz.element_spacing_option)
    vr_advection_immutable = advection_input(vr.advection.option, vr.advection.constant_speed,
        vr.advection.frequency, vr.advection.oscillation_amplitude)
    vr_immutable = grid_input("vr", vr.ngrid, vr.nelement_global, vr.nelement_local, 1, 0, vr.L,
        vr.discretization, vr.fd_option, vr.bc, vr_advection_immutable, MPI.COMM_NULL, vr.element_spacing_option)
    vzeta_advection_immutable = advection_input(vzeta.advection.option, vzeta.advection.constant_speed,
        vzeta.advection.frequency, vzeta.advection.oscillation_amplitude)
    vzeta_immutable = grid_input("vzeta", vzeta.ngrid, vzeta.nelement_global, vzeta.nelement_local, 1, 0, vzeta.L,
        vzeta.discretization, vzeta.fd_option, vzeta.bc, vzeta_advection_immutable, MPI.COMM_NULL, vzeta.element_spacing_option)
=======
        vpa.discretization, vpa.fd_option, vpa.cheb_option, vpa.bc, vpa_advection_immutable, MPI.COMM_NULL)
    vperp_advection_immutable = advection_input(vperp.advection.option, vperp.advection.constant_speed,
        vperp.advection.frequency, vperp.advection.oscillation_amplitude)
    vperp_immutable = grid_input("vperp", vperp.ngrid, vperp.nelement_global, vperp.nelement_local, 1, 0, vperp.L,
        vperp.discretization, vperp.fd_option, vperp.cheb_option, vperp.bc, vperp_advection_immutable, MPI.COMM_NULL)
    gyrophase_advection_immutable = advection_input(gyrophase.advection.option, gyrophase.advection.constant_speed,
        gyrophase.advection.frequency, gyrophase.advection.oscillation_amplitude)
    gyrophase_immutable = grid_input("gyrophase", gyrophase.ngrid, gyrophase.nelement_global, gyrophase.nelement_local, 1, 0, gyrophase.L,
        gyrophase.discretization, gyrophase.fd_option, gyrophase.cheb_option, gyrophase.bc, gyrophase_advection_immutable, MPI.COMM_NULL)
    vz_advection_immutable = advection_input(vz.advection.option, vz.advection.constant_speed,
        vz.advection.frequency, vz.advection.oscillation_amplitude)
    vz_immutable = grid_input("vz", vz.ngrid, vz.nelement_global, vz.nelement_local, 1, 0, vz.L,
        vz.discretization, vz.fd_option, vz.cheb_option, vz.bc, vz_advection_immutable, MPI.COMM_NULL)
    vr_advection_immutable = advection_input(vr.advection.option, vr.advection.constant_speed,
        vr.advection.frequency, vr.advection.oscillation_amplitude)
    vr_immutable = grid_input("vr", vr.ngrid, vr.nelement_global, vr.nelement_local, 1, 0, vr.L,
        vr.discretization, vr.fd_option, vr.cheb_option, vr.bc, vr_advection_immutable, MPI.COMM_NULL)
    vzeta_advection_immutable = advection_input(vzeta.advection.option, vzeta.advection.constant_speed,
        vzeta.advection.frequency, vzeta.advection.oscillation_amplitude)
    vzeta_immutable = grid_input("vzeta", vzeta.ngrid, vzeta.nelement_global, vzeta.nelement_local, 1, 0, vzeta.L,
        vzeta.discretization, vzeta.fd_option, vzeta.cheb_option, vzeta.bc, vzeta_advection_immutable, MPI.COMM_NULL)
>>>>>>> 4c77b372
    
    species_charged_immutable = Array{species_parameters,1}(undef,n_ion_species)
    species_neutral_immutable = Array{species_parameters,1}(undef,n_neutral_species)
    
    for is ∈ 1:n_ion_species
        species_type = "ion"
        #    species_type = "electron"
        z_IC = initial_condition_input(species.charged[is].z_IC.initialization_option,
            species.charged[is].z_IC.width, species.charged[is].z_IC.wavenumber,
            species.charged[is].z_IC.density_amplitude, species.charged[is].z_IC.density_phase,
            species.charged[is].z_IC.upar_amplitude, species.charged[is].z_IC.upar_phase,
            species.charged[is].z_IC.temperature_amplitude, species.charged[is].z_IC.temperature_phase,
            species.charged[is].z_IC.monomial_degree)
        r_IC = initial_condition_input(species.charged[is].r_IC.initialization_option,
            species.charged[is].r_IC.width, species.charged[is].r_IC.wavenumber,
            species.charged[is].r_IC.density_amplitude, species.charged[is].r_IC.density_phase,
            species.charged[is].r_IC.upar_amplitude, species.charged[is].r_IC.upar_phase,
            species.charged[is].r_IC.temperature_amplitude, species.charged[is].r_IC.temperature_phase,
            species.charged[is].r_IC.monomial_degree)
        vpa_IC = initial_condition_input(species.charged[is].vpa_IC.initialization_option,
            species.charged[is].vpa_IC.width, species.charged[is].vpa_IC.wavenumber,
            species.charged[is].vpa_IC.density_amplitude, species.charged[is].vpa_IC.density_phase,
            species.charged[is].vpa_IC.upar_amplitude, species.charged[is].vpa_IC.upar_phase,
            species.charged[is].vpa_IC.temperature_amplitude,
            species.charged[is].vpa_IC.temperature_phase, species.charged[is].vpa_IC.monomial_degree)
        species_charged_immutable[is] = species_parameters(species_type, species.charged[is].initial_temperature,
            species.charged[is].initial_density, z_IC, r_IC, vpa_IC)
    end
    if n_neutral_species > 0
        for is ∈ 1:n_neutral_species
            species_type = "neutral"
            z_IC = initial_condition_input(species.neutral[is].z_IC.initialization_option,
                species.neutral[is].z_IC.width, species.neutral[is].z_IC.wavenumber,
                species.neutral[is].z_IC.density_amplitude, species.neutral[is].z_IC.density_phase,
                species.neutral[is].z_IC.upar_amplitude, species.neutral[is].z_IC.upar_phase,
                species.neutral[is].z_IC.temperature_amplitude, species.neutral[is].z_IC.temperature_phase,
                species.neutral[is].z_IC.monomial_degree)
            r_IC = initial_condition_input(species.neutral[is].r_IC.initialization_option,
                species.neutral[is].r_IC.width, species.neutral[is].r_IC.wavenumber,
                species.neutral[is].r_IC.density_amplitude, species.neutral[is].r_IC.density_phase,
                species.neutral[is].r_IC.upar_amplitude, species.neutral[is].r_IC.upar_phase,
                species.neutral[is].r_IC.temperature_amplitude, species.neutral[is].r_IC.temperature_phase,
                species.neutral[is].r_IC.monomial_degree)
            vpa_IC = initial_condition_input(species.neutral[is].vpa_IC.initialization_option,
                species.neutral[is].vpa_IC.width, species.neutral[is].vpa_IC.wavenumber,
                species.neutral[is].vpa_IC.density_amplitude, species.neutral[is].vpa_IC.density_phase,
                species.neutral[is].vpa_IC.upar_amplitude, species.neutral[is].vpa_IC.upar_phase,
                species.neutral[is].vpa_IC.temperature_amplitude,
                species.neutral[is].vpa_IC.temperature_phase, species.neutral[is].vpa_IC.monomial_degree)
            species_neutral_immutable[is] = species_parameters(species_type, species.neutral[is].initial_temperature,
                species.neutral[is].initial_density, z_IC, r_IC, vpa_IC)
        end
    end 
    species_immutable = (charged = species_charged_immutable, neutral = species_neutral_immutable)
    
    force_Er_zero = get(scan_input, "force_Er_zero_at_wall", false)
    drive_immutable = drive_input(drive.force_phi, drive.amplitude, drive.frequency, force_Er_zero)

    # inputs for file I/O
    # Make copy of the section to avoid modifying the passed-in Dict
    io_settings = copy(get(scan_input, "output", Dict{String,Any}()))
    io_settings["ascii_output"] = get(io_settings, "ascii_output", false)
    io_settings["binary_format"] = get(io_settings, "binary_format", hdf5)
    io_settings["parallel_io"] = get(io_settings, "parallel_io",
                                     io_has_parallel(Val(io_settings["binary_format"])))
    io_immutable = io_input(; output_dir=output_dir, run_name=run_name,
                              Dict(Symbol(k)=>v for (k,v) in io_settings)...)

    # initialize z grid and write grid point locations to file
    z, z_spectral = define_coordinate(z_immutable, io_immutable.parallel_io)
    # initialize r grid and write grid point locations to file
    r, r_spectral = define_coordinate(r_immutable, io_immutable.parallel_io)
    # initialize vpa grid and write grid point locations to file
    vpa, vpa_spectral = define_coordinate(vpa_immutable, io_immutable.parallel_io)
    # initialize vperp grid and write grid point locations to file
    vperp, vperp_spectral = define_coordinate(vperp_immutable, io_immutable.parallel_io)
    # initialize gyrophase grid and write grid point locations to file
    gyrophase, gyrophase_spectral = define_coordinate(gyrophase_immutable, io_immutable.parallel_io)
    # initialize vz grid and write grid point locations to file
    vz, vz_spectral = define_coordinate(vz_immutable, io_immutable.parallel_io)
    # initialize vr grid and write grid point locations to file
    vr, vr_spectral = define_coordinate(vr_immutable, io_immutable.parallel_io)
    # initialize vr grid and write grid point locations to file
    vzeta, vzeta_spectral = define_coordinate(vzeta_immutable, io_immutable.parallel_io)

    if global_rank[] == 0 && save_inputs_to_txt
        # Make file to log some information about inputs into.
        # check to see if output_dir exists in the current directory
        # if not, create it
        isdir(output_dir) || mkdir(output_dir)
        io = open_ascii_output_file(string(output_dir,"/",run_name), "input")
    else
        io = devnull
    end

    # check input to catch errors/unsupported options
    check_input(io, output_dir, nstep, dt, r_immutable, z_immutable, vpa_immutable,
                composition, species_immutable, evolve_moments, num_diss_params,
                save_inputs_to_txt)

    # return immutable structs for z, vpa, species and composition
    all_inputs = (io_immutable, evolve_moments, t_input, z, z_spectral, r, r_spectral,
                  vpa, vpa_spectral, vperp, vperp_spectral, gyrophase, gyrophase_spectral,
                  vz, vz_spectral, vr, vr_spectral, vzeta, vzeta_spectral, composition,
                  species_immutable, collisions, geometry, drive_immutable,
                  num_diss_params, manufactured_solns_input)
    println(io, "\nAll inputs returned from mk_input():")
    println(io, all_inputs)
    close(io)

    return all_inputs
end

"""
"""
function load_defaults(n_ion_species, n_neutral_species, electron_physics)
    ############## options related to the equations being solved ###############
    evolve_density = false
    evolve_parallel_flow = false
    evolve_parallel_pressure = false
    conservation = true
    #advective_form = false
    evolve_moments = evolve_moments_options(evolve_density, evolve_parallel_flow, evolve_parallel_pressure, conservation)#advective_form)
    # cheb option switch 
    cheb_option = "FFT" # "matrix" # 
    #################### parameters related to the z grid ######################
    # ngrid_z is number of grid points per element
    ngrid_z = 100
    # nelement_z is the number of elements on each process
    nelement_local_z = 1
    # nelement_z is the number of elements in total
    nelement_global_z = 1
    # L_z is the box length in z
    L_z = 1.0
    # determine the boundary condition in z
    # currently supported options are "constant" and "periodic"
    boundary_option_z = "periodic"
    #boundary_option_z = "constant"
    # determine the discretization option for the z grid
    # supported options are "chebyshev_pseudospectral" and "finite_difference"
    #discretization_option_z = "chebyshev_pseudospectral"
    discretization_option_z = "finite_difference"
    # if discretization_option_z = "finite_difference", then
    # finite_difference_option_z determines the finite difference scheme to be used
    # supported options are "third_order_upwind", "second_order_upwind" and "first_order_upwind"
    #finite_difference_option_z = "first_order_upwind"
    #finite_difference_option_z = "second_order_upwind"
    finite_difference_option_z = "third_order_upwind"
    #cheb_option_z = "FFT" # "matrix"
    cheb_option_z = cheb_option
    # determine the option used for the advection speed in z
    # supported options are "constant" and "oscillating",
    # in addition to the "default" option which uses dz/dt = vpa as the advection speed
    advection_option_z = "default"
    # constant advection speed in z to use with advection_option_z = "constant"
    advection_speed_z = 1.0
    # for advection_option_z = "oscillating", advection speed is of form
    # speed = advection_speed_z*(1 + oscillation_amplitude_z*sinpi(frequency_z*t))
    frequency_z = 1.0
    oscillation_amplitude_z = 1.0
    # mutable struct containing advection speed options/inputs for z
    advection_z = advection_input_mutable(advection_option_z, advection_speed_z,
        frequency_z, oscillation_amplitude_z)
    element_spacing_option_z = "uniform"
    # create a mutable structure containing the input info related to the z grid
    z = grid_input_mutable("z", ngrid_z, nelement_global_z, nelement_local_z, L_z,
<<<<<<< HEAD
        discretization_option_z, finite_difference_option_z, boundary_option_z,
        advection_z, element_spacing_option_z)
=======
        discretization_option_z, finite_difference_option_z, cheb_option_z, boundary_option_z,
        advection_z)
>>>>>>> 4c77b372
    #################### parameters related to the r grid ######################
    # ngrid_r is number of grid points per element
    ngrid_r = 1
    # nelement_r is the number of elements in total
    nelement_global_r = 1
    # nelement_r is the number of elements on each process
    nelement_local_r = 1
    # L_r is the box length in r
    L_r = 1.0
    # determine the boundary condition in r
    # currently supported options are "constant" and "periodic"
    boundary_option_r = "periodic"
    #boundary_option_r = "constant"
    # determine the discretization option for the r grid
    # supported options are "chebyshev_pseudospectral" and "finite_difference"
    #discretization_option_r = "chebyshev_pseudospectral"
    discretization_option_r = "finite_difference"
    # if discretization_option_r = "finite_difference", then
    # finite_difference_option_r determines the finite difference scheme to be used
    # supported options are "third_order_upwind", "second_order_upwind" and "first_order_upwind"
    #finite_difference_option_r = "first_order_upwind"
    #finite_difference_option_r = "second_order_upwind"
    finite_difference_option_r = "third_order_upwind"
    #cheb_option_r = "FFT" #"matrix"
    cheb_option_r = cheb_option
    # determine the option used for the advection speed in r
    # supported options are "constant" and "oscillating",
    # in addition to the "default" option which uses dr/dt = vpa as the advection speed
    advection_option_r = "default" # MRH -- NEED TO CHANGE THIS ASAP!
    # constant advection speed in r to use with advection_option_r = "constant"
    advection_speed_r = 1.0
    # for advection_option_r = "oscillating", advection speed is of form
    # speed = advection_speed_r*(1 + oscillation_amplitude_r*sinpi(frequency_r*t))
    frequency_r = 1.0
    oscillation_amplitude_r = 1.0
    # mutable struct containing advection speed options/inputs for r
    advection_r = advection_input_mutable(advection_option_r, advection_speed_r,
        frequency_r, oscillation_amplitude_r)
    element_spacing_option_r = "uniform"
    # create a mutable structure containing the input info related to the r grid
    r = grid_input_mutable("r", ngrid_r, nelement_global_r, nelement_local_r, L_r,
<<<<<<< HEAD
        discretization_option_r, finite_difference_option_r, boundary_option_r,
        advection_r, element_spacing_option_r)
=======
        discretization_option_r, finite_difference_option_r, cheb_option_r, boundary_option_r,
        advection_r)
>>>>>>> 4c77b372
    ############################################################################
    ################### parameters related to the vpa grid #####################
    # ngrid_vpa is the number of grid points per element
    ngrid_vpa = 300
    # nelement_vpa is the number of elements
    nelement_vpa = 1
    # L_vpa is the box length in units of vthermal_species
    L_vpa = 6.0
    # determine the boundary condition
    # currently supported options are "zero" and "periodic"
    #boundary_option_vpa = "zero"
    boundary_option_vpa = "periodic"
    # determine the discretization option for the vpa grid
    # supported options are "chebyshev_pseudospectral" and "finite_difference"
    #discretization_option_vpa = "chebyshev_pseudospectral"
    discretization_option_vpa = "finite_difference"
    # if discretization_option_vpa = "finite_difference", then
    # finite_difference_option_vpa determines the finite difference scheme to be used
    # supported options are "third_order_upwind", "second_order_upwind" and "first_order_upwind"
    #finite_difference_option_vpa = "second_order_upwind"
    finite_difference_option_vpa = "third_order_upwind"
    #cheb_option_vpa = "FFT" # "matrix"
    cheb_option_vpa = cheb_option
    # determine the option used for the advection speed in vpa
    # supported options are "constant" and "oscillating",
    # in addition to the "default" option which uses dvpa/dt = q*Ez/m as the advection speed
    advection_option_vpa = "default"
    # constant advection speed in vpa to use with advection_option_vpa = "constant"
    advection_speed_vpa = 1.0
    # for advection_option_vpa = "oscillating", advection speed is of form
    # speed = advection_speed_vpa*(1 + oscillation_amplitude_vpa*sinpi(frequency_vpa*t))
    frequency_vpa = 1.0
    oscillation_amplitude_vpa = 1.0
    # mutable struct containing advection speed options/inputs for z
    advection_vpa = advection_input_mutable(advection_option_vpa, advection_speed_vpa,
        frequency_vpa, oscillation_amplitude_vpa)
    element_spacing_option_vpa = "uniform"
    # create a mutable structure containing the input info related to the vpa grid
    vpa = grid_input_mutable("vpa", ngrid_vpa, nelement_vpa, nelement_vpa, L_vpa,
<<<<<<< HEAD
        discretization_option_vpa, finite_difference_option_vpa, boundary_option_vpa,
        advection_vpa, element_spacing_option_vpa)
=======
        discretization_option_vpa, finite_difference_option_vpa, cheb_option_vpa, boundary_option_vpa,
        advection_vpa)
>>>>>>> 4c77b372
    ############################################################################
    ################### parameters related to the vperp grid #####################
    # ngrid_vperp is the number of grid points per element
    ngrid_vperp = 1
    # nelement_vperp is the number of elements
    nelement_vperp = 1
    # L_vperp is the box length in units of vthermal_species
    L_vperp = 6.0
    # determine the boundary condition
    # currently supported options are "zero" and "periodic"
    # MRH probably need new bc option here 
    #boundary_option_vperp = "zero"
    boundary_option_vperp = "periodic"
    # determine the discretization option for the vperp grid
    # supported options are "finite_difference_vperp"
    discretization_option_vperp = "finite_difference_vperp"
    # if discretization_option_vperp = "finite_difference_vperp", then
    # finite_difference_option_vperp determines the finite difference scheme to be used
    # supported options are "third_order_upwind", "second_order_upwind" and "first_order_upwind"
    #finite_difference_option_vperp = "second_order_upwind"
    finite_difference_option_vperp = "third_order_upwind"
    #cheb_option_vperp = "FFT" # "matrix"
    cheb_option_vperp = cheb_option
    # determine the option used for the advection speed in vperp
    # supported options are "constant" and "oscillating",
    advection_option_vperp = "default"
    # constant advection speed in vperp to use with advection_option_vperp = "constant"
    advection_speed_vperp = 0.0
    # for advection_option_vperp = "oscillating", advection speed is of form
    # speed = advection_speed_vperp*(1 + oscillation_amplitude_vperp*sinpi(frequency_vperp*t))
    frequency_vperp = 1.0
    oscillation_amplitude_vperp = 1.0
    # mutable struct containing advection speed options/inputs for z
    advection_vperp = advection_input_mutable(advection_option_vperp, advection_speed_vperp,
        frequency_vperp, oscillation_amplitude_vperp)
    element_spacing_option_vperp = "uniform"
    # create a mutable structure containing the input info related to the vperp grid
    vperp = grid_input_mutable("vperp", ngrid_vperp, nelement_vperp, nelement_vperp, L_vperp,
<<<<<<< HEAD
        discretization_option_vperp, finite_difference_option_vperp, boundary_option_vperp,
        advection_vperp, element_spacing_option_vperp)
=======
        discretization_option_vperp, finite_difference_option_vperp, cheb_option_vperp, boundary_option_vperp,
        advection_vperp)
>>>>>>> 4c77b372
    ############################################################################
    ################### parameters related to the gyrophase grid #####################
    # ngrid_gyrophase is the number of grid points per element
    ngrid_gyrophase = 300
    # nelement_gyrophase is the number of elements
    nelement_gyrophase = 1
    # L_gyrophase is the box length in units of vthermal_species
    L_gyrophase = 2*pi
    # determine the boundary condition
    # currently supported option is "periodic"
    boundary_option_gyrophase = "periodic"
    discretization_option_gyrophase = "finite_difference"
    finite_difference_option_gyrophase = "third_order_upwind"
    #cheb_option_gyrophase = "FFT" #"matrix"
    cheb_option_gyrophase = cheb_option
    advection_option_gyrophase = "default"
    advection_speed_gyrophase = 0.0
    frequency_gyrophase = 1.0
    oscillation_amplitude_gyrophase = 1.0
    advection_gyrophase = advection_input_mutable(advection_option_gyrophase, advection_speed_gyrophase,
        frequency_gyrophase, oscillation_amplitude_gyrophase)
    element_spacing_option_gyrophase = "uniform"
    # create a mutable structure containing the input info related to the gyrophase grid
    gyrophase = grid_input_mutable("gyrophase", ngrid_gyrophase, nelement_gyrophase, nelement_gyrophase, L_gyrophase,
<<<<<<< HEAD
        discretization_option_gyrophase, finite_difference_option_gyrophase, boundary_option_gyrophase,
        advection_gyrophase, element_spacing_option_gyrophase)
=======
        discretization_option_gyrophase, finite_difference_option_gyrophase, cheb_option_gyrophase, boundary_option_gyrophase,
        advection_gyrophase)
>>>>>>> 4c77b372
    ############################################################################
    ################### parameters related to the vr grid #####################
    # ngrid_vr is the number of grid points per element
    ngrid_vr = 1
    # nelement_vr is the number of elements
    nelement_vr = 1
    # L_vr is the box length in units of vthermal_species
    L_vr = 1.0
    # determine the boundary condition
    # currently supported options are "zero" and "periodic"
    boundary_option_vr = "periodic"
    # determine the discretization option for the vr grid
    # supported options are "finite_difference" "chebyshev_pseudospectral"
    discretization_option_vr = "chebyshev_pseudospectral"
    # if discretization_option_vr = "finite_difference", then
    # finite_difference_option_vr determines the finite difference scheme to be used
    # supported options are "third_order_upwind", "second_order_upwind" and "first_order_upwind"
    #finite_difference_option_vr = "second_order_upwind"
    finite_difference_option_vr = "third_order_upwind"
    #cheb_option_vr = "FFT" # "matrix"
    cheb_option_vr = cheb_option
    # determine the option used for the advection speed in vr
    # supported options are "constant" and "oscillating",
    advection_option_vr = "default"
    # constant advection speed in vr to use with advection_option_vr = "constant"
    advection_speed_vr = 0.0
    # for advection_option_vr = "oscillating", advection speed is of form
    # speed = advection_speed_vr*(1 + oscillation_amplitude_vr*sinpi(frequency_vr*t))
    frequency_vr = 1.0
    oscillation_amplitude_vr = 1.0
    # mutable struct containing advection speed options/inputs for z
    advection_vr = advection_input_mutable(advection_option_vr, advection_speed_vr,
        frequency_vr, oscillation_amplitude_vr)
    element_spacing_option_vr = "uniform"
    # create a mutable structure containing the input info related to the vr grid
    vr = grid_input_mutable("vr", ngrid_vr, nelement_vr, nelement_vr, L_vr,
<<<<<<< HEAD
        discretization_option_vr, finite_difference_option_vr, boundary_option_vr,
        advection_vr, element_spacing_option_vr)
=======
        discretization_option_vr, finite_difference_option_vr, cheb_option_vr, boundary_option_vr,
        advection_vr)
>>>>>>> 4c77b372
    ############################################################################
    ################### parameters related to the vz grid #####################
    # ngrid_vz is the number of grid points per element
    ngrid_vz = 1
    # nelement_vz is the number of elements
    nelement_vz = 1
    # L_vz is the box length in units of vthermal_species
    L_vz = 1.0
    # determine the boundary condition
    # currently supported options are "zero" and "periodic"
    boundary_option_vz = "periodic"
    # determine the discretization option for the vz grid
    # supported options are "finite_difference" "chebyshev_pseudospectral"
    discretization_option_vz = "chebyshev_pseudospectral"
    # if discretization_option_vz = "finite_difference", then
    # finite_difference_option_vz determines the finite difference scheme to be used
    # supported options are "third_order_upwind", "second_order_upwind" and "first_order_upwind"
    #finite_difference_option_vz = "second_order_upwind"
    finite_difference_option_vz = "third_order_upwind"
    #cheb_option_vz = "FFT" # "matrix"
    cheb_option_vz = cheb_option
    # determine the option used for the advection speed in vz
    # supported options are "constant" and "oscillating",
    advection_option_vz = "default"
    # constant advection speed in vz to use with advection_option_vz = "constant"
    advection_speed_vz = 0.0
    # for advection_option_vz = "oscillating", advection speed is of form
    # speed = advection_speed_vz*(1 + oscillation_amplitude_vz*sinpi(frequency_vz*t))
    frequency_vz = 1.0
    oscillation_amplitude_vz = 1.0
    # mutable struct containing advection speed options/inputs for z
    advection_vz = advection_input_mutable(advection_option_vz, advection_speed_vz,
        frequency_vz, oscillation_amplitude_vz)
    element_spacing_option_vz = "uniform"
    # create a mutable structure containing the input info related to the vz grid
    vz = grid_input_mutable("vz", ngrid_vz, nelement_vz, nelement_vz, L_vz,
<<<<<<< HEAD
        discretization_option_vz, finite_difference_option_vz, boundary_option_vz,
        advection_vz, element_spacing_option_vz)
=======
        discretization_option_vz, finite_difference_option_vz, cheb_option_vz, boundary_option_vz,
        advection_vz)
>>>>>>> 4c77b372
    ############################################################################
    ################### parameters related to the vzeta grid #####################
    # ngrid_vzeta is the number of grid points per element
    ngrid_vzeta = 1
    # nelement_vzeta is the number of elements
    nelement_vzeta = 1
    # L_vzeta is the box length in units of vthermal_species
    L_vzeta =1.0
    # determine the boundary condition
    # currently supported options are "zero" and "periodic"
    boundary_option_vzeta = "periodic"
    # determine the discretization option for the vzeta grid
    # supported options are "finite_difference" "chebyshev_pseudospectral"
    discretization_option_vzeta = "chebyshev_pseudospectral"
    # if discretization_option_vzeta = "finite_difference", then
    # finite_difference_option_vzeta determines the finite difference scheme to be used
    # supported options are "third_order_upwind", "second_order_upwind" and "first_order_upwind"
    #finite_difference_option_vzeta = "second_order_upwind"
    finite_difference_option_vzeta = "third_order_upwind"
    #cheb_option_vzeta = "FFT" # "matrix"
    cheb_option_vzeta = cheb_option
    # determine the option used for the advection speed in vzeta
    # supported options are "constant" and "oscillating",
    advection_option_vzeta = "default"
    # constant advection speed in vzeta to use with advection_option_vzeta = "constant"
    advection_speed_vzeta = 0.0
    # for advection_option_vzeta = "oscillating", advection speed is of form
    # speed = advection_speed_vzeta*(1 + oscillation_amplitude_vzeta*sinpi(frequency_vzeta*t))
    frequency_vzeta = 1.0
    oscillation_amplitude_vzeta = 1.0
    # mutable struct containing advection speed options/inputs for z
    advection_vzeta = advection_input_mutable(advection_option_vzeta, advection_speed_vzeta,
        frequency_vzeta, oscillation_amplitude_vzeta)
    element_spacing_option_vzeta = "uniform"
    # create a mutable structure containing the input info related to the vzeta grid
    vzeta = grid_input_mutable("vzeta", ngrid_vzeta, nelement_vzeta, nelement_vzeta, L_vzeta,
<<<<<<< HEAD
        discretization_option_vzeta, finite_difference_option_vzeta, boundary_option_vzeta,
        advection_vzeta, element_spacing_option_vzeta)
=======
        discretization_option_vzeta, finite_difference_option_vzeta, cheb_option_vzeta, boundary_option_vzeta,
        advection_vzeta)
>>>>>>> 4c77b372
    #############################################################################
    # define default values and create corresponding mutable structs holding
    # information about the composition of the species and their initial conditions
    if electron_physics ∈ (boltzmann_electron_response, boltzmann_electron_response_with_simple_sheath)
        n_species = n_ion_species + n_neutral_species
    else
        n_species = n_ion_speces + n_neutral_species + 1
    end
    use_test_neutral_wall_pdf = false
    # electron temperature over reference temperature
    T_e = 1.0
    # temperature at the entrance to the wall in terms of the electron temperature
    T_wall = 1.0
    # wall potential at z = 0
    phi_wall = 0.0
    # constant to test nonzero Er
    Er_constant = 0.0
    # ratio of the neutral particle mass to the ion particle mass
    mn_over_mi = 1.0
    # ratio of the electron particle mass to the ion particle mass
    me_over_mi = 1.0/1836.0
    composition = species_composition(n_species, n_ion_species, n_neutral_species,
        electron_physics, use_test_neutral_wall_pdf, T_e, T_wall, phi_wall, Er_constant,
        mn_over_mi, me_over_mi, allocate_float(n_species))
    
    species_charged = Array{species_parameters_mutable,1}(undef,n_ion_species)
    species_neutral = Array{species_parameters_mutable,1}(undef,n_neutral_species)
    
    # initial temperature for each species defaults to Tₑ
    initial_temperature = 1.0
    # initial density for each species defaults to Nₑ
    initial_density = 1.0
    # initialization inputs for z part of distribution function
    # supported options are "gaussian", "sinusoid" and "monomial"
    z_initialization_option = "sinusoid"
    # inputs for "gaussian" initial condition
    # width of the Gaussian in z
    z_width = 0.125
    # inputs for "sinusoid" initial condition
    # z_wavenumber should be an integer
    z_wavenumber = 1
    z_density_amplitude = 0.1
    z_density_phase = 0.0
    z_upar_amplitude = 0.0
    z_upar_phase = 0.0
    z_temperature_amplitude = 0.0
    z_temperature_phase = 0.0
    # inputs for "monomial" initial condition
    z_monomial_degree = 2
    z_initial_conditions = initial_condition_input_mutable(z_initialization_option,
        z_width, z_wavenumber, z_density_amplitude, z_density_phase, z_upar_amplitude,
        z_upar_phase, z_temperature_amplitude, z_temperature_phase, z_monomial_degree)
    # initialization inputs for r part of distribution function
    # supported options are "gaussian", "sinusoid" and "monomial"
    r_initialization_option = "sinusoid"
    # inputs for "gaussian" initial condition
    # width of the Gaussian in r
    r_width = 0.125
    # inputs for "sinusoid" initial condition
    # r_wavenumber should be an integer
    r_wavenumber = 1
    r_density_amplitude = 0.0
    r_density_phase = 0.0
    r_upar_amplitude = 0.0
    r_upar_phase = 0.0
    r_temperature_amplitude = 0.0
    r_temperature_phase = 0.0
    # inputs for "monomial" initial condition
    r_monomial_degree = 2
    r_initial_conditions = initial_condition_input_mutable(r_initialization_option,
        r_width, r_wavenumber, r_density_amplitude, r_density_phase, r_upar_amplitude,
        r_upar_phase, r_temperature_amplitude, r_temperature_phase, r_monomial_degree)
    # initialization inputs for vpa part of distribution function
    # supported options are "gaussian", "sinusoid" and "monomial"
    # inputs for 'gaussian' initial condition
    vpa_initialization_option = "gaussian"
    # if initializing a Maxwellian, vpa_width = 1.0 for each species
    # any temperature-dependence will be self-consistently treated using initial_temperature
    vpa_width = 1.0
    # inputs for "sinusoid" initial condition
    vpa_wavenumber = 1
    vpa_density_amplitude = 1.0
    vpa_density_phase = 0.0
    vpa_upar_amplitude = 0.0
    vpa_upar_phase = 0.0
    vpa_temperature_amplitude = 0.0
    vpa_temperature_phase = 0.0
    # inputs for "monomial" initial condition
    vpa_monomial_degree = 2
    vpa_initial_conditions = initial_condition_input_mutable(vpa_initialization_option,
        vpa_width, vpa_wavenumber, vpa_density_amplitude, vpa_density_phase,
        vpa_upar_amplitude, vpa_upar_phase, vpa_temperature_amplitude,
        vpa_temperature_phase, vpa_monomial_degree)

    # fill in entries in species struct corresponding to ion species
    for is ∈ 1:n_ion_species
        species_charged[is] = species_parameters_mutable("ion", initial_temperature, initial_density,
            deepcopy(z_initial_conditions), deepcopy(r_initial_conditions),
            deepcopy(vpa_initial_conditions))
    end
    # if there are neutrals, fill in corresponding entries in species struct
    if n_neutral_species > 0
        for is ∈ 1:n_neutral_species
            species_neutral[is] = species_parameters_mutable("neutral", initial_temperature,
                initial_density, deepcopy(z_initial_conditions),
                deepcopy(r_initial_conditions), deepcopy(vpa_initial_conditions))
        end
    end
    species = (charged = species_charged, neutral = species_neutral)
    
    # if drive_phi = true, include external electrostatic potential of form
    # phi(z,t=0)*drive_amplitude*sinpi(time*drive_frequency)
    drive_phi = false
    drive_amplitude = 1.0
    drive_frequency = 1.0
    drive = drive_input_mutable(drive_phi, drive_amplitude, drive_frequency)
    # charge exchange collision frequency
    charge_exchange = 0.0
    # ionization collision frequency
    ionization = 0.0
    constant_ionization_rate = false
<<<<<<< HEAD
    krook_collision_frequency_prefactor = -1.0
    collisions = collisions_input(charge_exchange, ionization, constant_ionization_rate,
                                  krook_collision_frequency_prefactor,"none")
=======
    weakform_fokker_planck = true
    nuii = 0.0
    nuii_pitch = 0.0
    nuii_krook = 0.0
    numerical_conserving_terms = "density"
    collisions = collisions_input(charge_exchange, ionization, constant_ionization_rate, weakform_fokker_planck, 
             nuii, nuii_pitch, nuii_krook, numerical_conserving_terms)
>>>>>>> 4c77b372

    Bzed = 1.0 # magnetic field component along z
    Bmag = 1.0 # magnetic field strength
    bzed = 1.0 # component of b unit vector along z
    bzeta = 0.0 # component of b unit vector along zeta
    Bzeta = 0.0 # magnetic field component along zeta
    rhostar = 0.0 #rhostar of ions for ExB drift
    geometry = geometry_input(Bzed,Bmag,bzed,bzeta,Bzeta,rhostar)

    return z, r, vpa, vperp, gyrophase, vz, vr, vzeta, species, composition, drive, evolve_moments, collisions, geometry
end

"""
check various input options to ensure they are all valid/consistent
"""
function check_input(io, output_dir, nstep, dt, r, z, vpa, composition, species,
                     evolve_moments, num_diss_params, save_inputs_to_txt)
    # copy the input file to the output directory to be saved
    if save_inputs_to_txt && global_rank[] == 0
        cp(joinpath(@__DIR__, "moment_kinetics_input.jl"), joinpath(output_dir, "moment_kinetics_input.jl"), force=true)
    end
    # open ascii file in which informtaion about input choices will be written
    check_input_time_advance(nstep, dt, io)
    check_coordinate_input(r, "r", io)
    check_coordinate_input(z, "z", io)
    check_coordinate_input(vpa, "vpa", io)
    # if the parallel flow is evolved separately, then the density must also be evolved separately
    if evolve_moments.parallel_flow && !evolve_moments.density
        print(io,">evolve_moments.parallel_flow = true, but evolve_moments.density = false.")
        println(io, "this is not a supported option.  forcing evolve_moments.density = true.")
        evolve_moments.density = true
    end
end

"""
"""
function check_input_time_advance(nstep, dt, io)
    println(io,"##### time advance #####")
    println(io)
    println(io,">running for ", nstep, " time steps, with step size ", dt, ".")
end

"""
Check input for a coordinate
"""
function check_coordinate_input(coord, coord_name, io)
    if coord.ngrid * coord.nelement_global == 1
        # Coordinate is not being used for this run
        return
    end

    println(io)
    println(io,"######## $coord_name-grid ########")
    println(io)
    # discretization_option determines discretization in coord
    # supported options are chebyshev_pseudospectral and finite_difference
<<<<<<< HEAD
    if coord.discretization == "chebyshev_pseudospectral"
        print(io,">$coord_name.discretization = 'chebyshev_pseudospectral'.  ")
        println(io,"using a Chebyshev pseudospectral method in $coord_name.")
    elseif coord.discretization == "finite_difference"
        println(io,">$coord_name.discretization = 'finite_difference', ",
            "and $coord_name.fd_option = ", coord.fd_option,
            "  using finite differences on an equally spaced grid in $coord_name.")
        fd_check_option(coord.fd_option, coord.ngrid)
=======
    if vpa.discretization == "chebyshev_pseudospectral"
        print(io,">vpa.discretization = 'chebyshev_pseudospectral'.  ")
        println(io,"using a Chebyshev pseudospectral method in vpa.")
    elseif vpa.discretization == "gausslegendre_pseudospectral"
        print(io,">vpa.discretization = 'gausslegendre_pseudospectral'.  ")
        println(io,"using a Gauss-Legendre-Lobatto pseudospectral method in vpa.")
    elseif vpa.discretization == "finite_difference"
        println(io,">vpa.discretization = 'finite_difference', and ",
            "vpa.fd_option = ", vpa.fd_option,
            "  using finite differences on an equally spaced grid in vpa.")
        fd_check_option(vpa.fd_option, vpa.ngrid)
>>>>>>> 4c77b372
    else
        input_option_error("$coord_name.discretization", coord.discretization)
    end
<<<<<<< HEAD
    # boundary_option determines coord boundary condition
    # supported options are "constant" and "periodic"
    if coord.bc == "constant"
        println(io,">$coord_name.bc = 'constant'.  enforcing constant incoming BC in $coord_name.")
    elseif coord.bc == "zero"
        println(io,">$coord_name.bc = 'zero'.  enforcing zero incoming BC in $coord_name.")
    elseif coord.bc == "both_zero"
        println(io,">$coord_name.bc = 'both_zero'.  enforcing zero BC in $coord_name.")
    elseif coord.bc == "periodic"
        println(io,">$coord_name.bc = 'periodic'.  enforcing periodicity in $coord_name.")
    elseif coord_name == "z" && coord.bc == "wall"
        println(io,">$coord_name.bc = 'wall'.  enforcing wall BC in $coord_name.")
    elseif coord.bc == "none"
        println(io,">$coord_name.bc = 'none'.  not enforcing any BC in $coord_name.")
=======
    # boundary_option determines vpa boundary condition
    # supported options are "zero" and "periodic"
    if vpa.bc == "zero" && vpa_dissipation_coefficient <= 0.0
        println(io,">vpa.bc = 'zero'.  enforcing zero incoming BC in vpa.")
    elseif vpa.bc == "zero" && vpa_dissipation_coefficient > 0.0
        println(io,">vpa.bc = 'zero', with vpa collision/diffusion terms: enforcing zero BC in vpa.")
    elseif vpa.bc == "zero_gradient"
        println(io,">vpa.bc = 'zero_gradient'.  enforcing zero gradients at limits of vpa domain.")
    elseif vpa.bc == "periodic"
        println(io,">vpa.bc = 'periodic'.  enforcing periodicity in vpa.")
>>>>>>> 4c77b372
    else
        input_option_error("$coord_name.bc", coord.bc)
    end
    println(io,">using ", coord.ngrid, " grid points per $coord_name element on ",
            coord.nelement_global, " elements across the $coord_name domain [",
            -0.5*coord.L, ",", 0.5*coord.L, "].")
end

"""
"""
function check_input_initialization(composition, species, io)
    println(io)
    println(io,"####### initialization #######")
    println(io)
    # xx_initialization_option determines the initial condition for coordinate xx
    # currently supported options are "gaussian" and "monomial"
    n_ion_species = composition.n_ion_species
    n_neutral_species = composition.n_neutral_species
    for is ∈ 1:composition.n_species
        if is <= n_ion_species
            print(io,">initial distribution function for ion species ", is)
        elseif is <= n_ion_species + n_neutral_species
            print(io,">initial distribution function for neutral species ", is-n_ion_species)
        else
            print(io,">initial distribution function for the electrons")
        end
        println(io," is of the form f(z,r,vpa,t=0)=Fz(z)*Fr(r)*G(vpa).")
        if species[is].z_IC.initialization_option == "gaussian"
            print(io,">z intialization_option = 'gaussian'.")
            println(io,"  setting Fz(z) = initial_density + exp(-(z/z_width)^2).")
        elseif species[is].z_IC.initialization_option == "monomial"
            print(io,">z_intialization_option = 'monomial'.")
            println(io,"  setting Fz(z) = (z + L_z/2)^", species[is].z_IC.monomial_degree, ".")
        elseif species[is].z_IC.initialization_option == "sinusoid"
            print(io,">z_initialization_option = 'sinusoid'.")
            println(io,"  setting Fz(z) = initial_density + z_amplitude*sinpi(z_wavenumber*z/L_z).")
        elseif species[is].z_IC.initialization_option == "smoothedsquare"
            print(io,">z_initialization_option = 'smoothedsquare'.")
            println(io,"  setting Fz(z) = initial_density + z_amplitude*(cospi(z_wavenumber*z/L_z - sinpi(2*z_wavenumber*z/Lz))).")
        elseif species[is].z_IC.initialization_option == "2D-instability-test"
            print(io,">z_initialization_option = '2D-instability-test'.")
            println(io,"  setting Fz(z) for 2D instability test.")
        elseif species[is].z_IC.initialization_option == "bgk"
            print(io,">z_initialization_option = 'bgk'.")
            println(io,"  setting Fz(z,vpa) = F(vpa^2 + phi), with phi_max = 0.")
        else
            input_option_error("z_initialization_option", species[is].z_IC.initialization_option)
        end
        if species[is].r_IC.initialization_option == "gaussian"
            print(io,">r intialization_option = 'gaussian'.")
            println(io,"  setting Fr(r) = initial_density + exp(-(r/r_width)^2).")
        elseif species[is].r_IC.initialization_option == "monomial"
            print(io,">r_intialization_option = 'monomial'.")
            println(io,"  setting Fr(r) = (r + L_r/2)^", species[is].r_IC.monomial_degree, ".")
        elseif species[is].r_IC.initialization_option == "sinusoid"
            print(io,">r_initialization_option = 'sinusoid'.")
            println(io,"  setting Fr(r) = initial_density + r_amplitude*sinpi(r_wavenumber*r/L_r).")
        elseif species[is].r_IC.initialization_option == "smoothedsquare"
            print(io,">r_initialization_option = 'smoothedsquare'.")
            println(io,"  setting Fr(r) = initial_density + r_amplitude*(cospi(r_wavenumber*r/L_r - sinpi(2*r_wavenumber*r/Lr))).")
        else
            input_option_error("r_initialization_option", species[is].r_IC.initialization_option)
        end
        if species[is].vpa_IC.initialization_option == "gaussian"
            print(io,">vpa_intialization_option = 'gaussian'.")
            println(io,"  setting G(vpa) = exp(-(vpa/vpa_width)^2).")
        elseif species[is].vpa_IC.initialization_option == "monomial"
            print(io,">vpa_intialization_option = 'monomial'.")
            println(io,"  setting G(vpa) = (vpa + L_vpa/2)^", species[is].vpa_IC._monomial_degree, ".")
        elseif species[is].vpa_IC.initialization_option == "sinusoid"
            print(io,">vpa_initialization_option = 'sinusoid'.")
            println(io,"  setting G(vpa) = vpa_amplitude*sinpi(vpa_wavenumber*vpa/L_vpa).")
        elseif species[is].vpa_IC.initialization_option == "bgk"
            print(io,">vpa_initialization_option = 'bgk'.")
            println(io,"  setting F(z,vpa) = F(vpa^2 + phi), with phi_max = 0.")
        elseif species[is].vpa_IC.initialization_option == "vpagaussian"
            print(io,">vpa_initialization_option = 'vpagaussian'.")
            println(io,"  setting G(vpa) = vpa^2*exp(-(vpa/vpa_width)^2).")
        else
            input_option_error("vpa_initialization_option", species[is].vpa_IC.initialization_option)
        end
        println(io)
    end
end

"""
    function get_default_rhostar(reference_params)

Calculate the normalised ion gyroradius at reference parameters
"""
function get_default_rhostar(reference_params)
    return reference_params.cref / reference_params.Omegaref / reference_params.Lref
end

end<|MERGE_RESOLUTION|>--- conflicted
+++ resolved
@@ -168,7 +168,6 @@
     collisions.charge_exchange = get(scan_input, "charge_exchange_frequency", 2.0*sqrt(species.charged[1].initial_temperature))
     collisions.ionization = get(scan_input, "ionization_frequency", collisions.charge_exchange)
     collisions.constant_ionization_rate = get(scan_input, "constant_ionization_rate", false)
-<<<<<<< HEAD
     collisions.krook_collisions_option = get(scan_input, "krook_collisions_option", "none")
     nuii_krook_default = setup_krook_collisions(reference_params)
     if collisions.krook_collisions_option == "reference_parameters"
@@ -183,14 +182,11 @@
               * "krook_collisions_option=$(collisions.krook_collisions_option) passed")
     end
 
-=======
     collisions.weakform_fokker_planck = get(scan_input, "weakform_fokker_planck", true)
     collisions.nuii = get(scan_input, "nuii", 0.0)
     collisions.nuii_pitch = get(scan_input, "nuii_pitch", 0.0)
-    collisions.nuii_krook = get(scan_input, "nuii_krook", 0.0)
     collisions.numerical_conserving_terms = get(scan_input, "numerical_conserving_terms", "density")
     
->>>>>>> 4c77b372
     # parameters related to the time stepping
     nstep = get(scan_input, "nstep", 5)
     dt = get(scan_input, "dt", 0.00025/sqrt(species.charged[1].initial_temperature))
@@ -403,69 +399,37 @@
 	z_advection_immutable = advection_input(z.advection.option, z.advection.constant_speed,
         z.advection.frequency, z.advection.oscillation_amplitude)
     z_immutable = grid_input("z", z.ngrid, z.nelement_global, z.nelement_local, nrank_z, irank_z, z.L, 
-<<<<<<< HEAD
-        z.discretization, z.fd_option, z.bc, z_advection_immutable, comm_sub_z, z.element_spacing_option)
+        z.discretization, z.fd_option, z.cheb_option, z.bc, z_advection_immutable, comm_sub_z, z.element_spacing_option)
     r_advection_immutable = advection_input(r.advection.option, r.advection.constant_speed,
         r.advection.frequency, r.advection.oscillation_amplitude)
     r_immutable = grid_input("r", r.ngrid, r.nelement_global, r.nelement_local, nrank_r, irank_r, r.L,
-        r.discretization, r.fd_option, r.bc, r_advection_immutable, comm_sub_r, r.element_spacing_option)
-=======
-        z.discretization, z.fd_option, z.cheb_option, z.bc, z_advection_immutable, comm_sub_z)
-    r_advection_immutable = advection_input(r.advection.option, r.advection.constant_speed,
-        r.advection.frequency, r.advection.oscillation_amplitude)
-    r_immutable = grid_input("r", r.ngrid, r.nelement_global, r.nelement_local, nrank_r, irank_r, r.L,
-        r.discretization, r.fd_option, r.cheb_option, r.bc, r_advection_immutable, comm_sub_r)
->>>>>>> 4c77b372
+        r.discretization, r.fd_option, r.cheb_option, r.bc, r_advection_immutable, comm_sub_r, r.element_spacing_option)
 	# for dimensions below which do not currently use distributed-memory MPI
 	# assign dummy values to nrank, irank and comm of coord struct
     vpa_advection_immutable = advection_input(vpa.advection.option, vpa.advection.constant_speed,
         vpa.advection.frequency, vpa.advection.oscillation_amplitude)
     vpa_immutable = grid_input("vpa", vpa.ngrid, vpa.nelement_global, vpa.nelement_local, 1, 0, vpa.L,
-<<<<<<< HEAD
-        vpa.discretization, vpa.fd_option, vpa.bc, vpa_advection_immutable, MPI.COMM_NULL, vpa.element_spacing_option)
+        vpa.discretization, vpa.fd_option, vpa.cheb_option, vpa.bc, vpa_advection_immutable, MPI.COMM_NULL, vpa.element_spacing_option)
     vperp_advection_immutable = advection_input(vperp.advection.option, vperp.advection.constant_speed,
         vperp.advection.frequency, vperp.advection.oscillation_amplitude)
     vperp_immutable = grid_input("vperp", vperp.ngrid, vperp.nelement_global, vperp.nelement_local, 1, 0, vperp.L,
-        vperp.discretization, vperp.fd_option, vperp.bc, vperp_advection_immutable, MPI.COMM_NULL, vperp.element_spacing_option)
+        vperp.discretization, vperp.fd_option, vperp.cheb_option, vperp.bc, vperp_advection_immutable, MPI.COMM_NULL, vperp.element_spacing_option)
     gyrophase_advection_immutable = advection_input(gyrophase.advection.option, gyrophase.advection.constant_speed,
         gyrophase.advection.frequency, gyrophase.advection.oscillation_amplitude)
     gyrophase_immutable = grid_input("gyrophase", gyrophase.ngrid, gyrophase.nelement_global, gyrophase.nelement_local, 1, 0, gyrophase.L,
-        gyrophase.discretization, gyrophase.fd_option, gyrophase.bc, gyrophase_advection_immutable, MPI.COMM_NULL, gyrophase.element_spacing_option)
+        gyrophase.discretization, gyrophase.fd_option, gyrophase.cheb_option, gyrophase.bc, gyrophase_advection_immutable, MPI.COMM_NULL, gyrophase.element_spacing_option)
     vz_advection_immutable = advection_input(vz.advection.option, vz.advection.constant_speed,
         vz.advection.frequency, vz.advection.oscillation_amplitude)
     vz_immutable = grid_input("vz", vz.ngrid, vz.nelement_global, vz.nelement_local, 1, 0, vz.L,
-        vz.discretization, vz.fd_option, vz.bc, vz_advection_immutable, MPI.COMM_NULL, vz.element_spacing_option)
+        vz.discretization, vz.fd_option, vz.cheb_option, vz.bc, vz_advection_immutable, MPI.COMM_NULL, vz.element_spacing_option)
     vr_advection_immutable = advection_input(vr.advection.option, vr.advection.constant_speed,
         vr.advection.frequency, vr.advection.oscillation_amplitude)
     vr_immutable = grid_input("vr", vr.ngrid, vr.nelement_global, vr.nelement_local, 1, 0, vr.L,
-        vr.discretization, vr.fd_option, vr.bc, vr_advection_immutable, MPI.COMM_NULL, vr.element_spacing_option)
+        vr.discretization, vr.fd_option, vr.cheb_option, vr.bc, vr_advection_immutable, MPI.COMM_NULL, vr.element_spacing_option)
     vzeta_advection_immutable = advection_input(vzeta.advection.option, vzeta.advection.constant_speed,
         vzeta.advection.frequency, vzeta.advection.oscillation_amplitude)
     vzeta_immutable = grid_input("vzeta", vzeta.ngrid, vzeta.nelement_global, vzeta.nelement_local, 1, 0, vzeta.L,
-        vzeta.discretization, vzeta.fd_option, vzeta.bc, vzeta_advection_immutable, MPI.COMM_NULL, vzeta.element_spacing_option)
-=======
-        vpa.discretization, vpa.fd_option, vpa.cheb_option, vpa.bc, vpa_advection_immutable, MPI.COMM_NULL)
-    vperp_advection_immutable = advection_input(vperp.advection.option, vperp.advection.constant_speed,
-        vperp.advection.frequency, vperp.advection.oscillation_amplitude)
-    vperp_immutable = grid_input("vperp", vperp.ngrid, vperp.nelement_global, vperp.nelement_local, 1, 0, vperp.L,
-        vperp.discretization, vperp.fd_option, vperp.cheb_option, vperp.bc, vperp_advection_immutable, MPI.COMM_NULL)
-    gyrophase_advection_immutable = advection_input(gyrophase.advection.option, gyrophase.advection.constant_speed,
-        gyrophase.advection.frequency, gyrophase.advection.oscillation_amplitude)
-    gyrophase_immutable = grid_input("gyrophase", gyrophase.ngrid, gyrophase.nelement_global, gyrophase.nelement_local, 1, 0, gyrophase.L,
-        gyrophase.discretization, gyrophase.fd_option, gyrophase.cheb_option, gyrophase.bc, gyrophase_advection_immutable, MPI.COMM_NULL)
-    vz_advection_immutable = advection_input(vz.advection.option, vz.advection.constant_speed,
-        vz.advection.frequency, vz.advection.oscillation_amplitude)
-    vz_immutable = grid_input("vz", vz.ngrid, vz.nelement_global, vz.nelement_local, 1, 0, vz.L,
-        vz.discretization, vz.fd_option, vz.cheb_option, vz.bc, vz_advection_immutable, MPI.COMM_NULL)
-    vr_advection_immutable = advection_input(vr.advection.option, vr.advection.constant_speed,
-        vr.advection.frequency, vr.advection.oscillation_amplitude)
-    vr_immutable = grid_input("vr", vr.ngrid, vr.nelement_global, vr.nelement_local, 1, 0, vr.L,
-        vr.discretization, vr.fd_option, vr.cheb_option, vr.bc, vr_advection_immutable, MPI.COMM_NULL)
-    vzeta_advection_immutable = advection_input(vzeta.advection.option, vzeta.advection.constant_speed,
-        vzeta.advection.frequency, vzeta.advection.oscillation_amplitude)
-    vzeta_immutable = grid_input("vzeta", vzeta.ngrid, vzeta.nelement_global, vzeta.nelement_local, 1, 0, vzeta.L,
-        vzeta.discretization, vzeta.fd_option, vzeta.cheb_option, vzeta.bc, vzeta_advection_immutable, MPI.COMM_NULL)
->>>>>>> 4c77b372
+        vzeta.discretization, vzeta.fd_option, vzeta.cheb_option, vzeta.bc, vzeta_advection_immutable, MPI.COMM_NULL, vzeta.element_spacing_option)
     
     species_charged_immutable = Array{species_parameters,1}(undef,n_ion_species)
     species_neutral_immutable = Array{species_parameters,1}(undef,n_neutral_species)
@@ -632,13 +596,8 @@
     element_spacing_option_z = "uniform"
     # create a mutable structure containing the input info related to the z grid
     z = grid_input_mutable("z", ngrid_z, nelement_global_z, nelement_local_z, L_z,
-<<<<<<< HEAD
-        discretization_option_z, finite_difference_option_z, boundary_option_z,
+        discretization_option_z, finite_difference_option_z, cheb_option_z,  boundary_option_z,
         advection_z, element_spacing_option_z)
-=======
-        discretization_option_z, finite_difference_option_z, cheb_option_z, boundary_option_z,
-        advection_z)
->>>>>>> 4c77b372
     #################### parameters related to the r grid ######################
     # ngrid_r is number of grid points per element
     ngrid_r = 1
@@ -680,13 +639,8 @@
     element_spacing_option_r = "uniform"
     # create a mutable structure containing the input info related to the r grid
     r = grid_input_mutable("r", ngrid_r, nelement_global_r, nelement_local_r, L_r,
-<<<<<<< HEAD
-        discretization_option_r, finite_difference_option_r, boundary_option_r,
+        discretization_option_r, finite_difference_option_r, cheb_option_r, boundary_option_r,
         advection_r, element_spacing_option_r)
-=======
-        discretization_option_r, finite_difference_option_r, cheb_option_r, boundary_option_r,
-        advection_r)
->>>>>>> 4c77b372
     ############################################################################
     ################### parameters related to the vpa grid #####################
     # ngrid_vpa is the number of grid points per element
@@ -726,13 +680,8 @@
     element_spacing_option_vpa = "uniform"
     # create a mutable structure containing the input info related to the vpa grid
     vpa = grid_input_mutable("vpa", ngrid_vpa, nelement_vpa, nelement_vpa, L_vpa,
-<<<<<<< HEAD
-        discretization_option_vpa, finite_difference_option_vpa, boundary_option_vpa,
+        discretization_option_vpa, finite_difference_option_vpa, cheb_option_vpa, boundary_option_vpa,
         advection_vpa, element_spacing_option_vpa)
-=======
-        discretization_option_vpa, finite_difference_option_vpa, cheb_option_vpa, boundary_option_vpa,
-        advection_vpa)
->>>>>>> 4c77b372
     ############################################################################
     ################### parameters related to the vperp grid #####################
     # ngrid_vperp is the number of grid points per element
@@ -771,13 +720,8 @@
     element_spacing_option_vperp = "uniform"
     # create a mutable structure containing the input info related to the vperp grid
     vperp = grid_input_mutable("vperp", ngrid_vperp, nelement_vperp, nelement_vperp, L_vperp,
-<<<<<<< HEAD
-        discretization_option_vperp, finite_difference_option_vperp, boundary_option_vperp,
+        discretization_option_vperp, finite_difference_option_vperp, cheb_option_vperp, boundary_option_vperp,
         advection_vperp, element_spacing_option_vperp)
-=======
-        discretization_option_vperp, finite_difference_option_vperp, cheb_option_vperp, boundary_option_vperp,
-        advection_vperp)
->>>>>>> 4c77b372
     ############################################################################
     ################### parameters related to the gyrophase grid #####################
     # ngrid_gyrophase is the number of grid points per element
@@ -802,13 +746,8 @@
     element_spacing_option_gyrophase = "uniform"
     # create a mutable structure containing the input info related to the gyrophase grid
     gyrophase = grid_input_mutable("gyrophase", ngrid_gyrophase, nelement_gyrophase, nelement_gyrophase, L_gyrophase,
-<<<<<<< HEAD
-        discretization_option_gyrophase, finite_difference_option_gyrophase, boundary_option_gyrophase,
+        discretization_option_gyrophase, finite_difference_option_gyrophase, cheb_option_gyrophase, boundary_option_gyrophase,
         advection_gyrophase, element_spacing_option_gyrophase)
-=======
-        discretization_option_gyrophase, finite_difference_option_gyrophase, cheb_option_gyrophase, boundary_option_gyrophase,
-        advection_gyrophase)
->>>>>>> 4c77b372
     ############################################################################
     ################### parameters related to the vr grid #####################
     # ngrid_vr is the number of grid points per element
@@ -845,13 +784,8 @@
     element_spacing_option_vr = "uniform"
     # create a mutable structure containing the input info related to the vr grid
     vr = grid_input_mutable("vr", ngrid_vr, nelement_vr, nelement_vr, L_vr,
-<<<<<<< HEAD
-        discretization_option_vr, finite_difference_option_vr, boundary_option_vr,
+        discretization_option_vr, finite_difference_option_vr, cheb_option_vr, boundary_option_vr,
         advection_vr, element_spacing_option_vr)
-=======
-        discretization_option_vr, finite_difference_option_vr, cheb_option_vr, boundary_option_vr,
-        advection_vr)
->>>>>>> 4c77b372
     ############################################################################
     ################### parameters related to the vz grid #####################
     # ngrid_vz is the number of grid points per element
@@ -888,13 +822,8 @@
     element_spacing_option_vz = "uniform"
     # create a mutable structure containing the input info related to the vz grid
     vz = grid_input_mutable("vz", ngrid_vz, nelement_vz, nelement_vz, L_vz,
-<<<<<<< HEAD
-        discretization_option_vz, finite_difference_option_vz, boundary_option_vz,
+        discretization_option_vz, finite_difference_option_vz, cheb_option_vz, boundary_option_vz,
         advection_vz, element_spacing_option_vz)
-=======
-        discretization_option_vz, finite_difference_option_vz, cheb_option_vz, boundary_option_vz,
-        advection_vz)
->>>>>>> 4c77b372
     ############################################################################
     ################### parameters related to the vzeta grid #####################
     # ngrid_vzeta is the number of grid points per element
@@ -931,13 +860,8 @@
     element_spacing_option_vzeta = "uniform"
     # create a mutable structure containing the input info related to the vzeta grid
     vzeta = grid_input_mutable("vzeta", ngrid_vzeta, nelement_vzeta, nelement_vzeta, L_vzeta,
-<<<<<<< HEAD
-        discretization_option_vzeta, finite_difference_option_vzeta, boundary_option_vzeta,
+        discretization_option_vzeta, finite_difference_option_vzeta, cheb_option_vzeta, boundary_option_vzeta,
         advection_vzeta, element_spacing_option_vzeta)
-=======
-        discretization_option_vzeta, finite_difference_option_vzeta, cheb_option_vzeta, boundary_option_vzeta,
-        advection_vzeta)
->>>>>>> 4c77b372
     #############################################################################
     # define default values and create corresponding mutable structs holding
     # information about the composition of the species and their initial conditions
@@ -1059,20 +983,14 @@
     # ionization collision frequency
     ionization = 0.0
     constant_ionization_rate = false
-<<<<<<< HEAD
     krook_collision_frequency_prefactor = -1.0
-    collisions = collisions_input(charge_exchange, ionization, constant_ionization_rate,
-                                  krook_collision_frequency_prefactor,"none")
-=======
     weakform_fokker_planck = true
     nuii = 0.0
     nuii_pitch = 0.0
-    nuii_krook = 0.0
     numerical_conserving_terms = "density"
-    collisions = collisions_input(charge_exchange, ionization, constant_ionization_rate, weakform_fokker_planck, 
-             nuii, nuii_pitch, nuii_krook, numerical_conserving_terms)
->>>>>>> 4c77b372
-
+    collisions = collisions_input(charge_exchange, ionization, constant_ionization_rate,
+                                  krook_collision_frequency_prefactor,"none", weakform_fokker_planck,
+                                  nuii, nuii_pitch, numerical_conserving_terms)
     Bzed = 1.0 # magnetic field component along z
     Bmag = 1.0 # magnetic field strength
     bzed = 1.0 # component of b unit vector along z
@@ -1128,38 +1046,28 @@
     println(io)
     # discretization_option determines discretization in coord
     # supported options are chebyshev_pseudospectral and finite_difference
-<<<<<<< HEAD
     if coord.discretization == "chebyshev_pseudospectral"
         print(io,">$coord_name.discretization = 'chebyshev_pseudospectral'.  ")
         println(io,"using a Chebyshev pseudospectral method in $coord_name.")
+    elseif coord.discretization == "gausslegendre_pseudospectral"
+        print(io,">$coord_name.discretization = 'gausslegendre_pseudospectral'.  ")
+        println(io,"using a Gauss-Legendre-Lobatto pseudospectral method in $coord_name.")
     elseif coord.discretization == "finite_difference"
         println(io,">$coord_name.discretization = 'finite_difference', ",
             "and $coord_name.fd_option = ", coord.fd_option,
             "  using finite differences on an equally spaced grid in $coord_name.")
         fd_check_option(coord.fd_option, coord.ngrid)
-=======
-    if vpa.discretization == "chebyshev_pseudospectral"
-        print(io,">vpa.discretization = 'chebyshev_pseudospectral'.  ")
-        println(io,"using a Chebyshev pseudospectral method in vpa.")
-    elseif vpa.discretization == "gausslegendre_pseudospectral"
-        print(io,">vpa.discretization = 'gausslegendre_pseudospectral'.  ")
-        println(io,"using a Gauss-Legendre-Lobatto pseudospectral method in vpa.")
-    elseif vpa.discretization == "finite_difference"
-        println(io,">vpa.discretization = 'finite_difference', and ",
-            "vpa.fd_option = ", vpa.fd_option,
-            "  using finite differences on an equally spaced grid in vpa.")
-        fd_check_option(vpa.fd_option, vpa.ngrid)
->>>>>>> 4c77b372
     else
         input_option_error("$coord_name.discretization", coord.discretization)
     end
-<<<<<<< HEAD
     # boundary_option determines coord boundary condition
     # supported options are "constant" and "periodic"
     if coord.bc == "constant"
         println(io,">$coord_name.bc = 'constant'.  enforcing constant incoming BC in $coord_name.")
     elseif coord.bc == "zero"
-        println(io,">$coord_name.bc = 'zero'.  enforcing zero incoming BC in $coord_name.")
+        println(io,">$coord_name.bc = 'zero'.  enforcing zero incoming BC in $coord_name. Enforcing zero at both boundaries if diffusion operator is present.")
+    elseif coord.bc == "zero_gradient"
+        println(io,">$coord_name.bc = 'zero_gradient'.  enforcing zero gradients at both limits of $coord_name domain.")
     elseif coord.bc == "both_zero"
         println(io,">$coord_name.bc = 'both_zero'.  enforcing zero BC in $coord_name.")
     elseif coord.bc == "periodic"
@@ -1168,24 +1076,18 @@
         println(io,">$coord_name.bc = 'wall'.  enforcing wall BC in $coord_name.")
     elseif coord.bc == "none"
         println(io,">$coord_name.bc = 'none'.  not enforcing any BC in $coord_name.")
-=======
-    # boundary_option determines vpa boundary condition
-    # supported options are "zero" and "periodic"
-    if vpa.bc == "zero" && vpa_dissipation_coefficient <= 0.0
-        println(io,">vpa.bc = 'zero'.  enforcing zero incoming BC in vpa.")
-    elseif vpa.bc == "zero" && vpa_dissipation_coefficient > 0.0
-        println(io,">vpa.bc = 'zero', with vpa collision/diffusion terms: enforcing zero BC in vpa.")
-    elseif vpa.bc == "zero_gradient"
-        println(io,">vpa.bc = 'zero_gradient'.  enforcing zero gradients at limits of vpa domain.")
-    elseif vpa.bc == "periodic"
-        println(io,">vpa.bc = 'periodic'.  enforcing periodicity in vpa.")
->>>>>>> 4c77b372
     else
         input_option_error("$coord_name.bc", coord.bc)
     end
-    println(io,">using ", coord.ngrid, " grid points per $coord_name element on ",
-            coord.nelement_global, " elements across the $coord_name domain [",
-            -0.5*coord.L, ",", 0.5*coord.L, "].")
+    if coord.name == "vperp"
+        println(io,">using ", coord.ngrid, " grid points per $coord_name element on ",
+                coord.nelement_global, " elements across the $coord_name domain [",
+                0.0, ",", coord.L, "].")
+    else
+        println(io,">using ", coord.ngrid, " grid points per $coord_name element on ",
+                coord.nelement_global, " elements across the $coord_name domain [",
+                -0.5*coord.L, ",", 0.5*coord.L, "].")
+    end
 end
 
 """
