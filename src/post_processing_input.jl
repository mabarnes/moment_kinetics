"""
"""
module post_processing_input

export load_post_processing_options
export pp

using ..type_definitions: mk_int
using ..input_structs: pp_input

# if calculate_frequencies = true, calculate and print the frequency and growth/decay
# rate of phi, using values at iz = iz0
const calculate_frequencies = false
# if plot_phi0_vs_t = true, create plot of phi(z0) vs time
const plot_phi0_vs_t = true
# if plot_phi_vs_z_t = true, create heatmap of phi vs z and time
const plot_phi_vs_z_t = true
# if animate_phi_vs_z = true, create animation of phi(z) at different time slices
const animate_phi_vs_z = true
# if plot_dens0_vs_t = true, create plots of species density(z0,r0) vs time
const plot_dens0_vs_t = true
<<<<<<< HEAD
# if plot_upar0_vs_t = true, create plots of species upar(z0) vs time
const plot_upar0_vs_t = false
# if plot_ppar0_vs_t = true, create plots of species ppar(z0) vs time
const plot_ppar0_vs_t = false
# if plot_vth0_vs_t = true, create plots of species vth(z0) vs time
const plot_vth0_vs_t = false
=======
# if plot_upar0_vs_t = true, create plots of species upar(z0,r0) vs time
const plot_upar0_vs_t = true
# if plot_ppar0_vs_t = true, create plots of species ppar(z0,r0) vs time
const plot_ppar0_vs_t = true
# if plot_pperp0_vs_t = true, create plots of species pperp(z0,r0) vs time
const plot_pperp0_vs_t = true
# if plot_vth0_vs_t = true, create plots of species vth(z0,r0) vs time
const plot_vth0_vs_t = true
# if plot_dSdt0_vs_t = true, create plots of species dSdt(z0,r0) vs time
const plot_dSdt0_vs_t = true
>>>>>>> 188e13c0
# if plot_qpar0_vs_t = true, create plots of species qpar(z0) vs time
const plot_qpar0_vs_t = false
# if plot_dens_vs_z_t = true, create heatmap of species density vs z and time
const plot_dens_vs_z_t = true
# if plot_upar_vs_z_t = true, create heatmap of species parallel flow vs z and time
const plot_upar_vs_z_t = false
# if plot_ppar_vs_z_t = true, create heatmap of species parallel pressure vs z and time
const plot_ppar_vs_z_t = false
# if plot_Tpar_vs_z_t = true, create heatmap of species parallel pressure vs z and time
const plot_Tpar_vs_z_t = false
# if plot_qpar_vs_z_t = true, create heatmap of species parallel heat flux vs z and time
const plot_qpar_vs_z_t = false
# if animate_dens_vs_z = true, create animation of species density(z) at different time slices
const animate_dens_vs_z =  true #ttrue
# if animate_upar_vs_z = true, create animation of species parallel flow(z) at different time slices
<<<<<<< HEAD
const animate_upar_vs_z = true
# if animate_ppar_vs_z = true, create animation of species parallel pressure(z) at different time slices
const animate_ppar_vs_z = false
# if animate_vth_vs_z = true, create animation of species thermal_velocity(z) at different time slices
const animate_vth_vs_z = true
=======
const animate_upar_vs_z = false
# if animate_ppar_vs_z = true, create animation of species parallel pressure(z) at different time slices
const animate_ppar_vs_z = false
# if animate_Tpar_vs_z = true, create animation of species parallel pressure(z) at different time slices
const animate_Tpar_vs_z = false
# if animate_vth_vs_z = true, create animation of species thermal_velocity(z) at different time slices
const animate_vth_vs_z = false
>>>>>>> 188e13c0
# if animate_qpar_vs_z = true, create animation of species parallel heat flux(z) at different time slices
const animate_qpar_vs_z = false
# if plot_f_unnormalized_vs_vpa_z = true, create heatmap of f_unnorm(v_parallel_unnorm,z) at
# it=itime_max
const plot_f_unnormalized_vs_vpa_z = false
# if animate_f_vs_vpa_z = true, create animation of f(vpa,z) at different time slices
const animate_f_vs_vpa_z =  true
# if animate_f_unnormalized = true, create animation of f_unnorm(v_parallel_unnorm,z) at
# different time slices
const animate_f_unnormalized = false
# if animate_deltaf_vs_vpa_z = true, create animation of δf(vpa,z) at different time slices
const animate_deltaf_vs_vpa_z = false
# if animate_f_vs_vpa_z0 = true, create animation of f(vpa0,z) at different time slices
const animate_f_vs_vpa_z0 = false
# if animate_deltaf_vs_vpa_z0 = true, create animation of δf(vpa0,z) at different time slices
const animate_deltaf_vs_vpa_z0 = false
# if animate_f_vs_z0_vpa = true, create animation of f(vpa,z0) at different time slices
const animate_f_vs_vpa0_z =  false #true
# if animate_deltaf_vs_z0_vpa = true, create animation of δf(vpa,z0) at different time slices
const animate_deltaf_vs_vpa0_z = false
# if animate_f_vs_vpa_r = true, create animation of f(vpa,r) at different time slices
const animate_f_vs_vpa_r =  true
# if animate_f_vs_vperp_z = true, create animation of f(vperp,z) at different time slices
const animate_f_vs_vperp_z =  true
# if animate_f_vs_vperp_r = true, create animation of f(vperp,r) at different time slices
const animate_f_vs_vperp_r = false
# if animate_f_vs_vperp_vpa = true, create animation of f(vperp,vpa) at different time slices
const animate_f_vs_vperp_vpa = true
# if animate_f_vs_r_z = true, create animation of f(r,z) at different time slices
const animate_f_vs_r_z = true
# if animate_f_vs_vz_z = true, create animation of f(vz,z) at different time slices
const animate_f_vs_vz_z = false
# if animate_f_vs_vr_r = true, create animation of f(vr,r) at different time slices
const animate_f_vs_vr_r = false
# animations will use one in every nwrite_movie data slices
const animate_Er_vs_r_z =  true
# if animate_Er_vs_r_z = true, create animation of Er(r,z) at different time slices
const animate_Ez_vs_r_z = true
# if animate_Ez_vs_r_z = true, create animation of Ez(r,z) at different time slices
const animate_phi_vs_r_z = true
# if animate_phi_vs_r_z = true, create animation of phi(r,z) at different time slices
const plot_phi_vs_r0_z  = true # plot last timestep phi[z,ir0]
const plot_Ez_vs_r0_z = true # plot last timestep Ez[z,ir0]
const plot_wall_Ez_vs_r = true # plot last timestep Ez[z_wall,r]
const plot_Er_vs_r0_z  = true # plot last timestep Er[z,ir0]
const plot_wall_Er_vs_r = true # plot last timestep Er[z_wall,r]
const plot_density_vs_r0_z = true # plot last timestep density[z,ir0]
const plot_wall_density_vs_r = true # plot last timestep density[z_wall,r]
const plot_density_vs_r_z = true
const animate_density_vs_r_z = true
const plot_parallel_flow_vs_r0_z = true # plot last timestep parallel_flow[z,ir0]
const plot_wall_parallel_flow_vs_r = true # plot last timestep parallel_flow[z_wall,r]
const plot_parallel_flow_vs_r_z = true
const animate_parallel_flow_vs_r_z = true
const plot_parallel_pressure_vs_r0_z = true # plot last timestep parallel_pressure[z,ir0]
const plot_wall_parallel_pressure_vs_r = true # plot last timestep parallel_pressure[z_wall,r]
const plot_parallel_pressure_vs_r_z = true
const animate_parallel_pressure_vs_r_z = true
const plot_parallel_temperature_vs_r0_z = true # plot last timestep parallel_temperature[z,ir0]
const plot_wall_parallel_temperature_vs_r = true # plot last timestep parallel_temperature[z_wall,r]
const plot_parallel_temperature_vs_r_z = true
const animate_parallel_temperature_vs_r_z = true
const plot_chodura_integral = true
const plot_wall_pdf = true # plot last time step ion distribution function at the wall and in the element nearest the wall 
const instability2D = false # run analysis for a 2D (in R-Z) linear mode
const nwrite_movie = 1
# itime_min is the minimum time index at which to start animations of the moments
const itime_min = -1
# itime_max is the final time index at which to end animations of the moments
# if itime_max < 0, the value used will be the total number of time slices
const itime_max = -1
<<<<<<< HEAD
=======
# Only load every itime_skip'th time-point when loading data, to save memory
const itime_skip = 1
>>>>>>> 188e13c0
const nwrite_movie_pdfs = 1
# itime_min_pdfs is the minimum time index at which to start animations of the pdfs
const itime_min_pdfs = -1
# itime_max_pdfs is the final time index at which to end animations of the pdfs
# if itime_max < 0, the value used will be the total number of time slices
const itime_max_pdfs = -1
<<<<<<< HEAD
=======
# Only load every itime_skip_pdfs'th time-point when loading pdf data, to save memory
const itime_skip_pdfs = 1
>>>>>>> 188e13c0
# ivpa0 is the ivpa index used when plotting data at a single vpa location
# by default, it will be set to cld(nvpa,3) unless a non-negative value provided here
const ivpa0 = -1
# ivperp0 is the ivperp index used when plotting data at a single vperp location
# by default, it will be set to cld(nvperp,3) unless a non-negative value provided here
const ivperp0 = -1
# iz0 is the iz index used when plotting data at a single z location
# by default, it will be set to cld(nz,3) unless a non-negative value provided here
const iz0 = 0
# ir0 is the ir index used when plotting data at a single r location
# by default, it will be set to cld(nr,3) unless a non-negative value provided here
const ir0 = -1
# ivz0 is the ivz index used when plotting data at a single vz location
# by default, it will be set to cld(nvz,3) unless a non-negative value provided here
const ivz0 = -1
# ivr0 is the ivr index used when plotting data at a single vr location
# by default, it will be set to cld(nvr,3) unless a non-negative value provided here
const ivr0 = -1
# ivzeta0 is the ivzeta index used when plotting data at a single vzeta location
# by default, it will be set to cld(nvzeta,3) unless a non-negative value provided here
const ivzeta0 = -1
# Calculate and plot the 'Chodura criterion' at the wall boundaries vs t at fixed r
const diagnostics_chodura_t = false
# Calculate and plot the 'Chodura criterion' at the wall boundaries vs r at fixed t
const diagnostics_chodura_r = false

pp = pp_input(calculate_frequencies, plot_phi0_vs_t, plot_phi_vs_z_t, animate_phi_vs_z,
<<<<<<< HEAD
    plot_dens0_vs_t, plot_upar0_vs_t, plot_ppar0_vs_t, plot_vth0_vs_t, plot_qpar0_vs_t,
    plot_dens_vs_z_t, plot_upar_vs_z_t, plot_ppar_vs_z_t, plot_qpar_vs_z_t,
    animate_dens_vs_z, animate_upar_vs_z, animate_ppar_vs_z, animate_vth_vs_z,
    animate_qpar_vs_z, plot_f_unnormalized_vs_vpa_z, animate_f_vs_vpa_z,
    animate_f_unnormalized, animate_f_vs_vpa0_z, animate_f_vs_vpa_z0,
=======
    plot_dens0_vs_t, plot_upar0_vs_t, plot_ppar0_vs_t, plot_pperp0_vs_t,
    plot_vth0_vs_t, plot_dSdt0_vs_t, plot_qpar0_vs_t,
    plot_dens_vs_z_t, plot_upar_vs_z_t, plot_ppar_vs_z_t, plot_Tpar_vs_z_t,
    plot_qpar_vs_z_t, animate_dens_vs_z, animate_upar_vs_z, animate_ppar_vs_z,
    animate_Tpar_vs_z, animate_vth_vs_z, animate_qpar_vs_z, plot_f_unnormalized_vs_vpa_z,
    animate_f_vs_vpa_z, animate_f_unnormalized, animate_f_vs_vpa0_z, animate_f_vs_vpa_z0,
>>>>>>> 188e13c0
    animate_deltaf_vs_vpa_z, animate_deltaf_vs_vpa0_z, animate_deltaf_vs_vpa_z0,
    animate_f_vs_vpa_r, animate_f_vs_vperp_z, animate_f_vs_vperp_r,
    animate_f_vs_vperp_vpa, animate_f_vs_r_z, animate_f_vs_vz_z, animate_f_vs_vr_r,
    animate_Er_vs_r_z, animate_Ez_vs_r_z, animate_phi_vs_r_z, plot_phi_vs_r0_z,
    plot_Ez_vs_r0_z, plot_wall_Ez_vs_r, plot_Er_vs_r0_z, plot_wall_Er_vs_r,
    plot_density_vs_r0_z, plot_wall_density_vs_r, plot_density_vs_r_z,
    animate_density_vs_r_z, plot_parallel_flow_vs_r0_z, plot_wall_parallel_flow_vs_r,
    plot_parallel_flow_vs_r_z, animate_parallel_flow_vs_r_z,
    plot_parallel_pressure_vs_r0_z, plot_wall_parallel_pressure_vs_r,
<<<<<<< HEAD
    plot_parallel_pressure_vs_r_z, animate_parallel_pressure_vs_r_z, plot_wall_pdf,
    nwrite_movie, itime_min, itime_max, nwrite_movie_pdfs, itime_min_pdfs, itime_max_pdfs,
    ivpa0, ivperp0, iz0, ir0, ivz0, ivr0, ivzeta0)
=======
    plot_parallel_pressure_vs_r_z, animate_parallel_pressure_vs_r_z,
    plot_parallel_temperature_vs_r0_z, plot_wall_parallel_temperature_vs_r,
    plot_parallel_temperature_vs_r_z, animate_parallel_temperature_vs_r_z, 
    plot_chodura_integral, plot_wall_pdf,
    instability2D, nwrite_movie, itime_min, itime_max, itime_skip, nwrite_movie_pdfs,
    itime_min_pdfs, itime_max_pdfs, itime_skip_pdfs, ivpa0, ivperp0, iz0, ir0, ivz0, ivr0,
    ivzeta0, diagnostics_chodura_t, diagnostics_chodura_r)
>>>>>>> 188e13c0

end<|MERGE_RESOLUTION|>--- conflicted
+++ resolved
@@ -19,14 +19,6 @@
 const animate_phi_vs_z = true
 # if plot_dens0_vs_t = true, create plots of species density(z0,r0) vs time
 const plot_dens0_vs_t = true
-<<<<<<< HEAD
-# if plot_upar0_vs_t = true, create plots of species upar(z0) vs time
-const plot_upar0_vs_t = false
-# if plot_ppar0_vs_t = true, create plots of species ppar(z0) vs time
-const plot_ppar0_vs_t = false
-# if plot_vth0_vs_t = true, create plots of species vth(z0) vs time
-const plot_vth0_vs_t = false
-=======
 # if plot_upar0_vs_t = true, create plots of species upar(z0,r0) vs time
 const plot_upar0_vs_t = true
 # if plot_ppar0_vs_t = true, create plots of species ppar(z0,r0) vs time
@@ -37,7 +29,6 @@
 const plot_vth0_vs_t = true
 # if plot_dSdt0_vs_t = true, create plots of species dSdt(z0,r0) vs time
 const plot_dSdt0_vs_t = true
->>>>>>> 188e13c0
 # if plot_qpar0_vs_t = true, create plots of species qpar(z0) vs time
 const plot_qpar0_vs_t = false
 # if plot_dens_vs_z_t = true, create heatmap of species density vs z and time
@@ -53,21 +44,13 @@
 # if animate_dens_vs_z = true, create animation of species density(z) at different time slices
 const animate_dens_vs_z =  true #ttrue
 # if animate_upar_vs_z = true, create animation of species parallel flow(z) at different time slices
-<<<<<<< HEAD
 const animate_upar_vs_z = true
-# if animate_ppar_vs_z = true, create animation of species parallel pressure(z) at different time slices
-const animate_ppar_vs_z = false
-# if animate_vth_vs_z = true, create animation of species thermal_velocity(z) at different time slices
-const animate_vth_vs_z = true
-=======
-const animate_upar_vs_z = false
 # if animate_ppar_vs_z = true, create animation of species parallel pressure(z) at different time slices
 const animate_ppar_vs_z = false
 # if animate_Tpar_vs_z = true, create animation of species parallel pressure(z) at different time slices
 const animate_Tpar_vs_z = false
 # if animate_vth_vs_z = true, create animation of species thermal_velocity(z) at different time slices
-const animate_vth_vs_z = false
->>>>>>> 188e13c0
+const animate_vth_vs_z = true
 # if animate_qpar_vs_z = true, create animation of species parallel heat flux(z) at different time slices
 const animate_qpar_vs_z = false
 # if plot_f_unnormalized_vs_vpa_z = true, create heatmap of f_unnorm(v_parallel_unnorm,z) at
@@ -139,22 +122,16 @@
 # itime_max is the final time index at which to end animations of the moments
 # if itime_max < 0, the value used will be the total number of time slices
 const itime_max = -1
-<<<<<<< HEAD
-=======
 # Only load every itime_skip'th time-point when loading data, to save memory
 const itime_skip = 1
->>>>>>> 188e13c0
 const nwrite_movie_pdfs = 1
 # itime_min_pdfs is the minimum time index at which to start animations of the pdfs
 const itime_min_pdfs = -1
 # itime_max_pdfs is the final time index at which to end animations of the pdfs
 # if itime_max < 0, the value used will be the total number of time slices
 const itime_max_pdfs = -1
-<<<<<<< HEAD
-=======
 # Only load every itime_skip_pdfs'th time-point when loading pdf data, to save memory
 const itime_skip_pdfs = 1
->>>>>>> 188e13c0
 # ivpa0 is the ivpa index used when plotting data at a single vpa location
 # by default, it will be set to cld(nvpa,3) unless a non-negative value provided here
 const ivpa0 = -1
@@ -182,20 +159,12 @@
 const diagnostics_chodura_r = false
 
 pp = pp_input(calculate_frequencies, plot_phi0_vs_t, plot_phi_vs_z_t, animate_phi_vs_z,
-<<<<<<< HEAD
-    plot_dens0_vs_t, plot_upar0_vs_t, plot_ppar0_vs_t, plot_vth0_vs_t, plot_qpar0_vs_t,
-    plot_dens_vs_z_t, plot_upar_vs_z_t, plot_ppar_vs_z_t, plot_qpar_vs_z_t,
-    animate_dens_vs_z, animate_upar_vs_z, animate_ppar_vs_z, animate_vth_vs_z,
-    animate_qpar_vs_z, plot_f_unnormalized_vs_vpa_z, animate_f_vs_vpa_z,
-    animate_f_unnormalized, animate_f_vs_vpa0_z, animate_f_vs_vpa_z0,
-=======
     plot_dens0_vs_t, plot_upar0_vs_t, plot_ppar0_vs_t, plot_pperp0_vs_t,
     plot_vth0_vs_t, plot_dSdt0_vs_t, plot_qpar0_vs_t,
     plot_dens_vs_z_t, plot_upar_vs_z_t, plot_ppar_vs_z_t, plot_Tpar_vs_z_t,
     plot_qpar_vs_z_t, animate_dens_vs_z, animate_upar_vs_z, animate_ppar_vs_z,
     animate_Tpar_vs_z, animate_vth_vs_z, animate_qpar_vs_z, plot_f_unnormalized_vs_vpa_z,
     animate_f_vs_vpa_z, animate_f_unnormalized, animate_f_vs_vpa0_z, animate_f_vs_vpa_z0,
->>>>>>> 188e13c0
     animate_deltaf_vs_vpa_z, animate_deltaf_vs_vpa0_z, animate_deltaf_vs_vpa_z0,
     animate_f_vs_vpa_r, animate_f_vs_vperp_z, animate_f_vs_vperp_r,
     animate_f_vs_vperp_vpa, animate_f_vs_r_z, animate_f_vs_vz_z, animate_f_vs_vr_r,
@@ -205,11 +174,6 @@
     animate_density_vs_r_z, plot_parallel_flow_vs_r0_z, plot_wall_parallel_flow_vs_r,
     plot_parallel_flow_vs_r_z, animate_parallel_flow_vs_r_z,
     plot_parallel_pressure_vs_r0_z, plot_wall_parallel_pressure_vs_r,
-<<<<<<< HEAD
-    plot_parallel_pressure_vs_r_z, animate_parallel_pressure_vs_r_z, plot_wall_pdf,
-    nwrite_movie, itime_min, itime_max, nwrite_movie_pdfs, itime_min_pdfs, itime_max_pdfs,
-    ivpa0, ivperp0, iz0, ir0, ivz0, ivr0, ivzeta0)
-=======
     plot_parallel_pressure_vs_r_z, animate_parallel_pressure_vs_r_z,
     plot_parallel_temperature_vs_r0_z, plot_wall_parallel_temperature_vs_r,
     plot_parallel_temperature_vs_r_z, animate_parallel_temperature_vs_r_z, 
@@ -217,6 +181,5 @@
     instability2D, nwrite_movie, itime_min, itime_max, itime_skip, nwrite_movie_pdfs,
     itime_min_pdfs, itime_max_pdfs, itime_skip_pdfs, ivpa0, ivperp0, iz0, ir0, ivz0, ivr0,
     ivzeta0, diagnostics_chodura_t, diagnostics_chodura_r)
->>>>>>> 188e13c0
 
 end