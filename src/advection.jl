--- conflicted
+++ resolved
@@ -192,16 +192,11 @@
     end
     return nothing
 end
-<<<<<<< HEAD
-# update the righthand side of the equation to account for 1d advection in this coordinate
+
+"""
+update the righthand side of the equation to account for 1d advection in this coordinate
+"""
 function update_rhs!(advection, i_outer, j_outer, k_outer, f_current, SL, coord, dt, j, spectral)
-=======
-
-"""
-update the righthand side of the equation to account for 1d advection in this coordinate
-"""
-function update_rhs!(advection, i_outer, j_outer, f_current, SL, coord, dt, j, spectral)
->>>>>>> 31e95a65
     # calculate the factor appearing in front of df/dcoord in the advection
     # term at time level n in the frame moving with the approximate
     # characteristic
@@ -218,16 +213,11 @@
         advection.adv_fac[:,i_outer,j_outer,k_outer], advection.upwind_idx[i_outer,j_outer,k_outer],
         advection.upwind_increment[i_outer,j_outer,k_outer], SL.dep_idx[:,i_outer,j_outer,k_outer], coord.n, j)
 end
-<<<<<<< HEAD
-# do all the work needed to update f(coord) at a single value of other coords
+
+"""
+do all the work needed to update f(coord) at a single value of other coords
+"""
 function advance_f_local!(f_new, f_current, f_old, SL, advection, i_outer, j_outer, k_outer, coord, dt, j, spectral, use_SL)
-=======
-
-"""
-do all the work needed to update f(coord) at a single value of other coords
-"""
-function advance_f_local!(f_new, f_current, f_old, SL, advection, i_outer, j_outer, coord, dt, j, spectral, use_SL)
->>>>>>> 31e95a65
     # update the rhs of the equation accounting for 1d advection in coord
     update_rhs!(advection, i_outer, j_outer, k_outer, f_current, SL, coord, dt, j, spectral)
     # update ff at time level n+1 using an explicit Runge-Kutta method
