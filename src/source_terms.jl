--- conflicted
+++ resolved
@@ -12,47 +12,33 @@
 calculate the source terms due to redefinition of the pdf to split off density,
 flow and/or pressure, and use them to update the pdf
 """
-<<<<<<< HEAD
 function source_terms!(pdf_out, fvec_in, moments, vpa, z, r, dt, spectral, composition, collisions)
 
-    begin_s_r_z_region()
+    begin_s_r_z_vperp_vpa_region()
 
     #n_species = size(pdf_out,3)
     if moments.evolve_ppar
         @loop_s is begin
-            @views source_terms_evolve_ppar_no_collisions!(pdf_out[:,:,:,is], fvec_in.pdf[:,:,:,is],
-                                             fvec_in.density[:,:,is], fvec_in.upar[:,:,is], fvec_in.ppar[:,:,is],
-                                             moments.vth[:,:,is], moments.qpar[:,:,is], z, r, dt, spectral)
-        end
-        if composition.n_neutral_species > 0
-            if abs(collisions.charge_exchange) > 0.0 || abs(collisions.ionization) > 0.0
-                @views source_terms_evolve_ppar_collisions!(pdf_out[:,:,:,:], fvec_in.pdf[:,:,:,:],
-                                                fvec_in.density, fvec_in.upar,
-                                                fvec_in.ppar, composition, collisions,
-                                                dt, z, r)
-            end
-=======
-function source_terms!(pdf_out, fvec_in, moments, vpa, vperp, z, r, dt, spectral, composition, CX_frequency)
-
-    begin_s_r_z_region()
-    
-    #n_species = size(pdf_out,3)
-    if moments.evolve_ppar
-        @loop_s is begin
-            @views source_terms_evolve_ppar!(pdf_out[:,:,:,:,is], fvec_in.pdf[:,:,:,:,is],
-                                             fvec_in.density[:,:,is], fvec_in.upar[:,:,is], fvec_in.ppar[:,:,is],
-                                             moments.vth[:,:,is], moments.qpar[:,:,is], z, r, dt, spectral)
-        end
-        if composition.n_neutral_species > 0 && abs(CX_frequency) > 0.0
-            @views source_terms_evolve_ppar_CX!(pdf_out[:,:,:,:,:], fvec_in.pdf[:,:,:,:,:],
-                                                fvec_in.density, fvec_in.ppar, composition,
-                                                CX_frequency, dt, z, r)
->>>>>>> a357c771
+            @views source_terms_evolve_ppar_no_collisions!(
+                pdf_out[:,:,:,:,is], fvec_in.pdf[:,:,:,:,is], fvec_in.density[:,:,is],
+                fvec_in.upar[:,:,is], fvec_in.ppar[:,:,is], moments.charged.vth[:,:,is],
+                moments.charged.qpar[:,:,is], z, r, dt, spectral)
+            if composition.n_neutral_species > 0
+                if abs(collisions.charge_exchange) > 0.0 || abs(collisions.ionization) > 0.0
+                    @views source_terms_evolve_ppar_collisions!(
+                        pdf_out[:,:,:,:,is], fvec_in.pdf[:,:,:,:,is],
+                        fvec_in.density[:,:,is], fvec_in.upar[:,:,is],
+                        fvec_in.ppar[:,:,is], fvec_in.density_neutral[:,:,is],
+                        fvec_in.uz_neutral[:,:,is], fvec_in.pz_neutral[:,:,is],
+                        composition, collisions, dt, z, r)
+                end
+            end
         end
     elseif moments.evolve_density
         @loop_s is begin
-            @views source_terms_evolve_density!(pdf_out[:,:,:,:,is], fvec_in.pdf[:,:,:,:,is],
-                                                fvec_in.density[:,:,is], fvec_in.upar[:,:,is], z, r, dt, spectral)
+            @views source_terms_evolve_density!(
+                pdf_out[:,:,:,:,is], fvec_in.pdf[:,:,:,:,is], fvec_in.density[:,:,is],
+                fvec_in.upar[:,:,is], z, r, dt, spectral)
         end
     end
     return nothing
@@ -96,13 +82,8 @@
         # update the pdf to account for the parallel heat flux contribution to the source
         @views @. z.scratch -= 0.5*z.scratch2/ppar[:,ir]
 
-<<<<<<< HEAD
-        @loop_z_vpa iz ivpa begin
-            pdf_out[ivpa,iz,ir] += dt*pdf_in[ivpa,iz,ir]*z.scratch[iz]
-=======
         @loop_z_vperp_vpa iz ivperp ivpa begin
-            pdf_out[ivpa,ivperp,iz,ir] += pdf_in[ivpa,ivperp,iz,ir]*z.scratch[iz]
->>>>>>> a357c771
+            pdf_out[ivpa,ivperp,iz,ir] += dt*pdf_in[ivpa,ivperp,iz,ir]*z.scratch[iz]
         end
     end
     return nothing
@@ -113,49 +94,122 @@
 kinetic equation arising due to the re-normalization of the pdf as g = f * vth / n
 """
 function source_terms_evolve_ppar_collisions!(pdf_out, pdf_in, dens, upar, ppar,
+                                              dens_neutral, upar_neutral, ppar_neutral,
                                               composition, collisions, dt, z, r)
-    @loop_s is begin
-        if is ∈ composition.ion_species_range
-            for isp ∈ composition.neutral_species_range
-<<<<<<< HEAD
-                @loop_r_z ir iz begin
-                    @views @. pdf_out[:,iz,ir,is] -= 0.5*dt*pdf_in[:,iz,ir,is] *
-                    (collisions.charge_exchange
-                       * (dens[iz,ir,isp]*ppar[iz,ir,is] - dens[iz,ir,is]*ppar[iz,ir,isp]
-                          - dens[iz,ir,is]*dens[iz,ir,isp]
-                            * (upar[iz,ir,is] - upar[iz,ir,isp])^2)
-                       / ppar[iz,ir,is]
-                     + collisions.ionization
-                       * (3.0*dens[iz,ir,isp]
-                          - dens[iz,ir,is]*(ppar[iz,ir,isp]
-                                            + dens[iz,ir,isp]*(upar[iz,ir,is] - upar[iz,ir,isp])^2)
-                            / ppar[iz,ir,is]))
-=======
-                @loop_r_z_vperp ir iz ivperp begin
-                    @views @. pdf_out[:,ivperp,iz,ir,is] -= 0.5*dt*pdf_in[:,ivperp,iz,ir,is]*CX_frequency *
-                    (dens[iz,ir,isp]*ppar[iz,ir,is]-dens[iz,ir,is]*ppar[iz,ir,isp])/ppar[iz,ir,is]
->>>>>>> a357c771
-                end
-            end
-        end
-        if is ∈ composition.neutral_species_range
-            for isp ∈ composition.ion_species_range
-<<<<<<< HEAD
-                @loop_r_z ir iz begin
-                    @views @. pdf_out[:,iz,ir,is] -= 0.5*dt*pdf_in[:,iz,ir,is] *
-                    (collisions.charge_exchange
-                       * (dens[iz,ir,isp]*ppar[iz,ir,is] - dens[iz,ir,is]*ppar[iz,ir,isp]
-                          - dens[iz,ir,is]*dens[iz,ir,isp]
-                            * (upar[iz,ir,is] - upar[iz,ir,isp])^2)/ppar[iz,ir,is]
-                     - 2.0*collisions.ionization*dens[iz,ir,isp])
-=======
-                @loop_r_z_vperp ir iz ivperp begin
-                    @views @. pdf_out[:,ivperp,iz,ir,is] -= 0.5*dt*pdf_in[:,ivperp,iz,ir,is]*CX_frequency *
-                    (dens[iz,ir,isp]*ppar[iz,ir,is]-dens[iz,ir,is]*ppar[iz,ir,isp])/ppar[iz,ir,is]
->>>>>>> a357c771
-                end
-            end
-        end
+    @loop_r_z_vperp_vpa ir iz ivperp ivpa begin
+        @views pdf_out[ivpa,ivperp,iz,ir] -= 0.5*dt*pdf_in[ivpa,ivperp,iz,ir] *
+            (collisions.charge_exchange
+               * (dens_neutral[iz,ir]*ppar[iz,ir] - dens[iz,ir]*ppar_neutral[iz,ir]
+                  - dens[iz,ir]*dens_neutral[iz,ir]
+                    * (upar[iz,ir] - upar_neutral[iz,ir])^2)
+               / ppar[iz,ir]
+             + collisions.ionization
+               * (3.0*dens_neutral[iz,ir]
+                  - dens[iz,ir]*(ppar_neutral[iz,ir]
+                                    + dens_neutral[iz,ir]*(upar[iz,ir] - upar_neutral[iz,ir])^2)
+                    / ppar[iz,ir]))
+    end
+    return nothing
+end
+
+"""
+calculate the source terms due to redefinition of the pdf to split off density,
+flow and/or pressure, and use them to update the pdf
+"""
+function source_terms_neutral!(pdf_out, fvec_in, moments, vpa, z, r, dt, spectral, composition, collisions)
+
+    begin_sn_r_z_vzeta_vr_vz_region()
+
+    #n_species = size(pdf_out,3)
+    if moments.evolve_ppar
+        @loop_sn isn begin
+            @views source_terms_evolve_ppar_no_collisions_neutral!(
+                pdf_out[:,:,:,:,:,isn], fvec_in.pdf_neutral[:,:,:,:,:,isn],
+                fvec_in.density_neutral[:,:,isn], fvec_in.uz_neutral[:,:,isn],
+                fvec_in.pz_neutral[:,:,isn], moments.neutral.vth[:,:,isn],
+                moments.neutral.qz[:,:,isn], z, r, dt, spectral)
+            if abs(collisions.charge_exchange) > 0.0 || abs(collisions.ionization) > 0.0
+                @views source_terms_evolve_ppar_collisions_neutral!(
+                    pdf_out[:,:,:,:,:,isn], fvec_in.pdf_neutral[:,:,:,:,:,isn],
+                    fvec_in.density_neutral[:,:,isn], fvec_in.uz_neutral[:,:,isn],
+                    fvec_in.pz_neutral[:,:,isn],fvec_in.density[:,:,isn],
+                    fvec_in.upar[:,:,isn], fvec_in.ppar[:,:,isn], composition, collisions,
+                    dt, z, r)
+            end
+        end
+    elseif moments.evolve_density
+        @loop_sn isn begin
+            @views source_terms_evolve_density_neutral!(
+                pdf_out[:,:,:,:,:,isn], fvec_in.pdf_neutral[:,:,:,:,:,isn],
+                fvec_in.density_neutral[:,:,isn], fvec_in.uz_neutral[:,:,isn], z, r, dt,
+                spectral)
+        end
+    end
+    return nothing
+end
+
+"""
+"""
+function source_terms_evolve_density_neutral!(pdf_out, pdf_in, dens, upar, z, r, dt,
+                                              spectral)
+    # update the density
+    nvpa = size(pdf_out, 1)
+    @loop_r ir begin
+        # calculate d(n*upar)/dz
+        @views @. z.scratch = dens[:,ir]*upar[:,ir]
+        derivative!(z.scratch, z.scratch, z, spectral)
+        @views @. z.scratch *= dt/dens[:,ir]
+        #derivative!(z.scratch, z.scratch, z, -upar, spectral)
+        @loop_z_vzeta_vr_vz iz ivzeta ivr ivz begin
+            pdf_out[ivz,ivr,ivzeta,iz,ir] += pdf_in[ivz,ivr,ivzeta,iz,ir]*z.scratch[iz]
+        end
+    end
+    return nothing
+end
+
+"""
+update the evolved pdf to account for the collisionless source terms in the kinetic equation
+arising due to the re-normalization of the pdf as g = f * vth / n
+"""
+function source_terms_evolve_ppar_no_collisions_neutral!(pdf_out, pdf_in, dens, upar,
+                                                         ppar, vth, qpar, z, r, dt,
+                                                         spectral)
+    nvpa = size(pdf_out, 1)
+    @loop_r ir begin
+        # calculate dn/dz
+        derivative!(z.scratch, view(dens,:,ir), z, spectral)
+        # update the pdf to account for the density gradient contribution to the source
+        @views @. z.scratch *= upar[:,ir]/dens[:,ir]
+        # calculate dvth/dz
+        derivative!(z.scratch2, view(vth,:,ir), z, spectral)
+        # update the pdf to account for the -g*upar/vth * dvth/dz contribution to the source
+        @views @. z.scratch -= z.scratch2*upar[:,ir]/vth[:,ir]
+        # calculate dqpar/dz
+        derivative!(z.scratch2, view(qpar,:,ir), z, spectral)
+        # update the pdf to account for the parallel heat flux contribution to the source
+        @views @. z.scratch -= 0.5*z.scratch2/ppar[:,ir]
+
+        @loop_z_vzeta_vr_vz iz ivzeta ivr ivz begin
+            pdf_out[ivz,ivr,ivzeta,iz,ir] += dt*pdf_in[ivz,ivr,ivzeta,iz,ir]*z.scratch[iz]
+        end
+    end
+    return nothing
+end
+
+"""
+update the evolved pdf to account for the charge exchange and ionization source terms in the
+kinetic equation arising due to the re-normalization of the pdf as g = f * vth / n
+"""
+function source_terms_evolve_ppar_collisions_neutral!(pdf_out, pdf_in, dens, upar, ppar,
+                                                      dens_ion, upar_ion, ppar_ion,
+                                                      composition, collisions, dt, z, r)
+    @loop_r_z_vzeta_vr_vz ir iz ivzeta ivr ivz begin
+        @views pdf_out[ivz,ivr,ivzeta,iz,ir] -= 0.5*dt*pdf_in[ivz,ivr,ivzeta,iz,ir] *
+        (collisions.charge_exchange
+           * (dens_ion[iz,ir]*ppar[iz,ir] - dens[iz,ir]*ppar_ion[iz,ir]
+              - dens[iz,ir]*dens_ion[iz,ir]
+                * (upar[iz,ir] - upar_ion[iz,ir])^2)/ppar[iz,ir]
+         - 2.0*collisions.ionization*dens_ion[iz,ir])
     end
     return nothing
 end
@@ -163,7 +217,6 @@
 """
 advance the dfn with an arbitrary source function 
 """
-
 function source_terms_manufactured!(pdf_charged_out, pdf_neutral_out, vz, vr, vzeta, vpa, vperp, z, r, t, dt, composition, manufactured_source_list)
     if manufactured_source_list.time_independent_sources
         # the (time-independent) manufactured source arrays
@@ -211,5 +264,4 @@
     return nothing
 end
 
-
 end