--- conflicted
+++ resolved
@@ -19,11 +19,11 @@
 include("looping.jl")
 include("array_allocation.jl")
 include("interpolation.jl")
-include("calculus.jl")
 include("clenshaw_curtis.jl")
 include("gauss_legendre.jl")
 include("chebyshev.jl")
 include("finite_differences.jl")
+include("calculus.jl")
 include("quadrature.jl")
 include("hermite_spline_interpolation.jl")
 include("derivatives.jl")
@@ -37,15 +37,10 @@
 include("bgk.jl")
 include("manufactured_solns.jl") # MRH Here?
 include("initial_conditions.jl")
-<<<<<<< HEAD
 include("moment_constraints.jl")
-=======
-#include("semi_lagrange.jl")
 include("fokker_planck_test.jl")
 include("fokker_planck_calculus.jl")
 include("fokker_planck.jl")
-include("collision_models.jl")
->>>>>>> 4c77b372
 include("advection.jl")
 include("vpa_advection.jl")
 include("z_advection.jl")
@@ -383,17 +378,12 @@
     # the main time advance loop -- including normalisation of f by density if requested
 
     moments, fields, spectral_objects, advect_objects,
-<<<<<<< HEAD
-    scratch, advance, scratch_dummy, manufactured_source_list =
+    scratch, advance, fp_arrays, scratch_dummy, manufactured_source_list =
         setup_time_advance!(pdf, vz, vr, vzeta, vpa, vperp, z, r, vz_spectral,
             vr_spectral, vzeta_spectral, vpa_spectral, vperp_spectral, z_spectral,
             r_spectral, composition, drive_input, moments, t_input, collisions, species,
             geometry, boundary_distributions, num_diss_params, manufactured_solns_input,
             restarting)
-=======
-    scratch, advance, fp_arrays, scratch_dummy, manufactured_source_list = setup_time_advance!(pdf, vz, vr, vzeta, vpa, vperp, z, r, composition,
-        drive_input, moments, t_input, collisions, species, geometry, boundary_distributions, num_diss_params)
->>>>>>> 4c77b372
     # setup i/o
     ascii_io, io_moments, io_dfns = setup_file_io(io_input, boundary_distributions, vz,
         vr, vzeta, vpa, vperp, z, r, composition, collisions, moments.evolve_density,
