--- conflicted
+++ resolved
@@ -23,11 +23,6 @@
 include("chebyshev.jl")
 include("finite_differences.jl")
 include("quadrature.jl")
-<<<<<<< HEAD
-include("calculus.jl")
-=======
-include("file_io.jl")
->>>>>>> 7b62d64e
 include("input_structs.jl")
 include("coordinates.jl")
 include("file_io.jl")
@@ -144,13 +139,9 @@
     # initialize r grid and write grid point locations to file
     r, r_spectral = define_coordinate(r_input, composition)
     # initialize vpa grid and write grid point locations to file
-<<<<<<< HEAD
-    vpa = define_coordinate(vpa_input, composition)
+    vpa, vpa_spectral = define_coordinate(vpa_input, composition)
     # initialize vperp grid and write grid point locations to file
-    vperp = define_coordinate(vperp_input, composition)
-=======
-    vpa, vpa_spectral = define_coordinate(vpa_input, composition)
->>>>>>> 7b62d64e
+    vperp, vperp_spectral = define_coordinate(vperp_input, composition)
     # Create loop range variables for shared-memory-parallel loops
     looping.setup_loop_ranges!(block_rank[], block_size[]; s=composition.n_species, r=r.n,
                                z=z.n, vperp=vperp.n, vpa=vpa.n)
@@ -161,16 +152,10 @@
     code_time = 0.
     # create arrays and do other work needed to setup
     # the main time advance loop -- including normalisation of f by density if requested
-<<<<<<< HEAD
-    vpa_spectral, vperp_spectral, z_spectral, r_spectral, moments, fields, 
-    vpa_advect, vperp_advect, z_advect, r_advect,
-    vpa_SL, vperp_SL, z_SL, r_SL, scratch, advance, scratch_dummy, manufactured_source_list = setup_time_advance!(pdf, vpa, vperp, z, r, composition,
-        drive_input, moments, t_input, collisions, species, geometry)
-=======
-    moments, fields, vpa_advect, z_advect, r_advect, vpa_SL, z_SL, r_SL, scratch,
-        advance, scratch_dummy_sr = setup_time_advance!(pdf, vpa, z, r, z_spectral,
-            composition, drive_input, moments, t_input, collisions, species)
->>>>>>> 7b62d64e
+    moments, fields, vpa_advect, vperp_advect, z_advect, r_advect, vpa_SL, vperp_SL,
+    z_SL, r_SL, scratch, advance, scratch_dummy, manufactured_source_list =
+    setup_time_advance!(pdf, vpa, vperp, z, r, z_spectral, r_spectral, composition,
+                        drive_input, moments, t_input, collisions, species, geometry)
     # setup i/o
     io, cdf = setup_file_io(output_dir, run_name, vpa, vperp, z, r, composition, collisions,
                             moments.evolve_ppar)
