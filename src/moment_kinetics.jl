"""
"""
module moment_kinetics

export run_moment_kinetics, restart_moment_kinetics

using MPI

# Include submodules from other source files
# Note that order of includes matters - things used in one module must already
# be defined
include("command_line_options.jl")
include("debugging.jl")
include("type_definitions.jl")
include("communication.jl")
include("moment_kinetics_structs.jl")
include("looping.jl")
include("array_allocation.jl")
include("interpolation.jl")
include("calculus.jl")
include("clenshaw_curtis.jl")
include("chebyshev.jl")
include("finite_differences.jl")
include("quadrature.jl")
<<<<<<< HEAD
include("hermite_spline_interpolation.jl")
include("file_io.jl")
=======
include("calculus.jl")
include("derivatives.jl")
>>>>>>> 5404377e
include("input_structs.jl")
include("coordinates.jl")
include("file_io.jl")
include("velocity_moments.jl")
include("velocity_grid_transforms.jl")
include("em_fields.jl")
include("bgk.jl")
include("manufactured_solns.jl") # MRH Here?
include("initial_conditions.jl")
<<<<<<< HEAD
include("moment_constraints.jl")
=======
#include("semi_lagrange.jl")
>>>>>>> 5404377e
include("advection.jl")
include("vpa_advection.jl")
include("z_advection.jl")
include("r_advection.jl")
include("vperp_advection.jl")
include("neutral_advection.jl")
include("charge_exchange.jl")
include("ionization.jl")
include("continuity.jl")
include("energy_equation.jl")
include("force_balance.jl")
include("source_terms.jl")
include("numerical_dissipation.jl")
<<<<<<< HEAD
include("analysis.jl")
=======
include("time_advance.jl")

include("moment_kinetics_input.jl")
include("scan_input.jl")

>>>>>>> 5404377e
include("load_data.jl")
include("analysis.jl")
include("post_processing_input.jl")
include("post_processing.jl")
<<<<<<< HEAD
include("time_advance.jl")

include("moment_kinetics_input.jl")
include("scan_input.jl")

using TimerOutputs

using .file_io: setup_file_io, finish_file_io, reload_evolving_fields!
using .file_io: write_data_to_ascii, write_data_to_binary
=======
include("plot_MMS_sequence.jl")
include("plot_sequence.jl")

using TimerOutputs
using Dates

using .file_io: setup_file_io, finish_file_io
using .file_io: write_data_to_ascii
using .file_io: write_moments_data_to_binary, write_dfns_data_to_binary
>>>>>>> 5404377e
using .command_line_options: get_options
using .communication
using .communication: _block_synchronize
using .coordinates: define_coordinate
using .debugging
using .initial_conditions: allocate_pdf_and_moments, init_pdf_and_moments!,
                           enforce_boundary_conditions!
using .looping
<<<<<<< HEAD
using .moment_constraints: hard_force_moment_constraints!
using .moment_kinetics_input: input_from_TOML, mk_input, run_type, performance_test
=======
using .looping: debug_setup_loop_ranges_split_one_combination!
using .moment_kinetics_input: mk_input, read_input_file, run_type, performance_test
>>>>>>> 5404377e
using .time_advance: setup_time_advance!, time_advance!

@debug_detect_redundant_block_synchronize using ..communication: debug_detect_redundant_is_active

"""
main function that contains all of the content of the program
"""
function run_moment_kinetics(to::TimerOutput, input_dict=Dict())
<<<<<<< HEAD
=======
    mk_state = nothing
>>>>>>> 5404377e
    try
        # set up all the structs, etc. needed for a run
        mk_state = setup_moment_kinetics(input_dict)

        # solve the 1+1D kinetic equation to advance f in time by nstep time steps
        if run_type == performance_test
            @timeit to "time_advance" time_advance!(mk_state...)
        else
            time_advance!(mk_state...)
        end

        # clean up i/o and communications
<<<<<<< HEAD
        # last 2 elements of mk_state are `io` and `cdf`
        cleanup_moment_kinetics!(mk_state[end-1:end]...)
=======
        # last 3 elements of mk_state are ascii_io, io_moments, and io_dfns
        cleanup_moment_kinetics!(mk_state[end-2:end]...)
>>>>>>> 5404377e

        if block_rank[] == 0 && run_type == performance_test
            # Print the timing information if this is a performance test
            display(to)
            println()
        end
    catch e
        # Stop code from hanging when running on multiple processes if only one of them
        # throws an error
        if global_size[] > 1
<<<<<<< HEAD
            println("Abort called on rank $(block_rank[]) due to error. Error message "
                    * "was:\n", e)
            MPI.Abort(comm_world, 1)
=======
            println("$(typeof(e)) on process $(global_rank[]):")
            showerror(stdout, e)
            display(stacktrace(catch_backtrace()))
            flush(stdout)
            flush(stderr)
            MPI.Abort(comm_world, 1)
        else
            # Error almost certainly occured before cleanup. If running in serial we can
            # still finalise file I/O
            cleanup_moment_kinetics!(mk_state[end-2:end]...)
>>>>>>> 5404377e
        end

        rethrow(e)
    end

    return nothing
end

"""
overload which takes a filename and loads input
"""
function run_moment_kinetics(to::TimerOutput, input_filename::String)
<<<<<<< HEAD
    return run_moment_kinetics(to, input_from_TOML(input_filename))
=======
    return run_moment_kinetics(to, read_input_file(input_filename))
>>>>>>> 5404377e
end

"""
overload with no TimerOutput arguments
"""
function run_moment_kinetics(input)
    return run_moment_kinetics(TimerOutput(), input)
end

"""
overload which gets the input file name from command line arguments
"""
function run_moment_kinetics()
    inputfile = get_options()["inputfile"]
    if inputfile == nothing
        run_moment_kinetics(Dict())
    else
        run_moment_kinetics(inputfile)
    end
end

"""
Append a number to the filename, to get a new, non-existing filename to backup the file
to.
"""
function get_backup_filename(filename)
    counter = 1
    basename, extension = splitext(filename)
    backup_name = ""
    while true
        backup_name = "$(basename)_$(counter)$(extension)"
        if !isfile(backup_name)
            break
        end
        counter += 1
    end
    backup_name == "" && error("Failed to find a name for backup file.")
    return backup_name
end

"""
Restart moment kinetics from an existing run. Space/velocity-space resolution in the
input must be the same as for the original run.
"""
function restart_moment_kinetics(restart_filename::String, input_filename::String,
                                 time_index::Int=-1)
    restart_moment_kinetics(restart_filename, input_from_TOML(input_filename),
                            time_index)
    return nothing
end
function restart_moment_kinetics()
    options = get_options()
    inputfile = options["inputfile"]
    if inputfile === nothing
        error("Must pass input file as first argument to restart a run.")
    end
    restartfile = options["restartfile"]
    if restartfile === nothing
        error("Must pass output file to restart from as second argument.")
    end
    time_index = options["restart-time-index"]

    restart_moment_kinetics(restartfile, inputfile, time_index)

    return nothing
end
function restart_moment_kinetics(restart_filename::String, input_dict::Dict,
                                 time_index::Int=-1)
    try
        # Move the output file being restarted from to make sure it doesn't get
        # overwritten.
        backup_filename = get_backup_filename(restart_filename)
        global_rank[] == 0 && mv(restart_filename, backup_filename)

        # Set up all the structs, etc. needed for a run.
        pdf, scratch, code_time, t_input, vpa, z, r, vpa_spectral, z_spectral,
        r_spectral, moments, fields, vpa_advect, z_advect, r_advect, composition,
        collisions, num_diss_params, advance, scratch_dummy_sr, io, cdf =
        setup_moment_kinetics(input_dict, backup_filename=backup_filename,
                              restart_time_index=time_index)

        try
            time_advance!(pdf, scratch, code_time, t_input, vpa, z, r, vpa_spectral,
                          z_spectral, r_spectral, moments, fields, vpa_advect, z_advect,
                          r_advect, composition, collisions, num_diss_params, advance,
                          scratch_dummy_sr, io, cdf)
        finally
            # clean up i/o and communications
            # last 2 elements of mk_state are `io` and `cdf`
            cleanup_moment_kinetics!(io, cdf)
        end
    catch e
        # Stop code from hanging when running on multiple processes if only one of them
        # throws an error
        if global_size[] > 1
            println("Abort called on rank $(block_rank[]) due to error. Error message "
                    * "was:\n", e)
            MPI.Abort(comm_world, 1)
        end

        rethrow(e)
    end

    return nothing
end

"""
Perform all the initialization steps for a run.

<<<<<<< HEAD
If `backup_filename` is `nothing`, set up for a regular run; if a filename is passed,
reload data from time index given by `restart_time_index` for a restart.
"""
function setup_moment_kinetics(input_dict::Dict; backup_filename=nothing,
                               restart_time_index=-1)
=======
`debug_loop_type` and `debug_loop_parallel_dims` are used to force specific set ups for
parallel loop ranges, and are only used by the tests in `debug_test/`.
"""
function setup_moment_kinetics(input_dict::Dict;
        debug_loop_type::Union{Nothing,NTuple{N,Symbol} where N}=nothing,
        debug_loop_parallel_dims::Union{Nothing,NTuple{N,Symbol} where N}=nothing)

>>>>>>> 5404377e
    # Set up MPI
    initialize_comms!()

    input = mk_input(input_dict)
    # obtain input options from moment_kinetics_input.jl
    # and check input to catch errors
<<<<<<< HEAD
    run_name, output_dir, evolve_moments, t_input, z_input, r_input, vpa_input,
        composition, species, collisions, drive_input, num_diss_params = input
    # initialize z grid and write grid point locations to file
    z, z_spectral = define_coordinate(z_input, composition)
    # initialize r grid and write grid point locations to file
    r, r_spectral = define_coordinate(r_input, composition)
    # initialize vpa grid and write grid point locations to file
    vpa, vpa_spectral = define_coordinate(vpa_input, composition)
    # Create loop range variables for shared-memory-parallel loops
    looping.setup_loop_ranges!(block_rank[], block_size[]; s=composition.n_species, r=r.n,
                               z=z.n, vpa=vpa.n)
    # Allocate arrays and create the pdf and moments structs
    pdf, moments = allocate_pdf_and_moments(composition, r, z, vpa, evolve_moments,
                                            collisions.ionization)
    if backup_filename === nothing
        restarting = false

        # initialize f(z,vpa) and the lowest three v-space moments (density(z), upar(z) and ppar(z)),
        # each of which may be evolved separately depending on input choices.
        init_pdf_and_moments!(pdf, moments, composition, r, z, vpa, vpa_spectral,
                              species)
        # initialize time variable
        code_time = 0.
    else
        restarting = true

        # Reload pdf and moments from an existing output file
        code_time = reload_evolving_fields!(pdf, moments, backup_filename,
                                            restart_time_index, composition, r, z, vpa)
        _block_synchronize()
    end
    # create arrays and do other work needed to setup
    # the main time advance loop -- including normalisation of f by density if requested
    moments, fields, vpa_advect, z_advect, r_advect, scratch, advance, scratch_dummy_sr =
        setup_time_advance!(pdf, vpa, z, r, z_spectral, composition, drive_input, moments,
            t_input, collisions, species, num_diss_params, restarting)

    # setup i/o
    io, cdf = setup_file_io(output_dir, run_name, vpa, z, r, composition, collisions,
                            moments.evolve_density, moments.evolve_upar,
                            moments.evolve_ppar)
    # write initial data to ascii files
    write_data_to_ascii(pdf.norm, moments, fields, vpa, z, r, code_time, composition.n_species, io)
    # write initial data to binary file (netcdf)
    write_data_to_binary(pdf.norm, moments, fields, code_time, composition.n_species, cdf, 1)
=======
    io_input, evolve_moments,
        t_input, z_input, r_input,
        vpa_input, vperp_input, gyrophase_input,
        vz_input, vr_input, vzeta_input,
        composition, species, collisions,
        geometry, drive_input, num_diss_params  = input
    # initialize z grid and write grid point locations to file
    z = define_coordinate(z_input, io_input.parallel_io)
    # initialize r grid and write grid point locations to file
    r = define_coordinate(r_input, io_input.parallel_io)
    # initialize vpa grid and write grid point locations to file
    vpa = define_coordinate(vpa_input, io_input.parallel_io)
    # initialize vperp grid and write grid point locations to file
    vperp = define_coordinate(vperp_input, io_input.parallel_io)
    # initialize gyrophase grid and write grid point locations to file
    gyrophase = define_coordinate(gyrophase_input, io_input.parallel_io)
    # initialize vz grid and write grid point locations to file
    vz = define_coordinate(vz_input, io_input.parallel_io)
    # initialize vr grid and write grid point locations to file
    vr = define_coordinate(vr_input, io_input.parallel_io)
    # initialize vr grid and write grid point locations to file
    vzeta = define_coordinate(vzeta_input, io_input.parallel_io)
    # Create loop range variables for shared-memory-parallel loops
    if composition.n_neutral_species == 0
        n_neutral_loop_size = 1 # Need this to have looping setup. Avoid neutral loops with if statements.
    else
        n_neutral_loop_size = composition.n_neutral_species
    end
    if debug_loop_type === nothing
        # Non-debug case used for all simulations
        looping.setup_loop_ranges!(block_rank[], block_size[];
                                   s=composition.n_ion_species, sn=n_neutral_loop_size,
                                   r=r.n, z=z.n, vperp=vperp.n, vpa=vpa.n,
                                   vzeta=vzeta.n, vr=vr.n, vz=vz.n)
    else
        if debug_loop_parallel_dims === nothing
            error("debug_loop_parallel_dims must not be `nothing` when debug_loop_type "
                  * "is not `nothing`.")
        end
        # Debug initialisation only used by tests in `debug_test/`
        debug_setup_loop_ranges_split_one_combination!(
            block_rank[], block_size[], debug_loop_type, debug_loop_parallel_dims...;
            s=composition.n_ion_species, sn=n_neutral_loop_size, r=r.n, z=z.n,
            vperp=vperp.n, vpa=vpa.n, vzeta=vzeta.n, vr=vr.n, vz=vz.n)
    end
    # initialize f and the lowest three v-space moments (density, upar and ppar),
    # each of which may be evolved separately depending on input choices.
    pdf, moments, boundary_distributions = init_pdf_and_moments(vz, vr, vzeta, vpa, vperp, z, r, composition, geometry, species, t_input.n_rk_stages, evolve_moments, t_input.use_manufactured_solns_for_init)
    # initialize time variable
    code_time = 0.
    # create arrays and do other work needed to setup
    # the main time advance loop -- including normalisation of f by density if requested

    moments, fields, spectral_objects, advect_objects,
    scratch, advance, scratch_dummy, manufactured_source_list = setup_time_advance!(pdf, vz, vr, vzeta, vpa, vperp, z, r, composition,
        drive_input, moments, t_input, collisions, species, geometry, boundary_distributions, num_diss_params)
    # setup i/o
    ascii_io, io_moments, io_dfns = setup_file_io(io_input, vz, vr, vzeta, vpa, vperp, z, r, composition, collisions)
    # write initial data to ascii files
    write_data_to_ascii(moments, fields, vpa, vperp, z, r, code_time, composition.n_ion_species, composition.n_neutral_species, ascii_io)
    # write initial data to binary file (netcdf)
>>>>>>> 5404377e

    write_moments_data_to_binary(moments, fields, code_time, composition.n_ion_species,
        composition.n_neutral_species, io_moments, 1, r, z)
    write_dfns_data_to_binary(pdf.charged.unnorm, pdf.neutral.unnorm, code_time,
        composition.n_ion_species, composition.n_neutral_species, io_dfns, 1, r, z, vperp,
        vpa, vzeta, vr, vz)

    begin_s_r_z_vperp_region()

<<<<<<< HEAD
    return pdf, scratch, code_time, t_input, vpa, z, r, vpa_spectral, z_spectral, r_spectral, moments,
           fields, vpa_advect, z_advect, r_advect, composition, collisions,
           num_diss_params, advance, scratch_dummy_sr, io, cdf
=======
    return pdf, scratch, code_time, t_input, vz, vr, vzeta, vpa, vperp, gyrophase, z, r,
           moments, fields, spectral_objects, advect_objects,
           composition, collisions, geometry, boundary_distributions,
           num_diss_params, advance, scratch_dummy, manufactured_source_list,
           ascii_io, io_moments, io_dfns
>>>>>>> 5404377e
end

"""
Clean up after a run
"""
function cleanup_moment_kinetics!(ascii_io::Union{file_io.ascii_ios,Nothing},
                                  io_moments::Union{file_io.io_moments_info,Nothing},
                                  io_dfns::Union{file_io.io_dfns_info,Nothing})
    @debug_detect_redundant_block_synchronize begin
        # Disable check for redundant _block_synchronize() during finalization, as this
        # only runs once so any failure is not important.
        debug_detect_redundant_is_active[] = false
    end

    begin_serial_region()

    # finish i/o
    finish_file_io(ascii_io, io_moments, io_dfns)

    @serial_region begin
        if global_rank[] == 0
            println("finished file io         ",
               Dates.format(now(), dateformat"H:MM:SS"))
        end
    end

    # clean up MPI objects
    finalize_comms!()

    return nothing
end

end<|MERGE_RESOLUTION|>--- conflicted
+++ resolved
@@ -22,13 +22,8 @@
 include("chebyshev.jl")
 include("finite_differences.jl")
 include("quadrature.jl")
-<<<<<<< HEAD
 include("hermite_spline_interpolation.jl")
-include("file_io.jl")
-=======
-include("calculus.jl")
 include("derivatives.jl")
->>>>>>> 5404377e
 include("input_structs.jl")
 include("coordinates.jl")
 include("file_io.jl")
@@ -38,17 +33,15 @@
 include("bgk.jl")
 include("manufactured_solns.jl") # MRH Here?
 include("initial_conditions.jl")
-<<<<<<< HEAD
 include("moment_constraints.jl")
-=======
-#include("semi_lagrange.jl")
->>>>>>> 5404377e
 include("advection.jl")
 include("vpa_advection.jl")
 include("z_advection.jl")
 include("r_advection.jl")
 include("vperp_advection.jl")
-include("neutral_advection.jl")
+include("neutral_r_advection.jl")
+include("neutral_z_advection.jl")
+include("neutral_vz_advection.jl")
 include("charge_exchange.jl")
 include("ionization.jl")
 include("continuity.jl")
@@ -56,40 +49,22 @@
 include("force_balance.jl")
 include("source_terms.jl")
 include("numerical_dissipation.jl")
-<<<<<<< HEAD
-include("analysis.jl")
-=======
-include("time_advance.jl")
-
+include("load_data.jl")
 include("moment_kinetics_input.jl")
 include("scan_input.jl")
-
->>>>>>> 5404377e
-include("load_data.jl")
 include("analysis.jl")
 include("post_processing_input.jl")
 include("post_processing.jl")
-<<<<<<< HEAD
-include("time_advance.jl")
-
-include("moment_kinetics_input.jl")
-include("scan_input.jl")
-
-using TimerOutputs
-
-using .file_io: setup_file_io, finish_file_io, reload_evolving_fields!
-using .file_io: write_data_to_ascii, write_data_to_binary
-=======
 include("plot_MMS_sequence.jl")
 include("plot_sequence.jl")
+include("time_advance.jl")
 
 using TimerOutputs
 using Dates
 
-using .file_io: setup_file_io, finish_file_io
+using .file_io: setup_file_io, finish_file_io, reload_evolving_fields!
 using .file_io: write_data_to_ascii
 using .file_io: write_moments_data_to_binary, write_dfns_data_to_binary
->>>>>>> 5404377e
 using .command_line_options: get_options
 using .communication
 using .communication: _block_synchronize
@@ -98,13 +73,9 @@
 using .initial_conditions: allocate_pdf_and_moments, init_pdf_and_moments!,
                            enforce_boundary_conditions!
 using .looping
-<<<<<<< HEAD
 using .moment_constraints: hard_force_moment_constraints!
-using .moment_kinetics_input: input_from_TOML, mk_input, run_type, performance_test
-=======
 using .looping: debug_setup_loop_ranges_split_one_combination!
 using .moment_kinetics_input: mk_input, read_input_file, run_type, performance_test
->>>>>>> 5404377e
 using .time_advance: setup_time_advance!, time_advance!
 
 @debug_detect_redundant_block_synchronize using ..communication: debug_detect_redundant_is_active
@@ -113,10 +84,7 @@
 main function that contains all of the content of the program
 """
 function run_moment_kinetics(to::TimerOutput, input_dict=Dict())
-<<<<<<< HEAD
-=======
     mk_state = nothing
->>>>>>> 5404377e
     try
         # set up all the structs, etc. needed for a run
         mk_state = setup_moment_kinetics(input_dict)
@@ -129,13 +97,8 @@
         end
 
         # clean up i/o and communications
-<<<<<<< HEAD
-        # last 2 elements of mk_state are `io` and `cdf`
-        cleanup_moment_kinetics!(mk_state[end-1:end]...)
-=======
         # last 3 elements of mk_state are ascii_io, io_moments, and io_dfns
         cleanup_moment_kinetics!(mk_state[end-2:end]...)
->>>>>>> 5404377e
 
         if block_rank[] == 0 && run_type == performance_test
             # Print the timing information if this is a performance test
@@ -146,11 +109,6 @@
         # Stop code from hanging when running on multiple processes if only one of them
         # throws an error
         if global_size[] > 1
-<<<<<<< HEAD
-            println("Abort called on rank $(block_rank[]) due to error. Error message "
-                    * "was:\n", e)
-            MPI.Abort(comm_world, 1)
-=======
             println("$(typeof(e)) on process $(global_rank[]):")
             showerror(stdout, e)
             display(stacktrace(catch_backtrace()))
@@ -161,7 +119,6 @@
             # Error almost certainly occured before cleanup. If running in serial we can
             # still finalise file I/O
             cleanup_moment_kinetics!(mk_state[end-2:end]...)
->>>>>>> 5404377e
         end
 
         rethrow(e)
@@ -174,11 +131,7 @@
 overload which takes a filename and loads input
 """
 function run_moment_kinetics(to::TimerOutput, input_filename::String)
-<<<<<<< HEAD
-    return run_moment_kinetics(to, input_from_TOML(input_filename))
-=======
     return run_moment_kinetics(to, read_input_file(input_filename))
->>>>>>> 5404377e
 end
 
 """
@@ -288,106 +241,51 @@
 """
 Perform all the initialization steps for a run.
 
-<<<<<<< HEAD
 If `backup_filename` is `nothing`, set up for a regular run; if a filename is passed,
 reload data from time index given by `restart_time_index` for a restart.
-"""
-function setup_moment_kinetics(input_dict::Dict; backup_filename=nothing,
-                               restart_time_index=-1)
-=======
+
 `debug_loop_type` and `debug_loop_parallel_dims` are used to force specific set ups for
 parallel loop ranges, and are only used by the tests in `debug_test/`.
 """
-function setup_moment_kinetics(input_dict::Dict;
+function setup_moment_kinetics(input_dict::Dict; backup_filename=nothing,
+        restart_time_index=-1,
         debug_loop_type::Union{Nothing,NTuple{N,Symbol} where N}=nothing,
         debug_loop_parallel_dims::Union{Nothing,NTuple{N,Symbol} where N}=nothing)
 
->>>>>>> 5404377e
     # Set up MPI
     initialize_comms!()
 
     input = mk_input(input_dict)
     # obtain input options from moment_kinetics_input.jl
     # and check input to catch errors
-<<<<<<< HEAD
-    run_name, output_dir, evolve_moments, t_input, z_input, r_input, vpa_input,
-        composition, species, collisions, drive_input, num_diss_params = input
-    # initialize z grid and write grid point locations to file
-    z, z_spectral = define_coordinate(z_input, composition)
-    # initialize r grid and write grid point locations to file
-    r, r_spectral = define_coordinate(r_input, composition)
-    # initialize vpa grid and write grid point locations to file
-    vpa, vpa_spectral = define_coordinate(vpa_input, composition)
-    # Create loop range variables for shared-memory-parallel loops
-    looping.setup_loop_ranges!(block_rank[], block_size[]; s=composition.n_species, r=r.n,
-                               z=z.n, vpa=vpa.n)
-    # Allocate arrays and create the pdf and moments structs
-    pdf, moments = allocate_pdf_and_moments(composition, r, z, vpa, evolve_moments,
-                                            collisions.ionization)
-    if backup_filename === nothing
-        restarting = false
-
-        # initialize f(z,vpa) and the lowest three v-space moments (density(z), upar(z) and ppar(z)),
-        # each of which may be evolved separately depending on input choices.
-        init_pdf_and_moments!(pdf, moments, composition, r, z, vpa, vpa_spectral,
-                              species)
-        # initialize time variable
-        code_time = 0.
-    else
-        restarting = true
-
-        # Reload pdf and moments from an existing output file
-        code_time = reload_evolving_fields!(pdf, moments, backup_filename,
-                                            restart_time_index, composition, r, z, vpa)
-        _block_synchronize()
-    end
-    # create arrays and do other work needed to setup
-    # the main time advance loop -- including normalisation of f by density if requested
-    moments, fields, vpa_advect, z_advect, r_advect, scratch, advance, scratch_dummy_sr =
-        setup_time_advance!(pdf, vpa, z, r, z_spectral, composition, drive_input, moments,
-            t_input, collisions, species, num_diss_params, restarting)
-
-    # setup i/o
-    io, cdf = setup_file_io(output_dir, run_name, vpa, z, r, composition, collisions,
-                            moments.evolve_density, moments.evolve_upar,
-                            moments.evolve_ppar)
-    # write initial data to ascii files
-    write_data_to_ascii(pdf.norm, moments, fields, vpa, z, r, code_time, composition.n_species, io)
-    # write initial data to binary file (netcdf)
-    write_data_to_binary(pdf.norm, moments, fields, code_time, composition.n_species, cdf, 1)
-=======
     io_input, evolve_moments,
         t_input, z_input, r_input,
         vpa_input, vperp_input, gyrophase_input,
         vz_input, vr_input, vzeta_input,
         composition, species, collisions,
-        geometry, drive_input, num_diss_params  = input
+        geometry, drive_input, num_diss_params = input
     # initialize z grid and write grid point locations to file
-    z = define_coordinate(z_input, io_input.parallel_io)
+    z, z_spectral = define_coordinate(z_input, io_input.parallel_io)
     # initialize r grid and write grid point locations to file
-    r = define_coordinate(r_input, io_input.parallel_io)
+    r, r_spectral = define_coordinate(r_input, io_input.parallel_io)
     # initialize vpa grid and write grid point locations to file
-    vpa = define_coordinate(vpa_input, io_input.parallel_io)
+    vpa, vpa_spectral = define_coordinate(vpa_input, io_input.parallel_io)
     # initialize vperp grid and write grid point locations to file
-    vperp = define_coordinate(vperp_input, io_input.parallel_io)
+    vperp, vperp_spectral = define_coordinate(vperp_input, io_input.parallel_io)
     # initialize gyrophase grid and write grid point locations to file
-    gyrophase = define_coordinate(gyrophase_input, io_input.parallel_io)
+    gyrophase, gyrophase_spectral = define_coordinate(gyrophase_input, io_input.parallel_io)
     # initialize vz grid and write grid point locations to file
-    vz = define_coordinate(vz_input, io_input.parallel_io)
+    vz, vz_spectral = define_coordinate(vz_input, io_input.parallel_io)
     # initialize vr grid and write grid point locations to file
-    vr = define_coordinate(vr_input, io_input.parallel_io)
+    vr, vr_spectral = define_coordinate(vr_input, io_input.parallel_io)
     # initialize vr grid and write grid point locations to file
-    vzeta = define_coordinate(vzeta_input, io_input.parallel_io)
+    vzeta, vzeta_spectral = define_coordinate(vzeta_input, io_input.parallel_io)
     # Create loop range variables for shared-memory-parallel loops
-    if composition.n_neutral_species == 0
-        n_neutral_loop_size = 1 # Need this to have looping setup. Avoid neutral loops with if statements.
-    else
-        n_neutral_loop_size = composition.n_neutral_species
-    end
     if debug_loop_type === nothing
         # Non-debug case used for all simulations
         looping.setup_loop_ranges!(block_rank[], block_size[];
-                                   s=composition.n_ion_species, sn=n_neutral_loop_size,
+                                   s=composition.n_ion_species,
+                                   sn=composition.n_neutral_species,
                                    r=r.n, z=z.n, vperp=vperp.n, vpa=vpa.n,
                                    vzeta=vzeta.n, vr=vr.n, vz=vz.n)
     else
@@ -398,46 +296,63 @@
         # Debug initialisation only used by tests in `debug_test/`
         debug_setup_loop_ranges_split_one_combination!(
             block_rank[], block_size[], debug_loop_type, debug_loop_parallel_dims...;
-            s=composition.n_ion_species, sn=n_neutral_loop_size, r=r.n, z=z.n,
+            s=composition.n_ion_species, sn=composition.n_neutral_species, r=r.n, z=z.n,
             vperp=vperp.n, vpa=vpa.n, vzeta=vzeta.n, vr=vr.n, vz=vz.n)
     end
-    # initialize f and the lowest three v-space moments (density, upar and ppar),
-    # each of which may be evolved separately depending on input choices.
-    pdf, moments, boundary_distributions = init_pdf_and_moments(vz, vr, vzeta, vpa, vperp, z, r, composition, geometry, species, t_input.n_rk_stages, evolve_moments, t_input.use_manufactured_solns_for_init)
-    # initialize time variable
-    code_time = 0.
+
+    # Allocate arrays and create the pdf and moments structs
+    pdf, moments, boundary_distributions =
+        allocate_pdf_and_moments(composition, r, z, vperp, vpa, vzeta, vr, vz,
+                                 evolve_moments, collisions, num_diss_params)
+
+    if backup_filename === nothing
+        restarting = false
+        # initialize f(z,vpa) and the lowest three v-space moments (density(z), upar(z) and ppar(z)),
+        # each of which may be evolved separately depending on input choices.
+        init_pdf_and_moments!(pdf, moments, boundary_distributions, composition, r, z,
+                              vperp, vpa, vzeta, vr, vz, vpa_spectral, vz_spectral,
+                              species, t_input.use_manufactured_solns_for_init)
+        # initialize time variable
+        code_time = 0.
+    else
+        restarting = true
+
+        # Reload pdf and moments from an existing output file
+        code_time = reload_evolving_fields!(pdf, moments, boundary_distributions,
+                                            backup_filename, restart_time_index,
+                                            composition, r, z, vpa)
+        _block_synchronize()
+    end
     # create arrays and do other work needed to setup
     # the main time advance loop -- including normalisation of f by density if requested
 
     moments, fields, spectral_objects, advect_objects,
-    scratch, advance, scratch_dummy, manufactured_source_list = setup_time_advance!(pdf, vz, vr, vzeta, vpa, vperp, z, r, composition,
-        drive_input, moments, t_input, collisions, species, geometry, boundary_distributions, num_diss_params)
+    scratch, advance, scratch_dummy, manufactured_source_list =
+        setup_time_advance!(pdf, vz, vr, vzeta, vpa, vperp, z, r, vz_spectral,
+            vr_spectral, vzeta_spectral, vpa_spectral, vperp_spectral, z_spectral,
+            r_spectral, composition, drive_input, moments, t_input, collisions, species,
+            geometry, boundary_distributions, num_diss_params, restarting)
     # setup i/o
-    ascii_io, io_moments, io_dfns = setup_file_io(io_input, vz, vr, vzeta, vpa, vperp, z, r, composition, collisions)
+    ascii_io, io_moments, io_dfns = setup_file_io(io_input, vz, vr, vzeta, vpa, vperp, z,
+        r, composition, collisions, moments.evolve_density, moments.evolve_upar,
+        moments.evolve_ppar)
     # write initial data to ascii files
     write_data_to_ascii(moments, fields, vpa, vperp, z, r, code_time, composition.n_ion_species, composition.n_neutral_species, ascii_io)
-    # write initial data to binary file (netcdf)
->>>>>>> 5404377e
+    # write initial data to binary files
 
     write_moments_data_to_binary(moments, fields, code_time, composition.n_ion_species,
         composition.n_neutral_species, io_moments, 1, r, z)
-    write_dfns_data_to_binary(pdf.charged.unnorm, pdf.neutral.unnorm, code_time,
+    write_dfns_data_to_binary(pdf.charged.norm, pdf.neutral.norm, code_time,
         composition.n_ion_species, composition.n_neutral_species, io_dfns, 1, r, z, vperp,
         vpa, vzeta, vr, vz)
 
     begin_s_r_z_vperp_region()
 
-<<<<<<< HEAD
-    return pdf, scratch, code_time, t_input, vpa, z, r, vpa_spectral, z_spectral, r_spectral, moments,
-           fields, vpa_advect, z_advect, r_advect, composition, collisions,
-           num_diss_params, advance, scratch_dummy_sr, io, cdf
-=======
     return pdf, scratch, code_time, t_input, vz, vr, vzeta, vpa, vperp, gyrophase, z, r,
            moments, fields, spectral_objects, advect_objects,
            composition, collisions, geometry, boundary_distributions,
            num_diss_params, advance, scratch_dummy, manufactured_source_list,
            ascii_io, io_moments, io_dfns
->>>>>>> 5404377e
 end
 
 """
