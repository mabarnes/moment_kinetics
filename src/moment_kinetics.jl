--- conflicted
+++ resolved
@@ -214,36 +214,20 @@
     code_time = 0.
     # create arrays and do other work needed to setup
     # the main time advance loop -- including normalisation of f by density if requested
-<<<<<<< HEAD
+
     moments, fields, spectral_objects, advect_objects,
     scratch, advance, scratch_dummy, manufactured_source_list = setup_time_advance!(pdf, vz, vr, vzeta, vpa, vperp, z, r, composition,
         drive_input, moments, t_input, collisions, species, geometry, boundary_distributions)
     # setup i/o
     ascii_io, io_moments, io_dfns = setup_file_io(io_input, vz, vr, vzeta, vpa, vperp, z, r, composition, collisions)
-=======
-
-    moments, fields, spectral_objects, advect_objects, 
-    scratch, advance, scratch_dummy, manufactured_source_list = setup_time_advance!(pdf, vz, vr, vzeta, vpa, vperp, z, r, composition,
-        drive_input, moments, t_input, collisions, species, geometry, boundary_distributions)
-    # setup i/o
-
-    io, cdf_moments, cdf_dfns = setup_file_io(output_dir, run_name, vz, vr, vzeta, vpa, vperp, z, r, composition, collisions)
->>>>>>> f828c96e
     # write initial data to ascii files
     write_data_to_ascii(moments, fields, vpa, vperp, z, r, code_time, composition.n_ion_species, composition.n_neutral_species, ascii_io)
     # write initial data to binary file (netcdf)
-<<<<<<< HEAD
+
     write_moments_data_to_binary(moments, fields, code_time, composition.n_ion_species,
         composition.n_neutral_species, io_moments, 1)
     write_dfns_data_to_binary(pdf.charged.unnorm, pdf.neutral.unnorm, code_time,
         composition.n_ion_species, composition.n_neutral_species, io_dfns, 1)
-=======
-
-    write_moments_data_to_binary(moments, fields, code_time, composition.n_ion_species, 
-     composition.n_neutral_species, cdf_moments, 1)
-    write_dfns_data_to_binary(pdf.charged.unnorm, pdf.neutral.unnorm,code_time, composition.n_ion_species, 
-     composition.n_neutral_species, cdf_dfns, 1)
->>>>>>> f828c96e
 
     begin_s_r_z_vperp_region()
 
@@ -267,10 +251,7 @@
     begin_serial_region()
 
     # finish i/o
-<<<<<<< HEAD
     finish_file_io(ascii_io, io_moments, io_dfns)
-=======
-    finish_file_io(io, cdf_moments, cdf_dfns)
 
     @serial_region begin
         if global_rank[] == 0
@@ -278,7 +259,6 @@
                Dates.format(now(), dateformat"H:MM:SS"))
         end
     end
->>>>>>> f828c96e
 
     # clean up MPI objects
     finalize_comms!()
