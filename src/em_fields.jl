module em_fields

export setup_em_fields
export update_phi!

using ..type_definitions: mk_float
using ..array_allocation: allocate_shared_float
using ..communication
using ..communication: _block_synchronize
using ..input_structs
using ..looping
using ..velocity_moments: update_density!

struct fields
    # phi is the electrostatic potential
    phi::MPISharedArray{mk_float,2}
    # phi0 is the initial electrostatic potential
    phi0::MPISharedArray{mk_float,2}
    # if including an external forcing for phi, it is of the form
    # phi_external = phi0*drive_amplitude*sinpi(t*drive_frequency)
    force_phi::Bool
    drive_amplitude::mk_float
    drive_frequency::mk_float
end

function setup_em_fields(nz, nr, force_phi, drive_amplitude, drive_frequency)
    phi = allocate_shared_float(nz,nr)
    phi0 = allocate_shared_float(nz,nr)
    return fields(phi, phi0, force_phi, drive_amplitude, drive_frequency)
end

# update_phi updates the electrostatic potential, phi
function update_phi!(fields, fvec, z, r, composition)
    n_ion_species = composition.n_ion_species
    @boundscheck size(fields.phi,1) == z.n || throw(BoundsError(fields.phi))
    @boundscheck size(fields.phi,2) == r.n || throw(BoundsError(fields.phi))
    @boundscheck size(fields.phi0,1) == z.n || throw(BoundsError(fields.phi0))
    @boundscheck size(fields.phi0,2) == r.n || throw(BoundsError(fields.phi0))
    @boundscheck size(fvec.density,1) == z.n || throw(BoundsError(fvec.density))
    @boundscheck size(fvec.density,2) == r.n || throw(BoundsError(fvec.density))
    @boundscheck size(fvec.density,3) == composition.n_species || throw(BoundsError(fvec.density))
    # Update phi using the set of processes that handles the first ion species
    # Means we get at least some parallelism, even though we have to sum
    # over species, and reduces number of _block_synchronize() calls needed
    # when there is only one species.
<<<<<<< HEAD
    
    @s_r_z_loop_r ir begin # radial locations uncoupled so perform boltzmann solve 
                           # for each radial position in parallel if possible 
        if 1 ∈ loop_ranges[].s_r_z_range_s
            @s_r_z_loop_z iz begin
                z.scratch[iz] = fvec.density[iz,ir,1]
=======
    if (composition.n_ion_species > 1 ||
        composition.electron_physics == boltzmann_electron_response_with_simple_sheath)
       # If there is more than 1 ion species, the ranks that handle species 1 have to
       # read density for all the other species, so need to synchronize here.
       # If composition.electron_physics ==
       # boltzmann_electron_response_with_simple_sheath, all ranks need to read
       # fvec.density at iz=1, so need to synchronize here.
       # Use _block_synchronize() directly because we stay in a z_s type region, even
       # though synchronization is needed here.
       _block_synchronize()
    end
    if 1 ∈ loop_ranges[].s
        @loop_z iz begin
            z.scratch[iz] = fvec.density[iz,1]
        end
        @inbounds for is ∈ 2:composition.n_ion_species
            @loop_z iz begin
                z.scratch[iz] += fvec.density[iz,is]
>>>>>>> f45aa14c
            end
        end
        if (composition.n_ion_species > 1 ||
            composition.electron_physics == boltzmann_electron_response_with_simple_sheath)
           # If there is more than 1 ion species, the ranks that handle species 1 have to
           # read density for all the other species, so need to synchronize here.
           # If composition.electron_physics ==
           # boltzmann_electron_response_with_simple_sheath, all ranks need to read
           # fvec.density at iz=1, so need to synchronize here.
           # Use _block_synchronize() directly because we stay in a z_s type region, even
           # though synchronization is needed here.
           _block_synchronize()
        end
        if 1 ∈ loop_ranges[].s_r_z_range_s
            @inbounds for is ∈ 2:composition.n_ion_species
                @s_r_z_loop_z iz begin
                    z.scratch[iz] += fvec.density[iz,ir,is]
                end
            end
            if composition.electron_physics == boltzmann_electron_response
                N_e = 1.0
            elseif composition.electron_physics == boltzmann_electron_response_with_simple_sheath
                # calculate Sum_{i} Z_i n_i u_i = J_||i at z = 0
                jpar_i = 0.0
                @inbounds for is ∈ 1:composition.n_ion_species
                    jpar_i +=  fvec.density[1,ir,is]*fvec.upar[1,ir,is]
                end
                # Calculate N_e using J_||e at sheath entrance at z = 0 (lower boundary).
                # Assuming pdf is a half maxwellian with boltzmann factor at wall, we have
                # J_||e = e N_e v_{th,e} exp[ e phi_wall / T_e ] / 2 sqrt{pi},
                # where positive sign above (and negative sign below)
                # is due to the fact that electrons reaching the wall flow towards more negative z.
                # Using J_||e + J_||i = 0, and rearranging for N_e, we have
                N_e = - 2.0 * sqrt( pi * composition.me_over_mi) * jpar_i * exp( - composition.phi_wall / composition.T_e)
                # N_e must be positive, so force this in case a numerical error or something
                # made jpar_i negative
                N_e = max(N_e, 1.e-16)
                # See P.C. Stangeby, The Plasma Boundary of Magnetic Fusion Devices, IOP Publishing, Chpt 2, p75
            end

<<<<<<< HEAD
            if composition.electron_physics ∈ (boltzmann_electron_response, boltzmann_electron_response_with_simple_sheath)
                @s_r_z_loop_z iz begin
                    fields.phi[iz,ir] = composition.T_e * log(z.scratch[iz] / N_e)
                end
                # if fields.force_phi
                #     @inbounds for iz ∈ 1:z.n
                #         fields.phi[iz] += fields.phi0[iz]*fields.drive_amplitude*sin(t*fields.drive_frequency)
                #     end
                # end
=======
        if composition.electron_physics ∈ (boltzmann_electron_response, boltzmann_electron_response_with_simple_sheath)
            @loop_z iz begin
                fields.phi[iz] = composition.T_e * log(z.scratch[iz] / N_e)
>>>>>>> f45aa14c
            end
        end

   
    ## can calculate phi at z = L and hence phi_wall(z=L) using jpar_i at z =L if needed
    end # end of r loop
end

end<|MERGE_RESOLUTION|>--- conflicted
+++ resolved
@@ -43,33 +43,12 @@
     # Means we get at least some parallelism, even though we have to sum
     # over species, and reduces number of _block_synchronize() calls needed
     # when there is only one species.
-<<<<<<< HEAD
     
-    @s_r_z_loop_r ir begin # radial locations uncoupled so perform boltzmann solve 
+    @loop_r ir begin # radial locations uncoupled so perform boltzmann solve 
                            # for each radial position in parallel if possible 
-        if 1 ∈ loop_ranges[].s_r_z_range_s
-            @s_r_z_loop_z iz begin
+        if 1 ∈ loop_ranges[].s
+            @loop_z iz begin
                 z.scratch[iz] = fvec.density[iz,ir,1]
-=======
-    if (composition.n_ion_species > 1 ||
-        composition.electron_physics == boltzmann_electron_response_with_simple_sheath)
-       # If there is more than 1 ion species, the ranks that handle species 1 have to
-       # read density for all the other species, so need to synchronize here.
-       # If composition.electron_physics ==
-       # boltzmann_electron_response_with_simple_sheath, all ranks need to read
-       # fvec.density at iz=1, so need to synchronize here.
-       # Use _block_synchronize() directly because we stay in a z_s type region, even
-       # though synchronization is needed here.
-       _block_synchronize()
-    end
-    if 1 ∈ loop_ranges[].s
-        @loop_z iz begin
-            z.scratch[iz] = fvec.density[iz,1]
-        end
-        @inbounds for is ∈ 2:composition.n_ion_species
-            @loop_z iz begin
-                z.scratch[iz] += fvec.density[iz,is]
->>>>>>> f45aa14c
             end
         end
         if (composition.n_ion_species > 1 ||
@@ -83,9 +62,9 @@
            # though synchronization is needed here.
            _block_synchronize()
         end
-        if 1 ∈ loop_ranges[].s_r_z_range_s
+        if 1 ∈ loop_ranges[].s
             @inbounds for is ∈ 2:composition.n_ion_species
-                @s_r_z_loop_z iz begin
+                @loop_z iz begin
                     z.scratch[iz] += fvec.density[iz,ir,is]
                 end
             end
@@ -110,9 +89,8 @@
                 # See P.C. Stangeby, The Plasma Boundary of Magnetic Fusion Devices, IOP Publishing, Chpt 2, p75
             end
 
-<<<<<<< HEAD
             if composition.electron_physics ∈ (boltzmann_electron_response, boltzmann_electron_response_with_simple_sheath)
-                @s_r_z_loop_z iz begin
+                @loop_z iz begin
                     fields.phi[iz,ir] = composition.T_e * log(z.scratch[iz] / N_e)
                 end
                 # if fields.force_phi
@@ -120,11 +98,6 @@
                 #         fields.phi[iz] += fields.phi0[iz]*fields.drive_amplitude*sin(t*fields.drive_frequency)
                 #     end
                 # end
-=======
-        if composition.electron_physics ∈ (boltzmann_electron_response, boltzmann_electron_response_with_simple_sheath)
-            @loop_z iz begin
-                fields.phi[iz] = composition.T_e * log(z.scratch[iz] / N_e)
->>>>>>> f45aa14c
             end
         end
 
