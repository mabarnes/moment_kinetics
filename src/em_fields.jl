--- conflicted
+++ resolved
@@ -4,13 +4,9 @@
 export update_phi!
 
 using ..type_definitions: mk_float
-<<<<<<< HEAD
 using ..array_allocation: allocate_shared_float
 using ..communication: block_rank, block_synchronize, MPISharedArray
-=======
-using ..array_allocation: allocate_float
 using ..input_structs
->>>>>>> 3056fab3
 using ..velocity_moments: update_density!
 
 struct fields
@@ -38,24 +34,45 @@
     @boundscheck size(fields.phi0,1) == z.n || throw(BoundsError(fields.phi0))
     @boundscheck size(fvec.density,1) == z.n || throw(BoundsError(fvec.density))
     @boundscheck size(fvec.density,2) == composition.n_species || throw(BoundsError(fvec.density))
-<<<<<<< HEAD
-    if composition.boltzmann_electron_response
-        # Update phi using the set of processes that handles the first ion species
-        # Means we get at least some parallelism, even though we have to sum
-        # over species, and reduces number of block_synchronize() calls needed
-        # when there is only one species.
-        if 1 ∈ composition.species_local_range
+    # Update phi using the set of processes that handles the first ion species
+    # Means we get at least some parallelism, even though we have to sum
+    # over species, and reduces number of block_synchronize() calls needed
+    # when there is only one species.
+    if 1 ∈ composition.species_local_range
+        for iz ∈ z_range
+            z.scratch[iz] = fvec.density[iz,1]
+        end
+    end
+    composition.n_ion_species > 1 && block_synchronize()
+    if 1 ∈ composition.species_local_range
+        @inbounds for is ∈ 2:composition.n_ion_species
             for iz ∈ z_range
-                z.scratch[iz] = fvec.density[iz,1]
+                z.scratch[iz] += fvec.density[iz,is]
             end
         end
-        composition.n_ion_species > 1 && block_synchronize()
-        if 1 ∈ composition.species_local_range
-            @inbounds for is ∈ 2:composition.n_ion_species
-                for iz ∈ z_range
-                    z.scratch[iz] += fvec.density[iz,is]
-                end
+        if composition.electron_physics == boltzmann_electron_response
+            N_e = 1.0
+        elseif composition.electron_physics == boltzmann_electron_response_with_simple_sheath
+            #  calculate Sum_{i} Z_i n_i u_i = J_||i at z = 0 
+            jpar_i = 0.0
+            @inbounds for is ∈ 1:composition.n_ion_species
+                jpar_i +=  fvec.density[1,is]*fvec.upar[1,is]
             end
+            # Calculate N_e using J_||e at sheath entrance at z = 0 (lower boundary).
+            # Assuming pdf is a half maxwellian with boltzmann factor at wall, we have 
+            # J_||e = e N_e v_{th,e} exp[ e phi_wall / T_e ] / 2 sqrt{pi},
+            # where positive sign above (and negative sign below)
+            # is due to the fact that electrons reaching the wall flow towards more negative z.
+            # Using J_||e + J_||i = 0, and rearranging for N_e, we have 
+            N_e = - 2.0 * sqrt( pi * composition.me_over_mi) * jpar_i * exp( - composition.phi_wall / composition.T_e) 
+            # See P.C. Stangeby, The Plasma Boundary of Magnetic Fusion Devices, IOP Publishing, Chpt 2, p75
+            
+            #io = open("phi_debug.txt","a")
+            #println(io,"phi_wall required", log(-2.0 * sqrt( pi * composition.me_over_mi) * jpar_i ) * composition.T_e)
+            #close(io)
+        end
+        
+        if composition.electron_physics ∈ (boltzmann_electron_response, boltzmann_electron_response_with_simple_sheath)
             @inbounds for iz ∈ z_range
                 fields.phi[iz] = composition.T_e * log(z.scratch[iz])
             end
@@ -64,46 +81,6 @@
             #         fields.phi[iz] += fields.phi0[iz]*fields.drive_amplitude*sin(t*fields.drive_frequency)
             #     end
             # end
-=======
-    
-    # first, calculate Sum_{i} Z_i n_i
-    z.scratch .= 0.0
-    @inbounds for is ∈ 1:composition.n_ion_species
-        for iz ∈ 1:z.n
-            z.scratch[iz] += fvec.density[iz,is]
-        end
-    end
-    
-    
-    if composition.electron_physics == boltzmann_electron_response
-        N_e = 1.0
-    elseif composition.electron_physics == boltzmann_electron_response_with_simple_sheath
-        #  calculate Sum_{i} Z_i n_i u_i = J_||i at z = 0 
-        jpar_i = 0.0
-        @inbounds for is ∈ 1:composition.n_ion_species
-            jpar_i +=  fvec.density[1,is]*fvec.upar[1,is]
-        end
-        # Calculate N_e using J_||e at sheath entrance at z = 0 (lower boundary).
-        # Assuming pdf is a half maxwellian with boltzmann factor at wall, we have 
-        # J_||e = e N_e v_{th,e} exp[ e phi_wall / T_e ] / 2 sqrt{pi},
-        # where positive sign above (and negative sign below)
-        # is due to the fact that electrons reaching the wall flow towards more negative z.
-        # Using J_||e + J_||i = 0, and rearranging for N_e, we have 
-        N_e = - 2.0 * sqrt( pi * composition.me_over_mi) * jpar_i * exp( - composition.phi_wall / composition.T_e) 
-        # See P.C. Stangeby, The Plasma Boundary of Magnetic Fusion Devices, IOP Publishing, Chpt 2, p75
-        
-        #io = open("phi_debug.txt","a")
-        #println(io,"phi_wall required", log(-2.0 * sqrt( pi * composition.me_over_mi) * jpar_i ) * composition.T_e)
-        #close(io)
-    end
-    
-    
-    if composition.electron_physics ∈ (boltzmann_electron_response, boltzmann_electron_response_with_simple_sheath)
-        # finally, calculate phi from 
-        # Sum_{i} Z_i n_i = N_e exp[ e phi / T_e]
-        @inbounds for iz ∈ 1:z.n
-            fields.phi[iz] =  composition.T_e * log(z.scratch[iz]/ N_e )
->>>>>>> 3056fab3
         end
     end
     
