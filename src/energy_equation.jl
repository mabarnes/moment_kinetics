--- conflicted
+++ resolved
@@ -12,72 +12,19 @@
 evolve the parallel pressure by solving the energy equation
 """
 function energy_equation!(ppar, fvec, moments, collisions, dt, spectral, composition,
-<<<<<<< HEAD
-                          num_diss_params)
-=======
                           ion_source_settings, num_diss_params)
->>>>>>> 188e13c0
 
     begin_s_r_z_region()
 
     @loop_s_r_z is ir iz begin
-<<<<<<< HEAD
         ppar[iz,ir,is] += dt*(-fvec.upar[iz,ir,is]*moments.ion.dppar_dz_upwind[iz,ir,is]
                               - moments.ion.dqpar_dz[iz,ir,is]
                               - 3.0*fvec.ppar[iz,ir,is]*moments.ion.dupar_dz[iz,ir,is])
     end
 
-    diffusion_coefficient = num_diss_params.moment_dissipation_coefficient
-    if diffusion_coefficient > 0.0
-        @loop_s_r_z is ir iz begin
-            ppar[iz,ir,is] += dt*diffusion_coefficient*moments.ion.d2ppar_dz2[iz,ir,is]
-        end
-    end
-
-    # add in contributions due to charge exchange/ionization collisions
-    if composition.n_neutral_species > 0
-        if abs(collisions.charge_exchange) > 0.0
-            @loop_s_r_z is ir iz begin
-                ppar[iz,ir,is] -=
-                    dt*collisions.charge_exchange*(
-                        fvec.density_neutral[iz,ir,is]*fvec.ppar[iz,ir,is] -
-                        fvec.density[iz,ir,is]*fvec.pz_neutral[iz,ir,is] -
-                        fvec.density[iz,ir,is]*fvec.density_neutral[iz,ir,is] *
-                            (fvec.upar[iz,ir,is] - fvec.uz_neutral[iz,ir,is])^2)
-            end
-        end
-        if abs(collisions.ionization) > 0.0
-            @loop_s_r_z is ir iz begin
-                ppar[iz,ir,is] +=
-                    dt*collisions.ionization*fvec.density[iz,ir,is] * (
-                        fvec.pz_neutral[iz,ir,is] +
-                        fvec.density_neutral[iz,ir,is] *
-                            (fvec.upar[iz,ir,is]-fvec.uz_neutral[iz,ir,is])^2)
-            end
-        end
-    end
-end
-
-"""
-evolve the neutral parallel pressure by solving the energy equation
-"""
-function neutral_energy_equation!(pz, fvec, moments, collisions, dt, spectral,
-                                  composition, num_diss_params)
-
-    begin_sn_r_z_region()
-
-    @loop_sn_r_z is ir iz begin
-        pz[iz,ir,is] += dt*(-fvec.uz_neutral[iz,ir,is]*moments.neutral.dpz_dz_upwind[iz,ir,is]
-                            - moments.neutral.dqz_dz[iz,ir,is]
-                            - 3.0*fvec.pz_neutral[iz,ir,is]*moments.neutral.duz_dz[iz,ir,is])
-=======
-        ppar[iz,ir,is] += dt*(-fvec.upar[iz,ir,is]*moments.charged.dppar_dz_upwind[iz,ir,is]
-                              - moments.charged.dqpar_dz[iz,ir,is]
-                              - 3.0*fvec.ppar[iz,ir,is]*moments.charged.dupar_dz[iz,ir,is])
-    end
 
     if ion_source_settings.active
-        source_amplitude = moments.charged.external_source_pressure_amplitude
+        source_amplitude = moments.ion.external_source_pressure_amplitude
         @loop_s_r_z is ir iz begin
             ppar[iz,ir,is] += dt * source_amplitude[iz,ir]
         end
@@ -86,7 +33,7 @@
     diffusion_coefficient = num_diss_params.moment_dissipation_coefficient
     if diffusion_coefficient > 0.0
         @loop_s_r_z is ir iz begin
-            ppar[iz,ir,is] += dt*diffusion_coefficient*moments.charged.d2ppar_dz2[iz,ir,is]
+            ppar[iz,ir,is] += dt*diffusion_coefficient*moments.ion.d2ppar_dz2[iz,ir,is]
         end
     end
 
@@ -133,39 +80,18 @@
         @loop_s_r_z isn ir iz begin
             pz[iz,ir,isn] += dt * source_amplitude[iz,ir]
         end
->>>>>>> 188e13c0
     end
 
     diffusion_coefficient = num_diss_params.moment_dissipation_coefficient
     if diffusion_coefficient > 0.0
-<<<<<<< HEAD
-        @loop_sn_r_z is ir iz begin
-            pz[iz,ir,is] += dt*diffusion_coefficient*moments.neutral.d2pz_dz2[iz,ir,is]
-=======
         @loop_sn_r_z isn ir iz begin
             pz[iz,ir,isn] += dt*diffusion_coefficient*moments.neutral.d2pz_dz2[iz,ir,isn]
->>>>>>> 188e13c0
         end
     end
 
     # add in contributions due to charge exchange/ionization collisions
     if composition.n_neutral_species > 0
         if abs(collisions.charge_exchange) > 0.0
-<<<<<<< HEAD
-            @loop_sn_r_z is ir iz begin
-                pz[iz,ir,is] -=
-                    dt*collisions.charge_exchange*(
-                        fvec.density[iz,ir,is]*fvec.pz_neutral[iz,ir,is] -
-                        fvec.density_neutral[iz,ir,is]*fvec.ppar[iz,ir,is] -
-                        fvec.density_neutral[iz,ir,is]*fvec.density[iz,ir,is] *
-                            (fvec.uz_neutral[iz,ir,is] - fvec.upar[iz,ir,is])^2)
-            end
-        end
-        if abs(collisions.ionization) > 0.0
-            @loop_sn_r_z is ir iz begin
-                pz[iz,ir,is] -=
-                    dt*collisions.ionization*fvec.density[iz,ir,is]*fvec.pz_neutral[iz,ir,is]
-=======
             @loop_sn_r_z isn ir iz begin
                 pz[iz,ir,isn] -=
                     dt*collisions.charge_exchange*(
@@ -179,7 +105,6 @@
             @loop_sn_r_z isn ir iz begin
                 pz[iz,ir,isn] -=
                     dt*collisions.ionization*fvec.density[iz,ir,isn]*fvec.pz_neutral[iz,ir,isn]
->>>>>>> 188e13c0
             end
         end
     end
