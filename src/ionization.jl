--- conflicted
+++ resolved
@@ -28,8 +28,14 @@
     # resolution, which then causes crashes due to overshoots giving
     # negative f??
     width = 0.5
-<<<<<<< HEAD
-    rwidth = 0.25
+    vperpwidth = 0.5
+    rwidth = 0.5
+    if vperp.n > 1
+        vperpprefac = 1.0/vperpwidth^2
+    else
+        vperpprefac = 1.0
+    end
+    # loop below relies on vperp[1] = 0 when vperp.n = 1
     @loop_s_r is ir begin
         rfac = exp( - (r.grid[ir]/rwidth)^2)
 
@@ -50,47 +56,12 @@
                 @. vpa.scratch = vpa.grid
                 prefactor = 1.0
             end
-            @loop_vpa ivpa begin
-                f_out[ivpa,1,iz,ir,is] += dt*rfac*collisions.ionization/width*prefactor*exp(-(vpa.scratch[ivpa]/width)^2)
-            end
-        end
-    end
-=======
-    vperpwidth = 0.5
-    rwidth = 0.5
-    if vperp.n > 1
-        vperpprefac = 1.0/vperpwidth^2
-    else
-        vperpprefac = 1.0
-    end
-    # loop below relies on vperp[1] = 0 when vperp.n = 1
-    @loop_s_r is ir begin
-        rfac = exp( - (r.grid[ir]/rwidth)^2)
-
-        @loop_z iz begin
-            if moments.evolve_ppar && moments.evolve_upar
-                @. vpa.scratch = vpa.grid / moments.vth[iz] + fvec_in.upar[iz]
-                prefactor = moments.vth[iz] / fvec_in.dens[iz]
-            elseif moments.evolve_ppar
-                @. vpa.scratch = vpa.grid / moments.vth[iz]
-                prefactor = moments.vth[iz] / fvec_in.dens[iz]
-            elseif moments.evolve_upar
-                @. vpa.scratch = vpa.grid + fvec_in.upar[iz]
-                prefactor = 1.0 / fvec_in.dens[iz]
-            elseif moments.evolve_density
-                @. vpa.scratch = vpa.grid
-                prefactor = 1.0 / fvec_in.dens[iz]
-            else
-                @. vpa.scratch = vpa.grid
-                prefactor = 1.0
-            end
             @loop_vperp_vpa ivperp ivpa begin
                 vperpfac = vperpprefac*exp( - (vperp.grid[ivperp]/vperpwidth)^2) 
                 f_out[ivpa,ivperp,iz,ir,is] += dt*rfac*vperpfac*collisions.ionization/width*prefactor*exp(-(vpa.scratch[ivpa]/width)^2)
             end
         end
     end
->>>>>>> 188e13c0
 end 
 
 function ionization_collisions_1V!(f_out, f_neutral_out, fvec_in, vz, vpa, vperp, z, r,
@@ -124,11 +95,7 @@
             if moments.evolve_ppar
                 # will need the ratio of thermal speeds both to interpolate between vpa grids
                 # for different species and to account for different normalizations of each species' pdf
-<<<<<<< HEAD
                 vth_ratio = moments.ion.vth[iz,ir,is]/moments.neutral.vth[iz,ir,isn]
-=======
-                vth_ratio = moments.charged.vth[iz,ir,is]/moments.neutral.vth[iz,ir,isn]
->>>>>>> 188e13c0
             else
                 vth_ratio = 1.0
             end
@@ -162,11 +129,7 @@
                     # to get f_{s'}(wpahat_s), need to obtain wpahat_s grid locations
                     # in terms of the wpahat_{s'} coordinate:
                     # (wpahat_{s'})_j = ((wpahat_{s})_j * vth_{s} + upar_{s} - upar_{s'}) / vth_{s'}
-<<<<<<< HEAD
                     @. vpa.scratch = (vpa.grid * moments.ion.vth[iz,ir,is] + fvec_in.upar[iz,ir,is] - fvec_in.uz_neutral[iz,ir,isn]) / moments.neutral.vth[iz,ir,isn]
-=======
-                    @. vpa.scratch = (vpa.grid * moments.charged.vth[iz,ir,is] + fvec_in.upar[iz,ir,is] - fvec_in.uz_neutral[iz,ir,isn]) / moments.neutral.vth[iz,ir,isn]
->>>>>>> 188e13c0
                 end
                 # interpolate to the new grid (passed in as vpa.scratch)
                 # and return interpolated values in vpa.scratch2
