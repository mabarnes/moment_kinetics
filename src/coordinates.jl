"""
"""
module coordinates

export define_coordinate, write_coordinate
export equally_spaced_grid
export set_element_boundaries

using LinearAlgebra
using ..type_definitions: mk_float, mk_int
using ..array_allocation: allocate_float, allocate_int
using ..calculus: derivative!
<<<<<<< HEAD
using ..chebyshev: scaled_chebyshev_grid, setup_chebyshev_pseudospectral
=======
using ..chebyshev: scaled_chebyshev_grid, scaled_chebyshev_radau_grid, setup_chebyshev_pseudospectral
using ..finite_differences: finite_difference_info
using ..gauss_legendre: scaled_gauss_legendre_lobatto_grid, scaled_gauss_legendre_radau_grid, setup_gausslegendre_pseudospectral
>>>>>>> 188e13c0
using ..quadrature: composite_simpson_weights
using ..input_structs: advection_input
using ..moment_kinetics_structs: null_spatial_dimension_info, null_velocity_dimension_info

using MPI

"""
structure containing basic information related to coordinates
"""
struct coordinate{T}
    # name is the name of the variable associated with this coordiante
    name::String
    # n_global is the total number of grid points associated with this coordinate
    n_global::mk_int
    # n is the total number of local grid points associated with this coordinate
    n::mk_int
    # ngrid is the number of grid points per element in this coordinate
    ngrid::mk_int
    # nelement is the number of elements associated with this coordinate globally
    nelement_global::mk_int
    # nelement_local is the number of elements associated with this coordinate on this rank
    nelement_local::mk_int
    # nrank is total number of ranks in the calculation of this coord
    nrank::mk_int
    # irank is the rank of this process
    irank::mk_int
    # L is the box length in this coordinate
    L::mk_float
    # grid is the location of the grid points
    grid::Array{mk_float,1}
    # cell_width is the width associated with the cells between grid points
    cell_width::Array{mk_float,1}
    # igrid contains the grid point index within the element
    igrid::Array{mk_int,1}
    # ielement contains the element index
    ielement::Array{mk_int,1}
    # imin[j] contains the minimum index on the full grid for element j
    imin::Array{mk_int,1}
    # imax[j] contains the maximum index on the full grid for element j
    imax::Array{mk_int,1}
    # igrid_full[i,j] contains the index of the full grid for the elemental grid point i, on element j
    igrid_full::Array{mk_int,2}
    # discretization option for the grid
    discretization::String
    # if the discretization is finite differences, fd_option provides the precise scheme
    fd_option::String
    # if the discretization is chebyshev_pseudospectral, cheb_option chooses whether to use FFT or differentiation matrices for d / d coord
    cheb_option::String
    # bc is the boundary condition option for this coordinate
    bc::String
    # wgts contains the integration weights associated with each grid point
    wgts::Array{mk_float,1}
    # uniform_grid contains location of grid points mapped to a uniform grid
    # if finite differences used for discretization, no mapping required, and uniform_grid = grid
    uniform_grid::Array{mk_float,1}
    # duniform_dgrid is the local derivative of the uniform grid with respect to
    # the coordinate grid
    duniform_dgrid::Array{mk_float,2}
    # scratch is an array used for intermediate calculations requiring n entries
    scratch::Array{mk_float,1}
    # scratch2 is an array used for intermediate calculations requiring n entries
    scratch2::Array{mk_float,1}
    # scratch3 is an array used for intermediate calculations requiring n entries
    scratch3::Array{mk_float,1}
    # scratch_2d and scratch2_2d are arrays used for intermediate calculations requiring
    # ngrid x nelement entries
    scratch_2d::Array{mk_float,2}
    scratch2_2d::Array{mk_float,2}
    # struct containing advection speed options/inputs
    advection::advection_input
    # buffer of size 1 for communicating information about cell boundaries
    send_buffer::Array{mk_float,1}
    # buffer of size 1 for communicating information about cell boundaries
    receive_buffer::Array{mk_float,1}
    # the MPI communicator appropriate for this calculation
    comm::MPI.Comm
    # local range to slice from variables to write to output file
    local_io_range::UnitRange{Int64}
    # global range to write into in output file
    global_io_range::UnitRange{Int64}
<<<<<<< HEAD
    # array containing the LU-decomopsed, 1D differentiation matrix wrt this coordinate
    #differentiation_matrix::Array{mk_float,2}
    #differentiation_matrix::LU{mk_float,Array{mk_float,2},Vector{mk_int}}
    differentiation_matrix::T
=======
    # scale for each element
    element_scale::Array{mk_float,1}
    # shift for each element
    element_shift::Array{mk_float,1}
    # option used to set up element spacing
    element_spacing_option::String
>>>>>>> 188e13c0
end

"""
create arrays associated with a given coordinate,
setup the coordinate grid, and populate the coordinate structure
containing all of this information
"""
function define_coordinate(input, parallel_io::Bool=false; init_YY::Bool=true)
    # total number of grid points is ngrid for the first element
    # plus ngrid-1 unique points for each additional element due
    # to the repetition of a point at the element boundary
    n_global = (input.ngrid-1)*input.nelement_global + 1
    # local number of points on this process
    n_local = (input.ngrid-1)*input.nelement_local + 1
    # obtain index mapping from full (local) grid to the
    # grid within each element (igrid, ielement)
    igrid, ielement = full_to_elemental_grid_map(input.ngrid,
        input.nelement_local, n_local)
    # obtain (local) index mapping from the grid within each element
    # to the full grid
    imin, imax, igrid_full = elemental_to_full_grid_map(input.ngrid, input.nelement_local)
    # initialise the data used to construct the grid
    # boundaries for each element
    element_boundaries = set_element_boundaries(input.nelement_global, input.L, input.element_spacing_option, input.name)
    # shift and scale factors for each local element
    element_scale, element_shift = set_element_scale_and_shift(input.nelement_global, input.nelement_local, input.irank, element_boundaries)
    # initialize the grid and the integration weights associated with the grid
    # also obtain the Chebyshev theta grid and spacing if chosen as discretization option
    grid, wgts, uniform_grid = init_grid(input.ngrid, input.nelement_local, n_global, n_local, input.irank, input.L, element_scale, element_shift,
        imin, imax, igrid, input.discretization, input.name)
    # calculate the widths of the cells between neighboring grid points
    cell_width = grid_spacing(grid, n_local)
    # duniform_dgrid is the local derivative of the uniform grid with respect to
    # the coordinate grid
    duniform_dgrid = allocate_float(input.ngrid, input.nelement_local)
    # scratch is an array used for intermediate calculations requiring n entries
    scratch = allocate_float(n_local)
    # scratch_2d is an array used for intermediate calculations requiring ngrid x nelement entries
    scratch_2d = allocate_float(input.ngrid, input.nelement_local)
    # struct containing the advection speed options/inputs for this coordinate
    advection = input.advection
    # D_matrix will be the 1D differentiation matrix wrt this coordinate
    # initialise to the identity matrix
    D_matrix = rand(n_global, n_global)
    #D_matrix .= 0.0
    #for i ∈ 1:n_global
    #    D_matrix[i,i] = 1.0
    #end
    # create an LU object for the differentiation matrix
    # to be modified later once the actual D_matrix is calculated
    LU_matrix = factorize(D_matrix)
    #LU_matrix = LU{mk_float, Matrix{mk_float}, Vector{mk_int}}

    #println("coord: ", input.name)
    #println("D_matrix: ", D_matrix)
    #println("LU_matrix: ", LU_matrix)

    # buffers for cyclic communication of boundary points
    # each chain of elements has only two external (off-rank)
    # endpoints, so only two pieces of information must be shared
    send_buffer = allocate_float(1)
    receive_buffer = allocate_float(1)
    # Add some ranges to support parallel file io
    if !parallel_io
        # No parallel io, just write everything
        local_io_range = 1:n_local
        global_io_range = 1:n_local
    elseif input.irank == input.nrank-1
        # Include endpoint on final block
        local_io_range = 1:n_local
        global_io_range = input.irank*(n_local-1)+1:n_global
    else
        # Skip final point, because it is shared with the next block
        # Choose to skip final point in each block so all blocks (except the final one)
        # write a 'chunk' of the same size to the output file. This makes it simple to
        # align HDF5 'chunks' with the data being written
        local_io_range = 1 : n_local-1
        global_io_range = input.irank*(n_local-1)+1 : (input.irank+1)*(n_local-1)
    end
    coord = coordinate(input.name, n_global, n_local, input.ngrid,
        input.nelement_global, input.nelement_local, input.nrank, input.irank, input.L, grid,
        cell_width, igrid, ielement, imin, imax, igrid_full, input.discretization, input.fd_option, input.cheb_option,
        input.bc, wgts, uniform_grid, duniform_dgrid, scratch, copy(scratch), copy(scratch),
        scratch_2d, copy(scratch_2d), advection, send_buffer, receive_buffer, input.comm,
<<<<<<< HEAD
        local_io_range, global_io_range, LU_matrix)

    if input.discretization == "chebyshev_pseudospectral" && coord.n > 1
=======
        local_io_range, global_io_range, element_scale, element_shift, input.element_spacing_option)

    if coord.n == 1 && occursin("v", coord.name)
        spectral = null_velocity_dimension_info()
        coord.duniform_dgrid .= 1.0
    elseif coord.n == 1
        spectral = null_spatial_dimension_info()
        coord.duniform_dgrid .= 1.0
    elseif input.discretization == "chebyshev_pseudospectral"
>>>>>>> 188e13c0
        # create arrays needed for explicit Chebyshev pseudospectral treatment in this
        # coordinate and create the plans for the forward and backward fast Chebyshev
        # transforms
        spectral = setup_chebyshev_pseudospectral(coord)
        # obtain the local derivatives of the uniform grid with respect to the used grid
        derivative!(coord.duniform_dgrid, coord.uniform_grid, coord, spectral)
<<<<<<< HEAD
        # operate on the unit vectors to obtain the column vectors of the differentiation matrix
        unit_vector = allocate_float(coord.n)
        unit_vector .= 0.0
        for i ∈ 1:coord.n
            unit_vector[i] = 1.0
            @views derivative!(D_matrix[:,i], unit_vector, coord, spectral)
            unit_vector[i] = 0.0
        end

        println("coord: ", coord.name)
        # replace the differentiaation matrix with its LU decomposition
        if (coord.name == "z")
            LU_matrix = factorize(D_matrix)
            @. coord.differentiation_matrix.L = LU_matrix.L
            @. coord.differentiation_matrix.U = LU_matrix.U
            @. coord.differentiation_matrix.p = LU_matrix.p
        end
    else
        # create dummy Bool variable to return in place of the above struct
        spectral = false
=======
    elseif input.discretization == "gausslegendre_pseudospectral"
        # create arrays needed for explicit GaussLegendre pseudospectral treatment in this
        # coordinate and create the matrices for differentiation
        spectral = setup_gausslegendre_pseudospectral(coord,init_YY=init_YY)
        # obtain the local derivatives of the uniform grid with respect to the used grid
        derivative!(coord.duniform_dgrid, coord.uniform_grid, coord, spectral)
    else
        # finite_difference_info is just a type so that derivative methods, etc., dispatch
        # to the finite difference versions, it does not contain any information.
        spectral = finite_difference_info()
>>>>>>> 188e13c0
        coord.duniform_dgrid .= 1.0
    end

    return coord, spectral
<<<<<<< HEAD
=======
end

function set_element_boundaries(nelement_global, L, element_spacing_option, coord_name)
    # set global element boundaries between [-L/2,L/2]
    element_boundaries = allocate_float(nelement_global+1)
    if element_spacing_option == "sqrt" && nelement_global > 3
        # number of boundaries of sqrt grid
        nsqrt = floor(mk_int,(nelement_global)/2) + 1
        if nelement_global%2 > 0 # odd
            if nsqrt < 3
                fac = 2.0/3.0
            else
                fac = 1.0/( 3.0/2.0 - 0.5*((nsqrt-2)/(nsqrt-1))^2)
            end
        else
            fac = 1.0
        end
        
        for j in 1:nsqrt
            element_boundaries[j] = -(L/2.0) + fac*(L/2.0)*((j-1)/(nsqrt-1))^2
        end
        for j in 1:nsqrt
            element_boundaries[(nelement_global+1)+ 1 - j] = (L/2.0) - fac*(L/2.0)*((j-1)/(nsqrt-1))^2
        end
        
    elseif element_spacing_option == "uniform" || (element_spacing_option == "sqrt" && nelement_global < 4) # uniform spacing 
        for j in 1:nelement_global+1
            element_boundaries[j] = L*((j-1)/(nelement_global) - 0.5)
        end
    else 
        println("ERROR: element_spacing_option: ",element_spacing_option, " not supported")
    end
    if coord_name == "vperp"
        #shift so that the range of element boundaries is [0,L]
        for j in 1:nelement_global+1
            element_boundaries[j] += L/2.0
        end
    end
    return element_boundaries
>>>>>>> 188e13c0
end

function set_element_scale_and_shift(nelement_global, nelement_local, irank, element_boundaries)
    element_scale = allocate_float(nelement_local)
    element_shift = allocate_float(nelement_local)
    
    for j in 1:nelement_local
        iel_global = j + irank*nelement_local
        upper_boundary = element_boundaries[iel_global+1]
        lower_boundary = element_boundaries[iel_global]
        element_scale[j] = 0.5*(upper_boundary-lower_boundary)
        element_shift[j] = 0.5*(upper_boundary+lower_boundary)
    end
    return element_scale, element_shift
end
"""
setup a grid with n_global grid points on the interval [-L/2,L/2]
"""
function init_grid(ngrid, nelement_local, n_global, n_local, irank, L, element_scale, element_shift,
                   imin, imax, igrid, discretization, name)
    uniform_grid = equally_spaced_grid(n_global, n_local, irank, L)
    uniform_grid_shifted = equally_spaced_grid_shifted(n_global, n_local, irank, L)
    if n_global == 1
        grid = allocate_float(n_local)
        grid[1] = 0.0
        wgts = allocate_float(n_local)
        if name == "vr" || name == "vzeta"
            wgts[1] = sqrt(pi) # to cancel factor of 1/sqrt{pi} in integrate_over_neutral_vspace, velocity_moments.jl
                               # in the case that the code runs in 1V mode
        else
            wgts[1] = 1.0
        end
    elseif discretization == "chebyshev_pseudospectral"
        if name == "vperp"
            # initialize chebyshev grid defined on [-L/2,L/2]
            grid, wgts = scaled_chebyshev_radau_grid(ngrid, nelement_local, n_local, element_scale, element_shift, imin, imax, irank)
            wgts = 2.0 .* wgts .* grid # to include 2 vperp in jacobian of integral
                                       # see note above on normalisation
        else
            # initialize chebyshev grid defined on [-L/2,L/2]
            # with n grid points chosen to facilitate
            # the fast Chebyshev transform (aka the discrete cosine transform)
            # needed to obtain Chebyshev spectral coefficients
            # 'wgts' are the integration weights attached to each grid points
            # that are those associated with Clenshaw-Curtis quadrature
            grid, wgts = scaled_chebyshev_grid(ngrid, nelement_local, n_local, element_scale, element_shift, imin, imax)
        end
    elseif discretization == "gausslegendre_pseudospectral"
        if name == "vperp"
            # use a radau grid for the 1st element near the origin
            grid, wgts = scaled_gauss_legendre_radau_grid(ngrid, nelement_local, n_local, element_scale, element_shift, imin, imax, irank)
            wgts = 2.0 .* wgts .* grid # to include 2 vperp in jacobian of integral
                                       # see note above on normalisation
        else
            grid, wgts = scaled_gauss_legendre_lobatto_grid(ngrid, nelement_local, n_local, element_scale, element_shift, imin, imax)
        end
    elseif discretization == "finite_difference"
        if name == "vperp"
            # initialize equally spaced grid defined on [0,L]
            grid = uniform_grid_shifted
            # use composite Simpson's rule to obtain integration weights associated with this coordinate
            wgts = composite_simpson_weights(grid)
            wgts = 2.0 .* wgts .* grid # to include 2 vperp in jacobian of integral
                                     # assumes pdf normalised like 
                                     # f^N = Pi^{3/2} c_s^3 f / n_ref         
        else #default case 
            # initialize equally spaced grid defined on [-L/2,L/2]
            grid = uniform_grid
            # use composite Simpson's rule to obtain integration weights associated with this coordinate
            wgts = composite_simpson_weights(grid)
        end    
    else
        error("discretization option '$discretization' unrecognized")
    end
    # return the locations of the grid points
    return grid, wgts, uniform_grid
end

"""
setup an equally spaced grid with n_global grid points
between [-L/2,L/2]
"""
function equally_spaced_grid(n_global, n_local, irank, L)
    # create array for the equally spaced grid with n_local grid points
    grid = allocate_float(n_local)
    istart = (n_local - 1)*irank + 1
    grid_spacing = L / (n_global - 1)
    coord_start = -0.5*L + (istart-1)*grid_spacing
    @inbounds for i ∈ 1:n_local
        grid[i] =  coord_start + (i-1)*grid_spacing
    end
    return grid
end

"""
setup an equally spaced grid with n_global grid points
between [0,L]
"""
function equally_spaced_grid_shifted(n_global, n_local, irank, L)
    # create array for the equally spaced grid with n_local grid points
    grid = allocate_float(n_local)
    istart = (n_local - 1)*irank + 1
    grid_spacing = L / (n_global - 1)
    coord_start = (istart-1)*grid_spacing
    @inbounds for i ∈ 1:n_local
        grid[i] =  coord_start + (i-1)*grid_spacing
    end
    return grid
end

"""
given a set of grid point locations
calculate and return the length
associated with the cell between adjacent grid points
"""
function grid_spacing(grid, n)
    # array to contain the cell widths
    d = allocate_float(n)
    @inbounds begin
        for i ∈ 2:n
            d[i-1] =  grid[i]-grid[i-1]
        end
        # final (nth) entry corresponds to cell beyond the grid boundary
        # only time this may be needed is if periodic BCs are used
        d[n] = d[1]
    end
    return d
end

"""
setup arrays containing a map from the unpacked grid point indices
to the element index and the grid point index within each element
"""
function full_to_elemental_grid_map(ngrid, nelement, n)
    igrid = allocate_int(n)
    ielement = allocate_int(n)
    k = 1
    for i ∈ 1:ngrid
        ielement[k] = 1
        igrid[k] = i
        k += 1
    end
    if nelement > 1
        for j ∈ 2:nelement
            # avoid double-counting overlapping point
            # at boundary between elements
            for i ∈ 2:ngrid
                ielement[k] = j
                igrid[k] = i
                k += 1
            end
        end
    end
    return igrid, ielement
end

"""
returns imin and imax, which contain the minimum and maximum
indices on the full grid for each element
"""
function elemental_to_full_grid_map(ngrid, nelement)
    imin = allocate_int(nelement)
    imax = allocate_int(nelement)
    igrid_full = allocate_int(ngrid, nelement)
    @inbounds begin
        # the first element contains ngrid entries
        imin[1] = 1
        imax[1] = ngrid
        # each additional element contributes ngrid-1 unique entries
        # due to repetition of one grid point at the boundary
        if nelement > 1
            for i ∈ 2:nelement
                imin[i] = imax[i-1] + 1
                imax[i] = imin[i] + ngrid - 2
            end
        end
        
        for j in 1:nelement
            for i in 1:ngrid
                igrid_full[i,j] = i + (j - 1)*(ngrid - 1)
            end
        end
    end
    return imin, imax, igrid_full
end

end<|MERGE_RESOLUTION|>--- conflicted
+++ resolved
@@ -10,13 +10,9 @@
 using ..type_definitions: mk_float, mk_int
 using ..array_allocation: allocate_float, allocate_int
 using ..calculus: derivative!
-<<<<<<< HEAD
-using ..chebyshev: scaled_chebyshev_grid, setup_chebyshev_pseudospectral
-=======
 using ..chebyshev: scaled_chebyshev_grid, scaled_chebyshev_radau_grid, setup_chebyshev_pseudospectral
 using ..finite_differences: finite_difference_info
 using ..gauss_legendre: scaled_gauss_legendre_lobatto_grid, scaled_gauss_legendre_radau_grid, setup_gausslegendre_pseudospectral
->>>>>>> 188e13c0
 using ..quadrature: composite_simpson_weights
 using ..input_structs: advection_input
 using ..moment_kinetics_structs: null_spatial_dimension_info, null_velocity_dimension_info
@@ -26,7 +22,7 @@
 """
 structure containing basic information related to coordinates
 """
-struct coordinate{T}
+struct coordinate
     # name is the name of the variable associated with this coordiante
     name::String
     # n_global is the total number of grid points associated with this coordinate
@@ -97,19 +93,12 @@
     local_io_range::UnitRange{Int64}
     # global range to write into in output file
     global_io_range::UnitRange{Int64}
-<<<<<<< HEAD
-    # array containing the LU-decomopsed, 1D differentiation matrix wrt this coordinate
-    #differentiation_matrix::Array{mk_float,2}
-    #differentiation_matrix::LU{mk_float,Array{mk_float,2},Vector{mk_int}}
-    differentiation_matrix::T
-=======
     # scale for each element
     element_scale::Array{mk_float,1}
     # shift for each element
     element_shift::Array{mk_float,1}
     # option used to set up element spacing
     element_spacing_option::String
->>>>>>> 188e13c0
 end
 
 """
@@ -151,22 +140,6 @@
     scratch_2d = allocate_float(input.ngrid, input.nelement_local)
     # struct containing the advection speed options/inputs for this coordinate
     advection = input.advection
-    # D_matrix will be the 1D differentiation matrix wrt this coordinate
-    # initialise to the identity matrix
-    D_matrix = rand(n_global, n_global)
-    #D_matrix .= 0.0
-    #for i ∈ 1:n_global
-    #    D_matrix[i,i] = 1.0
-    #end
-    # create an LU object for the differentiation matrix
-    # to be modified later once the actual D_matrix is calculated
-    LU_matrix = factorize(D_matrix)
-    #LU_matrix = LU{mk_float, Matrix{mk_float}, Vector{mk_int}}
-
-    #println("coord: ", input.name)
-    #println("D_matrix: ", D_matrix)
-    #println("LU_matrix: ", LU_matrix)
-
     # buffers for cyclic communication of boundary points
     # each chain of elements has only two external (off-rank)
     # endpoints, so only two pieces of information must be shared
@@ -194,11 +167,6 @@
         cell_width, igrid, ielement, imin, imax, igrid_full, input.discretization, input.fd_option, input.cheb_option,
         input.bc, wgts, uniform_grid, duniform_dgrid, scratch, copy(scratch), copy(scratch),
         scratch_2d, copy(scratch_2d), advection, send_buffer, receive_buffer, input.comm,
-<<<<<<< HEAD
-        local_io_range, global_io_range, LU_matrix)
-
-    if input.discretization == "chebyshev_pseudospectral" && coord.n > 1
-=======
         local_io_range, global_io_range, element_scale, element_shift, input.element_spacing_option)
 
     if coord.n == 1 && occursin("v", coord.name)
@@ -208,35 +176,12 @@
         spectral = null_spatial_dimension_info()
         coord.duniform_dgrid .= 1.0
     elseif input.discretization == "chebyshev_pseudospectral"
->>>>>>> 188e13c0
         # create arrays needed for explicit Chebyshev pseudospectral treatment in this
         # coordinate and create the plans for the forward and backward fast Chebyshev
         # transforms
         spectral = setup_chebyshev_pseudospectral(coord)
         # obtain the local derivatives of the uniform grid with respect to the used grid
         derivative!(coord.duniform_dgrid, coord.uniform_grid, coord, spectral)
-<<<<<<< HEAD
-        # operate on the unit vectors to obtain the column vectors of the differentiation matrix
-        unit_vector = allocate_float(coord.n)
-        unit_vector .= 0.0
-        for i ∈ 1:coord.n
-            unit_vector[i] = 1.0
-            @views derivative!(D_matrix[:,i], unit_vector, coord, spectral)
-            unit_vector[i] = 0.0
-        end
-
-        println("coord: ", coord.name)
-        # replace the differentiaation matrix with its LU decomposition
-        if (coord.name == "z")
-            LU_matrix = factorize(D_matrix)
-            @. coord.differentiation_matrix.L = LU_matrix.L
-            @. coord.differentiation_matrix.U = LU_matrix.U
-            @. coord.differentiation_matrix.p = LU_matrix.p
-        end
-    else
-        # create dummy Bool variable to return in place of the above struct
-        spectral = false
-=======
     elseif input.discretization == "gausslegendre_pseudospectral"
         # create arrays needed for explicit GaussLegendre pseudospectral treatment in this
         # coordinate and create the matrices for differentiation
@@ -247,13 +192,10 @@
         # finite_difference_info is just a type so that derivative methods, etc., dispatch
         # to the finite difference versions, it does not contain any information.
         spectral = finite_difference_info()
->>>>>>> 188e13c0
         coord.duniform_dgrid .= 1.0
     end
 
     return coord, spectral
-<<<<<<< HEAD
-=======
 end
 
 function set_element_boundaries(nelement_global, L, element_spacing_option, coord_name)
@@ -293,7 +235,6 @@
         end
     end
     return element_boundaries
->>>>>>> 188e13c0
 end
 
 function set_element_scale_and_shift(nelement_global, nelement_local, irank, element_boundaries)
