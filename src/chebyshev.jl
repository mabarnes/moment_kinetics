"""
"""
module chebyshev

export update_fcheby!
export update_df_chebyshev!
export setup_chebyshev_pseudospectral
export scaled_chebyshev_grid
export scaled_chebyshev_radau_grid
export chebyshev_spectral_derivative!
export chebyshev_info
export chebyshev_base_info

using LinearAlgebra: mul!
using FFTW
using ..type_definitions: mk_float, mk_int
using ..array_allocation: allocate_float, allocate_complex
using ..clenshaw_curtis: clenshawcurtisweights
<<<<<<< HEAD
import ..calculus: elementwise_derivative!
import ..interpolation: interpolate_to_grid_1d!
using ..moment_kinetics_structs: chebyshev_info
=======
import ..interpolation: interpolate_to_grid_1d

"""
"""
struct chebyshev_base_info{TForward <: FFTW.cFFTWPlan, TBackward <: AbstractFFTs.ScaledPlan}
    # fext is an array for storing f(z) on the extended domain needed
    # to perform complex-to-complex FFT using the fact that f(theta) is even in theta
    fext::Array{Complex{mk_float},1}
    # Chebyshev spectral coefficients of distribution function f
    # first dimension contains location within element
    # second dimension indicates the element
    f::Array{mk_float,2}
    # Chebyshev spectral coefficients of derivative of f
    df::Array{mk_float,1}
    # plan for the complex-to-complex, in-place, forward Fourier transform on Chebyshev-Gauss-Lobatto/Radau grid
    forward::TForward
    # plan for the complex-to-complex, in-place, backward Fourier transform on Chebyshev-Gauss-Lobatto/Radau grid
    # backward_transform::FFTW.cFFTWPlan
    backward::TBackward
    # elementwise differentiation matrix (ngrid*ngrid)
    Dmat::Array{mk_float,2}
end

struct chebyshev_info{TForward <: FFTW.cFFTWPlan, TBackward <: AbstractFFTs.ScaledPlan}
    lobatto::chebyshev_base_info{TForward, TBackward}
    radau::chebyshev_base_info{TForward, TBackward}
end
>>>>>>> 4c77b372

"""
create arrays needed for explicit Chebyshev pseudospectral treatment
and create the plans for the forward and backward fast Fourier transforms
"""
function setup_chebyshev_pseudospectral(coord)
    lobatto = setup_chebyshev_pseudospectral_lobatto(coord)
    radau = setup_chebyshev_pseudospectral_radau(coord)
    return chebyshev_info(lobatto,radau)
end

function setup_chebyshev_pseudospectral_lobatto(coord)
    # ngrid_fft is the number of grid points in the extended domain
    # in z = cos(theta).  this is necessary to turn a cosine transform on [0,π]
    # into a complex transform on [0,2π], which is more efficient in FFTW
    ngrid_fft = 2*(coord.ngrid-1)
    # create array for f on extended [0,2π] domain in theta = ArcCos[z]
    fext = allocate_complex(ngrid_fft)
    # create arrays for storing Chebyshev spectral coefficients of f and f'
    fcheby = allocate_float(coord.ngrid, coord.nelement_local)
    dcheby = allocate_float(coord.ngrid)
    # setup the plans for the forward and backward Fourier transforms
    forward_transform = plan_fft!(fext, flags=FFTW.MEASURE)
    backward_transform = plan_ifft!(fext, flags=FFTW.MEASURE)
    # create array for differentiation matrix 
    Dmat = allocate_float(coord.ngrid, coord.ngrid)
    cheb_derivative_matrix_elementwise!(Dmat,coord.ngrid,coord.L,coord.nelement_global) 
    # return a structure containing the information needed to carry out
    # a 1D Chebyshev transform
    return chebyshev_base_info(fext, fcheby, dcheby, forward_transform, backward_transform, Dmat)
end

function setup_chebyshev_pseudospectral_radau(coord)
        # ngrid_fft is the number of grid points in the extended domain
        # in z = cos(theta).  this is necessary to turn a cosine transform on [0,π]
        # into a complex transform on [0,2π], which is more efficient in FFTW
        ngrid_fft = 2*coord.ngrid - 1
        # create array for f on extended [0,2π] domain in theta = ArcCos[z]
        fext = allocate_complex(ngrid_fft)
        # create arrays for storing Chebyshev spectral coefficients of f and f'
        fcheby = allocate_float(coord.ngrid, coord.nelement_local)
        dcheby = allocate_float(coord.ngrid)
        # setup the plans for the forward and backward Fourier transforms
        forward_transform = plan_fft!(fext, flags=FFTW.MEASURE)
        backward_transform = plan_ifft!(fext, flags=FFTW.MEASURE)
        # create array for differentiation matrix 
        Dmat = allocate_float(coord.ngrid, coord.ngrid)
        cheb_derivative_matrix_elementwise_FFT!(Dmat, coord, fcheby, dcheby, fext, forward_transform)
        # return a structure containing the information needed to carry out
        # a 1D Chebyshev transform
        return chebyshev_base_info(fext, fcheby, dcheby, forward_transform, backward_transform, Dmat)
end

"""
initialize chebyshev grid scaled to interval [-box_length/2, box_length/2]
we no longer pass the box_length to this function, but instead pass precomputed
arrays element_scale and element_shift that are needed to compute the grid.

ngrid -- number of points per element (including boundary points)
nelement_local -- number of elements in the local (distributed memory MPI) grid
n -- total number of points in the local grid (excluding duplicate points)
element_scale -- the scale factor in the transform from the coordinates 
                 where the element limits are -1, 1 to the coordinate where
                 the limits are Aj = coord.grid[imin[j]-1] and Bj = coord.grid[imax[j]]
                 element_scale = 0.5*(Bj - Aj)
element_shift -- the centre of the element in the extended grid coordinate
                 element_shift = 0.5*(Aj + Bj)
imin -- the array of minimum indices of each element on the extended grid.
        By convention, the duplicated points are not included, so for element index j > 1
        the lower boundary point is actually imin[j] - 1
imax -- the array of maximum indices of each element on the extended grid.
"""
function scaled_chebyshev_grid(ngrid, nelement_local, n,
			element_scale, element_shift, imin, imax)
    # initialize chebyshev grid defined on [1,-1]
    # with n grid points chosen to facilitate
    # the fast Chebyshev transform (aka the discrete cosine transform)
    # needed to obtain Chebyshev spectral coefficients
    # this grid goes from +1 to -1
    chebyshev_grid = chebyshevpoints(ngrid)
    # create array for the full grid
    grid = allocate_float(n)
    
    # account for the fact that the minimum index needed for the chebyshev_grid
    # within each element changes from 1 to 2 in going from the first element
    # to the remaining elements
    k = 1
    @inbounds for j ∈ 1:nelement_local
        scale_factor = element_scale[j]
        shift = element_shift[j]
        # reverse the order of the original chebyshev_grid (ran from [1,-1])
        # and apply the scale factor and shift
        grid[imin[j]:imax[j]] .= (reverse(chebyshev_grid)[k:ngrid] * scale_factor) .+ shift
        # after first element, increase minimum index for chebyshev_grid to 2
        # to avoid double-counting boundary element
        k = 2
    end
    wgts = clenshaw_curtis_weights(ngrid, nelement_local, n, imin, imax, element_scale)
    return grid, wgts
end

function scaled_chebyshev_radau_grid(ngrid, nelement_global, nelement_local, n,
			irank, box_length, imin, imax)
    # initialize chebyshev grid defined on [1,-1]
    # with n grid points chosen to facilitate
    # the fast Chebyshev transform (aka the discrete cosine transform)
    # needed to obtain Chebyshev spectral coefficients
    # this grid goes from +1 to -1
    chebyshev_grid = chebyshevpoints(ngrid)
    chebyshev_radau_grid = chebyshev_radau_points(ngrid)
    # create array for the full grid
    grid = allocate_float(n)
    # setup the scale factor by which the Chebyshev grid on [-1,1]
    # is to be multiplied to account for the full domain [-L/2,L/2]
    # and the splitting into nelement elements with ngrid grid points
    scale_factor = 0.5*box_length/float(nelement_global)
    if irank == 0 # use a Chebyshev-Gauss-Radau element for the lowest element on rank 0
        shift = box_length*(0.5/float(nelement_global) - 0.5)
        grid[imin[1]:imax[1]] .= (chebyshev_radau_grid[1:ngrid] * scale_factor) .+ shift
        # account for the fact that the minimum index needed for the chebyshev_grid
        # within each element changes from 1 to 2 in going from the first element
        # to the remaining elements
        k = 2
        @inbounds for j ∈ 2:nelement_local
            #wgts[imin[j]:imax[j]] .= sqrt.(1.0 .- reverse(chebyshev_grid)[k:ngrid].^2) * scale_factor
            # amount by which to shift the centre of this element from zero
            iel_global = j + irank*nelement_local
            shift = box_length*((float(iel_global)-0.5)/float(nelement_global) - 0.5)
            # reverse the order of the original chebyshev_grid (ran from [1,-1])
            # and apply the scale factor and shift
            grid[imin[j]:imax[j]] .= (reverse(chebyshev_grid)[k:ngrid] * scale_factor) .+ shift
        end
        wgts = clenshaw_curtis_radau_weights(ngrid, nelement_local, n, imin, imax, scale_factor)
    else
        # account for the fact that the minimum index needed for the chebyshev_grid
        # within each element changes from 1 to 2 in going from the first element
        # to the remaining elements
        k = 1
        @inbounds for j ∈ 1:nelement_local
            #wgts[imin[j]:imax[j]] .= sqrt.(1.0 .- reverse(chebyshev_grid)[k:ngrid].^2) * scale_factor
            # amount by which to shift the centre of this element from zero
            iel_global = j + irank*nelement_local
            shift = box_length*((float(iel_global)-0.5)/float(nelement_global) - 0.5)
            # reverse the order of the original chebyshev_grid (ran from [1,-1])
            # and apply the scale factor and shift
            grid[imin[j]:imax[j]] .= (reverse(chebyshev_grid)[k:ngrid] * scale_factor) .+ shift
            # after first element, increase minimum index for chebyshev_grid to 2
            # to avoid double-counting boundary element
            k = 2
        end
        wgts = clenshaw_curtis_weights(ngrid, nelement_local, n, imin, imax, scale_factor)
    end
    return grid, wgts
end

"""
    elementwise_derivative!(coord, ff, chebyshev::chebyshev_info)

Chebyshev transform f to get Chebyshev spectral coefficients and use them to calculate f'.
"""
function elementwise_derivative!(coord, ff, chebyshev::chebyshev_info)
    df = coord.scratch_2d
    # define local variable nelement for convenience
    nelement = coord.nelement_local
    # check array bounds
    @boundscheck nelement == size(chebyshev.lobatto.f,2) || throw(BoundsError(chebyshev.lobatto.f))
    @boundscheck nelement == size(chebyshev.radau.f,2) || throw(BoundsError(chebyshev.radau.f))
    @boundscheck nelement == size(df,2) && coord.ngrid == size(df,1) || throw(BoundsError(df))
<<<<<<< HEAD
    # note that one must multiply by a coordinate transform factor 1/element_scale[j] 
    # for each element j to get derivative on the extended grid
    
    # variable k will be used to avoid double counting of overlapping point
    # at element boundaries (see below for further explanation)
    k = 0
    # calculate the Chebyshev derivative on each element
    @inbounds for j ∈ 1:nelement
        # imin is the minimum index on the full grid for this (jth) element
        # the 'k' below accounts for the fact that the first element includes
        # both boundary points, while each additional element shares a boundary
        # point with neighboring elements.  the choice was made when defining
        # coord.imin to exclude the lower boundary point in each element other
        # than the first so that no point is double-counted
        imin = coord.imin[j]-k
        # imax is the maximum index on the full grid for this (jth) element
        imax = coord.imax[j]
        @views chebyshev_derivative_single_element!(df[:,j], ff[imin:imax],
            chebyshev.f[:,j], chebyshev.df, chebyshev.fext, chebyshev.forward, coord)
        # and multiply by scaling factor needed to go
        # from Chebyshev z coordinate to actual z
        for i ∈ 1:coord.ngrid
            df[i,j] /= coord.element_scale[j]
=======
    
    if coord.cheb_option == "matrix"
        # variable k will be used to avoid double counting of overlapping point
        # at element boundaries (see below for further explanation)
        k = 0
        j = 1 # the first element
        imin = coord.imin[j]-k
        # imax is the maximum index on the full grid for this (jth) element
        imax = coord.imax[j]        
        if coord.name == "vperp" && coord.irank == 0 # differentiate this element with the Radau scheme
            @views mul!(df[:,j],chebyshev.radau.Dmat[:,:],ff[imin:imax])
        else #differentiate using the Lobatto scheme
            @views mul!(df[:,j],chebyshev.lobatto.Dmat[:,:],ff[imin:imax])
>>>>>>> 4c77b372
        end
        # calculate the Chebyshev derivative on each element
        @inbounds for j ∈ 2:nelement
            # imin is the minimum index on the full grid for this (jth) element
            # the 'k' below accounts for the fact that the first element includes
            # both boundary points, while each additional element shares a boundary
            # point with neighboring elements.  the choice was made when defining
            # coord.imin to exclude the lower boundary point in each element other
            # than the first so that no point is double-counted
            k = 1 
            imin = coord.imin[j]-k
            # imax is the maximum index on the full grid for this (jth) element
            imax = coord.imax[j]
            @views mul!(df[:,j],chebyshev.lobatto.Dmat[:,:],ff[imin:imax])
        end
    elseif coord.cheb_option == "FFT"   
        # note that one must multiply by 2*nelement/L to get derivative
        # in scaled coordinate
        scale_factor = 2.0*float(coord.nelement_global)/coord.L
        # scale factor is (length of a single element/2)^{-1}
        
        # variable k will be used to avoid double counting of overlapping point
        # at element boundaries (see below for further explanation)
        k = 0
        j = 1 # the first element
        if coord.name == "vperp" && coord.irank == 0 # differentiate this element with the Radau scheme
            imin = coord.imin[j]-k
            # imax is the maximum index on the full grid for this (jth) element
            imax = coord.imax[j]
            @views chebyshev_radau_derivative_single_element!(df[:,j], ff[imin:imax],
                chebyshev.radau.f[:,j], chebyshev.radau.df, chebyshev.radau.fext, chebyshev.radau.forward, coord)
            # and multiply by scaling factor needed to go
            # from Chebyshev z coordinate to actual z
            for i ∈ 1:coord.ngrid
                df[i,j] *= scale_factor
            end
        else #differentiate using the Lobatto scheme
            imin = coord.imin[j]-k
            # imax is the maximum index on the full grid for this (jth) element
            imax = coord.imax[j]
            @views chebyshev_derivative_single_element!(df[:,j], ff[imin:imax],
                chebyshev.lobatto.f[:,j], chebyshev.lobatto.df, chebyshev.lobatto.fext, chebyshev.lobatto.forward, coord)
            # and multiply by scaling factor needed to go
            # from Chebyshev z coordinate to actual z
            for i ∈ 1:coord.ngrid
                df[i,j] *= scale_factor
            end
        end
        # calculate the Chebyshev derivative on each element
        @inbounds for j ∈ 2:nelement
            # imin is the minimum index on the full grid for this (jth) element
            # the 'k' below accounts for the fact that the first element includes
            # both boundary points, while each additional element shares a boundary
            # point with neighboring elements.  the choice was made when defining
            # coord.imin to exclude the lower boundary point in each element other
            # than the first so that no point is double-counted
            k = 1 
            imin = coord.imin[j]-k
            # imax is the maximum index on the full grid for this (jth) element
            imax = coord.imax[j]
            @views chebyshev_derivative_single_element!(df[:,j], ff[imin:imax],
                chebyshev.lobatto.f[:,j], chebyshev.lobatto.df, chebyshev.lobatto.fext, chebyshev.lobatto.forward, coord)
            # and multiply by scaling factor needed to go
            # from Chebyshev z coordinate to actual z
            for i ∈ 1:coord.ngrid
                df[i,j] *= scale_factor
            end        
        end
    else
        println("ERROR: ", coord.cheb_option, " NOT SUPPORTED")
    end
    return nothing
end

"""
    elementwise_derivative!(coord, ff, adv_fac, spectral::chebyshev_info)

Chebyshev transform f to get Chebyshev spectral coefficients and use them to calculate f'.

Note: Chebyshev derivative does not make use of upwinding information within each element.
"""
function elementwise_derivative!(coord, ff, adv_fac, spectral::chebyshev_info)
    return elementwise_derivative!(coord, ff, spectral)
end

"""
"""
function chebyshev_derivative_single_element!(df, ff, cheby_f, cheby_df, cheby_fext,
        forward, coord)
    # calculate the Chebyshev coefficients of the real-space function ff and return
    # as cheby_f
    chebyshev_forward_transform!(cheby_f, cheby_fext, ff, forward, coord.ngrid)
    # calculate the Chebyshev coefficients of the derivative of ff with respect to coord.grid
    chebyshev_spectral_derivative!(cheby_df, cheby_f)
    # inverse Chebyshev transform to get df/dcoord
    chebyshev_backward_transform!(df, cheby_fext, cheby_df, forward, coord.ngrid)
end



"""
Chebyshev transform f to get Chebyshev spectral coefficients
"""
function update_fcheby!(cheby, ff, coord)
    k = 0
    # loop over the different elements and perform a Chebyshev transform
    # using the grid within each element
    @inbounds for j ∈ 1:coord.nelement
        # imin is the minimum index on the full grid for this (jth) element
        # the 'k' below accounts for the fact that the first element includes
        # both boundary points, while each additional element shares a boundary
        # point with neighboring elements.  the choice was made when defining
        # coord.imin to exclude the lower boundary point in each element other
        # than the first so that no point is double-counted
        imin = coord.imin[j]-k
        # imax is the maximum index on the full grid for this (jth) element
        imax = coord.imax[j]
        chebyshev_forward_transform!(view(cheby.f,:,j),
            cheby.fext, view(ff,imin:imax), cheby.forward, coord.ngrid)
        k = 1
    end
    return nothing
end

"""
compute the Chebyshev spectral coefficients of the spatial derivative of f
"""
function update_df_chebyshev!(df, chebyshev, coord)
    ngrid = coord.ngrid
    nelement = coord.nelement
    L = coord.L
    @boundscheck nelement == size(chebyshev.f,2) || throw(BoundsError(chebyshev.f))
    @boundscheck nelement == size(df,2) && ngrid == size(df,1) || throw(BoundsError(df))
    # obtain Chebyshev spectral coefficients of f'[z]
    # note that must multiply by 2/Lz to get derivative
    # in scaled coordinate
    scale_factor = 2*nelement/L
    # scan over elements
    @inbounds for j ∈ 1:nelement
        chebyshev_spectral_derivative!(chebyshev.df,view(chebyshev.f,:,j))
        # inverse Chebyshev transform to get df/dz
        # and multiply by scaling factor needed to go
        # from Chebyshev z coordinate to actual z
        chebyshev_backward_transform!(view(df,:,j), chebyshev.fext, chebyshev.df, chebyshev.forward, coord.ngrid)
        for i ∈ 1:ngrid
            df[i,j] *= scale_factor
        end
    end
    return nothing
end

"""
use Chebyshev basis to compute the first derivative of f
"""
function chebyshev_spectral_derivative!(df,f)
    m = length(f)
    @boundscheck m == length(df) || throw(BoundsError(df))
    @inbounds begin
        df[m] = 0.
        df[m-1] = 2*(m-1)*f[m]
        df[m-2] = 2*(m-2)*f[m-1]
        for i ∈ m-3:-1:2
            df[i] = 2*i*f[i+1] + df[i+2]
        end
        df[1] = f[2] + 0.5*df[3]
    end
end

"""
Interpolation from a regular grid to a 1d grid with arbitrary spacing

Arguments
---------
result : Array{mk_float, 1}
    Array to be overwritten with the result of the interpolation
new_grid : Array{mk_float, 1}
    Grid of points to interpolate `coord` to
f : Array{mk_float}
    Field to be interpolated
coord : coordinate
    `coordinate` struct giving the coordinate along which f varies
chebyshev : chebyshev_info
    struct containing information for Chebyshev transforms
"""
function interpolate_to_grid_1d!(result, newgrid, f, coord, chebyshev::chebyshev_info)
    # define local variable nelement for convenience
    nelement = coord.nelement_local
<<<<<<< HEAD
    # check array bounds
    @boundscheck nelement == size(chebyshev.f,2) || throw(BoundsError(chebyshev.f))
=======
    
    # Array for output
    result = similar(newgrid)
>>>>>>> 4c77b372

    n_new = size(newgrid)[1]
    # Find which points belong to which element.
    # kstart[j] contains the index of the first point in newgrid that is within element
    # j, and kstart[nelement+1] is n_new if the last point is within coord.grid, or the
    # index of the first element outside coord.grid otherwise.
    # Assumes points in newgrid are sorted.
    # May not be the most efficient algorithm.
    # Find start/end points for each element, storing their indices in kstart
    kstart = Vector{mk_int}(undef, nelement+1)
    # set the starting index by finding the start of coord.grid
    kstart[1] = searchsortedfirst(newgrid, coord.grid[1])
    # check to see if any of the newgrid points are to the left of the first grid point
    for j ∈ 1:kstart[1]-1
        # if the new grid location is outside the bounds of the original grid,
        # extrapolate f with Gaussian-like decay beyond the domain
        result[j] = f[1] * exp(-(coord.grid[1] - newgrid[j])^2)
    end
    @inbounds for j ∈ 1:nelement
        # Search from kstart[j] to try to speed up the sort, but means result of
        # searchsortedfirst() is offset by kstart[j]-1 from the beginning of newgrid.
        kstart[j+1] = kstart[j] - 1 + @views searchsortedfirst(newgrid[kstart[j]:end], coord.grid[coord.imax[j]])
    end

    # First element includes both boundary points, while all others have only one (to
    # avoid duplication), so calculate the first element outside the loop.
    if kstart[1] < kstart[2]
        imin = coord.imin[1]
        imax = coord.imax[1]
        kmin = kstart[1]
        kmax = kstart[2] - 1
        @views chebyshev_interpolate_single_element!(result[kmin:kmax],
                                                     newgrid[kmin:kmax],
                                                     f[imin:imax],
                                                     imin, imax, coord, chebyshev)
    end
    @inbounds for j ∈ 2:nelement
        kmin = kstart[j]
        kmax = kstart[j+1] - 1
        if kmin <= kmax
            imin = coord.imin[j] - 1
            imax = coord.imax[j]
            @views chebyshev_interpolate_single_element!(result[kmin:kmax],
                                                         newgrid[kmin:kmax],
                                                         f[imin:imax],
                                                         imin, imax, coord, chebyshev)
        end
    end

    for k ∈ kstart[nelement+1]:n_new
        result[k] = f[end] * exp(-(newgrid[k] - coord.grid[end])^2)
    end

    return nothing
end

"""
"""
function chebyshev_interpolate_single_element!(result, newgrid, f, imin, imax, coord, chebyshev)
    # Temporary buffer to store Chebyshev coefficients
    cheby_f = chebyshev.df

    # Need to transform newgrid values to a scaled z-coordinate associated with the
    # Chebyshev coefficients to get the interpolated function values. Transform is a
    # shift and scale so that the element coordinate goes from -1 to 1
    shift = 0.5 * (coord.grid[imin] + coord.grid[imax])
    scale = 2.0 / (coord.grid[imax] - coord.grid[imin])

    # Get Chebyshev coefficients
    chebyshev_forward_transform!(cheby_f, chebyshev.lobatto.fext, f, chebyshev.lobatto.forward, coord.ngrid)

    for i ∈ 1:length(newgrid)
        x = newgrid[i]
        z = scale * (x - shift)
        # Evaluate sum of Chebyshev polynomials at z using recurrence relation
        cheb1 = 1.0
        cheb2 = z
        result[i] = cheby_f[1] * cheb1 + cheby_f[2] * cheb2
        for coef ∈ @view(cheby_f[3:end])
            cheb1, cheb2 = cheb2, 2.0 * z * cheb2 - cheb1
            result[i] += coef * cheb2
        end
    end

    return nothing
end

"""
returns wgts array containing the integration weights associated
with all grid points for Clenshaw-Curtis quadrature
"""
function clenshaw_curtis_weights(ngrid, nelement_local, n, imin, imax, element_scale)
    # create array containing the integration weights
    wgts = zeros(mk_float, n)
    # calculate the modified Chebshev moments of the first kind
    μ = chebyshevmoments(ngrid)
    # calculate the raw weights for a normalised grid on [-1,1]
    w = clenshawcurtisweights(μ)
    @inbounds begin
        # calculate the weights within a single element and
        # scale to account for modified domain (not [-1,1])
        wgts[1:ngrid] = w*element_scale[1]
        if nelement_local > 1
            for j ∈ 2:nelement_local
                wgts[imin[j]-1:imax[j]] .+= w*element_scale[j]
            end
        end
    end
    return wgts
end

function clenshaw_curtis_radau_weights(ngrid, nelement_local, n, imin, imax, scale_factor)
    # create array containing the integration weights
    wgts = zeros(mk_float, n)
    # calculate the modified Chebshev moments of the first kind
    μ = chebyshevmoments(ngrid)
    wgts_lobatto = clenshawcurtisweights(μ)*scale_factor
    wgts_radau = chebyshev_radau_weights(μ, ngrid)*scale_factor 
    @inbounds begin
        # calculate the weights within a single element and
        # scale to account for modified domain (not [-1,1])
        wgts[1:ngrid] .= wgts_radau[1:ngrid]
        if nelement_local > 1
            for j ∈ 2:nelement_local
                # account for double-counting of points at inner element boundaries
                wgts[imin[j]-1] += wgts_lobatto[1]
                # assign weights for interior of elements and one boundary point
                wgts[imin[j]:imax[j]] .= wgts_lobatto[2:ngrid]
            end
        end
    end
    return wgts
end

"""
compute and return modified Chebyshev moments of the first kind:
∫dx Tᵢ(x) over range [-1,1]
"""
function chebyshevmoments(N)
    μ = zeros(N)
    @inbounds for i = 0:2:N-1
        μ[i+1] = 2/(1-i^2)
    end
    return μ
end

"""
returns the Chebyshev-Gauss-Lobatto grid points on an n point grid
"""
function chebyshevpoints(n)
    grid = allocate_float(n)
    nfac = 1/(n-1)
    @inbounds begin
        # calculate z = cos(θ) ∈ [1,-1]
        for j ∈ 1:n
            grid[j] = cospi((j-1)*nfac)
        end
    end
    return grid
end

function chebyshev_radau_points(n)
    grid = allocate_float(n)
    nfac = 1.0/(n-0.5)
    @inbounds begin
        # calculate z = cos(θ) ∈ (-1,1]
        for j ∈ 1:n
            grid[j] = cospi((n-j)*nfac)
        end
    end
    return grid
end

function chebyshev_radau_weights(moments::Array{mk_float,1}, n)
    # input should have values moments[j] = (cos(pi j) + 1)/(1-j^2) for j >= 0
    nfft = 2*n - 1
    # create array for moments on extended [0,2π] domain in theta = ArcCos[z]
    fext = allocate_complex(nfft)
    # make fft plan
    forward_transform = plan_fft!(fext, flags=FFTW.MEASURE)
    # assign values of fext from moments 
    @inbounds begin
        for j ∈ 1:n
            fext[j] = complex(moments[j],0.0)
        end
        for j ∈ 1:n-1
            fext[n+j] = fext[n-j+1]
        end
    end
    # perform the forward, complex-to-complex FFT in-place (fext is overwritten)
    forward_transform*fext
    # use reality + evenness of moments to eliminate unncessary information
    # also sort out normalisation and order of array
    # note that fft order output is reversed compared to the order of 
    # the grid chosen, which runs from (-1,1]
    wgts = allocate_float(n)
    @inbounds begin
        for j ∈ 2:n
            wgts[n-j+1] = 2.0*real(fext[j])/nfft
        end
        wgts[n] = real(fext[1])/nfft
    end
    return wgts
end

"""
takes the real function ff on a Chebyshev grid in z (domain [-1, 1]),
which corresponds to the domain [π, 2π] in variable theta = ArcCos(z).
interested in functions of form f(z) = sum_n c_n T_n(z)
using T_n(cos(theta)) = cos(n*theta) and z = cos(theta) gives
f(z) = sum_n c_n cos(n*theta)
thus a Chebyshev transform is equivalent to a discrete cosine transform
doing this directly turns out to be slower than extending the domain
from [0, 2pi] and using the fact that f(z) must be even (as cosines are all even)
on this extended domain, can do a standard complex-to-complex fft
fext is an array used to store f(theta) on the extended grid theta ∈ [0,2π)
ff is f(theta) on the grid [π,2π]
the Chebyshev coefficients of ff are calculated and stored in chebyf
n is the number of grid points on the Chebyshev-Gauss-Lobatto grid
transform is the plan for the complex-to-complex, in-place fft
"""
function chebyshev_forward_transform!(chebyf, fext, ff, transform, n)
    # ff as input is f(z) on the domain [-1,1]
    # corresponding to f(theta) on the domain [π,2π]
    # must extend f(theta) using even-ness about theta=π onto domain [0,2π]
    @inbounds begin
        # first, fill in values for f on domain θ ∈ [0,π]
        # using even-ness of f about θ = π
        for j ∈ 0:n-1
            fext[n-j] = complex(ff[j+1],0.0)
        end
        # next, fill in values for f on domain θ ∈ (π,2π)
        for j ∈ 1:n-2
            fext[n+j] = fext[n-j]
        end
    end
    # perform the forward, complex-to-complex FFT in-place (cheby.fext is overwritten)
    transform*fext
    # use reality + evenness of f to eliminate unncessary information
    # and obtain Chebyshev spectral coefficients for this element
    # also sort out normalisation
    @inbounds begin
        nm = n-1
        nfac = 1/nm
        for j ∈ 2:nm
            chebyf[j] = real(fext[j])*nfac
        end
        nfac *= 0.5
        chebyf[1] = real(fext[1])*nfac
        chebyf[n] = real(fext[n])*nfac
    end
    return nothing
end

"""
"""
function chebyshev_backward_transform!(ff, fext, chebyf, transform, n)
    # chebyf as input contains Chebyshev spectral coefficients
    # need to use reality condition to extend onto negative frequency domain
    @inbounds begin
        # first, fill in values for fext corresponding to positive frequencies
        for j ∈ 2:n-1
            fext[j] = chebyf[j]*0.5
        end
        # next, fill in values for fext corresponding to negative frequencies
        # using fext(-k) = conjg(fext(k)) = fext(k)
        # usual FFT ordering with j=1 <-> k=0, followed by ascending k up to kmax
        # and then descending from -kmax down to -dk
        for j ∈ 1:n-2
            fext[n+j] = fext[n-j]
        end
        # fill in zero frequency mode, which is special in that it does not require
        # the 1/2 scale factor
        fext[1] = chebyf[1]
        fext[n] = chebyf[n]
    end
    # perform the backward, complex-to-complex FFT in-place (fext is overwritten)
    transform*fext
    # fext now contains a real function on θ [0,2π)
    # all we need is the real(fext) on [π,2π]
    # also sort out normalisation
    @inbounds begin
        nm = n-1
        # fill in entries for ff on θ ∈ [π,2π)
        for j ∈ 1:nm
            ff[j] = real(fext[j+nm])
        end
        # fill in ff[2π] and normalise
        ff[n] = real(fext[1])
    end
    return nothing
end

function chebyshev_radau_forward_transform!(chebyf, fext, ff, transform, n)
        @inbounds begin
            for j ∈ 1:n
                fext[j] = complex(ff[n-j+1],0.0)
            end
            for j ∈ 1:n-1
                fext[n+j] = fext[n-j+1]
            end
        end
        #println("ff",ff)
        #println("fext",fext)
        # perform the forward, complex-to-complex FFT in-place (cheby.fext is overwritten)
        transform*fext
        #println("fext",fext)
        # use reality + evenness of f to eliminate unncessary information
        # and obtain Chebyshev spectral coefficients for this element
        # also sort out normalisation
        @inbounds begin
            nfft = 2*n - 1
            for j ∈ 2:n
                chebyf[j] = 2.0*real(fext[j])/nfft
            end
            chebyf[1] = real(fext[1])/nfft
        end
        return nothing
    end
    
    """
    """
    function chebyshev_radau_backward_transform!(ff, fext, chebyf, transform, n)
        # chebyf as input contains Chebyshev spectral coefficients
        # need to use reality condition to extend onto negative frequency domain
        @inbounds begin
            # first, fill in values for fext corresponding to positive frequencies
            for j ∈ 2:n
                fext[j] = chebyf[j]*0.5
            end
            # next, fill in values for fext corresponding to negative frequencies
            # using fext(-k) = conjg(fext(k)) = fext(k)
            # usual FFT ordering with j=1 <-> k=0, followed by ascending k up to kmax
            # and then descending from -kmax down to -dk
            for j ∈ 1:n-1
                fext[n+j] = fext[n-j+1]
            end
            # fill in zero frequency mode, which is special in that it does not require
            # the 1/2 scale factor
            fext[1] = chebyf[1]
        end
        #println("chebyf",chebyf)
        #println("fext",fext)
        # perform the backward, complex-to-complex FFT in-place (fext is overwritten)
        transform*fext
        #println("fext",fext)
        
        @inbounds begin
            for j ∈ 1:n
                ff[j] = real(fext[n-j+1])
            end
        end
        return nothing
    end
    function chebyshev_radau_derivative_single_element!(df, ff, cheby_f, cheby_df, cheby_fext, forward, coord)
        # calculate the Chebyshev coefficients of the real-space function ff and return
        # as cheby_f
        chebyshev_radau_forward_transform!(cheby_f, cheby_fext, ff, forward, coord.ngrid)
        # calculate the Chebyshev coefficients of the derivative of ff with respect to coord.grid
        chebyshev_spectral_derivative!(cheby_df, cheby_f)
        # inverse Chebyshev transform to get df/dcoord
        chebyshev_radau_backward_transform!(df, cheby_fext, cheby_df, forward, coord.ngrid)
    end


"""
derivative matrix for Gauss-Lobatto points using the analytical specification from 
Chapter 8.2 from Trefethen 1994 
https://people.maths.ox.ac.uk/trefethen/8all.pdf
full list of Chapters may be obtained here 
https://people.maths.ox.ac.uk/trefethen/pdetext.html
"""
    function cheb_derivative_matrix_elementwise!(D::Array{Float64,2},n::Int64,L::Float64,nelement::Int64) 
        
        # define Gauss-Lobatto Chebyshev points in reversed order x_j = { -1, ... , 1}
        # consistent with use in elements of the grid
        x = Array{Float64,1}(undef,n)
        for j in 1:n
            x[j] = cospi((n-j)/(n-1))
        end
        
        # zero matrix before allocating values
        D[:,:] .= 0.0
        
        # top row 
        j = 1
        c_j = 2.0 
        c_k = 1.0
        for k in 2:n-1
            D[j,k] = Djk(x,j,k,c_j,c_k)
        end
        k = n 
        c_k = 2.0
        D[j,k] = Djk(x,j,k,c_j,c_k)
        
        # bottom row 
        j = n
        c_j = 2.0 
        c_k = 1.0
        for k in 2:n-1
            D[j,k] = Djk(x,j,k,c_j,c_k)
        end
        k = 1
        c_k = 2.0
        D[j,k] = Djk(x,j,k,c_j,c_k)
        
        #left column
        k = 1
        c_j = 1.0 
        c_k = 2.0
        for j in 2:n-1
            D[j,k] = Djk(x,j,k,c_j,c_k)
        end
        
        #right column
        k = n
        c_j = 1.0 
        c_k = 2.0
        for j in 2:n-1
            D[j,k] = Djk(x,j,k,c_j,c_k)
        end
        
        
        # top left, bottom right
        #D[n,n] = (2.0*(n - 1.0)^2 + 1.0)/6.0
        #D[1,1] = -(2.0*(n - 1.0)^2 + 1.0)/6.0        
        # interior rows and columns
        for j in 2:n-1
            #D[j,j] = Djj(x,j)
            for k in 2:n-1
                if j == k 
                    continue
                end
                c_k = 1.0
                c_j = 1.0
                D[j,k] = Djk(x,j,k,c_j,c_k)
            end
        end
        
        # calculate diagonal entries to guarantee that
        # D * (1, 1, ..., 1, 1) = (0, 0, ..., 0, 0)
        for j in 1:n
            D[j,j] = -sum(D[j,:])
        end
        
        #multiply by scale factor for element length
        D .= (2.0*float(nelement)/L).*D
    end
    function Djk(x::Array{Float64,1},j::Int64,k::Int64,c_j::Float64,c_k::Float64)
        return  (c_j/c_k)*((-1)^(k+j))/(x[j] - x[k])
    end
 """
 derivative matrix for Chebyshev grid using the FFT
 """
    function cheb_derivative_matrix_elementwise_FFT!(D::Array{Float64,2}, coord, f, df, fext, forward)
        ff_buffer = Array{Float64,1}(undef,coord.ngrid)
        df_buffer = Array{Float64,1}(undef,coord.ngrid)
        # use response matrix approach to calculate derivative matrix D 
        for j in 1:coord.ngrid 
            ff_buffer .= 0.0 
            ff_buffer[j] = 1.0
            @views chebyshev_radau_derivative_single_element!(df_buffer[:], ff_buffer[:],
                f[:,1], df, fext, forward, coord)
            @. D[:,j] = df_buffer[:] # assign appropriate column of derivative matrix 
        end
        # correct diagonal elements to gurantee numerical stability
        # gives D*[1.0, 1.0, ... 1.0] = [0.0, 0.0, ... 0.0]
        for j in 1:coord.ngrid
            D[j,j] = 0.0
            D[j,j] = -sum(D[j,:])
        end
        
        #multiply by scale factor for element length
        D .= (2.0*float(coord.nelement_global)/coord.L).*D
    end

end<|MERGE_RESOLUTION|>--- conflicted
+++ resolved
@@ -16,11 +16,6 @@
 using ..type_definitions: mk_float, mk_int
 using ..array_allocation: allocate_float, allocate_complex
 using ..clenshaw_curtis: clenshawcurtisweights
-<<<<<<< HEAD
-import ..calculus: elementwise_derivative!
-import ..interpolation: interpolate_to_grid_1d!
-using ..moment_kinetics_structs: chebyshev_info
-=======
 import ..interpolation: interpolate_to_grid_1d
 
 """
@@ -48,7 +43,6 @@
     lobatto::chebyshev_base_info{TForward, TBackward}
     radau::chebyshev_base_info{TForward, TBackward}
 end
->>>>>>> 4c77b372
 
 """
 create arrays needed for explicit Chebyshev pseudospectral treatment
@@ -217,31 +211,6 @@
     @boundscheck nelement == size(chebyshev.lobatto.f,2) || throw(BoundsError(chebyshev.lobatto.f))
     @boundscheck nelement == size(chebyshev.radau.f,2) || throw(BoundsError(chebyshev.radau.f))
     @boundscheck nelement == size(df,2) && coord.ngrid == size(df,1) || throw(BoundsError(df))
-<<<<<<< HEAD
-    # note that one must multiply by a coordinate transform factor 1/element_scale[j] 
-    # for each element j to get derivative on the extended grid
-    
-    # variable k will be used to avoid double counting of overlapping point
-    # at element boundaries (see below for further explanation)
-    k = 0
-    # calculate the Chebyshev derivative on each element
-    @inbounds for j ∈ 1:nelement
-        # imin is the minimum index on the full grid for this (jth) element
-        # the 'k' below accounts for the fact that the first element includes
-        # both boundary points, while each additional element shares a boundary
-        # point with neighboring elements.  the choice was made when defining
-        # coord.imin to exclude the lower boundary point in each element other
-        # than the first so that no point is double-counted
-        imin = coord.imin[j]-k
-        # imax is the maximum index on the full grid for this (jth) element
-        imax = coord.imax[j]
-        @views chebyshev_derivative_single_element!(df[:,j], ff[imin:imax],
-            chebyshev.f[:,j], chebyshev.df, chebyshev.fext, chebyshev.forward, coord)
-        # and multiply by scaling factor needed to go
-        # from Chebyshev z coordinate to actual z
-        for i ∈ 1:coord.ngrid
-            df[i,j] /= coord.element_scale[j]
-=======
     
     if coord.cheb_option == "matrix"
         # variable k will be used to avoid double counting of overlapping point
@@ -255,7 +224,6 @@
             @views mul!(df[:,j],chebyshev.radau.Dmat[:,:],ff[imin:imax])
         else #differentiate using the Lobatto scheme
             @views mul!(df[:,j],chebyshev.lobatto.Dmat[:,:],ff[imin:imax])
->>>>>>> 4c77b372
         end
         # calculate the Chebyshev derivative on each element
         @inbounds for j ∈ 2:nelement
@@ -272,10 +240,8 @@
             @views mul!(df[:,j],chebyshev.lobatto.Dmat[:,:],ff[imin:imax])
         end
     elseif coord.cheb_option == "FFT"   
-        # note that one must multiply by 2*nelement/L to get derivative
-        # in scaled coordinate
-        scale_factor = 2.0*float(coord.nelement_global)/coord.L
-        # scale factor is (length of a single element/2)^{-1}
+        # note that one must multiply by  1/element_scale[j] get derivative
+        # in scaled coordinate on element j
         
         # variable k will be used to avoid double counting of overlapping point
         # at element boundaries (see below for further explanation)
@@ -290,7 +256,7 @@
             # and multiply by scaling factor needed to go
             # from Chebyshev z coordinate to actual z
             for i ∈ 1:coord.ngrid
-                df[i,j] *= scale_factor
+                df[i,j] /= coord.element_scale[j]
             end
         else #differentiate using the Lobatto scheme
             imin = coord.imin[j]-k
@@ -301,7 +267,7 @@
             # and multiply by scaling factor needed to go
             # from Chebyshev z coordinate to actual z
             for i ∈ 1:coord.ngrid
-                df[i,j] *= scale_factor
+                df[i,j] /= coord.element_scale[j]
             end
         end
         # calculate the Chebyshev derivative on each element
@@ -321,7 +287,7 @@
             # and multiply by scaling factor needed to go
             # from Chebyshev z coordinate to actual z
             for i ∈ 1:coord.ngrid
-                df[i,j] *= scale_factor
+                df[i,j] /= coord.element_scale[j]
             end        
         end
     else
@@ -443,14 +409,8 @@
 function interpolate_to_grid_1d!(result, newgrid, f, coord, chebyshev::chebyshev_info)
     # define local variable nelement for convenience
     nelement = coord.nelement_local
-<<<<<<< HEAD
     # check array bounds
     @boundscheck nelement == size(chebyshev.f,2) || throw(BoundsError(chebyshev.f))
-=======
-    
-    # Array for output
-    result = similar(newgrid)
->>>>>>> 4c77b372
 
     n_new = size(newgrid)[1]
     # Find which points belong to which element.
