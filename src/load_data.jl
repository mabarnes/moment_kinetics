--- conflicted
+++ resolved
@@ -2,12 +2,7 @@
 """
 module load_data
 
-<<<<<<< HEAD
 export open_readonly_output_file
-export load_coordinate_data
-=======
-export open_netcdf_file
->>>>>>> 1cf944dc
 export load_fields_data
 export load_charged_particle_moments_data
 export load_neutral_particle_moments_data
@@ -27,13 +22,14 @@
 
 """
 """
-<<<<<<< HEAD
-function open_readonly_output_file(run_name, ext; iblock=0)
+function open_readonly_output_file(run_name, ext; iblock=0, printout=true)
     # create the HDF5 filename from the given run_name
     # and the shared-memory block index
     hdf5_filename = string(run_name, ".", iblock,".", ext, ".h5")
     if isfile(hdf5_filename)
-        print("Opening ", hdf5_filename, " to read HDF5 data...")
+        if printout
+            print("Opening ", hdf5_filename, " to read HDF5 data...")
+        end
         # open the HDF5 file with given filename for reading
         fid = h5open(hdf5_filename, "r")
     else
@@ -41,30 +37,15 @@
         # and the shared-memory block index
         netcdf_filename = string(run_name, ".", iblock,".", ext,  ".cdf")
 
-        print("Opening ", netcdf_filename, " to read NetCDF data...")
+        if printout
+            print("Opening ", filename, " to read NetCDF data...")
+        end
         # open the netcdf file with given filename for reading
         fid = NCDataset(netcdf_filename,"a")
     end
-    println("done.")
-=======
-function open_netcdf_file(run_name, ext; iblock=0, printout=true)
-    # create the netcdf filename from the given run_name
-    # and the shared-memory block index
-    filename = string(run_name, ".", iblock,".", ext,  ".cdf")
-    
-    if printout 
-        print("Opening ", filename, " to read NetCDF data...")
-    end
-    # open the netcdf file with given filename for reading
-    fid = NCDataset(filename,"a")
     if printout
         println("done.")
     end
-    #dimnames = keys(fid.dim)
-    #println(dimnames)
-    #println(fid.dim["n_neutral_species"])
->>>>>>> 1cf944dc
-
     return fid
 end
 
@@ -99,14 +80,15 @@
 end
 
 """
-Load data for spatial coordinates and numbers of species
+Load data for spatial coordinates
 
 Velocity space coordinate data handled separately as it may not be present in all output
 files.
 """
-<<<<<<< HEAD
-function load_coordinate_data(fid)
-    print("Loading coordinate data...")
+function load_local_zr_coordinate_data(fid; printout=false)
+    if printout
+        print("Loading coordinate data...")
+    end
 
     coords_group = get_group(fid, "coords")
 
@@ -115,81 +97,17 @@
     nr = load_variable(r_group, "npts")
     r = load_variable(r_group, "grid")
     r_wgts = load_variable(r_group, "wgts")
-    # Lr = r box length
-    Lr = r[end]-r[1]
-    
+    # Lr = global r box length
+    Lr = load_variable(r_group, "L")
+
     # Get z coordinate quantities
     z_group = get_group(coords_group, "z")
     nz = load_variable(z_group, "npts")
     z = load_variable(z_group, "grid")
     z_wgts = load_variable(z_group, "wgts")
-    # Lz = z box length
-    Lz = z[end]-z[1]
-
-    overview_group = get_group(fid, "overview")
-    n_ion_species = load_variable(overview_group, "n_ion_species")
-    n_neutral_species = load_variable(overview_group, "n_neutral_species")
-    println("done.")
-
-    return nz, z, z_wgts, Lz, nr, r, r_wgts, Lr, n_ion_species, n_neutral_species
-end
-
-"""
-Load data for velocity space coordinates
-"""
-function load_vspace_coordinate_data(fid)
-    print("Loading velocity space coordinate data...")
-
-    coords_group = get_group(fid, "coords")
-
-    # Get vperp coordinate quantities
-    vperp_group = get_group(coords_group, "vperp")
-    nvperp = load_variable(vperp_group, "npts")
-    vperp = load_variable(vperp_group, "grid")
-    vperp_wgts = load_variable(vperp_group, "wgts")
-    # Lvperp = vperp box length
-    Lvperp = vperp[end]-vperp[1]
-
-    # Get vpa coordinate quantities
-    vpa_group = get_group(coords_group, "vpa")
-    nvpa = load_variable(vpa_group, "npts")
-    vpa = load_variable(vpa_group, "grid")
-    vpa_wgts = load_variable(vpa_group, "wgts")
-    # Lvpa = vpa box length
-    Lvpa = vpa[end]-vpa[1]
-    
-    return nvpa, vpa, vpa_wgts, nvperp, vperp, vperp_wgts
-=======
-function load_local_zr_coordinate_data(fid; printout=false)
-    if printout
-        print("Loading coordinate data...")
-    end
-    # define a handle for the r coordinate
-    cdfvar = fid["r"]
-    # get the number of r grid points
-    nr = length(cdfvar)
-    # load the data for r
-    r = cdfvar.var[:]
-    # get the weights associated with the r coordinate
-    cdfvar = fid["r_wgts"]
-    r_wgts = cdfvar.var[:]
-    # Lr = global r box length
-    cdfvar = fid["Lr"]
-    Lr = cdfvar.var[]
-    
-    # define a handle for the z coordinate
-    cdfvar = fid["z"]
-    # get the number of z grid points
-    nz = length(cdfvar)
-    # load the data for z
-    z = cdfvar.var[:]
-    # get the weights associated with the z coordinate
-    cdfvar = fid["z_wgts"]
-    z_wgts = cdfvar.var[:]
     # Lz = global z box length
-    cdfvar = fid["Lz"]
-    Lz = cdfvar.var[]
-    
+    Lz = load_variable(z_group, "L")
+
     if printout
         println("done.")
     end
@@ -224,7 +142,6 @@
 
 """
 """
-
 function load_species_data(fid)
     print("Loading species data...")
     # get the lengths of the ion species dimension
@@ -233,7 +150,6 @@
     n_neutral_species = fid.dim["n_neutral_species"]
     println("done.")
     return n_ion_species, n_neutral_species
->>>>>>> 1cf944dc
 end
 
 """
@@ -296,32 +212,35 @@
 
 function load_neutral_velocity_coordinate_data(fid)
     print("Loading neutral coordinate data...")
-
-    coords_group = get_group(fid, "coords")
-
-    # Get vz coordinate quantities
-    vz_group = get_group(coords_group, "vz")
-    nvz = load_variable(vz_group, "npts")
-    vz = load_variable(vz_group, "grid")
-    vz_wgts = load_variable(vz_group, "wgts")
-    # Lvz = vz box length
-    Lvz = vz[end]-vz[1]
-
-    # Get vr coordinate quantities
-    vr_group = get_group(coords_group, "vr")
-    nvr = load_variable(vr_group, "npts")
-    vr = load_variable(vr_group, "grid")
-    vr_wgts = load_variable(vr_group, "wgts")
-    # Lvr = vr box length
-    Lvr = vr[end]-vr[1]
-
-    # Get vzeta coordinate quantities
-    vzeta_group = get_group(coords_group, "vzeta")
-    nvzeta = load_variable(vzeta_group, "npts")
-    vzeta = load_variable(vzeta_group, "grid")
-    vzeta_wgts = load_variable(vzeta_group, "wgts")
-    # Lvzeta = vzeta box length
-    Lvzeta = vzeta[end]-vzeta[1]
+    # define a handle for the vz coordinate
+    cdfvar = fid["vz"]
+    # get the number of vz grid points
+    nvz = length(cdfvar)
+    # load the data for vz
+    vz = cdfvar.var[:]
+    # get the weights associated with the vz coordinate
+    cdfvar = fid["vz_wgts"]
+    vz_wgts = cdfvar.var[:]
+    
+    # define a handle for the vr coordinate
+    cdfvar = fid["vr"]
+    # get the number of vr grid points
+    nvr = length(cdfvar)
+    # load the data for vr
+    vr = cdfvar.var[:]
+    # get the weights associated with the vr coordinate
+    cdfvar = fid["vr_wgts"]
+    vr_wgts = cdfvar.var[:]
+
+    # define a handle for the vzeta coordinate
+    cdfvar = fid["vzeta"]
+    # get the number of vzeta grid points
+    nvzeta = length(cdfvar)
+    # load the data for vzeta
+    vzeta = cdfvar.var[:]
+    # get the weights associated with the vzeta coordinate
+    cdfvar = fid["vzeta_wgts"]
+    vzeta_wgts = cdfvar.var[:]
 
     println("done.")
 
