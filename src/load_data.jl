"""
"""
module load_data

export open_readonly_output_file
export load_fields_data
export load_charged_particle_moments_data
export load_neutral_particle_moments_data
export load_pdf_data
export load_neutral_pdf_data
export load_coordinate_data
export load_time_data
export load_block_data
export load_rank_data
export load_species_data

using HDF5
using NCDatasets

"""
"""
function open_readonly_output_file(run_name, ext; iblock=0, printout=false)
    # create the HDF5 filename from the given run_name
    # and the shared-memory block index
    hdf5_filename = string(run_name, ".", iblock,".", ext, ".h5")
    if isfile(hdf5_filename)
        if printout
            print("Opening ", hdf5_filename, " to read HDF5 data...")
        end
        # open the HDF5 file with given filename for reading
        fid = h5open(hdf5_filename, "r")
    else
        # create the netcdf filename from the given run_name
        # and the shared-memory block index
        netcdf_filename = string(run_name, ".", iblock,".", ext,  ".cdf")

        if printout
            print("Opening ", filename, " to read NetCDF data...")
        end
        # open the netcdf file with given filename for reading
        fid = NCDataset(netcdf_filename, "r")
    end
    if printout
        println("done.")
    end
    return fid
end

"""
Load a single variable from a file
"""
<<<<<<< HEAD
function load_variable() end
function load_variable(file_or_group::HDF5.H5DataStore, name::String)
    # This overload deals with cases where fid is an HDF5 `File` or `Group` (`H5DataStore`
    # is the abstract super-type for both
    return read(file_or_group[name])
end
function load_variable(file_or_group::NCDataset, name::String)
    # This overload deals with cases where fid is a NetCDF `Dataset` (which could be a
    # file or a group).
    return file_or_group[name].var[:]
end

"""
Get a (sub-)group from a file or group
"""
function get_group() end
function get_group(file_or_group::HDF5.H5DataStore, name::String)
    # This overload deals with cases where fid is an HDF5 `File` or `Group` (`H5DataStore`
    # is the abstract super-type for both
    return file_or_group[name]
end
function get_group(file_or_group::NCDataset, name::String)
    # This overload deals with cases where fid is a NetCDF `Dataset` (which could be a
    # file or a group).
    return file_or_group.group[name]
end

"""
Load data for a coordinate
"""
function load_coordinate_data(fid, name; printout=false)
=======
function load_local_zr_coordinate_data(fid; printout=true)
    if printout
        print("Loading coordinate data...")
    end
    # define a handle for the r coordinate
    cdfvar = fid["r"]
    # get the number of r grid points
    nr = length(cdfvar)
    # load the data for r
    r = cdfvar.var[:]
    # get the weights associated with the r coordinate
    cdfvar = fid["r_wgts"]
    r_wgts = cdfvar.var[:]
    # Lr = global r box length
    cdfvar = fid["Lr"]
    Lr = cdfvar.var[]
    
    # define a handle for the z coordinate
    cdfvar = fid["z"]
    # get the number of z grid points
    nz = length(cdfvar)
    # load the data for z
    z = cdfvar.var[:]
    # get the weights associated with the z coordinate
    cdfvar = fid["z_wgts"]
    z_wgts = cdfvar.var[:]
    # Lz = global z box length
    cdfvar = fid["Lz"]
    Lz = cdfvar.var[]
    
>>>>>>> f828c96e
    if printout
        println("Loading coordinate data...")
    end

<<<<<<< HEAD
    coord_group = get_group(get_group(fid, "coords"), name)

    n_local = load_variable(coord_group, "n_local")
    n_global = load_variable(coord_group, "n_global")
    grid = load_variable(coord_group, "grid")
    wgts = load_variable(coord_group, "wgts")
    # L = global box length
    L = load_variable(coord_group, "L")

    return n_local, n_global, grid, wgts, L
=======
function load_charged_velocity_coordinate_data(fid; printout=true)
    if printout
        print("Loading coordinate data...")
    end
    # define a handle for the vperp coordinate
    cdfvar = fid["vperp"]
    # get the number of vperp grid points
    nvperp = length(cdfvar)
    # load the data for vperp
    vperp = cdfvar.var[:]
    # get the weights associated with the vperp coordinate
    cdfvar = fid["vperp_wgts"]
    vperp_wgts = cdfvar.var[:]

    # define a handle for the vpa coordinate
    cdfvar = fid["vpa"]
    # get the number of vpa grid points
    nvpa = length(cdfvar)
    # load the data for vpa
    vpa = cdfvar.var[:]
    # get the weights associated with the vpa coordinate
    cdfvar = fid["vpa_wgts"]
    vpa_wgts = cdfvar.var[:]
    if printout
        println("done.")
    end
    return nvpa, vpa, vpa_wgts, nvperp, vperp, vperp_wgts
>>>>>>> f828c96e
end

"""
"""
<<<<<<< HEAD
function load_species_data(fid)
    print("Loading species data...")

    overview = get_group(fid, "overview")
    n_ion_species = load_variable(overview, "n_ion_species")
    n_neutral_species = load_variable(overview, "n_neutral_species")

    println("done.")

=======

function load_species_data(fid; printout=true)
    if printout
        print("Loading species data...")
    end
    # get the lengths of the ion species dimension
    n_ion_species = fid.dim["n_ion_species"]
    # get the lengths of the neutral species dimension
    n_neutral_species = fid.dim["n_neutral_species"]
    if printout 
        println("done.")
    end
>>>>>>> f828c96e
    return n_ion_species, n_neutral_species
end

"""
"""
<<<<<<< HEAD
function load_time_data(fid)
    print("Loading time data...")

    group = get_group(fid, "dynamic_data")
    time = load_variable(group, "time")
    ntime = length(time)

    println("done.")

=======
function load_time_data(fid; printout=true)
    if printout 
        print("Loading time data...")
    end
    # define a handle for the time coordinate
    cdfvar = fid["time"]
    # get the number of time grid points
    ntime = length(cdfvar)
    # load the data for time
    time = cdfvar.var[:]
    if printout
        println("done.")
    end
>>>>>>> f828c96e
    return  ntime, time
end

"""
"""
<<<<<<< HEAD
function load_block_data(fid)
    print("Loading block data...")

    coords = get_group(fid, "coords")
    nblocks = load_variable(coords, "nblocks")
    iblock = load_variable(coords, "iblock")

    println("done.")

=======
function load_block_data(fid; printout=true)
    if printout
        print("Loading block data...")
    end
    cdfvar = fid["nblocks"]
    nblocks = cdfvar.var[]
    
    cdfvar = fid["iblock"]
    iblock = cdfvar.var[]
    if printout
        println("done.")
    end
>>>>>>> f828c96e
    return  nblocks, iblock
end

"""
"""
function load_rank_data(fid; printout=false)
    if printout
        print("Loading rank data...")
    end

    coords = get_group(fid, "coords")
    z_irank = load_variable(get_group(coords, "z"), "irank")
    r_irank = load_variable(get_group(coords, "r"), "irank")
    
    if printout
        println("done.")
    end

<<<<<<< HEAD
    return z_irank, r_irank
=======
function load_global_zr_coordinate_data(fid; printout=true)
    if printout
        print("Loading process data...")
    end
    cdfvar = fid["nz_global"]
    nz_global = cdfvar.var[]
    
    cdfvar = fid["nr_global"]
    nr_global = cdfvar.var[]
    if printout
        println("done.")
    end
    return  nz_global, nr_global
>>>>>>> f828c96e
end

"""
"""
function load_fields_data(fid)
    print("Loading fields data...")

<<<<<<< HEAD
    group = get_group(fid, "dynamic_data")

    # Read electrostatic potential
    phi = load_variable(group, "phi")

    # Read radial electric field
    Er = load_variable(group, "Er")

    # Read z electric field
    Ez = load_variable(group, "Ez")

=======
function load_neutral_velocity_coordinate_data(fid; printout=true)
    if printout
        print("Loading neutral coordinate data...")
    end
    # define a handle for the vz coordinate
    cdfvar = fid["vz"]
    # get the number of vz grid points
    nvz = length(cdfvar)
    # load the data for vz
    vz = cdfvar.var[:]
    # get the weights associated with the vz coordinate
    cdfvar = fid["vz_wgts"]
    vz_wgts = cdfvar.var[:]
    
    # define a handle for the vr coordinate
    cdfvar = fid["vr"]
    # get the number of vr grid points
    nvr = length(cdfvar)
    # load the data for vr
    vr = cdfvar.var[:]
    # get the weights associated with the vr coordinate
    cdfvar = fid["vr_wgts"]
    vr_wgts = cdfvar.var[:]

    # define a handle for the vzeta coordinate
    cdfvar = fid["vzeta"]
    # get the number of vzeta grid points
    nvzeta = length(cdfvar)
    # load the data for vzeta
    vzeta = cdfvar.var[:]
    # get the weights associated with the vzeta coordinate
    cdfvar = fid["vzeta_wgts"]
    vzeta_wgts = cdfvar.var[:]
    if printout
        println("done.")
    end
    return nvz, vz, vz_wgts, nvr, vr, vr_wgts, nvzeta, vzeta, vzeta_wgts
end
"""
"""
function load_fields_data(fid)
    print("Loading fields data...")
    # define a handle for the electrostatic potential
    cdfvar = fid["phi"]
    # load the electrostatic potential data
    phi = cdfvar.var[:,:,:]
    # define a handle for the radial electric field
    cdfvar = fid["Er"]
    # load the radial electric field data
    Er = cdfvar.var[:,:,:]
    # define a handle for the z electric field
    cdfvar = fid["Ez"]
    # load the z electric field data
    Ez = cdfvar.var[:,:,:]
>>>>>>> f828c96e
    println("done.")

    return phi, Er, Ez
end

"""
"""
function load_charged_particle_moments_data(fid)
    print("Loading charged particle velocity moments data...")

    group = get_group(fid, "dynamic_data")

    # Read charged species density
    density = load_variable(group, "density")

    # Read charged species parallel flow
    parallel_flow = load_variable(group, "parallel_flow")

    # Read charged species parallel pressure
    parallel_pressure = load_variable(group, "parallel_pressure")

    # Read charged_species parallel heat flux
    parallel_heat_flux = load_variable(group, "parallel_heat_flux")

    # Read charged species thermal speed
    thermal_speed = load_variable(group, "thermal_speed")
    
    evolve_ppar = false

    println("done.")

    return density, parallel_flow, parallel_pressure, parallel_heat_flux, thermal_speed, evolve_ppar
end

function load_neutral_particle_moments_data(fid)
    print("Loading neutral particle velocity moments data...")

    group = get_group(fid, "dynamic_data")

    # Read neutral species density
    neutral_density = load_variable(group, "density_neutral")

    # Read neutral species uz
    neutral_uz = load_variable(group, "uz_neutral")

    # Read neutral species pz
    neutral_pz = load_variable(group, "pz_neutral")

    # Read neutral species qz
    neutral_qz = load_variable(group, "qz_neutral")

    # Read neutral species thermal speed
    neutral_thermal_speed = load_variable(group, "thermal_speed_neutral")

    println("done.")

    return neutral_density, neutral_uz, neutral_pz, neutral_qz, neutral_thermal_speed
end

"""
"""
<<<<<<< HEAD
function load_pdf_data(fid)
    print("Loading charged particle distribution function data...")

    group = get_group(fid, "dynamic_data")

    # Read charged distribution function
    pdf = load_variable(group, "f")

    println("done.")

=======
function load_pdf_data(fid; printout=true)
    if printout
        print("Loading charged particle distribution function data...")
    end
    # define a handle for the distribution function
    cdfvar = fid["f"]
    # load the distribution function data
    pdf = cdfvar.var[:,:,:,:,:,:]
    if printout
        println("done.")
    end
>>>>>>> f828c96e
    return pdf
end
"""
"""
<<<<<<< HEAD
function load_neutral_pdf_data(fid)
    print("Loading neutral particle distribution function data...")

    group = get_group(fid, "dynamic_data")

    # Read neutral distribution function
    neutral_pdf = load_variable(group, "f_neutral")

    println("done.")

=======
function load_neutral_pdf_data(fid; printout=true)
    if printout 
        print("Loading neutral particle distribution function data...")
    end
    # define a handle for the distribution function
    cdfvar = fid["f_neutral"]
    # load the distribution function data
    neutral_pdf = cdfvar.var[:,:,:,:,:,:]
    if printout 
        println("done.")
    end
>>>>>>> f828c96e
    return neutral_pdf
end

end<|MERGE_RESOLUTION|>--- conflicted
+++ resolved
@@ -49,7 +49,6 @@
 """
 Load a single variable from a file
 """
-<<<<<<< HEAD
 function load_variable() end
 function load_variable(file_or_group::HDF5.H5DataStore, name::String)
     # This overload deals with cases where fid is an HDF5 `File` or `Group` (`H5DataStore`
@@ -81,43 +80,10 @@
 Load data for a coordinate
 """
 function load_coordinate_data(fid, name; printout=false)
-=======
-function load_local_zr_coordinate_data(fid; printout=true)
-    if printout
-        print("Loading coordinate data...")
-    end
-    # define a handle for the r coordinate
-    cdfvar = fid["r"]
-    # get the number of r grid points
-    nr = length(cdfvar)
-    # load the data for r
-    r = cdfvar.var[:]
-    # get the weights associated with the r coordinate
-    cdfvar = fid["r_wgts"]
-    r_wgts = cdfvar.var[:]
-    # Lr = global r box length
-    cdfvar = fid["Lr"]
-    Lr = cdfvar.var[]
-    
-    # define a handle for the z coordinate
-    cdfvar = fid["z"]
-    # get the number of z grid points
-    nz = length(cdfvar)
-    # load the data for z
-    z = cdfvar.var[:]
-    # get the weights associated with the z coordinate
-    cdfvar = fid["z_wgts"]
-    z_wgts = cdfvar.var[:]
-    # Lz = global z box length
-    cdfvar = fid["Lz"]
-    Lz = cdfvar.var[]
-    
->>>>>>> f828c96e
     if printout
         println("Loading coordinate data...")
     end
 
-<<<<<<< HEAD
     coord_group = get_group(get_group(fid, "coords"), name)
 
     n_local = load_variable(coord_group, "n_local")
@@ -128,122 +94,59 @@
     L = load_variable(coord_group, "L")
 
     return n_local, n_global, grid, wgts, L
-=======
-function load_charged_velocity_coordinate_data(fid; printout=true)
-    if printout
-        print("Loading coordinate data...")
-    end
-    # define a handle for the vperp coordinate
-    cdfvar = fid["vperp"]
-    # get the number of vperp grid points
-    nvperp = length(cdfvar)
-    # load the data for vperp
-    vperp = cdfvar.var[:]
-    # get the weights associated with the vperp coordinate
-    cdfvar = fid["vperp_wgts"]
-    vperp_wgts = cdfvar.var[:]
-
-    # define a handle for the vpa coordinate
-    cdfvar = fid["vpa"]
-    # get the number of vpa grid points
-    nvpa = length(cdfvar)
-    # load the data for vpa
-    vpa = cdfvar.var[:]
-    # get the weights associated with the vpa coordinate
-    cdfvar = fid["vpa_wgts"]
-    vpa_wgts = cdfvar.var[:]
-    if printout
-        println("done.")
-    end
-    return nvpa, vpa, vpa_wgts, nvperp, vperp, vperp_wgts
->>>>>>> f828c96e
-end
-
-"""
-"""
-<<<<<<< HEAD
-function load_species_data(fid)
-    print("Loading species data...")
+end
+
+"""
+"""
+function load_species_data(fid; printout=false)
+    if printout
+        print("Loading species data...")
+    end
 
     overview = get_group(fid, "overview")
     n_ion_species = load_variable(overview, "n_ion_species")
     n_neutral_species = load_variable(overview, "n_neutral_species")
 
-    println("done.")
-
-=======
-
-function load_species_data(fid; printout=true)
-    if printout
-        print("Loading species data...")
-    end
-    # get the lengths of the ion species dimension
-    n_ion_species = fid.dim["n_ion_species"]
-    # get the lengths of the neutral species dimension
-    n_neutral_species = fid.dim["n_neutral_species"]
-    if printout 
-        println("done.")
-    end
->>>>>>> f828c96e
+    if printout
+        println("done.")
+    end
+
     return n_ion_species, n_neutral_species
 end
 
 """
 """
-<<<<<<< HEAD
-function load_time_data(fid)
-    print("Loading time data...")
+function load_time_data(fid; printout=false)
+    if printout
+        print("Loading time data...")
+    end
 
     group = get_group(fid, "dynamic_data")
     time = load_variable(group, "time")
     ntime = length(time)
 
-    println("done.")
-
-=======
-function load_time_data(fid; printout=true)
-    if printout 
-        print("Loading time data...")
-    end
-    # define a handle for the time coordinate
-    cdfvar = fid["time"]
-    # get the number of time grid points
-    ntime = length(cdfvar)
-    # load the data for time
-    time = cdfvar.var[:]
-    if printout
-        println("done.")
-    end
->>>>>>> f828c96e
+    if printout
+        println("done.")
+    end
+
     return  ntime, time
 end
 
 """
 """
-<<<<<<< HEAD
-function load_block_data(fid)
-    print("Loading block data...")
+function load_block_data(fid; printout=false)
+    if printout
+        print("Loading block data...")
+    end
 
     coords = get_group(fid, "coords")
     nblocks = load_variable(coords, "nblocks")
     iblock = load_variable(coords, "iblock")
 
-    println("done.")
-
-=======
-function load_block_data(fid; printout=true)
-    if printout
-        print("Loading block data...")
-    end
-    cdfvar = fid["nblocks"]
-    nblocks = cdfvar.var[]
-    
-    cdfvar = fid["iblock"]
-    iblock = cdfvar.var[]
-    if printout
-        println("done.")
-    end
->>>>>>> f828c96e
+    if printout
+        println("done.")
+    end
+
     return  nblocks, iblock
 end
 
@@ -262,31 +165,16 @@
         println("done.")
     end
 
-<<<<<<< HEAD
     return z_irank, r_irank
-=======
-function load_global_zr_coordinate_data(fid; printout=true)
-    if printout
-        print("Loading process data...")
-    end
-    cdfvar = fid["nz_global"]
-    nz_global = cdfvar.var[]
-    
-    cdfvar = fid["nr_global"]
-    nr_global = cdfvar.var[]
-    if printout
-        println("done.")
-    end
-    return  nz_global, nr_global
->>>>>>> f828c96e
-end
-
-"""
-"""
-function load_fields_data(fid)
-    print("Loading fields data...")
-
-<<<<<<< HEAD
+end
+
+"""
+"""
+function load_fields_data(fid; printout=false)
+    if printout
+        print("Loading fields data...")
+    end
+
     group = get_group(fid, "dynamic_data")
 
     # Read electrostatic potential
@@ -298,71 +186,19 @@
     # Read z electric field
     Ez = load_variable(group, "Ez")
 
-=======
-function load_neutral_velocity_coordinate_data(fid; printout=true)
-    if printout
-        print("Loading neutral coordinate data...")
-    end
-    # define a handle for the vz coordinate
-    cdfvar = fid["vz"]
-    # get the number of vz grid points
-    nvz = length(cdfvar)
-    # load the data for vz
-    vz = cdfvar.var[:]
-    # get the weights associated with the vz coordinate
-    cdfvar = fid["vz_wgts"]
-    vz_wgts = cdfvar.var[:]
-    
-    # define a handle for the vr coordinate
-    cdfvar = fid["vr"]
-    # get the number of vr grid points
-    nvr = length(cdfvar)
-    # load the data for vr
-    vr = cdfvar.var[:]
-    # get the weights associated with the vr coordinate
-    cdfvar = fid["vr_wgts"]
-    vr_wgts = cdfvar.var[:]
-
-    # define a handle for the vzeta coordinate
-    cdfvar = fid["vzeta"]
-    # get the number of vzeta grid points
-    nvzeta = length(cdfvar)
-    # load the data for vzeta
-    vzeta = cdfvar.var[:]
-    # get the weights associated with the vzeta coordinate
-    cdfvar = fid["vzeta_wgts"]
-    vzeta_wgts = cdfvar.var[:]
-    if printout
-        println("done.")
-    end
-    return nvz, vz, vz_wgts, nvr, vr, vr_wgts, nvzeta, vzeta, vzeta_wgts
-end
-"""
-"""
-function load_fields_data(fid)
-    print("Loading fields data...")
-    # define a handle for the electrostatic potential
-    cdfvar = fid["phi"]
-    # load the electrostatic potential data
-    phi = cdfvar.var[:,:,:]
-    # define a handle for the radial electric field
-    cdfvar = fid["Er"]
-    # load the radial electric field data
-    Er = cdfvar.var[:,:,:]
-    # define a handle for the z electric field
-    cdfvar = fid["Ez"]
-    # load the z electric field data
-    Ez = cdfvar.var[:,:,:]
->>>>>>> f828c96e
-    println("done.")
+    if printout
+        println("done.")
+    end
 
     return phi, Er, Ez
 end
 
 """
 """
-function load_charged_particle_moments_data(fid)
-    print("Loading charged particle velocity moments data...")
+function load_charged_particle_moments_data(fid; printout=false)
+    if printout
+        print("Loading charged particle velocity moments data...")
+    end
 
     group = get_group(fid, "dynamic_data")
 
@@ -383,13 +219,17 @@
     
     evolve_ppar = false
 
-    println("done.")
+    if printout
+        println("done.")
+    end
 
     return density, parallel_flow, parallel_pressure, parallel_heat_flux, thermal_speed, evolve_ppar
 end
 
-function load_neutral_particle_moments_data(fid)
-    print("Loading neutral particle velocity moments data...")
+function load_neutral_particle_moments_data(fid; printout=false)
+    if printout
+        print("Loading neutral particle velocity moments data...")
+    end
 
     group = get_group(fid, "dynamic_data")
 
@@ -408,65 +248,47 @@
     # Read neutral species thermal speed
     neutral_thermal_speed = load_variable(group, "thermal_speed_neutral")
 
-    println("done.")
+    if printout
+        println("done.")
+    end
 
     return neutral_density, neutral_uz, neutral_pz, neutral_qz, neutral_thermal_speed
 end
 
 """
 """
-<<<<<<< HEAD
-function load_pdf_data(fid)
-    print("Loading charged particle distribution function data...")
+function load_pdf_data(fid; printout=false)
+    if printout
+        print("Loading charged particle distribution function data...")
+    end
 
     group = get_group(fid, "dynamic_data")
 
     # Read charged distribution function
     pdf = load_variable(group, "f")
 
-    println("done.")
-
-=======
-function load_pdf_data(fid; printout=true)
-    if printout
-        print("Loading charged particle distribution function data...")
-    end
-    # define a handle for the distribution function
-    cdfvar = fid["f"]
-    # load the distribution function data
-    pdf = cdfvar.var[:,:,:,:,:,:]
-    if printout
-        println("done.")
-    end
->>>>>>> f828c96e
+    if printout
+        println("done.")
+    end
+
     return pdf
 end
 """
 """
-<<<<<<< HEAD
-function load_neutral_pdf_data(fid)
-    print("Loading neutral particle distribution function data...")
+function load_neutral_pdf_data(fid; printout=false)
+    if printout
+        print("Loading neutral particle distribution function data...")
+    end
 
     group = get_group(fid, "dynamic_data")
 
     # Read neutral distribution function
     neutral_pdf = load_variable(group, "f_neutral")
 
-    println("done.")
-
-=======
-function load_neutral_pdf_data(fid; printout=true)
-    if printout 
-        print("Loading neutral particle distribution function data...")
-    end
-    # define a handle for the distribution function
-    cdfvar = fid["f_neutral"]
-    # load the distribution function data
-    neutral_pdf = cdfvar.var[:,:,:,:,:,:]
-    if printout 
-        println("done.")
-    end
->>>>>>> f828c96e
+    if printout
+        println("done.")
+    end
+
     return neutral_pdf
 end
 
