--- conflicted
+++ resolved
@@ -1,41 +1,41 @@
-export run_assembly_test
-using Printf
-using Plots
-using LaTeXStrings
-using MPI
-using Measures
+export run_assembly_test
+using Printf
+using Plots
+using LaTeXStrings
+using MPI
+using Measures
 using Dates
-import moment_kinetics
-using moment_kinetics.array_allocation: allocate_float, allocate_shared_float
-using moment_kinetics.input_structs: grid_input, advection_input
-using moment_kinetics.coordinates: define_coordinate
-using moment_kinetics.chebyshev: setup_chebyshev_pseudospectral
-using moment_kinetics.gauss_legendre: setup_gausslegendre_pseudospectral, get_QQ_local!
-using moment_kinetics.type_definitions: mk_float, mk_int
-using moment_kinetics.fokker_planck: init_fokker_planck_collisions_weak_form
-using moment_kinetics.fokker_planck: fokker_planck_collision_operator_weak_form!
-using moment_kinetics.fokker_planck: conserving_corrections!
-using moment_kinetics.calculus: derivative!
-using moment_kinetics.velocity_moments: get_density, get_upar, get_ppar, get_pperp, get_pressure
-using moment_kinetics.communication
-using moment_kinetics.communication: MPISharedArray
-using moment_kinetics.looping
-using SparseArrays: sparse
-using LinearAlgebra: mul!, lu, cholesky
-
-using moment_kinetics.fokker_planck_test: F_Maxwellian, G_Maxwellian, H_Maxwellian
-using moment_kinetics.fokker_planck_test: d2Gdvpa2_Maxwellian, d2Gdvperp2_Maxwellian, d2Gdvperpdvpa_Maxwellian, dGdvperp_Maxwellian
-using moment_kinetics.fokker_planck_test: dHdvperp_Maxwellian, dHdvpa_Maxwellian
-using moment_kinetics.fokker_planck_test: Cssp_Maxwellian_inputs
-using moment_kinetics.fokker_planck_test: print_test_data, fkpl_error_data, allocate_error_data
-using moment_kinetics.fokker_planck_test: save_fkpl_error_data
-
-using moment_kinetics.fokker_planck_calculus: elliptic_solve!
-using moment_kinetics.fokker_planck_calculus: enforce_zero_bc!, allocate_rosenbluth_potential_boundary_data
-using moment_kinetics.fokker_planck_calculus: calculate_rosenbluth_potential_boundary_data!, calculate_rosenbluth_potential_boundary_data_exact!
-using moment_kinetics.fokker_planck_calculus: test_rosenbluth_potential_boundary_data, enforce_vpavperp_BCs!
-using moment_kinetics.fokker_planck_calculus: calculate_rosenbluth_potentials_via_elliptic_solve!
-
+import moment_kinetics
+using moment_kinetics.array_allocation: allocate_float, allocate_shared_float
+using moment_kinetics.input_structs: grid_input, advection_input
+using moment_kinetics.coordinates: define_coordinate
+using moment_kinetics.chebyshev: setup_chebyshev_pseudospectral
+using moment_kinetics.gauss_legendre: setup_gausslegendre_pseudospectral, get_QQ_local!
+using moment_kinetics.type_definitions: mk_float, mk_int
+using moment_kinetics.fokker_planck: init_fokker_planck_collisions_weak_form
+using moment_kinetics.fokker_planck: fokker_planck_collision_operator_weak_form!
+using moment_kinetics.fokker_planck: conserving_corrections!
+using moment_kinetics.calculus: derivative!
+using moment_kinetics.velocity_moments: get_density, get_upar, get_ppar, get_pperp, get_pressure
+using moment_kinetics.communication
+using moment_kinetics.communication: MPISharedArray
+using moment_kinetics.looping
+using SparseArrays: sparse
+using LinearAlgebra: mul!, lu, cholesky
+
+using moment_kinetics.fokker_planck_test: F_Maxwellian, G_Maxwellian, H_Maxwellian
+using moment_kinetics.fokker_planck_test: d2Gdvpa2_Maxwellian, d2Gdvperp2_Maxwellian, d2Gdvperpdvpa_Maxwellian, dGdvperp_Maxwellian
+using moment_kinetics.fokker_planck_test: dHdvperp_Maxwellian, dHdvpa_Maxwellian
+using moment_kinetics.fokker_planck_test: Cssp_Maxwellian_inputs
+using moment_kinetics.fokker_planck_test: print_test_data, fkpl_error_data, allocate_error_data
+using moment_kinetics.fokker_planck_test: save_fkpl_error_data
+
+using moment_kinetics.fokker_planck_calculus: elliptic_solve!
+using moment_kinetics.fokker_planck_calculus: enforce_zero_bc!, allocate_rosenbluth_potential_boundary_data
+using moment_kinetics.fokker_planck_calculus: calculate_rosenbluth_potential_boundary_data!, calculate_rosenbluth_potential_boundary_data_exact!
+using moment_kinetics.fokker_planck_calculus: test_rosenbluth_potential_boundary_data, enforce_vpavperp_BCs!
+using moment_kinetics.fokker_planck_calculus: calculate_rosenbluth_potentials_via_elliptic_solve!
+
 function plot_test_data(func_exact,func_num,func_err,func_name,vpa,vperp)
     @views heatmap(vperp.grid, vpa.grid, func_num[:,:], ylabel=L"v_{\|\|}", xlabel=L"v_{\perp}", c = :deep, interpolation = :cubic,
                 windowsize = (360,240), margin = 15pt)
@@ -51,281 +51,271 @@
                 savefig(outfile)
     return nothing
 end
-    
-    function print_matrix(matrix,name::String,n::mk_int,m::mk_int)
-        println("\n ",name," \n")
-        for i in 1:n
-            for j in 1:m
-                @printf("%.2f ", matrix[i,j])
-            end
-            println("")
-        end
-        println("\n")
-    end
-    
-    function print_vector(vector,name::String,m::mk_int)
-        println("\n ",name," \n")
-        for j in 1:m
-            @printf("%.3f ", vector[j])
-        end
-        println("")
-        println("\n")
-    end 
+    
+    function print_matrix(matrix,name::String,n::mk_int,m::mk_int)
+        println("\n ",name," \n")
+        for i in 1:n
+            for j in 1:m
+                @printf("%.2f ", matrix[i,j])
+            end
+            println("")
+        end
+        println("\n")
+    end
+    
+    function print_vector(vector,name::String,m::mk_int)
+        println("\n ",name," \n")
+        for j in 1:m
+            @printf("%.3f ", vector[j])
+        end
+        println("")
+        println("\n")
+    end 
 
-    function test_weak_form_collisions(ngrid,nelement_vpa,nelement_vperp;
-        Lvpa=12.0,Lvperp=6.0,plot_test_output=false,
-        test_parallelism=false,test_self_operator=true,
-        test_dense_construction=false,standalone=false,
-        use_Maxwellian_Rosenbluth_coefficients=false,
-        use_Maxwellian_field_particle_distribution=false,
-        test_numerical_conserving_terms=false,
-        algebraic_solve_for_d2Gdvperp2=false)
-        # define inputs needed for the test
-        #plot_test_output = false#true
-        #test_parallelism = false#true
-        #test_self_operator = true
-        #test_dense_construction = false#true
-        #ngrid = 3 #number of points per element 
-        nelement_local_vpa = nelement_vpa # number of elements per rank
-        nelement_global_vpa = nelement_local_vpa # total number of elements 
-        nelement_local_vperp = nelement_vperp # number of elements per rank
-        nelement_global_vperp = nelement_local_vperp # total number of elements 
-        #Lvpa = 12.0 #physical box size in reference units 
-        #Lvperp = 6.0 #physical box size in reference units 
-        bc = "" #not required to take a particular value, not used 
-        # fd_option and adv_input not actually used so given values unimportant
-        #discretization = "chebyshev_pseudospectral"
-        discretization = "gausslegendre_pseudospectral"
-        fd_option = "fourth_order_centered"
-        cheb_option = "matrix"
-        adv_input = advection_input("default", 1.0, 0.0, 0.0)
-        nrank = 1
-        irank = 0
-        comm = MPI.COMM_NULL
-        # create the 'input' struct containing input info needed to create a
-        # coordinate
-        element_spacing_option = "uniform"
-        vpa_input = grid_input("vpa", ngrid, nelement_global_vpa, nelement_local_vpa, 
-            nrank, irank, Lvpa, discretization, fd_option, cheb_option, bc, adv_input,comm,element_spacing_option)
-        vperp_input = grid_input("vperp", ngrid, nelement_global_vperp, nelement_local_vperp, 
-            nrank, irank, Lvperp, discretization, fd_option, cheb_option, bc, adv_input,comm,element_spacing_option)
-        # create the coordinate struct 'x'
-        println("made inputs")
-        println("vpa: ngrid: ",ngrid," nelement: ",nelement_local_vpa, " Lvpa: ",Lvpa)
-        println("vperp: ngrid: ",ngrid," nelement: ",nelement_local_vperp, " Lvperp: ",Lvperp)
-<<<<<<< HEAD
-        #vpa, vpa_spectral = define_coordinate(vpa_input,ignore_MPI=false)
-        #vperp, vperp_spectral = define_coordinate(vperp_input,ignore_MPI=false)
-=======
->>>>>>> f57f3a7f
-        
-        # Set up MPI
-        if standalone
-            initialize_comms!()
-        end
-        setup_distributed_memory_MPI(1,1,1,1)
-<<<<<<< HEAD
-        vpa, vpa_spectral = define_coordinate(vpa_input,ignore_MPI=false)
-        vperp, vperp_spectral = define_coordinate(vperp_input,ignore_MPI=false)
-=======
-        vpa, vpa_spectral = define_coordinate(vpa_input)
-        vperp, vperp_spectral = define_coordinate(vperp_input)
->>>>>>> f57f3a7f
-        looping.setup_loop_ranges!(block_rank[], block_size[];
-                                       s=1, sn=1,
-                                       r=1, z=1, vperp=vperp.n, vpa=vpa.n,
-                                       vzeta=1, vr=1, vz=1)
-        nc_global = vpa.n*vperp.n
-        begin_serial_region()
-        start_init_time = now()
-        
-        fkpl_arrays = init_fokker_planck_collisions_weak_form(vpa,vperp,vpa_spectral,vperp_spectral; 
-                           precompute_weights=true, test_dense_matrix_construction=test_dense_construction)
-        KKpar2D_with_BC_terms_sparse = fkpl_arrays.KKpar2D_with_BC_terms_sparse
-        KKperp2D_with_BC_terms_sparse = fkpl_arrays.KKperp2D_with_BC_terms_sparse
-        lu_obj_MM = fkpl_arrays.lu_obj_MM
-        finish_init_time = now()
-        
-        fvpavperp = Array{mk_float,2}(undef,vpa.n,vperp.n)
-        fvpavperp_test = Array{mk_float,2}(undef,vpa.n,vperp.n)
-        fvpavperp_err = Array{mk_float,2}(undef,vpa.n,vperp.n)
-        d2fvpavperp_dvpa2_exact = Array{mk_float,2}(undef,vpa.n,vperp.n)
-        d2fvpavperp_dvpa2_err = Array{mk_float,2}(undef,vpa.n,vperp.n)
-        d2fvpavperp_dvpa2_num = Array{mk_float,2}(undef,vpa.n,vperp.n)
-        d2fvpavperp_dvperp2_exact = Array{mk_float,2}(undef,vpa.n,vperp.n)
-        d2fvpavperp_dvperp2_err = Array{mk_float,2}(undef,vpa.n,vperp.n)
-        d2fvpavperp_dvperp2_num = Array{mk_float,2}(undef,vpa.n,vperp.n)
-        fc = Array{mk_float,1}(undef,nc_global)
-        dfc = Array{mk_float,1}(undef,nc_global)
-        gc = Array{mk_float,1}(undef,nc_global)
-        dgc = Array{mk_float,1}(undef,nc_global)
-        for ivperp in 1:vperp.n
-            for ivpa in 1:vpa.n
-                fvpavperp[ivpa,ivperp] = exp(-vpa.grid[ivpa]^2 - vperp.grid[ivperp]^2)
-                d2fvpavperp_dvpa2_exact[ivpa,ivperp] = (4.0*vpa.grid[ivpa]^2 - 2.0)*exp(-vpa.grid[ivpa]^2 - vperp.grid[ivperp]^2)
-                d2fvpavperp_dvperp2_exact[ivpa,ivperp] = (4.0*vperp.grid[ivperp]^2 - 2.0)*exp(-vpa.grid[ivpa]^2 - vperp.grid[ivperp]^2)
-            end
-        end
-        
-        # get 1d views of fvpavperp
+    function test_weak_form_collisions(ngrid,nelement_vpa,nelement_vperp;
+        Lvpa=12.0,Lvperp=6.0,plot_test_output=false,
+        test_parallelism=false,test_self_operator=true,
+        test_dense_construction=false,standalone=false,
+        use_Maxwellian_Rosenbluth_coefficients=false,
+        use_Maxwellian_field_particle_distribution=false,
+        test_numerical_conserving_terms=false,
+        algebraic_solve_for_d2Gdvperp2=false)
+        # define inputs needed for the test
+        #plot_test_output = false#true
+        #test_parallelism = false#true
+        #test_self_operator = true
+        #test_dense_construction = false#true
+        #ngrid = 3 #number of points per element 
+        nelement_local_vpa = nelement_vpa # number of elements per rank
+        nelement_global_vpa = nelement_local_vpa # total number of elements 
+        nelement_local_vperp = nelement_vperp # number of elements per rank
+        nelement_global_vperp = nelement_local_vperp # total number of elements 
+        #Lvpa = 12.0 #physical box size in reference units 
+        #Lvperp = 6.0 #physical box size in reference units 
+        bc = "" #not required to take a particular value, not used 
+        # fd_option and adv_input not actually used so given values unimportant
+        #discretization = "chebyshev_pseudospectral"
+        discretization = "gausslegendre_pseudospectral"
+        fd_option = "fourth_order_centered"
+        cheb_option = "matrix"
+        adv_input = advection_input("default", 1.0, 0.0, 0.0)
+        nrank = 1
+        irank = 0
+        comm = MPI.COMM_NULL
+        # create the 'input' struct containing input info needed to create a
+        # coordinate
+        element_spacing_option = "uniform"
+        vpa_input = grid_input("vpa", ngrid, nelement_global_vpa, nelement_local_vpa, 
+            nrank, irank, Lvpa, discretization, fd_option, cheb_option, bc, adv_input,comm,element_spacing_option)
+        vperp_input = grid_input("vperp", ngrid, nelement_global_vperp, nelement_local_vperp, 
+            nrank, irank, Lvperp, discretization, fd_option, cheb_option, bc, adv_input,comm,element_spacing_option)
+        # create the coordinate struct 'x'
+        println("made inputs")
+        println("vpa: ngrid: ",ngrid," nelement: ",nelement_local_vpa, " Lvpa: ",Lvpa)
+        println("vperp: ngrid: ",ngrid," nelement: ",nelement_local_vperp, " Lvperp: ",Lvperp)
+        
+        # Set up MPI
+        if standalone
+            initialize_comms!()
+        end
+        setup_distributed_memory_MPI(1,1,1,1)
+        vpa, vpa_spectral = define_coordinate(vpa_input)
+        vperp, vperp_spectral = define_coordinate(vperp_input)
+        looping.setup_loop_ranges!(block_rank[], block_size[];
+                                       s=1, sn=1,
+                                       r=1, z=1, vperp=vperp.n, vpa=vpa.n,
+                                       vzeta=1, vr=1, vz=1)
+        nc_global = vpa.n*vperp.n
+        begin_serial_region()
+        start_init_time = now()
+        
+        fkpl_arrays = init_fokker_planck_collisions_weak_form(vpa,vperp,vpa_spectral,vperp_spectral; 
+                           precompute_weights=true, test_dense_matrix_construction=test_dense_construction)
+        KKpar2D_with_BC_terms_sparse = fkpl_arrays.KKpar2D_with_BC_terms_sparse
+        KKperp2D_with_BC_terms_sparse = fkpl_arrays.KKperp2D_with_BC_terms_sparse
+        lu_obj_MM = fkpl_arrays.lu_obj_MM
+        finish_init_time = now()
+        
+        fvpavperp = Array{mk_float,2}(undef,vpa.n,vperp.n)
+        fvpavperp_test = Array{mk_float,2}(undef,vpa.n,vperp.n)
+        fvpavperp_err = Array{mk_float,2}(undef,vpa.n,vperp.n)
+        d2fvpavperp_dvpa2_exact = Array{mk_float,2}(undef,vpa.n,vperp.n)
+        d2fvpavperp_dvpa2_err = Array{mk_float,2}(undef,vpa.n,vperp.n)
+        d2fvpavperp_dvpa2_num = Array{mk_float,2}(undef,vpa.n,vperp.n)
+        d2fvpavperp_dvperp2_exact = Array{mk_float,2}(undef,vpa.n,vperp.n)
+        d2fvpavperp_dvperp2_err = Array{mk_float,2}(undef,vpa.n,vperp.n)
+        d2fvpavperp_dvperp2_num = Array{mk_float,2}(undef,vpa.n,vperp.n)
+        fc = Array{mk_float,1}(undef,nc_global)
+        dfc = Array{mk_float,1}(undef,nc_global)
+        gc = Array{mk_float,1}(undef,nc_global)
+        dgc = Array{mk_float,1}(undef,nc_global)
+        for ivperp in 1:vperp.n
+            for ivpa in 1:vpa.n
+                fvpavperp[ivpa,ivperp] = exp(-vpa.grid[ivpa]^2 - vperp.grid[ivperp]^2)
+                d2fvpavperp_dvpa2_exact[ivpa,ivperp] = (4.0*vpa.grid[ivpa]^2 - 2.0)*exp(-vpa.grid[ivpa]^2 - vperp.grid[ivperp]^2)
+                d2fvpavperp_dvperp2_exact[ivpa,ivperp] = (4.0*vperp.grid[ivperp]^2 - 2.0)*exp(-vpa.grid[ivpa]^2 - vperp.grid[ivperp]^2)
+            end
+        end
+        
+        # get 1d views of fvpavperp
         fc = vec(fvpavperp)
         d2fc_dvpa2 = vec(d2fvpavperp_dvpa2_num)
         d2fc_dvperp2 = vec(d2fvpavperp_dvperp2_num)
 
-        # multiply by KKpar2D and fill dfc
-        mul!(dfc,KKpar2D_with_BC_terms_sparse,fc)
-        mul!(dgc,KKperp2D_with_BC_terms_sparse,fc)
-        # invert mass matrix and fill fc
-        d2fc_dvpa2 .= lu_obj_MM \ dfc
-        d2fc_dvperp2 .= lu_obj_MM \ dgc
-        @serial_region begin 
-            if nc_global < 30
-                print_matrix(d2fvpavperp_dvpa2_num,"d2fvpavperp_dvpa2_num",vpa.n,vperp.n)
-            end
-            @. d2fvpavperp_dvpa2_err = abs(d2fvpavperp_dvpa2_num - d2fvpavperp_dvpa2_exact)
-            println("maximum(d2fvpavperp_dvpa2_err): ",maximum(d2fvpavperp_dvpa2_err))
-            @. d2fvpavperp_dvperp2_err = abs(d2fvpavperp_dvperp2_num - d2fvpavperp_dvperp2_exact)
-            println("maximum(d2fvpavperp_dvperp2_err): ",maximum(d2fvpavperp_dvperp2_err))
-            if nc_global < 30
-                print_matrix(d2fvpavperp_dvpa2_err,"d2fvpavperp_dvpa2_err",vpa.n,vperp.n)
+        # multiply by KKpar2D and fill dfc
+        mul!(dfc,KKpar2D_with_BC_terms_sparse,fc)
+        mul!(dgc,KKperp2D_with_BC_terms_sparse,fc)
+        # invert mass matrix and fill fc
+        d2fc_dvpa2 .= lu_obj_MM \ dfc
+        d2fc_dvperp2 .= lu_obj_MM \ dgc
+        @serial_region begin 
+            if nc_global < 30
+                print_matrix(d2fvpavperp_dvpa2_num,"d2fvpavperp_dvpa2_num",vpa.n,vperp.n)
+            end
+            @. d2fvpavperp_dvpa2_err = abs(d2fvpavperp_dvpa2_num - d2fvpavperp_dvpa2_exact)
+            println("maximum(d2fvpavperp_dvpa2_err): ",maximum(d2fvpavperp_dvpa2_err))
+            @. d2fvpavperp_dvperp2_err = abs(d2fvpavperp_dvperp2_num - d2fvpavperp_dvperp2_exact)
+            println("maximum(d2fvpavperp_dvperp2_err): ",maximum(d2fvpavperp_dvperp2_err))
+            if nc_global < 30
+                print_matrix(d2fvpavperp_dvpa2_err,"d2fvpavperp_dvpa2_err",vpa.n,vperp.n)
             end
             if plot_test_output
-                plot_test_data(d2fvpavperp_dvpa2_exact,d2fvpavperp_dvpa2_num,d2fvpavperp_dvpa2_err,"d2fvpavperp_dvpa2",vpa,vperp)
-                plot_test_data(d2fvpavperp_dvperp2_exact,d2fvpavperp_dvperp2_num,d2fvpavperp_dvperp2_err,"d2fvpavperp_dvperp2",vpa,vperp)
-            end
-        end
-        # test the Laplacian solve with a standard F_Maxwellian -> H_Maxwellian test
+                plot_test_data(d2fvpavperp_dvpa2_exact,d2fvpavperp_dvpa2_num,d2fvpavperp_dvpa2_err,"d2fvpavperp_dvpa2",vpa,vperp)
+                plot_test_data(d2fvpavperp_dvperp2_exact,d2fvpavperp_dvperp2_num,d2fvpavperp_dvperp2_err,"d2fvpavperp_dvperp2",vpa,vperp)
+            end
+        end
+        # test the Laplacian solve with a standard F_Maxwellian -> H_Maxwellian test
         dummy_vpavperp = Array{mk_float,2}(undef,vpa.n,vperp.n)
-        Fs_M = Array{mk_float,2}(undef,vpa.n,vperp.n)
-        F_M = Array{mk_float,2}(undef,vpa.n,vperp.n)
-        C_M_num = allocate_shared_float(vpa.n,vperp.n)
-        C_M_exact = Array{mk_float,2}(undef,vpa.n,vperp.n)
-        C_M_err = Array{mk_float,2}(undef,vpa.n,vperp.n)
-        #dFdvpa_M = Array{mk_float,2}(undef,vpa.n,vperp.n)
-        #dFdvperp_M = Array{mk_float,2}(undef,vpa.n,vperp.n)
-        #d2Fdvperpdvpa_M = Array{mk_float,2}(undef,vpa.n,vperp.n)
-        H_M_exact = Array{mk_float,2}(undef,vpa.n,vperp.n)
-        H_M_num = allocate_shared_float(vpa.n,vperp.n)
-        H_M_err = Array{mk_float,2}(undef,vpa.n,vperp.n)
-        G_M_exact = Array{mk_float,2}(undef,vpa.n,vperp.n)
-        G_M_num = allocate_shared_float(vpa.n,vperp.n)
-        G_M_err = Array{mk_float,2}(undef,vpa.n,vperp.n)
-        d2Gdvpa2_M_exact = Array{mk_float,2}(undef,vpa.n,vperp.n)
-        d2Gdvpa2_M_num = allocate_shared_float(vpa.n,vperp.n)
-        d2Gdvpa2_M_err = Array{mk_float,2}(undef,vpa.n,vperp.n)
-        d2Gdvperp2_M_exact = Array{mk_float,2}(undef,vpa.n,vperp.n)
-        d2Gdvperp2_M_num = allocate_shared_float(vpa.n,vperp.n)
-        d2Gdvperp2_M_err = Array{mk_float,2}(undef,vpa.n,vperp.n)
-        dGdvperp_M_exact = Array{mk_float,2}(undef,vpa.n,vperp.n)
-        dGdvperp_M_num = allocate_shared_float(vpa.n,vperp.n)
-        dGdvperp_M_err = Array{mk_float,2}(undef,vpa.n,vperp.n)
-        d2Gdvperpdvpa_M_exact = Array{mk_float,2}(undef,vpa.n,vperp.n)
-        d2Gdvperpdvpa_M_num = allocate_shared_float(vpa.n,vperp.n)
-        d2Gdvperpdvpa_M_err = Array{mk_float,2}(undef,vpa.n,vperp.n)
+        Fs_M = Array{mk_float,2}(undef,vpa.n,vperp.n)
+        F_M = Array{mk_float,2}(undef,vpa.n,vperp.n)
+        C_M_num = allocate_shared_float(vpa.n,vperp.n)
+        C_M_exact = Array{mk_float,2}(undef,vpa.n,vperp.n)
+        C_M_err = Array{mk_float,2}(undef,vpa.n,vperp.n)
+        #dFdvpa_M = Array{mk_float,2}(undef,vpa.n,vperp.n)
+        #dFdvperp_M = Array{mk_float,2}(undef,vpa.n,vperp.n)
+        #d2Fdvperpdvpa_M = Array{mk_float,2}(undef,vpa.n,vperp.n)
+        H_M_exact = Array{mk_float,2}(undef,vpa.n,vperp.n)
+        H_M_num = allocate_shared_float(vpa.n,vperp.n)
+        H_M_err = Array{mk_float,2}(undef,vpa.n,vperp.n)
+        G_M_exact = Array{mk_float,2}(undef,vpa.n,vperp.n)
+        G_M_num = allocate_shared_float(vpa.n,vperp.n)
+        G_M_err = Array{mk_float,2}(undef,vpa.n,vperp.n)
+        d2Gdvpa2_M_exact = Array{mk_float,2}(undef,vpa.n,vperp.n)
+        d2Gdvpa2_M_num = allocate_shared_float(vpa.n,vperp.n)
+        d2Gdvpa2_M_err = Array{mk_float,2}(undef,vpa.n,vperp.n)
+        d2Gdvperp2_M_exact = Array{mk_float,2}(undef,vpa.n,vperp.n)
+        d2Gdvperp2_M_num = allocate_shared_float(vpa.n,vperp.n)
+        d2Gdvperp2_M_err = Array{mk_float,2}(undef,vpa.n,vperp.n)
+        dGdvperp_M_exact = Array{mk_float,2}(undef,vpa.n,vperp.n)
+        dGdvperp_M_num = allocate_shared_float(vpa.n,vperp.n)
+        dGdvperp_M_err = Array{mk_float,2}(undef,vpa.n,vperp.n)
+        d2Gdvperpdvpa_M_exact = Array{mk_float,2}(undef,vpa.n,vperp.n)
+        d2Gdvperpdvpa_M_num = allocate_shared_float(vpa.n,vperp.n)
+        d2Gdvperpdvpa_M_err = Array{mk_float,2}(undef,vpa.n,vperp.n)
         dHdvpa_M_exact = Array{mk_float,2}(undef,vpa.n,vperp.n)
         dHdvpa_M_num = allocate_shared_float(vpa.n,vperp.n)
         dHdvpa_M_err = Array{mk_float,2}(undef,vpa.n,vperp.n)
         dHdvperp_M_exact = Array{mk_float,2}(undef,vpa.n,vperp.n)
         dHdvperp_M_num = allocate_shared_float(vpa.n,vperp.n)
         dHdvperp_M_err = Array{mk_float,2}(undef,vpa.n,vperp.n)
-
-        if test_self_operator
-            dens, upar, vth = 1.0, 1.0, 1.0
-            denss, upars, vths = dens, upar, vth
-        else
-            denss, upars, vths = 1.0, -1.0, 2.0/3.0
-            dens, upar, vth = 1.0, 1.0, 1.0
-        end
-        ms = 1.0
-        msp = 1.0
-        nussp = 1.0
-        for ivperp in 1:vperp.n
-            for ivpa in 1:vpa.n
-                Fs_M[ivpa,ivperp] = F_Maxwellian(denss,upars,vths,vpa,vperp,ivpa,ivperp)
-                F_M[ivpa,ivperp] = F_Maxwellian(dens,upar,vth,vpa,vperp,ivpa,ivperp)
-                H_M_exact[ivpa,ivperp] = H_Maxwellian(dens,upar,vth,vpa,vperp,ivpa,ivperp)
-                G_M_exact[ivpa,ivperp] = G_Maxwellian(dens,upar,vth,vpa,vperp,ivpa,ivperp)
+
+        if test_self_operator
+            dens, upar, vth = 1.0, 1.0, 1.0
+            denss, upars, vths = dens, upar, vth
+        else
+            denss, upars, vths = 1.0, -1.0, 2.0/3.0
+            dens, upar, vth = 1.0, 1.0, 1.0
+        end
+        ms = 1.0
+        msp = 1.0
+        nussp = 1.0
+        for ivperp in 1:vperp.n
+            for ivpa in 1:vpa.n
+                Fs_M[ivpa,ivperp] = F_Maxwellian(denss,upars,vths,vpa,vperp,ivpa,ivperp)
+                F_M[ivpa,ivperp] = F_Maxwellian(dens,upar,vth,vpa,vperp,ivpa,ivperp)
+                H_M_exact[ivpa,ivperp] = H_Maxwellian(dens,upar,vth,vpa,vperp,ivpa,ivperp)
+                G_M_exact[ivpa,ivperp] = G_Maxwellian(dens,upar,vth,vpa,vperp,ivpa,ivperp)
                 d2Gdvpa2_M_exact[ivpa,ivperp] = d2Gdvpa2_Maxwellian(dens,upar,vth,vpa,vperp,ivpa,ivperp)
                 d2Gdvperp2_M_exact[ivpa,ivperp] = d2Gdvperp2_Maxwellian(dens,upar,vth,vpa,vperp,ivpa,ivperp)
                 dGdvperp_M_exact[ivpa,ivperp] = dGdvperp_Maxwellian(dens,upar,vth,vpa,vperp,ivpa,ivperp)
                 d2Gdvperpdvpa_M_exact[ivpa,ivperp] = d2Gdvperpdvpa_Maxwellian(dens,upar,vth,vpa,vperp,ivpa,ivperp)
                 dHdvpa_M_exact[ivpa,ivperp] = dHdvpa_Maxwellian(dens,upar,vth,vpa,vperp,ivpa,ivperp)
-                dHdvperp_M_exact[ivpa,ivperp] = dHdvperp_Maxwellian(dens,upar,vth,vpa,vperp,ivpa,ivperp)
-                C_M_exact[ivpa,ivperp] = Cssp_Maxwellian_inputs(denss,upars,vths,ms,
-                                                                dens,upar,vth,msp,
-                                                                nussp,vpa,vperp,ivpa,ivperp)
-            end
-        end
-        rpbd_exact = allocate_rosenbluth_potential_boundary_data(vpa,vperp)
+                dHdvperp_M_exact[ivpa,ivperp] = dHdvperp_Maxwellian(dens,upar,vth,vpa,vperp,ivpa,ivperp)
+                C_M_exact[ivpa,ivperp] = Cssp_Maxwellian_inputs(denss,upars,vths,ms,
+                                                                dens,upar,vth,msp,
+                                                                nussp,vpa,vperp,ivpa,ivperp)
+            end
+        end
+        rpbd_exact = allocate_rosenbluth_potential_boundary_data(vpa,vperp)
 
         begin_s_r_z_anyv_region()
 
-        # use known test function to provide exact data
-        calculate_rosenbluth_potential_boundary_data_exact!(rpbd_exact,
-              H_M_exact,dHdvpa_M_exact,dHdvperp_M_exact,G_M_exact,
-              dGdvperp_M_exact,d2Gdvperp2_M_exact,
+        # use known test function to provide exact data
+        calculate_rosenbluth_potential_boundary_data_exact!(rpbd_exact,
+              H_M_exact,dHdvpa_M_exact,dHdvperp_M_exact,G_M_exact,
+              dGdvperp_M_exact,d2Gdvperp2_M_exact,
               d2Gdvperpdvpa_M_exact,d2Gdvpa2_M_exact,vpa,vperp)
-        @serial_region begin
-            println("begin C calculation   ", Dates.format(now(), dateformat"H:MM:SS"))
-        end
-
-        fokker_planck_collision_operator_weak_form!(Fs_M,F_M,ms,msp,nussp,
-                                             fkpl_arrays,
-                                             vperp, vpa, vperp_spectral, vpa_spectral,
-                                             test_assembly_serial=test_parallelism,
-                                             use_Maxwellian_Rosenbluth_coefficients=use_Maxwellian_Rosenbluth_coefficients,
-                                             use_Maxwellian_field_particle_distribution=use_Maxwellian_field_particle_distribution,
-                                             algebraic_solve_for_d2Gdvperp2=algebraic_solve_for_d2Gdvperp2,
-                                             calculate_GG = false, calculate_dGdvperp=false)
-        if test_numerical_conserving_terms && test_self_operator
-            # enforce the boundary conditions on CC before it is used for timestepping
-            enforce_vpavperp_BCs!(fkpl_arrays.CC,vpa,vperp,vpa_spectral,vperp_spectral)
-            # make ad-hoc conserving corrections
-            conserving_corrections!(fkpl_arrays.CC,Fs_M,vpa,vperp,dummy_vpavperp)            
-        end
-        # calculate Rosenbluth potentials again as a standalone to G and dGdvperp
-        calculate_rosenbluth_potentials_via_elliptic_solve!(fkpl_arrays.GG,fkpl_arrays.HH,fkpl_arrays.dHdvpa,fkpl_arrays.dHdvperp,
-             fkpl_arrays.d2Gdvpa2,fkpl_arrays.dGdvperp,fkpl_arrays.d2Gdvperpdvpa,fkpl_arrays.d2Gdvperp2,F_M,
-             vpa,vperp,vpa_spectral,vperp_spectral,fkpl_arrays;
-             algebraic_solve_for_d2Gdvperp2=false,calculate_GG=true,calculate_dGdvperp=true)
-        # extract C[Fs,Fs'] result
-        # and Rosenbluth potentials for testing
-        begin_s_r_z_anyv_region()
-        begin_anyv_vperp_vpa_region()
-        @loop_vperp_vpa ivperp ivpa begin
-            C_M_num[ivpa,ivperp] = fkpl_arrays.CC[ivpa,ivperp]
-            G_M_num[ivpa,ivperp] = fkpl_arrays.GG[ivpa,ivperp]
-            H_M_num[ivpa,ivperp] = fkpl_arrays.HH[ivpa,ivperp]
-            dHdvpa_M_num[ivpa,ivperp] = fkpl_arrays.dHdvpa[ivpa,ivperp]
-            dHdvperp_M_num[ivpa,ivperp] = fkpl_arrays.dHdvperp[ivpa,ivperp]
-            dGdvperp_M_num[ivpa,ivperp] = fkpl_arrays.dGdvperp[ivpa,ivperp]
-            d2Gdvperp2_M_num[ivpa,ivperp] = fkpl_arrays.d2Gdvperp2[ivpa,ivperp]
-            d2Gdvpa2_M_num[ivpa,ivperp] = fkpl_arrays.d2Gdvpa2[ivpa,ivperp]
-            d2Gdvperpdvpa_M_num[ivpa,ivperp] = fkpl_arrays.d2Gdvperpdvpa[ivpa,ivperp]
-        end
-        
-        init_time = Dates.value(finish_init_time - start_init_time)
-        calculate_time = Dates.value(now() - finish_init_time)
-        begin_serial_region()
-        fkerr = allocate_error_data()
-        @serial_region begin
-            println("finished C calculation   ", Dates.format(now(), dateformat"H:MM:SS"))
-            
-            # test the boundary data calculation
-            if !use_Maxwellian_Rosenbluth_coefficients
-                max_H_err, max_dHdvpa_err, max_dHdvperp_err, max_G_err, max_dGdvperp_err,
-                max_d2Gdvperp2_err, max_d2Gdvperpdvpa_err, max_d2Gdvpa2_err = test_rosenbluth_potential_boundary_data(fkpl_arrays.rpbd,rpbd_exact,vpa,vperp)
-            end
-            dummy_array = Array{mk_float,2}(undef,vpa.n,vperp.n)
-            fkerr.H_M.max, fkerr.H_M.L2 = print_test_data(H_M_exact,H_M_num,H_M_err,"H_M",vpa,vperp,dummy_array)
-            fkerr.dHdvpa_M.max, fkerr.dHdvpa_M.L2 = print_test_data(dHdvpa_M_exact,dHdvpa_M_num,dHdvpa_M_err,"dHdvpa_M",vpa,vperp,dummy_array)
-            fkerr.dHdvperp_M.max, fkerr.dHdvperp_M.L2 = print_test_data(dHdvperp_M_exact,dHdvperp_M_num,dHdvperp_M_err,"dHdvperp_M",vpa,vperp,dummy_array)
-            fkerr.G_M.max, fkerr.G_M.L2 = print_test_data(G_M_exact,G_M_num,G_M_err,"G_M",vpa,vperp,dummy_array)
-            fkerr.d2Gdvpa2_M.max, fkerr.d2Gdvpa2_M.L2 = print_test_data(d2Gdvpa2_M_exact,d2Gdvpa2_M_num,d2Gdvpa2_M_err,"d2Gdvpa2_M",vpa,vperp,dummy_array)
-            fkerr.dGdvperp_M.max, fkerr.dGdvperp_M.L2 = print_test_data(dGdvperp_M_exact,dGdvperp_M_num,dGdvperp_M_err,"dGdvperp_M",vpa,vperp,dummy_array)
-            fkerr.d2Gdvperpdvpa_M.max, fkerr.d2Gdvperpdvpa_M.L2 = print_test_data(d2Gdvperpdvpa_M_exact,d2Gdvperpdvpa_M_num,d2Gdvperpdvpa_M_err,"d2Gdvperpdvpa_M",vpa,vperp,dummy_array)
-            fkerr.d2Gdvperp2_M.max, fkerr.d2Gdvperp2_M.L2 = print_test_data(d2Gdvperp2_M_exact,d2Gdvperp2_M_num,d2Gdvperp2_M_err,"d2Gdvperp2_M",vpa,vperp,dummy_array)
-            fkerr.C_M.max, fkerr.C_M.L2 = print_test_data(C_M_exact,C_M_num,C_M_err,"C_M",vpa,vperp,dummy_array)
+        @serial_region begin
+            println("begin C calculation   ", Dates.format(now(), dateformat"H:MM:SS"))
+        end
+
+        fokker_planck_collision_operator_weak_form!(Fs_M,F_M,ms,msp,nussp,
+                                             fkpl_arrays,
+                                             vperp, vpa, vperp_spectral, vpa_spectral,
+                                             test_assembly_serial=test_parallelism,
+                                             use_Maxwellian_Rosenbluth_coefficients=use_Maxwellian_Rosenbluth_coefficients,
+                                             use_Maxwellian_field_particle_distribution=use_Maxwellian_field_particle_distribution,
+                                             algebraic_solve_for_d2Gdvperp2=algebraic_solve_for_d2Gdvperp2,
+                                             calculate_GG = false, calculate_dGdvperp=false)
+        if test_numerical_conserving_terms && test_self_operator
+            # enforce the boundary conditions on CC before it is used for timestepping
+            enforce_vpavperp_BCs!(fkpl_arrays.CC,vpa,vperp,vpa_spectral,vperp_spectral)
+            # make ad-hoc conserving corrections
+            conserving_corrections!(fkpl_arrays.CC,Fs_M,vpa,vperp,dummy_vpavperp)            
+        end
+        # calculate Rosenbluth potentials again as a standalone to G and dGdvperp
+        calculate_rosenbluth_potentials_via_elliptic_solve!(fkpl_arrays.GG,fkpl_arrays.HH,fkpl_arrays.dHdvpa,fkpl_arrays.dHdvperp,
+             fkpl_arrays.d2Gdvpa2,fkpl_arrays.dGdvperp,fkpl_arrays.d2Gdvperpdvpa,fkpl_arrays.d2Gdvperp2,F_M,
+             vpa,vperp,vpa_spectral,vperp_spectral,fkpl_arrays;
+             algebraic_solve_for_d2Gdvperp2=false,calculate_GG=true,calculate_dGdvperp=true)
+        # extract C[Fs,Fs'] result
+        # and Rosenbluth potentials for testing
+        begin_s_r_z_anyv_region()
+        begin_anyv_vperp_vpa_region()
+        @loop_vperp_vpa ivperp ivpa begin
+            C_M_num[ivpa,ivperp] = fkpl_arrays.CC[ivpa,ivperp]
+            G_M_num[ivpa,ivperp] = fkpl_arrays.GG[ivpa,ivperp]
+            H_M_num[ivpa,ivperp] = fkpl_arrays.HH[ivpa,ivperp]
+            dHdvpa_M_num[ivpa,ivperp] = fkpl_arrays.dHdvpa[ivpa,ivperp]
+            dHdvperp_M_num[ivpa,ivperp] = fkpl_arrays.dHdvperp[ivpa,ivperp]
+            dGdvperp_M_num[ivpa,ivperp] = fkpl_arrays.dGdvperp[ivpa,ivperp]
+            d2Gdvperp2_M_num[ivpa,ivperp] = fkpl_arrays.d2Gdvperp2[ivpa,ivperp]
+            d2Gdvpa2_M_num[ivpa,ivperp] = fkpl_arrays.d2Gdvpa2[ivpa,ivperp]
+            d2Gdvperpdvpa_M_num[ivpa,ivperp] = fkpl_arrays.d2Gdvperpdvpa[ivpa,ivperp]
+        end
+        
+        init_time = Dates.value(finish_init_time - start_init_time)
+        calculate_time = Dates.value(now() - finish_init_time)
+        begin_serial_region()
+        fkerr = allocate_error_data()
+        @serial_region begin
+            println("finished C calculation   ", Dates.format(now(), dateformat"H:MM:SS"))
+            
+            # test the boundary data calculation
+            if !use_Maxwellian_Rosenbluth_coefficients
+                max_H_err, max_dHdvpa_err, max_dHdvperp_err, max_G_err, max_dGdvperp_err,
+                max_d2Gdvperp2_err, max_d2Gdvperpdvpa_err, max_d2Gdvpa2_err = test_rosenbluth_potential_boundary_data(fkpl_arrays.rpbd,rpbd_exact,vpa,vperp)
+            end
+            dummy_array = Array{mk_float,2}(undef,vpa.n,vperp.n)
+            fkerr.H_M.max, fkerr.H_M.L2 = print_test_data(H_M_exact,H_M_num,H_M_err,"H_M",vpa,vperp,dummy_array)
+            fkerr.dHdvpa_M.max, fkerr.dHdvpa_M.L2 = print_test_data(dHdvpa_M_exact,dHdvpa_M_num,dHdvpa_M_err,"dHdvpa_M",vpa,vperp,dummy_array)
+            fkerr.dHdvperp_M.max, fkerr.dHdvperp_M.L2 = print_test_data(dHdvperp_M_exact,dHdvperp_M_num,dHdvperp_M_err,"dHdvperp_M",vpa,vperp,dummy_array)
+            fkerr.G_M.max, fkerr.G_M.L2 = print_test_data(G_M_exact,G_M_num,G_M_err,"G_M",vpa,vperp,dummy_array)
+            fkerr.d2Gdvpa2_M.max, fkerr.d2Gdvpa2_M.L2 = print_test_data(d2Gdvpa2_M_exact,d2Gdvpa2_M_num,d2Gdvpa2_M_err,"d2Gdvpa2_M",vpa,vperp,dummy_array)
+            fkerr.dGdvperp_M.max, fkerr.dGdvperp_M.L2 = print_test_data(dGdvperp_M_exact,dGdvperp_M_num,dGdvperp_M_err,"dGdvperp_M",vpa,vperp,dummy_array)
+            fkerr.d2Gdvperpdvpa_M.max, fkerr.d2Gdvperpdvpa_M.L2 = print_test_data(d2Gdvperpdvpa_M_exact,d2Gdvperpdvpa_M_num,d2Gdvperpdvpa_M_err,"d2Gdvperpdvpa_M",vpa,vperp,dummy_array)
+            fkerr.d2Gdvperp2_M.max, fkerr.d2Gdvperp2_M.L2 = print_test_data(d2Gdvperp2_M_exact,d2Gdvperp2_M_num,d2Gdvperp2_M_err,"d2Gdvperp2_M",vpa,vperp,dummy_array)
+            fkerr.C_M.max, fkerr.C_M.L2 = print_test_data(C_M_exact,C_M_num,C_M_err,"C_M",vpa,vperp,dummy_array)
             
             # calculate the entropy production
             lnfC = fkpl_arrays.rhsvpavperp
@@ -334,289 +324,289 @@
             end
             dSdt = - get_density(lnfC,vpa,vperp)
             println("dSdt: $dSdt should be >0.0")
-            if plot_test_output
-                plot_test_data(C_M_exact,C_M_num,C_M_err,"C_M",vpa,vperp)
-                plot_test_data(H_M_exact,H_M_num,H_M_err,"H_M",vpa,vperp)
-                plot_test_data(dHdvpa_M_exact,dHdvpa_M_num,dHdvpa_M_err,"dHdvpa_M",vpa,vperp)
-                plot_test_data(dHdvperp_M_exact,dHdvperp_M_num,dHdvperp_M_err,"dHdvperp_M",vpa,vperp)
-                plot_test_data(G_M_exact,G_M_num,G_M_err,"G_M",vpa,vperp)
-                plot_test_data(dGdvperp_M_exact,dGdvperp_M_num,dGdvperp_M_err,"dGdvperp_M",vpa,vperp)
-                plot_test_data(d2Gdvperp2_M_exact,d2Gdvperp2_M_num,d2Gdvperp2_M_err,"d2Gdvperp2_M",vpa,vperp)
-                plot_test_data(d2Gdvperpdvpa_M_exact,d2Gdvperpdvpa_M_num,d2Gdvperpdvpa_M_err,"d2Gdvperpdvpa_M",vpa,vperp)
-                plot_test_data(d2Gdvpa2_M_exact,d2Gdvpa2_M_num,d2Gdvpa2_M_err,"d2Gdvpa2_M",vpa,vperp)
-            end
-        end
-        if test_self_operator
-            delta_n = get_density(C_M_num, vpa, vperp)
-            delta_upar = get_upar(C_M_num, vpa, vperp, dens)
-            delta_ppar = msp*get_ppar(C_M_num, vpa, vperp, upar)
-            delta_pperp = msp*get_pperp(C_M_num, vpa, vperp)
-            delta_pressure = get_pressure(delta_ppar,delta_pperp)
-            @serial_region begin
-                println("delta_n: ", delta_n)
-                println("delta_upar: ", delta_upar)
-                println("delta_pressure: ", delta_pressure)
-            end
-            fkerr.moments.delta_density = delta_n
-            fkerr.moments.delta_upar = delta_upar
-            fkerr.moments.delta_pressure = delta_pressure
-        else
-            delta_n = get_density(C_M_num, vpa, vperp)
-            @serial_region begin
-                println("delta_n: ", delta_n)
-            end
-            fkerr.moments.delta_density = delta_n
-        end
-        if standalone
-            finalize_comms!()
-        end
-        return fkerr, calculate_time, init_time
-    end
-
-    function expected_nelement_scaling!(expected,nelement_list,ngrid,nscan)
-        for iscan in 1:nscan
-            expected[iscan] = (1.0/nelement_list[iscan])^(ngrid - 1)
-        end
-    end
-
-    function expected_nelement_integral_scaling!(expected,nelement_list,ngrid,nscan)
-        for iscan in 1:nscan
-            expected[iscan] = (1.0/nelement_list[iscan])^(ngrid+1)
-        end
-    end
-
-    function expect_timing!(expected,nelement_list,nscan,power)
-        for iscan in 1:nscan
-            expected[iscan] = nelement_list[iscan]^power
-        end
-    end
-    
-    function run_assembly_test(; ngrid=5, nelement_list = [8],
-        plot_scan=true,
-        save_HDF5 = true,
-        plot_test_output = false,
-        use_Maxwellian_Rosenbluth_coefficients=false,
-        use_Maxwellian_field_particle_distribution=false,
-        test_dense_construction=false,
-        test_parallelism=false,
-        test_numerical_conserving_terms=false,
-        algebraic_solve_for_d2Gdvperp2=false,
-        test_self_operator = true,
-        Lvpa = 12.0, Lvperp = 6.0)
-        initialize_comms!()
-        #ngrid = 5
-        #plot_scan = true
-        #plot_test_output = true#false
-        #test_parallelism = false
-        #test_self_operator = true
-        #test_dense_construction = false
-        #nelement_list = Int[8, 16, 32, 64, 128]
-        #nelement_list = Int[4, 8, 16, 32, 64]
-        #nelement_list = Int[2, 4, 8]
-        #nelement_list = Int[4, 8, 16, 32, 64]
-        #nelement_list = Int[2, 4, 8, 16, 32]
-        #nelement_list = Int[2, 4, 8, 16]
-        #nelement_list = Int[100]
-        #nelement_list = Int[8]
-        #nelement_list = Int[4]
-        nscan = size(nelement_list,1)
-        max_C_err = Array{mk_float,1}(undef,nscan)
-        max_H_err = Array{mk_float,1}(undef,nscan)
-        max_G_err = Array{mk_float,1}(undef,nscan)
-        max_dHdvpa_err = Array{mk_float,1}(undef,nscan)
-        max_dHdvperp_err = Array{mk_float,1}(undef,nscan)
-        max_d2Gdvperp2_err = Array{mk_float,1}(undef,nscan)
-        max_d2Gdvpa2_err = Array{mk_float,1}(undef,nscan)
-        max_d2Gdvperpdvpa_err = Array{mk_float,1}(undef,nscan)
-        max_dGdvperp_err = Array{mk_float,1}(undef,nscan)
-        L2_C_err = Array{mk_float,1}(undef,nscan)
-        L2_H_err = Array{mk_float,1}(undef,nscan)
-        L2_G_err = Array{mk_float,1}(undef,nscan)
-        L2_dHdvpa_err = Array{mk_float,1}(undef,nscan)
-        L2_dHdvperp_err = Array{mk_float,1}(undef,nscan)
-        L2_d2Gdvperp2_err = Array{mk_float,1}(undef,nscan)
-        L2_d2Gdvpa2_err = Array{mk_float,1}(undef,nscan)
-        L2_d2Gdvperpdvpa_err = Array{mk_float,1}(undef,nscan)
-        L2_dGdvperp_err = Array{mk_float,1}(undef,nscan)
-        #max_d2fsdvpa2_err = Array{mk_float,1}(undef,nscan)
-        #max_d2fsdvperp2_err = Array{mk_float,1}(undef,nscan)
-        n_err = Array{mk_float,1}(undef,nscan)
-        u_err = Array{mk_float,1}(undef,nscan)
-        p_err = Array{mk_float,1}(undef,nscan)
-        calculate_times = Array{mk_float,1}(undef,nscan)
-        init_times = Array{mk_float,1}(undef,nscan)
-        
-        expected = Array{mk_float,1}(undef,nscan)
-        expected_nelement_scaling!(expected,nelement_list,ngrid,nscan)
-        expected_integral = Array{mk_float,1}(undef,nscan)
-        expected_nelement_integral_scaling!(expected_integral,nelement_list,ngrid,nscan)
-        expected_label = L"(1/N_{el})^{n_g - 1}"
-        expected_integral_label = L"(1/N_{el})^{n_g +1}"
-        
-        expected_t_2 = Array{mk_float,1}(undef,nscan)
-        expected_t_3 = Array{mk_float,1}(undef,nscan)
-        expect_timing!(expected_t_2,nelement_list,nscan,2)
-        expect_timing!(expected_t_3,nelement_list,nscan,3)
-        expected_t_2_label = L"(N_{element})^2"
-        expected_t_3_label = L"(N_{element})^3"
-        
-        for iscan in 1:nscan
-            local nelement = nelement_list[iscan]
-            nelement_vpa = 2*nelement
-            nelement_vperp = nelement
-            fkerr, calculate_times[iscan], init_times[iscan] = test_weak_form_collisions(ngrid,nelement_vpa,nelement_vperp,
-            plot_test_output=plot_test_output,
-            test_parallelism=test_parallelism,
-            test_self_operator=test_self_operator,
-            test_dense_construction=test_dense_construction,
-            use_Maxwellian_Rosenbluth_coefficients=use_Maxwellian_Rosenbluth_coefficients,
-            use_Maxwellian_field_particle_distribution=use_Maxwellian_field_particle_distribution,
-            test_numerical_conserving_terms=test_numerical_conserving_terms,
-            algebraic_solve_for_d2Gdvperp2=algebraic_solve_for_d2Gdvperp2,
-            standalone=false, Lvpa=Lvpa, Lvperp=Lvperp)
-            max_C_err[iscan], L2_C_err[iscan] = fkerr.C_M.max ,fkerr.C_M.L2
-            max_H_err[iscan], L2_H_err[iscan] = fkerr.H_M.max ,fkerr.H_M.L2
-            max_dHdvpa_err[iscan], L2_dHdvpa_err[iscan] = fkerr.dHdvpa_M.max ,fkerr.dHdvpa_M.L2
-            max_dHdvperp_err[iscan], L2_dHdvperp_err[iscan] = fkerr.dHdvperp_M.max ,fkerr.dHdvperp_M.L2
-            max_G_err[iscan], L2_G_err[iscan] = fkerr.G_M.max ,fkerr.G_M.L2
-            max_dGdvperp_err[iscan], L2_dGdvperp_err[iscan] = fkerr.dGdvperp_M.max ,fkerr.dGdvperp_M.L2
-            max_d2Gdvpa2_err[iscan], L2_d2Gdvpa2_err[iscan] = fkerr.d2Gdvpa2_M.max ,fkerr.d2Gdvpa2_M.L2
-            max_d2Gdvperpdvpa_err[iscan], L2_d2Gdvperpdvpa_err[iscan] = fkerr.d2Gdvperpdvpa_M.max ,fkerr.d2Gdvperpdvpa_M.L2
-            max_d2Gdvperp2_err[iscan], L2_d2Gdvperp2_err[iscan] = fkerr.d2Gdvperp2_M.max ,fkerr.d2Gdvperp2_M.L2
-            n_err[iscan] = abs(fkerr.moments.delta_density)
-            u_err[iscan] = abs(fkerr.moments.delta_upar)
-            p_err[iscan] = abs(fkerr.moments.delta_pressure)
-        end
-        if global_rank[]==0 && plot_scan
-            fontsize = 8
-            #ytick_sequence = Array([1.0e-13,1.0e-12,1.0e-11,1.0e-10,1.0e-9,1.0e-8,1.0e-7,1.0e-6,1.0e-5,1.0e-4,1.0e-3,1.0e-2,1.0e-1,1.0e-0,1.0e1])
-            ytick_sequence = Array([1.0e-12,1.0e-11,1.0e-10,1.0e-9,1.0e-8,1.0e-7,1.0e-6,1.0e-5,1.0e-4,1.0e-3,1.0e-2,1.0e-1])
-            xlabel = L"N_{element}"
-            Clabel = L"\epsilon_{\infty}(C)"
-            Hlabel = L"\epsilon_{\infty}(H)"
-            Glabel = L"\epsilon_{\infty}(G)"
-            dHdvpalabel = L"\epsilon_{\infty}(dH/d v_{\|\|})"
-            dHdvperplabel = L"\epsilon_{\infty}(dH/d v_{\perp})"
-            d2Gdvperp2label = L"\epsilon_{\infty}(d^2G/d v_{\perp}^2)"
-            d2Gdvpa2label = L"\epsilon_{\infty}(d^2G/d v_{\|\|}^2)"
-            d2Gdvperpdvpalabel = L"\epsilon_{\infty}(d^2G/d v_{\perp} d v_{\|\|})"
-            dGdvperplabel = L"\epsilon_{\infty}(dG/d v_{\perp})"
-            
-            #println(max_G_err,max_H_err,max_dHdvpa_err,max_dHdvperp_err,max_d2Gdvperp2_err,max_d2Gdvpa2_err,max_d2Gdvperpdvpa_err,max_dGdvperp_err, expected, expected_integral)
-            plot(nelement_list, [max_C_err,max_H_err,max_G_err, expected, expected_integral],
-            xlabel=xlabel, label=[Clabel Hlabel Glabel expected_label expected_integral_label], ylabel="",
-             shape =:circle, xscale=:log10, yscale=:log10, xticks = (nelement_list, nelement_list), yticks = (ytick_sequence, ytick_sequence), markersize = 5, linewidth=2, 
-              xtickfontsize = fontsize, xguidefontsize = fontsize, ytickfontsize = fontsize, yguidefontsize = fontsize, legendfontsize = fontsize,
-              foreground_color_legend = nothing, background_color_legend = nothing, legend=:bottomleft)
-            outfile = "fkpl_C_G_H_max_test_ngrid_"*string(ngrid)*"_GLL.pdf"
-            savefig(outfile)
-            println(outfile)
-            println([max_C_err,max_H_err,max_G_err, expected, expected_integral])
-            
-            plot(nelement_list,  [max_dHdvpa_err, max_dHdvperp_err, max_d2Gdvperp2_err, max_d2Gdvpa2_err, max_d2Gdvperpdvpa_err, max_dGdvperp_err, expected,      expected_integral],
-            xlabel=xlabel, label=[dHdvpalabel     dHdvperplabel     d2Gdvperp2label     d2Gdvpa2label     d2Gdvperpdvpalabel     dGdvperplabel     expected_label expected_integral_label], ylabel="",
-             shape =:circle, xscale=:log10, yscale=:log10, xticks = (nelement_list, nelement_list), yticks = (ytick_sequence, ytick_sequence), markersize = 5, linewidth=2, 
-              xtickfontsize = fontsize, xguidefontsize = fontsize, ytickfontsize = fontsize, yguidefontsize = fontsize, legendfontsize = fontsize,
-              foreground_color_legend = nothing, background_color_legend = nothing, legend=:bottomleft)
-            outfile = "fkpl_coeffs_max_test_ngrid_"*string(ngrid)*"_GLL.pdf"
-            savefig(outfile)
-            println(outfile)
-            println([max_dHdvpa_err, max_dHdvperp_err, max_d2Gdvperp2_err, max_d2Gdvpa2_err, max_d2Gdvperpdvpa_err, max_dGdvperp_err, expected,      expected_integral])
-            
-            
-            ClabelL2 = L"\epsilon_{L2}(C)"
-            HlabelL2 = L"\epsilon_{L2}(H)"
-            GlabelL2 = L"\epsilon_{L2}(G)"
-            dHdvpalabelL2 = L"\epsilon_{L2}(dH/d v_{\|\|})"
-            dHdvperplabelL2 = L"\epsilon_{L2}(dH/d v_{\perp})"
-            d2Gdvperp2labelL2 = L"\epsilon_{L2}(d^2G/d v_{\perp}^2)"
-            d2Gdvpa2labelL2 = L"\epsilon_{L2}(d^2G/d v_{\|\|}^2)"
-            d2GdvperpdvpalabelL2 = L"\epsilon_{L2}(d^2G/d v_{\perp} d v_{\|\|})"
-            dGdvperplabelL2 = L"\epsilon_{L2}(dG/d v_{\perp})"
-            
-            
-            plot(nelement_list, [L2_C_err,L2_H_err,L2_G_err, expected, expected_integral],
-            xlabel=xlabel, label=[ClabelL2 HlabelL2 GlabelL2 expected_label expected_integral_label], ylabel="",
-             shape =:circle, xscale=:log10, yscale=:log10, xticks = (nelement_list, nelement_list), yticks = (ytick_sequence, ytick_sequence), markersize = 5, linewidth=2, 
-              xtickfontsize = fontsize, xguidefontsize = fontsize, ytickfontsize = fontsize, yguidefontsize = fontsize, legendfontsize = fontsize,
-              foreground_color_legend = nothing, background_color_legend = nothing, legend=:bottomleft)
-            outfile = "fkpl_C_G_H_L2_test_ngrid_"*string(ngrid)*"_GLL.pdf"
-            savefig(outfile)
-            println(outfile)
-            println([L2_C_err,L2_H_err,L2_G_err, expected, expected_integral])
-            
-            plot(nelement_list,  [L2_dHdvpa_err, L2_dHdvperp_err, L2_d2Gdvperp2_err, L2_d2Gdvpa2_err, L2_d2Gdvperpdvpa_err, L2_dGdvperp_err,  expected,      expected_integral],
-            xlabel=xlabel, label=[dHdvpalabelL2  dHdvperplabelL2  d2Gdvperp2labelL2  d2Gdvpa2labelL2  d2GdvperpdvpalabelL2  dGdvperplabelL2   expected_label expected_integral_label], ylabel="",
-             shape =:circle, xscale=:log10, yscale=:log10, xticks = (nelement_list, nelement_list), yticks = (ytick_sequence, ytick_sequence), markersize = 5, linewidth=2, 
-              xtickfontsize = fontsize, xguidefontsize = fontsize, ytickfontsize = fontsize, yguidefontsize = fontsize, legendfontsize = fontsize,
-              foreground_color_legend = nothing, background_color_legend = nothing, legend=:bottomleft)
-            outfile = "fkpl_coeffs_L2_test_ngrid_"*string(ngrid)*"_GLL.pdf"
-            savefig(outfile)
-            println(outfile)
-            println([L2_dHdvpa_err, L2_dHdvperp_err, L2_d2Gdvperp2_err, L2_d2Gdvpa2_err, L2_d2Gdvperpdvpa_err, L2_dGdvperp_err,  expected,      expected_integral])
-            
-            nlabel = L"|\Delta n|"
-            ulabel = L"|\Delta u_{\|\|}|"
-            plabel = L"|\Delta p|"
-            
-            if test_self_operator
-                plot(nelement_list, [max_C_err, L2_C_err, n_err, u_err, p_err, expected, expected_integral],
-                xlabel=xlabel, label=[Clabel ClabelL2 nlabel ulabel plabel expected_label expected_integral_label], ylabel="",
-                 shape =:circle, xscale=:log10, yscale=:log10, xticks = (nelement_list, nelement_list), yticks = (ytick_sequence, ytick_sequence), markersize = 5, linewidth=2, 
-                  xtickfontsize = fontsize, xguidefontsize = fontsize, ytickfontsize = fontsize, yguidefontsize = fontsize, legendfontsize = fontsize,
-                  foreground_color_legend = nothing, background_color_legend = nothing, legend=:bottomleft)
-                outfile = "fkpl_conservation_test_ngrid_"*string(ngrid)*"_GLL.pdf"
-                savefig(outfile)
-                println(outfile)
-                println([max_C_err, L2_C_err, n_err, u_err, p_err, expected, expected_integral])
-            else
-                plot(nelement_list, [max_C_err, L2_C_err, n_err, expected, expected_integral],
-                xlabel=xlabel, label=[Clabel ClabelL2 nlabel expected_label expected_integral_label], ylabel="",
-                 shape =:circle, xscale=:log10, yscale=:log10, xticks = (nelement_list, nelement_list), yticks = (ytick_sequence, ytick_sequence), markersize = 5, linewidth=2, 
-                  xtickfontsize = fontsize, xguidefontsize = fontsize, ytickfontsize = fontsize, yguidefontsize = fontsize, legendfontsize = fontsize,
-                  foreground_color_legend = nothing, background_color_legend = nothing, legend=:bottomleft)
-                outfile = "fkpl_conservation_test_ngrid_"*string(ngrid)*"_GLL.pdf"
-                savefig(outfile)
-                println(outfile)        
-                println([max_C_err, L2_C_err, n_err, expected, expected_integral])
-            end
-            
-            calculate_timeslabel = "time/step (ms)"
-            init_timeslabel = "time/init (ms)"
-            ytick_sequence_timing = Array([10^2,10^3,10^4,10^5,10^6])
-            plot(nelement_list, [calculate_times, init_times, expected_t_2, expected_t_3],
-            xlabel=xlabel, label=[calculate_timeslabel init_timeslabel expected_t_2_label expected_t_3_label], ylabel="",
-             shape =:circle, xscale=:log10, yscale=:log10, xticks = (nelement_list, nelement_list), markersize = 5, linewidth=2, 
-              xtickfontsize = fontsize, xguidefontsize = fontsize, ytickfontsize = fontsize, yguidefontsize = fontsize, legendfontsize = fontsize,
-              foreground_color_legend = nothing, background_color_legend = nothing, legend=:topleft)
-            outfile = "fkpl_timing_test_ngrid_"*string(ngrid)*"_GLL.pdf"
-            savefig(outfile)
-            println(outfile)
-            println([calculate_times, init_times, expected_t_2, expected_t_3])
-            
-        end
-        if global_rank[]==0 && save_HDF5
-            outdir = ""
-            ncore = global_size[]
-            save_fkpl_error_data(outdir,ncore,ngrid,nelement_list,
-                max_C_err, max_H_err, max_G_err, max_dHdvpa_err, max_dHdvperp_err,
-                max_d2Gdvperp2_err, max_d2Gdvpa2_err, max_d2Gdvperpdvpa_err, max_dGdvperp_err, 
-                L2_C_err, L2_H_err, L2_G_err, L2_dHdvpa_err, L2_dHdvperp_err, L2_d2Gdvperp2_err,
-                L2_d2Gdvpa2_err, L2_d2Gdvperpdvpa_err, L2_dGdvperp_err,
-                n_err, u_err, p_err, calculate_times, init_times, expected_t_2, expected_t_3,
-                expected, expected_integral)
-        end
-        finalize_comms!()
-    return nothing
-    end
-
-if abspath(PROGRAM_FILE) == @__FILE__
-    using Pkg
-    Pkg.activate(".")
-    
-    run_assembly_test() # to ensure routines are compiled before plots are made
-    run_assembly_test(ngrid=3,nelement_list=[8,16,32,64,128],plot_scan=true)
-    run_assembly_test(ngrid=5,nelement_list=[4,8,16,32,64],plot_scan=true)
-    run_assembly_test(ngrid=7,nelement_list=[2,4,8,16,32],plot_scan=true)
-    run_assembly_test(ngrid=9,nelement_list=[2,4,8,16],plot_scan=true)
-end
+            if plot_test_output
+                plot_test_data(C_M_exact,C_M_num,C_M_err,"C_M",vpa,vperp)
+                plot_test_data(H_M_exact,H_M_num,H_M_err,"H_M",vpa,vperp)
+                plot_test_data(dHdvpa_M_exact,dHdvpa_M_num,dHdvpa_M_err,"dHdvpa_M",vpa,vperp)
+                plot_test_data(dHdvperp_M_exact,dHdvperp_M_num,dHdvperp_M_err,"dHdvperp_M",vpa,vperp)
+                plot_test_data(G_M_exact,G_M_num,G_M_err,"G_M",vpa,vperp)
+                plot_test_data(dGdvperp_M_exact,dGdvperp_M_num,dGdvperp_M_err,"dGdvperp_M",vpa,vperp)
+                plot_test_data(d2Gdvperp2_M_exact,d2Gdvperp2_M_num,d2Gdvperp2_M_err,"d2Gdvperp2_M",vpa,vperp)
+                plot_test_data(d2Gdvperpdvpa_M_exact,d2Gdvperpdvpa_M_num,d2Gdvperpdvpa_M_err,"d2Gdvperpdvpa_M",vpa,vperp)
+                plot_test_data(d2Gdvpa2_M_exact,d2Gdvpa2_M_num,d2Gdvpa2_M_err,"d2Gdvpa2_M",vpa,vperp)
+            end
+        end
+        if test_self_operator
+            delta_n = get_density(C_M_num, vpa, vperp)
+            delta_upar = get_upar(C_M_num, vpa, vperp, dens)
+            delta_ppar = msp*get_ppar(C_M_num, vpa, vperp, upar)
+            delta_pperp = msp*get_pperp(C_M_num, vpa, vperp)
+            delta_pressure = get_pressure(delta_ppar,delta_pperp)
+            @serial_region begin
+                println("delta_n: ", delta_n)
+                println("delta_upar: ", delta_upar)
+                println("delta_pressure: ", delta_pressure)
+            end
+            fkerr.moments.delta_density = delta_n
+            fkerr.moments.delta_upar = delta_upar
+            fkerr.moments.delta_pressure = delta_pressure
+        else
+            delta_n = get_density(C_M_num, vpa, vperp)
+            @serial_region begin
+                println("delta_n: ", delta_n)
+            end
+            fkerr.moments.delta_density = delta_n
+        end
+        if standalone
+            finalize_comms!()
+        end
+        return fkerr, calculate_time, init_time
+    end
+
+    function expected_nelement_scaling!(expected,nelement_list,ngrid,nscan)
+        for iscan in 1:nscan
+            expected[iscan] = (1.0/nelement_list[iscan])^(ngrid - 1)
+        end
+    end
+
+    function expected_nelement_integral_scaling!(expected,nelement_list,ngrid,nscan)
+        for iscan in 1:nscan
+            expected[iscan] = (1.0/nelement_list[iscan])^(ngrid+1)
+        end
+    end
+
+    function expect_timing!(expected,nelement_list,nscan,power)
+        for iscan in 1:nscan
+            expected[iscan] = nelement_list[iscan]^power
+        end
+    end
+    
+    function run_assembly_test(; ngrid=5, nelement_list = [8],
+        plot_scan=true,
+        save_HDF5 = true,
+        plot_test_output = false,
+        use_Maxwellian_Rosenbluth_coefficients=false,
+        use_Maxwellian_field_particle_distribution=false,
+        test_dense_construction=false,
+        test_parallelism=false,
+        test_numerical_conserving_terms=false,
+        algebraic_solve_for_d2Gdvperp2=false,
+        test_self_operator = true,
+        Lvpa = 12.0, Lvperp = 6.0)
+        initialize_comms!()
+        #ngrid = 5
+        #plot_scan = true
+        #plot_test_output = true#false
+        #test_parallelism = false
+        #test_self_operator = true
+        #test_dense_construction = false
+        #nelement_list = Int[8, 16, 32, 64, 128]
+        #nelement_list = Int[4, 8, 16, 32, 64]
+        #nelement_list = Int[2, 4, 8]
+        #nelement_list = Int[4, 8, 16, 32, 64]
+        #nelement_list = Int[2, 4, 8, 16, 32]
+        #nelement_list = Int[2, 4, 8, 16]
+        #nelement_list = Int[100]
+        #nelement_list = Int[8]
+        #nelement_list = Int[4]
+        nscan = size(nelement_list,1)
+        max_C_err = Array{mk_float,1}(undef,nscan)
+        max_H_err = Array{mk_float,1}(undef,nscan)
+        max_G_err = Array{mk_float,1}(undef,nscan)
+        max_dHdvpa_err = Array{mk_float,1}(undef,nscan)
+        max_dHdvperp_err = Array{mk_float,1}(undef,nscan)
+        max_d2Gdvperp2_err = Array{mk_float,1}(undef,nscan)
+        max_d2Gdvpa2_err = Array{mk_float,1}(undef,nscan)
+        max_d2Gdvperpdvpa_err = Array{mk_float,1}(undef,nscan)
+        max_dGdvperp_err = Array{mk_float,1}(undef,nscan)
+        L2_C_err = Array{mk_float,1}(undef,nscan)
+        L2_H_err = Array{mk_float,1}(undef,nscan)
+        L2_G_err = Array{mk_float,1}(undef,nscan)
+        L2_dHdvpa_err = Array{mk_float,1}(undef,nscan)
+        L2_dHdvperp_err = Array{mk_float,1}(undef,nscan)
+        L2_d2Gdvperp2_err = Array{mk_float,1}(undef,nscan)
+        L2_d2Gdvpa2_err = Array{mk_float,1}(undef,nscan)
+        L2_d2Gdvperpdvpa_err = Array{mk_float,1}(undef,nscan)
+        L2_dGdvperp_err = Array{mk_float,1}(undef,nscan)
+        #max_d2fsdvpa2_err = Array{mk_float,1}(undef,nscan)
+        #max_d2fsdvperp2_err = Array{mk_float,1}(undef,nscan)
+        n_err = Array{mk_float,1}(undef,nscan)
+        u_err = Array{mk_float,1}(undef,nscan)
+        p_err = Array{mk_float,1}(undef,nscan)
+        calculate_times = Array{mk_float,1}(undef,nscan)
+        init_times = Array{mk_float,1}(undef,nscan)
+        
+        expected = Array{mk_float,1}(undef,nscan)
+        expected_nelement_scaling!(expected,nelement_list,ngrid,nscan)
+        expected_integral = Array{mk_float,1}(undef,nscan)
+        expected_nelement_integral_scaling!(expected_integral,nelement_list,ngrid,nscan)
+        expected_label = L"(1/N_{el})^{n_g - 1}"
+        expected_integral_label = L"(1/N_{el})^{n_g +1}"
+        
+        expected_t_2 = Array{mk_float,1}(undef,nscan)
+        expected_t_3 = Array{mk_float,1}(undef,nscan)
+        expect_timing!(expected_t_2,nelement_list,nscan,2)
+        expect_timing!(expected_t_3,nelement_list,nscan,3)
+        expected_t_2_label = L"(N_{element})^2"
+        expected_t_3_label = L"(N_{element})^3"
+        
+        for iscan in 1:nscan
+            local nelement = nelement_list[iscan]
+            nelement_vpa = 2*nelement
+            nelement_vperp = nelement
+            fkerr, calculate_times[iscan], init_times[iscan] = test_weak_form_collisions(ngrid,nelement_vpa,nelement_vperp,
+            plot_test_output=plot_test_output,
+            test_parallelism=test_parallelism,
+            test_self_operator=test_self_operator,
+            test_dense_construction=test_dense_construction,
+            use_Maxwellian_Rosenbluth_coefficients=use_Maxwellian_Rosenbluth_coefficients,
+            use_Maxwellian_field_particle_distribution=use_Maxwellian_field_particle_distribution,
+            test_numerical_conserving_terms=test_numerical_conserving_terms,
+            algebraic_solve_for_d2Gdvperp2=algebraic_solve_for_d2Gdvperp2,
+            standalone=false, Lvpa=Lvpa, Lvperp=Lvperp)
+            max_C_err[iscan], L2_C_err[iscan] = fkerr.C_M.max ,fkerr.C_M.L2
+            max_H_err[iscan], L2_H_err[iscan] = fkerr.H_M.max ,fkerr.H_M.L2
+            max_dHdvpa_err[iscan], L2_dHdvpa_err[iscan] = fkerr.dHdvpa_M.max ,fkerr.dHdvpa_M.L2
+            max_dHdvperp_err[iscan], L2_dHdvperp_err[iscan] = fkerr.dHdvperp_M.max ,fkerr.dHdvperp_M.L2
+            max_G_err[iscan], L2_G_err[iscan] = fkerr.G_M.max ,fkerr.G_M.L2
+            max_dGdvperp_err[iscan], L2_dGdvperp_err[iscan] = fkerr.dGdvperp_M.max ,fkerr.dGdvperp_M.L2
+            max_d2Gdvpa2_err[iscan], L2_d2Gdvpa2_err[iscan] = fkerr.d2Gdvpa2_M.max ,fkerr.d2Gdvpa2_M.L2
+            max_d2Gdvperpdvpa_err[iscan], L2_d2Gdvperpdvpa_err[iscan] = fkerr.d2Gdvperpdvpa_M.max ,fkerr.d2Gdvperpdvpa_M.L2
+            max_d2Gdvperp2_err[iscan], L2_d2Gdvperp2_err[iscan] = fkerr.d2Gdvperp2_M.max ,fkerr.d2Gdvperp2_M.L2
+            n_err[iscan] = abs(fkerr.moments.delta_density)
+            u_err[iscan] = abs(fkerr.moments.delta_upar)
+            p_err[iscan] = abs(fkerr.moments.delta_pressure)
+        end
+        if global_rank[]==0 && plot_scan
+            fontsize = 8
+            #ytick_sequence = Array([1.0e-13,1.0e-12,1.0e-11,1.0e-10,1.0e-9,1.0e-8,1.0e-7,1.0e-6,1.0e-5,1.0e-4,1.0e-3,1.0e-2,1.0e-1,1.0e-0,1.0e1])
+            ytick_sequence = Array([1.0e-12,1.0e-11,1.0e-10,1.0e-9,1.0e-8,1.0e-7,1.0e-6,1.0e-5,1.0e-4,1.0e-3,1.0e-2,1.0e-1])
+            xlabel = L"N_{element}"
+            Clabel = L"\epsilon_{\infty}(C)"
+            Hlabel = L"\epsilon_{\infty}(H)"
+            Glabel = L"\epsilon_{\infty}(G)"
+            dHdvpalabel = L"\epsilon_{\infty}(dH/d v_{\|\|})"
+            dHdvperplabel = L"\epsilon_{\infty}(dH/d v_{\perp})"
+            d2Gdvperp2label = L"\epsilon_{\infty}(d^2G/d v_{\perp}^2)"
+            d2Gdvpa2label = L"\epsilon_{\infty}(d^2G/d v_{\|\|}^2)"
+            d2Gdvperpdvpalabel = L"\epsilon_{\infty}(d^2G/d v_{\perp} d v_{\|\|})"
+            dGdvperplabel = L"\epsilon_{\infty}(dG/d v_{\perp})"
+            
+            #println(max_G_err,max_H_err,max_dHdvpa_err,max_dHdvperp_err,max_d2Gdvperp2_err,max_d2Gdvpa2_err,max_d2Gdvperpdvpa_err,max_dGdvperp_err, expected, expected_integral)
+            plot(nelement_list, [max_C_err,max_H_err,max_G_err, expected, expected_integral],
+            xlabel=xlabel, label=[Clabel Hlabel Glabel expected_label expected_integral_label], ylabel="",
+             shape =:circle, xscale=:log10, yscale=:log10, xticks = (nelement_list, nelement_list), yticks = (ytick_sequence, ytick_sequence), markersize = 5, linewidth=2, 
+              xtickfontsize = fontsize, xguidefontsize = fontsize, ytickfontsize = fontsize, yguidefontsize = fontsize, legendfontsize = fontsize,
+              foreground_color_legend = nothing, background_color_legend = nothing, legend=:bottomleft)
+            outfile = "fkpl_C_G_H_max_test_ngrid_"*string(ngrid)*"_GLL.pdf"
+            savefig(outfile)
+            println(outfile)
+            println([max_C_err,max_H_err,max_G_err, expected, expected_integral])
+            
+            plot(nelement_list,  [max_dHdvpa_err, max_dHdvperp_err, max_d2Gdvperp2_err, max_d2Gdvpa2_err, max_d2Gdvperpdvpa_err, max_dGdvperp_err, expected,      expected_integral],
+            xlabel=xlabel, label=[dHdvpalabel     dHdvperplabel     d2Gdvperp2label     d2Gdvpa2label     d2Gdvperpdvpalabel     dGdvperplabel     expected_label expected_integral_label], ylabel="",
+             shape =:circle, xscale=:log10, yscale=:log10, xticks = (nelement_list, nelement_list), yticks = (ytick_sequence, ytick_sequence), markersize = 5, linewidth=2, 
+              xtickfontsize = fontsize, xguidefontsize = fontsize, ytickfontsize = fontsize, yguidefontsize = fontsize, legendfontsize = fontsize,
+              foreground_color_legend = nothing, background_color_legend = nothing, legend=:bottomleft)
+            outfile = "fkpl_coeffs_max_test_ngrid_"*string(ngrid)*"_GLL.pdf"
+            savefig(outfile)
+            println(outfile)
+            println([max_dHdvpa_err, max_dHdvperp_err, max_d2Gdvperp2_err, max_d2Gdvpa2_err, max_d2Gdvperpdvpa_err, max_dGdvperp_err, expected,      expected_integral])
+            
+            
+            ClabelL2 = L"\epsilon_{L2}(C)"
+            HlabelL2 = L"\epsilon_{L2}(H)"
+            GlabelL2 = L"\epsilon_{L2}(G)"
+            dHdvpalabelL2 = L"\epsilon_{L2}(dH/d v_{\|\|})"
+            dHdvperplabelL2 = L"\epsilon_{L2}(dH/d v_{\perp})"
+            d2Gdvperp2labelL2 = L"\epsilon_{L2}(d^2G/d v_{\perp}^2)"
+            d2Gdvpa2labelL2 = L"\epsilon_{L2}(d^2G/d v_{\|\|}^2)"
+            d2GdvperpdvpalabelL2 = L"\epsilon_{L2}(d^2G/d v_{\perp} d v_{\|\|})"
+            dGdvperplabelL2 = L"\epsilon_{L2}(dG/d v_{\perp})"
+            
+            
+            plot(nelement_list, [L2_C_err,L2_H_err,L2_G_err, expected, expected_integral],
+            xlabel=xlabel, label=[ClabelL2 HlabelL2 GlabelL2 expected_label expected_integral_label], ylabel="",
+             shape =:circle, xscale=:log10, yscale=:log10, xticks = (nelement_list, nelement_list), yticks = (ytick_sequence, ytick_sequence), markersize = 5, linewidth=2, 
+              xtickfontsize = fontsize, xguidefontsize = fontsize, ytickfontsize = fontsize, yguidefontsize = fontsize, legendfontsize = fontsize,
+              foreground_color_legend = nothing, background_color_legend = nothing, legend=:bottomleft)
+            outfile = "fkpl_C_G_H_L2_test_ngrid_"*string(ngrid)*"_GLL.pdf"
+            savefig(outfile)
+            println(outfile)
+            println([L2_C_err,L2_H_err,L2_G_err, expected, expected_integral])
+            
+            plot(nelement_list,  [L2_dHdvpa_err, L2_dHdvperp_err, L2_d2Gdvperp2_err, L2_d2Gdvpa2_err, L2_d2Gdvperpdvpa_err, L2_dGdvperp_err,  expected,      expected_integral],
+            xlabel=xlabel, label=[dHdvpalabelL2  dHdvperplabelL2  d2Gdvperp2labelL2  d2Gdvpa2labelL2  d2GdvperpdvpalabelL2  dGdvperplabelL2   expected_label expected_integral_label], ylabel="",
+             shape =:circle, xscale=:log10, yscale=:log10, xticks = (nelement_list, nelement_list), yticks = (ytick_sequence, ytick_sequence), markersize = 5, linewidth=2, 
+              xtickfontsize = fontsize, xguidefontsize = fontsize, ytickfontsize = fontsize, yguidefontsize = fontsize, legendfontsize = fontsize,
+              foreground_color_legend = nothing, background_color_legend = nothing, legend=:bottomleft)
+            outfile = "fkpl_coeffs_L2_test_ngrid_"*string(ngrid)*"_GLL.pdf"
+            savefig(outfile)
+            println(outfile)
+            println([L2_dHdvpa_err, L2_dHdvperp_err, L2_d2Gdvperp2_err, L2_d2Gdvpa2_err, L2_d2Gdvperpdvpa_err, L2_dGdvperp_err,  expected,      expected_integral])
+            
+            nlabel = L"|\Delta n|"
+            ulabel = L"|\Delta u_{\|\|}|"
+            plabel = L"|\Delta p|"
+            
+            if test_self_operator
+                plot(nelement_list, [max_C_err, L2_C_err, n_err, u_err, p_err, expected, expected_integral],
+                xlabel=xlabel, label=[Clabel ClabelL2 nlabel ulabel plabel expected_label expected_integral_label], ylabel="",
+                 shape =:circle, xscale=:log10, yscale=:log10, xticks = (nelement_list, nelement_list), yticks = (ytick_sequence, ytick_sequence), markersize = 5, linewidth=2, 
+                  xtickfontsize = fontsize, xguidefontsize = fontsize, ytickfontsize = fontsize, yguidefontsize = fontsize, legendfontsize = fontsize,
+                  foreground_color_legend = nothing, background_color_legend = nothing, legend=:bottomleft)
+                outfile = "fkpl_conservation_test_ngrid_"*string(ngrid)*"_GLL.pdf"
+                savefig(outfile)
+                println(outfile)
+                println([max_C_err, L2_C_err, n_err, u_err, p_err, expected, expected_integral])
+            else
+                plot(nelement_list, [max_C_err, L2_C_err, n_err, expected, expected_integral],
+                xlabel=xlabel, label=[Clabel ClabelL2 nlabel expected_label expected_integral_label], ylabel="",
+                 shape =:circle, xscale=:log10, yscale=:log10, xticks = (nelement_list, nelement_list), yticks = (ytick_sequence, ytick_sequence), markersize = 5, linewidth=2, 
+                  xtickfontsize = fontsize, xguidefontsize = fontsize, ytickfontsize = fontsize, yguidefontsize = fontsize, legendfontsize = fontsize,
+                  foreground_color_legend = nothing, background_color_legend = nothing, legend=:bottomleft)
+                outfile = "fkpl_conservation_test_ngrid_"*string(ngrid)*"_GLL.pdf"
+                savefig(outfile)
+                println(outfile)        
+                println([max_C_err, L2_C_err, n_err, expected, expected_integral])
+            end
+            
+            calculate_timeslabel = "time/step (ms)"
+            init_timeslabel = "time/init (ms)"
+            ytick_sequence_timing = Array([10^2,10^3,10^4,10^5,10^6])
+            plot(nelement_list, [calculate_times, init_times, expected_t_2, expected_t_3],
+            xlabel=xlabel, label=[calculate_timeslabel init_timeslabel expected_t_2_label expected_t_3_label], ylabel="",
+             shape =:circle, xscale=:log10, yscale=:log10, xticks = (nelement_list, nelement_list), markersize = 5, linewidth=2, 
+              xtickfontsize = fontsize, xguidefontsize = fontsize, ytickfontsize = fontsize, yguidefontsize = fontsize, legendfontsize = fontsize,
+              foreground_color_legend = nothing, background_color_legend = nothing, legend=:topleft)
+            outfile = "fkpl_timing_test_ngrid_"*string(ngrid)*"_GLL.pdf"
+            savefig(outfile)
+            println(outfile)
+            println([calculate_times, init_times, expected_t_2, expected_t_3])
+            
+        end
+        if global_rank[]==0 && save_HDF5
+            outdir = ""
+            ncore = global_size[]
+            save_fkpl_error_data(outdir,ncore,ngrid,nelement_list,
+                max_C_err, max_H_err, max_G_err, max_dHdvpa_err, max_dHdvperp_err,
+                max_d2Gdvperp2_err, max_d2Gdvpa2_err, max_d2Gdvperpdvpa_err, max_dGdvperp_err, 
+                L2_C_err, L2_H_err, L2_G_err, L2_dHdvpa_err, L2_dHdvperp_err, L2_d2Gdvperp2_err,
+                L2_d2Gdvpa2_err, L2_d2Gdvperpdvpa_err, L2_dGdvperp_err,
+                n_err, u_err, p_err, calculate_times, init_times, expected_t_2, expected_t_3,
+                expected, expected_integral)
+        end
+        finalize_comms!()
+    return nothing
+    end
+
+if abspath(PROGRAM_FILE) == @__FILE__
+    using Pkg
+    Pkg.activate(".")
+    
+    run_assembly_test() # to ensure routines are compiled before plots are made
+    run_assembly_test(ngrid=3,nelement_list=[8,16,32,64,128],plot_scan=true)
+    run_assembly_test(ngrid=5,nelement_list=[4,8,16,32,64],plot_scan=true)
+    run_assembly_test(ngrid=7,nelement_list=[2,4,8,16,32],plot_scan=true)
+    run_assembly_test(ngrid=9,nelement_list=[2,4,8,16],plot_scan=true)
+end