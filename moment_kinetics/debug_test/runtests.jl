module MomentKineticsDebugTests

include("setup.jl")

function runtests()
    @testset "moment_kinetics tests" begin
        include(joinpath(@__DIR__, "sound_wave_tests.jl"))
        include(joinpath(@__DIR__, "fokker_planck_collisions_tests.jl"))
        include(joinpath(@__DIR__, "wall_bc_tests.jl"))
        include(joinpath(@__DIR__, "harrisonthompson.jl"))
        include(joinpath(@__DIR__, "mms_tests.jl"))
        include(joinpath(@__DIR__, "restart_interpolation_tests.jl"))
<<<<<<< HEAD
        include(joinpath(@__DIR__, "recycling_fraction_tests.jl"))
=======
        include(joinpath(@__DIR__, "gyroaverage_tests.jl"))
>>>>>>> 16d6275e
    end
end

end # MomentKineticsDebugTests

using .MomentKineticsDebugTests

MomentKineticsDebugTests.runtests()<|MERGE_RESOLUTION|>--- conflicted
+++ resolved
@@ -10,11 +10,8 @@
         include(joinpath(@__DIR__, "harrisonthompson.jl"))
         include(joinpath(@__DIR__, "mms_tests.jl"))
         include(joinpath(@__DIR__, "restart_interpolation_tests.jl"))
-<<<<<<< HEAD
         include(joinpath(@__DIR__, "recycling_fraction_tests.jl"))
-=======
         include(joinpath(@__DIR__, "gyroaverage_tests.jl"))
->>>>>>> 16d6275e
     end
 end
 
