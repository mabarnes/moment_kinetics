--- conflicted
+++ resolved
@@ -85,12 +85,8 @@
                   "vz_L" => 18.0,
                   "vz_bc" => "zero",
                   "vz_discretization" => "chebyshev_pseudospectral",
-<<<<<<< HEAD
+                  "vz_element_spacing_option" => "coarse_tails",
                   "ion_source_1" => Dict("active" => true,
-=======
-                  "vz_element_spacing_option" => "coarse_tails",
-                  "ion_source" => Dict("active" => true,
->>>>>>> 8dd90254
                                        "z_profile" => "gaussian",
                                        "z_width" => 0.125,
                                        "source_strength" => 2.0,
