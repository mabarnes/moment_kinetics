--- conflicted
+++ resolved
@@ -553,13 +553,9 @@
                 @test isapprox(expected.qpar_ion[tind], qpar_ion[tind], atol=atol)
                 @test isapprox(expected.v_t_ion[tind], v_t_ion[tind], atol=atol)
                 @test isapprox(expected.dSdt[tind], dSdt[tind], atol=atol)
-<<<<<<< HEAD
                 @test isapprox(expected.maxnorm_ion[tind], maxnorm_ion[tind], atol=atol)
-                @test isapprox(expected.L2norm_ion[tind], L2norm_ion[tind], atol=atol)
-                @. f_err = abs(expected.f_ion - f_ion)
-=======
+                @test isapprox(expected.L2norm_ion[tind], L2norm_ion[tind], atol=atol)                                
                 @. f_err = abs(expected.f_ion[:,:,tind] - f_ion[:,:,tind])
->>>>>>> a4100d48
                 max_f_err = maximum(f_err)
                 @test isapprox(max_f_err, 0.0, atol=atol)
                 @test isapprox(expected.f_ion[:,:,tind], f_ion[:,:,tind], atol=atol)
