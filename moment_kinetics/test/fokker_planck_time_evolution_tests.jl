--- conflicted
+++ resolved
@@ -133,12 +133,7 @@
                               "charge_exchange_frequency" => 0.0,
                               "constant_ionization_rate" => false,
                               "electron_physics" => "boltzmann_electron_response",
-<<<<<<< HEAD
-                              "nuii" => 1.0,
-=======
                               "fokker_planck_collisions" => Dict{String,Any}("use_fokker_planck" => true, "nuii" => 1.0, "frequency_option" => "manual"),
-                              "use_semi_lagrange" => false,
->>>>>>> 16d6275e
                               "z_IC_upar_amplitude1" => 0.0,
                               "z_IC_density_amplitude1" => 0.001,
                               "z_IC_upar_amplitude2" => 0.0,
