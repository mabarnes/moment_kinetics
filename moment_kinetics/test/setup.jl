--- conflicted
+++ resolved
@@ -13,11 +13,8 @@
 module MKTestUtilities
 
 export use_verbose, force_optional_dependencies, @long, quietoutput, get_MPI_tempdir,
-<<<<<<< HEAD
-       global_rank, global_size, maxabs_norm, elementwise_isapprox, @testset_skip
-=======
-       global_rank, global_size, maxabs_norm, @testset_skip, recursive_merge, OptionsDict
->>>>>>> ea9ebf14
+       global_rank, global_size, maxabs_norm, elementwise_isapprox, @testset_skip,
+       recursive_merge, OptionsDict
 
 using moment_kinetics.communication: comm_world, global_rank, global_size
 using moment_kinetics.command_line_options: get_options
