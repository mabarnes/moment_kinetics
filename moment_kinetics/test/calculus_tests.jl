--- conflicted
+++ resolved
@@ -35,11 +35,6 @@
                 end
                 fd_option = ""
                 # create the coordinate struct 'x'
-<<<<<<< HEAD
-                # This test runs effectively in serial, so use `ignore_MPI=true` to avoid
-                # errors due to communicators not being fully set up.
-                x, spectral = define_coordinate(input, nothing; ignore_MPI=true)
-=======
                 # This test runs effectively in serial, so implicitly uses
                 # `ignore_MPI=true` to avoid errors due to communicators not being fully
                 # set up.
@@ -50,7 +45,6 @@
                                                      cheb_option=cheb_option, bc=bc,
                                                      element_spacing_option=element_spacing_option,
                                                      collision_operator_dim=false)
->>>>>>> 43c0dada
                 # create array for the function f(x) to be differentiated/integrated
                 f = Array{Float64,1}(undef, x.n)
                 # create array for the derivative df/dx
@@ -87,11 +81,6 @@
                 fd_option = ""
                 element_spacing_option = "uniform" # dummy value
                 # create the coordinate struct 'x'
-<<<<<<< HEAD
-                # This test runs effectively in serial, so use `ignore_MPI=true` to avoid
-                # errors due to communicators not being fully set up.
-                x, spectral = define_coordinate(input, nothing; ignore_MPI=true)
-=======
                 # This test runs effectively in serial, so implicitly uses
                 # `ignore_MPI=true` to avoid errors due to communicators not being fully
                 # set up.
@@ -102,7 +91,6 @@
                                                      bc=bc,
                                                      element_spacing_option=element_spacing_option,
                                                      collision_operator_dim=false)
->>>>>>> 43c0dada
 
                 # create array for the derivative df/dx and the expected result
                 df = Array{Float64,1}(undef, x.n)
@@ -141,11 +129,6 @@
                 fd_option = "fourth_order_centered"
                 element_spacing_option = "uniform" # dummy value
                 # create the coordinate struct 'x'
-<<<<<<< HEAD
-                # This test runs effectively in serial, so use `ignore_MPI=true` to avoid
-                # errors due to communicators not being fully set up.
-                x, spectral = define_coordinate(input, nothing; ignore_MPI=true)
-=======
                 # This test runs effectively in serial, so implicitly uses
                 # `ignore_MPI=true` to avoid errors due to communicators not being fully
                 # set up.
@@ -156,7 +139,6 @@
                                                      bc=bc,
                                                      element_spacing_option=element_spacing_option,
                                                      collision_operator_dim=false)
->>>>>>> 43c0dada
 
                 # create array for the derivative df/dx and the expected result
                 df = Array{Float64,1}(undef, x.n)
@@ -191,11 +173,6 @@
                 fd_option = ""
                 element_spacing_option = "uniform" # dummy value
                 # create the coordinate struct 'x'
-<<<<<<< HEAD
-                # This test runs effectively in serial, so use `ignore_MPI=true` to avoid
-                # errors due to communicators not being fully set up.
-                x, spectral = define_coordinate(input, nothing; ignore_MPI=true)
-=======
                 # This test runs effectively in serial, so implicitly uses
                 # `ignore_MPI=true` to avoid errors due to communicators not being fully
                 # set up.
@@ -206,7 +183,6 @@
                                                      bc=bc,
                                                      element_spacing_option=element_spacing_option,
                                                      collision_operator_dim=false)
->>>>>>> 43c0dada
 
                 # create array for the derivative df/dx and the expected result
                 df = Array{Float64,1}(undef, x.n)
@@ -246,16 +222,6 @@
                 # define inputs needed for the test
                 L = 6.0
                 element_spacing_option = "uniform" # dummy value
-<<<<<<< HEAD
-				input = grid_input("coord", ngrid, nelement,
-                    nelement_local, nrank_per_block, irank, L,
-                    "finite_difference", fd_option, cheb_option, bc, adv_input, comm,
-                    element_spacing_option)
-               # create the coordinate struct 'x'
-                # This test runs effectively in serial, so use `ignore_MPI=true` to avoid
-                # errors due to communicators not being fully set up.
-                x, spectral = define_coordinate(input, nothing; ignore_MPI=true)
-=======
                 # create the coordinate struct 'x'
                 # This test runs effectively in serial, so implicitly uses
                 # `ignore_MPI=true` to avoid errors due to communicators not being fully
@@ -267,7 +233,6 @@
                                                      bc=bc,
                                                      element_spacing_option=element_spacing_option,
                                                      collision_operator_dim=false)
->>>>>>> 43c0dada
 
                 # create array for the derivative df/dx and the expected result
                 df = Array{Float64,1}(undef, x.n)
@@ -469,16 +434,6 @@
                 L = 6.0
                 bc = "periodic"
                 element_spacing_option = "uniform"
-<<<<<<< HEAD
-				input = grid_input("coord", ngrid, nelement,
-                    nelement_local, nrank_per_block, irank, L,
-                    "chebyshev_pseudospectral", fd_option, cheb_option, bc, adv_input, comm,
-                    element_spacing_option)
-                # create the coordinate struct 'x' and info for derivatives, etc.
-                # This test runs effectively in serial, so use `ignore_MPI=true` to avoid
-                # errors due to communicators not being fully set up.
-                x, spectral = define_coordinate(input, nothing; ignore_MPI=true)
-=======
                 # create the coordinate struct 'x'
                 # This test runs effectively in serial, so implicitly uses
                 # `ignore_MPI=true` to avoid errors due to communicators not being fully
@@ -489,7 +444,6 @@
                                                      cheb_option=cheb_option, bc=bc,
                                                      element_spacing_option=element_spacing_option,
                                                      collision_operator_dim=false)
->>>>>>> 43c0dada
 
                 offset = randn(rng)
                 phase = 0.42
@@ -673,16 +627,6 @@
                 L = 6.0
                 bc = "periodic"
                 element_spacing_option = "uniform"
-<<<<<<< HEAD
-				input = grid_input("coord", ngrid, nelement,
-                    nelement_local, nrank_per_block, irank, L,
-                    "chebyshev_pseudospectral", fd_option, cheb_option, bc, adv_input, comm,
-                    element_spacing_option)
-                # create the coordinate struct 'x' and info for derivatives, etc.
-                # This test runs effectively in serial, so use `ignore_MPI=true` to avoid
-                # errors due to communicators not being fully set up.
-                x, spectral = define_coordinate(input, nothing; ignore_MPI=true)
-=======
                 # create the coordinate struct 'x'
                 # This test runs effectively in serial, so implicitly uses
                 # `ignore_MPI=true` to avoid errors due to communicators not being fully
@@ -693,7 +637,6 @@
                                                      cheb_option=cheb_option, bc=bc,
                                                      element_spacing_option=element_spacing_option,
                                                      collision_operator_dim=false)
->>>>>>> 43c0dada
 
                 offset = randn(rng)
                 phase = 0.42
@@ -725,25 +668,6 @@
                 # define inputs needed for the test
                 L = 1.0
                 bc = "constant"
-<<<<<<< HEAD
-                # fd_option and adv_input not actually used so given values unimportant
-                fd_option = ""
-                adv_input = advection_input("default", 1.0, 0.0, 0.0)
-                # create the 'input' struct containing input info needed to create a
-                # coordinate
-                nelement_local = nelement
-				nrank_per_block = 0 # dummy value
-				irank = 0 # dummy value
-				comm = MPI.COMM_NULL # dummy value
-                input = grid_input("coord", ngrid, nelement,
-                    nelement_local, nrank_per_block, irank, L,
-                    "chebyshev_pseudospectral", fd_option, cheb_option, bc, adv_input, comm,
-                    element_spacing_option)
-                # create the coordinate struct 'x' and info for derivatives, etc.
-                # This test runs effectively in serial, so use `ignore_MPI=true` to avoid
-                # errors due to communicators not being fully set up.
-                x, spectral = define_coordinate(input, nothing; ignore_MPI=true)
-=======
                 # create the coordinate struct 'x'
                 # This test runs effectively in serial, so implicitly uses
                 # `ignore_MPI=true` to avoid errors due to communicators not being fully
@@ -754,7 +678,6 @@
                                                      cheb_option=cheb_option, bc=bc,
                                                      element_spacing_option=element_spacing_option,
                                                      collision_operator_dim=false)
->>>>>>> 43c0dada
                 # test polynomials up to order ngrid-1
                 for n ∈ 0:ngrid-1
                     # create array for the function f(x) to be differentiated/integrated
@@ -791,25 +714,6 @@
                 # define inputs needed for the test
                 L = 1.0
                 bc = "constant"
-<<<<<<< HEAD
-                # fd_option and adv_input not actually used so given values unimportant
-                fd_option = ""
-                adv_input = advection_input("default", 1.0, 0.0, 0.0)
-                # create the 'input' struct containing input info needed to create a
-                # coordinate
-                nelement_local = nelement
-				nrank_per_block = 0 # dummy value
-				irank = 0 # dummy value
-				comm = MPI.COMM_NULL # dummy value
-                input = grid_input("coord", ngrid, nelement,
-                    nelement_local, nrank_per_block, irank, L,
-                    "chebyshev_pseudospectral", fd_option, cheb_option, bc, adv_input, comm,
-                    element_spacing_option)
-                # create the coordinate struct 'x' and info for derivatives, etc.
-                # This test runs effectively in serial, so use `ignore_MPI=true` to avoid
-                # errors due to communicators not being fully set up.
-                x, spectral = define_coordinate(input, nothing; ignore_MPI=true)
-=======
                 # create the coordinate struct 'x'
                 # This test runs effectively in serial, so implicitly uses
                 # `ignore_MPI=true` to avoid errors due to communicators not being fully
@@ -820,7 +724,6 @@
                                                      cheb_option=cheb_option, bc=bc,
                                                      element_spacing_option=element_spacing_option,
                                                      collision_operator_dim=false)
->>>>>>> 43c0dada
                 # test polynomials up to order ngrid-1
                 for n ∈ 0:ngrid-1
                     # create array for the function f(x) to be differentiated/integrated
@@ -940,27 +843,6 @@
                 # define inputs needed for the test
                 L = 6.0
                 bc = "periodic"
-<<<<<<< HEAD
-                # fd_option and adv_input not actually used so given values unimportant
-                fd_option = ""
-                adv_input = advection_input("default", 1.0, 0.0, 0.0)
-                cheb_option = ""
-                # create the 'input' struct containing input info needed to create a
-                # coordinate
-                nelement_local = nelement
-				nrank_per_block = 0 # dummy value
-				irank = 0 # dummy value
-				comm = MPI.COMM_NULL # dummy value
-                element_spacing_option = "uniform"
-				input = grid_input("coord", ngrid, nelement,
-                    nelement_local, nrank_per_block, irank, L,
-                    "gausslegendre_pseudospectral", fd_option, cheb_option, bc, adv_input, comm,
-                    element_spacing_option)
-                # create the coordinate struct 'x' and info for derivatives, etc.
-                # This test runs effectively in serial, so use `ignore_MPI=true` to avoid
-                # errors due to communicators not being fully set up.
-                x, spectral = define_coordinate(input, nothing; ignore_MPI=true, collision_operator_dim=false)
-=======
                 # create the coordinate struct 'x'
                 # This test runs effectively in serial, so implicitly uses
                 # `ignore_MPI=true` to avoid errors due to communicators not being fully
@@ -970,7 +852,6 @@
                                                      discretization="gausslegendre_pseudospectral",
                                                      bc=bc,
                                                      collision_operator_dim=false)
->>>>>>> 43c0dada
 
                 offset = randn(rng)
                 phase = 0.42
@@ -1074,16 +955,6 @@
                 L = 6.0
                 bc = "periodic"
                 element_spacing_option = "uniform"
-<<<<<<< HEAD
-				input = grid_input("coord", ngrid, nelement,
-                    nelement_local, nrank_per_block, irank, L,
-                    "gausslegendre_pseudospectral", fd_option, cheb_option, bc, adv_input, comm,
-                    element_spacing_option)
-                # create the coordinate struct 'x' and info for derivatives, etc.
-                # This test runs effectively in serial, so use `ignore_MPI=true` to avoid
-                # errors due to communicators not being fully set up.
-                x, spectral = define_coordinate(input, nothing; ignore_MPI=true, collision_operator_dim=false)
-=======
                 # create the coordinate struct 'x'
                 # This test runs effectively in serial, so implicitly uses
                 # `ignore_MPI=true` to avoid errors due to communicators not being fully
@@ -1094,7 +965,6 @@
                                                      bc=bc,
                                                      element_spacing_option=element_spacing_option,
                                                      collision_operator_dim=false)
->>>>>>> 43c0dada
 
                 offset = randn(rng)
                 phase = 0.42
@@ -1125,26 +995,6 @@
                 # define inputs needed for the test
                 L = 1.0
                 bc = "constant"
-<<<<<<< HEAD
-                # fd_option and adv_input not actually used so given values unimportant
-                fd_option = ""
-                adv_input = advection_input("default", 1.0, 0.0, 0.0)
-                cheb_option = "" #not used
-                # create the 'input' struct containing input info needed to create a
-                # coordinate
-                nelement_local = nelement
-				nrank_per_block = 0 # dummy value
-				irank = 0 # dummy value
-				comm = MPI.COMM_NULL # dummy value
-                input = grid_input("coord", ngrid, nelement,
-                    nelement_local, nrank_per_block, irank, L,
-                    "gausslegendre_pseudospectral", fd_option, cheb_option, bc, adv_input, comm,
-                    element_spacing_option)
-                # create the coordinate struct 'x' and info for derivatives, etc.
-                # This test runs effectively in serial, so use `ignore_MPI=true` to avoid
-                # errors due to communicators not being fully set up.
-                x, spectral = define_coordinate(input, nothing; ignore_MPI=true, collision_operator_dim=false)
-=======
                 # create the coordinate struct 'x'
                 # This test runs effectively in serial, so implicitly uses
                 # `ignore_MPI=true` to avoid errors due to communicators not being fully
@@ -1155,7 +1005,6 @@
                                                      bc=bc,
                                                      element_spacing_option=element_spacing_option,
                                                      collision_operator_dim=false)
->>>>>>> 43c0dada
                 # test polynomials up to order ngrid-1
                 for n ∈ 0:ngrid-1
                     # create array for the function f(x) to be differentiated/integrated
@@ -1191,26 +1040,6 @@
                 # define inputs needed for the test
                 L = 1.0
                 bc = "constant"
-<<<<<<< HEAD
-                # fd_option and adv_input not actually used so given values unimportant
-                fd_option = ""
-                adv_input = advection_input("default", 1.0, 0.0, 0.0)
-                cheb_option = "" # not used
-                # create the 'input' struct containing input info needed to create a
-                # coordinate
-                nelement_local = nelement
-				nrank_per_block = 0 # dummy value
-				irank = 0 # dummy value
-				comm = MPI.COMM_NULL # dummy value
-                input = grid_input("coord", ngrid, nelement,
-                    nelement_local, nrank_per_block, irank, L,
-                    "gausslegendre_pseudospectral", fd_option, cheb_option, bc, adv_input, comm,
-                    element_spacing_option)
-                # create the coordinate struct 'x' and info for derivatives, etc.
-                # This test runs effectively in serial, so use `ignore_MPI=true` to avoid
-                # errors due to communicators not being fully set up.
-                x, spectral = define_coordinate(input, nothing; ignore_MPI=true, collision_operator_dim=false)
-=======
                 # create the coordinate struct 'x'
                 # This test runs effectively in serial, so implicitly uses
                 # `ignore_MPI=true` to avoid errors due to communicators not being fully
@@ -1221,7 +1050,6 @@
                                                      bc=bc,
                                                      element_spacing_option=element_spacing_option,
                                                      collision_operator_dim=false)
->>>>>>> 43c0dada
                 # test polynomials up to order ngrid-1
                 for n ∈ 0:ngrid-1
                     # create array for the function f(x) to be differentiated/integrated
@@ -1421,16 +1249,6 @@
                 L = 6.0
                 bc = "periodic"
                 element_spacing_option = "uniform"
-<<<<<<< HEAD
-				input = grid_input("coord", ngrid, nelement,
-                    nelement_local, nrank_per_block, irank, L,
-                    "chebyshev_pseudospectral", fd_option, cheb_option, bc, adv_input, comm,
-                    element_spacing_option)
-                # create the coordinate struct 'x' and info for derivatives, etc.
-                # This test runs effectively in serial, so use `ignore_MPI=true` to avoid
-                # errors due to communicators not being fully set up.
-                x, spectral = define_coordinate(input, nothing; ignore_MPI=true)
-=======
                 # create the coordinate struct 'x'
                 # This test runs effectively in serial, so implicitly uses
                 # `ignore_MPI=true` to avoid errors due to communicators not being fully
@@ -1441,7 +1259,6 @@
                                                      cheb_option=cheb_option, bc=bc,
                                                      element_spacing_option=element_spacing_option,
                                                      collision_operator_dim=false)
->>>>>>> 43c0dada
 
                 offset = randn(rng)
                 phase = 0.42
@@ -1524,16 +1341,6 @@
                 L = 6.0
                 bc = "zero"
                 element_spacing_option = "uniform"
-<<<<<<< HEAD
-				input = grid_input("vperp", ngrid, nelement,
-                    nelement_local, nrank_per_block, irank, L,
-                    "chebyshev_pseudospectral", fd_option, cheb_option, bc, adv_input, comm,
-                    element_spacing_option)
-                # create the coordinate struct 'x' and info for derivatives, etc.
-                # This test runs effectively in serial, so use `ignore_MPI=true` to avoid
-                # errors due to communicators not being fully set up.
-                x, spectral = define_coordinate(input, nothing; ignore_MPI=true)
-=======
                 # create the coordinate struct 'x'
                 # This test runs effectively in serial, so implicitly uses
                 # `ignore_MPI=true` to avoid errors due to communicators not being fully
@@ -1544,7 +1351,6 @@
                                                      cheb_option=cheb_option, bc=bc,
                                                      element_spacing_option=element_spacing_option,
                                                      collision_operator_dim=false)
->>>>>>> 43c0dada
 
                 f = @. exp(-x.grid^2)
                 expected_d2f = @. 4.0*(x.grid^2 - 1.0)*exp(-x.grid^2)
@@ -1635,16 +1441,6 @@
                 L = 6.0
                 bc = "periodic"
                 element_spacing_option = "uniform"
-<<<<<<< HEAD
-				input = grid_input("coord", ngrid, nelement,
-                    nelement_local, nrank_per_block, irank, L,
-                    "gausslegendre_pseudospectral", fd_option, cheb_option, bc, adv_input, comm,
-                    element_spacing_option)
-                # create the coordinate struct 'x' and info for derivatives, etc.
-                # This test runs effectively in serial, so use `ignore_MPI=true` to avoid
-                # errors due to communicators not being fully set up.
-                x, spectral = define_coordinate(input, nothing; ignore_MPI=true, collision_operator_dim=false)
-=======
                 # create the coordinate struct 'x'
                 # This test runs effectively in serial, so implicitly uses
                 # `ignore_MPI=true` to avoid errors due to communicators not being fully
@@ -1655,7 +1451,6 @@
                                                      bc=bc,
                                                      element_spacing_option=element_spacing_option,
                                                      collision_operator_dim=false)
->>>>>>> 43c0dada
 
                 offset = randn(rng)
                 phase = 0.42
@@ -1747,16 +1542,6 @@
                 L = 6.0
                 bc = "zero"
                 element_spacing_option = "uniform"
-<<<<<<< HEAD
-				input = grid_input("vperp", ngrid, nelement,
-                    nelement_local, nrank_per_block, irank, L,
-                    "gausslegendre_pseudospectral", fd_option, cheb_option, bc, adv_input, comm,
-                    element_spacing_option)
-                # create the coordinate struct 'x' and info for derivatives, etc.
-                # This test runs effectively in serial, so use `ignore_MPI=true` to avoid
-                # errors due to communicators not being fully set up.
-                x, spectral = define_coordinate(input, nothing; ignore_MPI=true, collision_operator_dim=false)
-=======
                 # create the coordinate struct 'x'
                 # This test runs effectively in serial, so implicitly uses
                 # `ignore_MPI=true` to avoid errors due to communicators not being fully
@@ -1767,7 +1552,6 @@
                                                      bc=bc,
                                                      element_spacing_option=element_spacing_option,
                                                      collision_operator_dim=false)
->>>>>>> 43c0dada
 
                 f = @. exp(-x.grid^2)
                 expected_d2f = @. 4.0*(x.grid^2 - 1.0)*exp(-x.grid^2)
