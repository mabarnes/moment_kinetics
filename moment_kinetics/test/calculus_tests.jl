module CalculusTests

include("setup.jl")

using moment_kinetics.input_structs: grid_input, advection_input
using moment_kinetics.coordinates: define_coordinate
using moment_kinetics.calculus: derivative!, second_derivative!, integral
using moment_kinetics.calculus: laplacian_derivative!

using MPI
using Random

function runtests()
    @testset "calculus" verbose=use_verbose begin
        println("calculus tests")
        @testset "fundamental theorem of calculus" begin
            @testset "$discretization $ngrid $nelement" for
                    (discretization, element_spacing_option, etol, cheb_option) ∈ (("finite_difference", "uniform", 1.0e-15, ""), ("chebyshev_pseudospectral", "uniform", 1.0e-15, "FFT"), ("chebyshev_pseudospectral", "uniform", 2.0e-15, "matrix"), ("chebyshev_pseudospectral", "sqrt", 1.0e-2, "FFT"), ("gausslegendre_pseudospectral", "uniform", 1.0e-14, "")),
                    ngrid ∈ (5,6,7,8,9,10), nelement ∈ (1, 2, 3, 4, 5)

                if discretization == "finite_difference" && (ngrid - 1) * nelement % 2 == 1
                    # When the total number of points (counting the periodically identified
                    # end points a a single point) is odd, we have to use Simpson's 3/8 rule
                    # for integration for one set of points at the beginning of the array,
                    # which breaks the symmetry that makes integration of the derivative
                    # exact, so this test would fail
                    continue
                end

                # define inputs needed for the test
                L = 6.0
                bc = "periodic"
                # fd_option and adv_input not actually used so given values unimportant
                fd_option = ""
                adv_input = advection_input("default", 1.0, 0.0, 0.0)
                # create the 'input' struct containing input info needed to create a
                # coordinate
                nelement_local = nelement
				nrank_per_block = 0 # dummy value
				irank = 0 # dummy value
				comm = MPI.COMM_NULL # dummy value 
				input = grid_input("coord", ngrid, nelement,
                    nelement_local, nrank_per_block, irank, L,
                    discretization, fd_option, cheb_option, bc, adv_input, comm,
                    element_spacing_option)
                # create the coordinate struct 'x'
<<<<<<< HEAD
                x, spectral = define_coordinate(input, nothing)
=======
                # This test runs effectively in serial, so use `ignore_MPI=true` to avoid
                # errors due to communicators not being fully set up.
                x, spectral = define_coordinate(input; ignore_MPI=true)
>>>>>>> e8b211c9
                # create array for the function f(x) to be differentiated/integrated
                f = Array{Float64,1}(undef, x.n)
                # create array for the derivative df/dx
                df = Array{Float64,1}(undef, x.n)
                # initialize f
                for ix ∈ 1:x.n
                    f[ix] = ( (cospi(2.0*x.grid[ix]/x.L)+sinpi(2.0*x.grid[ix]/x.L))
                              * exp(-x.grid[ix]^2) )
                end
                # differentiate f
                derivative!(df, f, x, spectral)
                # integrate df/dx
                intdf = integral(df, x.wgts)

                ## open ascii file to which test info will be written
                #io = open("tests.txt","w")
                #for ix ∈ 1:x.n
                #    println(io, "x: ", x.grid[ix], " f: ", f[ix], "  df: ", df[ix], " intdf: ", intdf)
                #end

                # Test that error intdf is less than the specified error tolerance etol
                @test abs(intdf) < etol
            end
        end

        rng = MersenneTwister(42)

        @testset "finite_difference derivatives (4 argument), periodic" verbose=false begin
            @testset "$nelement $ngrid" for nelement ∈ (1:5), ngrid ∈ (9:33)

                # define inputs needed for the test
                L = 6.0
                bc = "periodic"
                # fd_option and adv_input not actually used so given values unimportant
                fd_option = ""
                adv_input = advection_input("default", 1.0, 0.0, 0.0)
                cheb_option = ""
                # create the 'input' struct containing input info needed to create a
                # coordinate
                nelement_local = nelement
				nrank_per_block = 0 # dummy value
				irank = 0 # dummy value
				comm = MPI.COMM_NULL # dummy value 
				element_spacing_option = "uniform" # dummy value
                input = grid_input("coord", ngrid, nelement,
                    nelement_local, nrank_per_block, irank, L,
                    "finite_difference", fd_option, cheb_option, bc, adv_input, comm,
                    element_spacing_option)
                # create the coordinate struct 'x'
<<<<<<< HEAD
                x, spectral = define_coordinate(input, nothing)
=======
                # This test runs effectively in serial, so use `ignore_MPI=true` to avoid
                # errors due to communicators not being fully set up.
                x, spectral = define_coordinate(input; ignore_MPI=true)
>>>>>>> e8b211c9

                # create array for the derivative df/dx and the expected result
                df = Array{Float64,1}(undef, x.n)

                # initialize f and expected df
                offset = randn(rng)
                f = @. sinpi(2.0 * x.grid / L) + offset
                expected_df = @. 2.0 * π / L * cospi(2.0 * x.grid / L)

                # differentiate f
                derivative!(df, f, x, spectral)

                rtol = 1.e2 / (nelement*(ngrid-1))^4
                @test isapprox(df, expected_df, rtol=rtol, atol=1.e-15,
                               norm=maxabs_norm)
            end
        end

        @testset "finite_difference derivatives upwinding (5 argument), periodic" verbose=false begin
            @testset "$nelement $ngrid" for
                    (fd_option, order) ∈ (
                                          ("fourth_order_centered", 4),
                                          ("second_order_centered", 2),
                                          ("fourth_order_upwind", 4),
                                          ("third_order_upwind", 3),
                                          ("second_order_upwind", 2),
                                          ("first_order_upwind", 1),
                                         ),
                    nelement ∈ (1:5), ngrid ∈ (9:33)

                # define inputs needed for the test
                L = 6.0
                bc = "periodic"
                # fd_option and adv_input not actually used so given values unimportant
                fd_option = "fourth_order_centered"
                adv_input = advection_input("default", 1.0, 0.0, 0.0)
                cheb_option = ""
                # create the 'input' struct containing input info needed to create a
                # coordinate
                nelement_local = nelement
				nrank_per_block = 0 # dummy value
				irank = 0 # dummy value
				comm = MPI.COMM_NULL # dummy value
                element_spacing_option = "uniform" # dummy value
				input = grid_input("coord", ngrid, nelement,
                    nelement_local, nrank_per_block, irank, L,
                    "finite_difference", fd_option, cheb_option, bc, adv_input, comm,
                    element_spacing_option)
                # create the coordinate struct 'x'
<<<<<<< HEAD
                x, spectral = define_coordinate(input, nothing)
=======
                # This test runs effectively in serial, so use `ignore_MPI=true` to avoid
                # errors due to communicators not being fully set up.
                x, spectral = define_coordinate(input; ignore_MPI=true)
>>>>>>> e8b211c9

                # create array for the derivative df/dx and the expected result
                df = Array{Float64,1}(undef, x.n)

                # initialize f and expected df
                offset = randn(rng)
                f = @. sinpi(2.0 * x.grid / L) + offset
                expected_df = @. 2.0 * π / L * cospi(2.0 * x.grid / L)

                for advection ∈ (-1.0, 0.0, 1.0)
                    adv_fac = similar(f)
                    adv_fac .= advection

                    # differentiate f
                    derivative!(df, f, x, adv_fac, spectral)

                    rtol = 1.e2 / (nelement*(ngrid-1))^order
                    @test isapprox(df, expected_df, rtol=rtol, atol=1.e-15,
                                   norm=maxabs_norm)
                end
            end
        end

        @testset "finite_difference derivatives (4 argument)" verbose=false begin
            @testset "$nelement $ngrid" for bc ∈ ("constant", "zero"),
                    nelement ∈ (1:5), ngrid ∈ (9:33)

                # define inputs needed for the test
                L = 6.0
                # fd_option and adv_input not actually used so given values unimportant
                fd_option = ""
                adv_input = advection_input("default", 1.0, 0.0, 0.0)
                cheb_option = ""
                # create the 'input' struct containing input info needed to create a
                # coordinate
                nelement_local = nelement
				nrank_per_block = 0 # dummy value
				irank = 0 # dummy value
				comm = MPI.COMM_NULL # dummy value
                element_spacing_option = "uniform" # dummy value
				input = grid_input("coord", ngrid, nelement,
                    nelement_local, nrank_per_block, irank, L,
                    "finite_difference", fd_option, cheb_option, bc, adv_input, comm,
                    element_spacing_option)
                # create the coordinate struct 'x'
<<<<<<< HEAD
                x, spectral = define_coordinate(input, nothing)
=======
                # This test runs effectively in serial, so use `ignore_MPI=true` to avoid
                # errors due to communicators not being fully set up.
                x, spectral = define_coordinate(input; ignore_MPI=true)
>>>>>>> e8b211c9

                # create array for the derivative df/dx and the expected result
                df = Array{Float64,1}(undef, x.n)

                # initialize f and expected df
                offset = undef
                if bc == "zero"
                    offset = 1.0
                else
                    offset = randn(rng)
                end
                f = @. cospi(2.0 * x.grid / L) + offset
                expected_df = @. -2.0 * π / L * sinpi(2.0 * x.grid / L)

                # differentiate f
                derivative!(df, f, x, spectral)

                # Note: only get 1st order convergence at the boundary for an input
                # function that has zero gradient at the boundary
                rtol = 3.e0 / (nelement*(ngrid-1))
                @test isapprox(df, expected_df, rtol=rtol, atol=1.e-15,
                               norm=maxabs_norm)
            end
        end

        @testset "finite_difference derivatives upwinding (5 argument)" verbose=false begin
            @testset "$nelement $ngrid" for bc ∈ ("constant", "zero"),
                    (fd_option, rtol_prefactor) ∈ (("fourth_order_centered", 3.0),
                                                   ("second_order_centered", 3.0),
                                                   #("fourth_order_upwind", 3.0), # not defined yet
                                                   ("third_order_upwind", 3.0),
                                                   ("second_order_upwind", 3.0),
                                                   ("first_order_upwind", 5.0)
                                                  ),
                    nelement ∈ (1:5), ngrid ∈ (9:33)

                # define inputs needed for the test
                L = 6.0
                # fd_option and adv_input not actually used so given values unimportant
                adv_input = advection_input("default", 1.0, 0.0, 0.0)
                cheb_option = ""
                # create the 'input' struct containing input info needed to create a
                # coordinate
                nelement_local = nelement
				nrank_per_block = 0 # dummy value
				irank = 0 # dummy value
				comm = MPI.COMM_NULL # dummy value
                element_spacing_option = "uniform" # dummy value
				input = grid_input("coord", ngrid, nelement,
                    nelement_local, nrank_per_block, irank, L,
                    "finite_difference", fd_option, cheb_option, bc, adv_input, comm,
                    element_spacing_option)
               # create the coordinate struct 'x'
<<<<<<< HEAD
                x, spectral = define_coordinate(input, nothing)
=======
                # This test runs effectively in serial, so use `ignore_MPI=true` to avoid
                # errors due to communicators not being fully set up.
                x, spectral = define_coordinate(input; ignore_MPI=true)
>>>>>>> e8b211c9

                # create array for the derivative df/dx and the expected result
                df = Array{Float64,1}(undef, x.n)

                # initialize f and expected df
                offset = undef
                if bc == "zero"
                    offset = 1.0
                else
                    offset = randn(rng)
                end
                f = @. cospi(2.0 * x.grid / L) + offset
                expected_df = @. -2.0 * π / L * sinpi(2.0 * x.grid / L)

                for advection ∈ (-1.0, 0.0, 1.0)
                    adv_fac = similar(f)
                    adv_fac .= advection

                    # differentiate f
                    derivative!(df, f, x, adv_fac, spectral)

                    # Note: only get 1st order convergence at the boundary for an input
                    # function that has zero gradient at the boundary
                    rtol = rtol_prefactor / (nelement*(ngrid-1))
                    @test isapprox(df[2:end-1], expected_df[2:end-1], rtol=rtol, atol=1.e-15,
                                   norm=maxabs_norm)
                    # Some methods use 1st order one-sided derivative at boundaries
                    # (where derivative is zero for this example), so need higher atol
                    for ix ∈ (1,x.n)
                        @test isapprox(df[ix], expected_df[ix], rtol=rtol, atol=2.0*rtol,
                                       norm=maxabs_norm)
                    end
                end
            end
        end

        @testset "Chebyshev pseudospectral derivatives (4 argument), periodic" verbose=false begin
            @testset "$nelement $ngrid" for (nelement, ngrid, rtol) ∈
                    (
                     (1, 5, 8.e-1),
                     (1, 6, 2.e-1),
                     (1, 7, 1.e-1),
                     (1, 8, 1.e-2),
                     (1, 9, 5.e-3),
                     (1, 10, 3.e-3),
                     (1, 11, 1.e-4),
                     (1, 12, 5.e-6),
                     (1, 13, 3.e-6),
                     (1, 14, 8.e-8),
                     (1, 15, 4.e-8),
                     (1, 16, 8.e-10),
                     (1, 17, 4.e-10),
                     (1, 18, 4.e-12),
                     (1, 19, 2.e-12),
                     (1, 20, 2.e-13),
                     (1, 21, 2.e-13),
                     (1, 22, 2.e-13),
                     (1, 23, 2.e-13),
                     (1, 24, 2.e-13),
                     (1, 25, 2.e-13),
                     (1, 26, 2.e-13),
                     (1, 27, 2.e-13),
                     (1, 28, 2.e-13),
                     (1, 29, 2.e-13),
                     (1, 30, 2.e-13),
                     (1, 31, 2.e-13),
                     (1, 32, 2.e-13),
                     (1, 33, 2.e-13),

                     (2, 4, 2.e-1),
                     (2, 5, 4.e-2),
                     (2, 6, 2.e-2),
                     (2, 7, 4.e-4),
                     (2, 8, 2.e-4),
                     (2, 9, 4.e-6),
                     (2, 10, 2.e-6),
                     (2, 11, 2.e-8),
                     (2, 12, 1.e-8),
                     (2, 13, 1.e-10),
                     (2, 14, 5.e-11),
                     (2, 15, 4.e-13),
                     (2, 16, 2.e-13),
                     (2, 17, 2.e-13),
                     (2, 18, 2.e-13),
                     (2, 19, 2.e-13),
                     (2, 20, 2.e-13),
                     (2, 21, 2.e-13),
                     (2, 22, 2.e-13),
                     (2, 23, 2.e-13),
                     (2, 24, 2.e-13),
                     (2, 25, 2.e-13),
                     (2, 26, 2.e-13),
                     (2, 27, 2.e-13),
                     (2, 28, 2.e-13),
                     (2, 29, 2.e-13),
                     (2, 30, 4.e-13),
                     (2, 31, 4.e-13),
                     (2, 32, 4.e-13),
                     (2, 33, 4.e-13),

                     (3, 3, 4.e-1),
                     (3, 4, 1.e-1),
                     (3, 5, 1.e-2),
                     (3, 6, 2.e-3),
                     (3, 7, 1.e-4),
                     (3, 8, 1.e-5),
                     (3, 9, 6.e-7),
                     (3, 10, 5.e-8),
                     (3, 11, 2.e-9),
                     (3, 12, 1.e-10),
                     (3, 13, 5.e-12),
                     (3, 14, 3.e-13),
                     (3, 15, 2.e-13),
                     (3, 16, 2.e-13),
                     (3, 17, 2.e-13),
                     (3, 18, 2.e-13),
                     (3, 19, 2.e-13),
                     (3, 20, 2.e-13),
                     (3, 21, 2.e-13),
                     (3, 22, 2.e-13),
                     (3, 23, 2.e-13),
                     (3, 24, 2.e-13),
                     (3, 25, 2.e-13),
                     (3, 26, 2.e-13),
                     (3, 27, 2.e-13),
                     (3, 28, 2.e-13),
                     (3, 29, 4.e-13),
                     (3, 30, 4.e-13),
                     (3, 31, 4.e-13),
                     (3, 32, 4.e-13),
                     (3, 33, 4.e-13),

                     (4, 3, 3.e-1),
                     (4, 4, 4.e-2),
                     (4, 5, 4.e-3),
                     (4, 6, 4.e-4),
                     (4, 7, 4.e-5),
                     (4, 8, 1.e-6),
                     (4, 9, 8.e-8),
                     (4, 10, 4.e-9),
                     (4, 11, 1.e-10),
                     (4, 12, 4.e-12),
                     (4, 13, 2.e-13),
                     (4, 14, 2.e-13),
                     (4, 15, 2.e-13),
                     (4, 16, 2.e-13),
                     (4, 17, 2.e-13),
                     (4, 18, 2.e-13),
                     (4, 19, 2.e-13),
                     (4, 20, 2.e-13),
                     (4, 21, 2.e-13),
                     (4, 22, 2.e-13),
                     (4, 23, 2.e-13),
                     (4, 24, 4.e-13),
                     (4, 25, 4.e-13),
                     (4, 26, 4.e-13),
                     (4, 27, 4.e-13),
                     (4, 28, 4.e-13),
                     (4, 29, 4.e-13),
                     (4, 30, 4.e-13),
                     (4, 31, 4.e-13),
                     (4, 32, 4.e-13),
                     (4, 33, 4.e-13),

                     (5, 3, 2.e-1),
                     (5, 4, 2.e-2),
                     (5, 5, 2.e-3),
                     (5, 6, 1.e-4),
                     (5, 7, 1.e-5),
                     (5, 8, 2.e-7),
                     (5, 9, 2.e-8),
                     (5, 10, 3.e-10),
                     (5, 11, 2.e-11),
                     (5, 12, 3.e-13),
                     (5, 13, 2.e-13),
                     (5, 14, 2.e-13),
                     (5, 15, 2.e-13),
                     (5, 16, 2.e-13),
                     (5, 17, 4.e-13),
                     (5, 18, 4.e-13),
                     (5, 19, 4.e-13),
                     (5, 20, 4.e-13),
                     (5, 21, 4.e-13),
                     (5, 22, 8.e-13),
                     (5, 23, 8.e-13),
                     (5, 24, 8.e-13),
                     (5, 25, 8.e-13),
                     (5, 26, 8.e-13),
                     (5, 27, 8.e-13),
                     (5, 28, 8.e-13),
                     (5, 29, 8.e-13),
                     (5, 30, 8.e-13),
                     (5, 31, 8.e-13),
                     (5, 32, 8.e-13),
                     (5, 33, 8.e-13),
                    ), cheb_option in ("FFT","matrix")

                # define inputs needed for the test
                L = 6.0
                bc = "periodic"
                # fd_option and adv_input not actually used so given values unimportant
                fd_option = ""
                adv_input = advection_input("default", 1.0, 0.0, 0.0)
                # create the 'input' struct containing input info needed to create a
                # coordinate
                nelement_local = nelement
				nrank_per_block = 0 # dummy value
				irank = 0 # dummy value
				comm = MPI.COMM_NULL # dummy value
                element_spacing_option = "uniform"
				input = grid_input("coord", ngrid, nelement,
                    nelement_local, nrank_per_block, irank, L,
                    "chebyshev_pseudospectral", fd_option, cheb_option, bc, adv_input, comm,
                    element_spacing_option)
                # create the coordinate struct 'x' and info for derivatives, etc.
<<<<<<< HEAD
                x, spectral = define_coordinate(input, nothing)
=======
                # This test runs effectively in serial, so use `ignore_MPI=true` to avoid
                # errors due to communicators not being fully set up.
                x, spectral = define_coordinate(input; ignore_MPI=true)
>>>>>>> e8b211c9

                offset = randn(rng)
                f = @. sinpi(2.0 * x.grid / L) + offset
                expected_df = @. 2.0 * π / L * cospi(2.0 * x.grid / L)

                # create array for the derivative df/dx
                df = similar(f)

                # differentiate f
                derivative!(df, f, x, spectral)

                @test isapprox(df, expected_df, rtol=rtol, atol=1.e-14,
                               norm=maxabs_norm)
            end
        end

        @testset "Chebyshev pseudospectral derivatives upwinding (5 argument), periodic" verbose=false begin
            @testset "$nelement $ngrid" for (nelement, ngrid, rtol) ∈
                    (
                     (1, 5, 8.e-1),
                     (1, 6, 2.e-1),
                     (1, 7, 1.e-1),
                     (1, 8, 1.e-2),
                     (1, 9, 5.e-3),
                     (1, 10, 3.e-3),
                     (1, 11, 1.e-4),
                     (1, 12, 5.e-6),
                     (1, 13, 3.e-6),
                     (1, 14, 8.e-8),
                     (1, 15, 4.e-8),
                     (1, 16, 8.e-10),
                     (1, 17, 4.e-10),
                     (1, 18, 4.e-12),
                     (1, 19, 2.e-12),
                     (1, 20, 2.e-13),
                     (1, 21, 2.e-13),
                     (1, 22, 2.e-13),
                     (1, 23, 2.e-13),
                     (1, 24, 2.e-13),
                     (1, 25, 2.e-13),
                     (1, 26, 2.e-13),
                     (1, 27, 2.e-13),
                     (1, 28, 2.e-13),
                     (1, 29, 2.e-13),
                     (1, 30, 2.e-13),
                     (1, 31, 2.e-13),
                     (1, 32, 2.e-13),
                     (1, 33, 2.e-13),

                     (2, 4, 2.e-1),
                     (2, 5, 4.e-2),
                     (2, 6, 2.e-2),
                     (2, 7, 4.e-4),
                     (2, 8, 2.e-4),
                     (2, 9, 4.e-6),
                     (2, 10, 2.e-6),
                     (2, 11, 2.e-8),
                     (2, 12, 1.e-8),
                     (2, 13, 1.e-10),
                     (2, 14, 5.e-11),
                     (2, 15, 4.e-13),
                     (2, 16, 2.e-13),
                     (2, 17, 2.e-13),
                     (2, 18, 2.e-13),
                     (2, 19, 2.e-13),
                     (2, 20, 2.e-13),
                     (2, 21, 2.e-13),
                     (2, 22, 2.e-13),
                     (2, 23, 2.e-13),
                     (2, 24, 2.e-13),
                     (2, 25, 2.e-13),
                     (2, 26, 2.e-13),
                     (2, 27, 2.e-13),
                     (2, 28, 2.e-13),
                     (2, 29, 2.e-13),
                     (2, 30, 4.e-13),
                     (2, 31, 4.e-13),
                     (2, 32, 4.e-13),
                     (2, 33, 4.e-13),

                     (3, 3, 4.e-1),
                     (3, 4, 1.e-1),
                     (3, 5, 1.e-2),
                     (3, 6, 2.e-3),
                     (3, 7, 1.e-4),
                     (3, 8, 1.e-5),
                     (3, 9, 6.e-7),
                     (3, 10, 5.e-8),
                     (3, 11, 2.e-9),
                     (3, 12, 1.e-10),
                     (3, 13, 5.e-12),
                     (3, 14, 3.e-13),
                     (3, 15, 2.e-13),
                     (3, 16, 2.e-13),
                     (3, 17, 2.e-13),
                     (3, 18, 2.e-13),
                     (3, 19, 2.e-13),
                     (3, 20, 2.e-13),
                     (3, 21, 2.e-13),
                     (3, 22, 2.e-13),
                     (3, 23, 2.e-13),
                     (3, 24, 4.e-13),
                     (3, 25, 4.e-13),
                     (3, 26, 4.e-13),
                     (3, 27, 4.e-13),
                     (3, 28, 4.e-13),
                     (3, 29, 4.e-13),
                     (3, 30, 4.e-13),
                     (3, 31, 4.e-13),
                     (3, 32, 4.e-13),
                     (3, 33, 4.e-13),

                     (4, 3, 3.e-1),
                     (4, 4, 4.e-2),
                     (4, 5, 4.e-3),
                     (4, 6, 4.e-4),
                     (4, 7, 4.e-5),
                     (4, 8, 1.e-6),
                     (4, 9, 8.e-8),
                     (4, 10, 4.e-9),
                     (4, 11, 1.e-10),
                     (4, 12, 4.e-12),
                     (4, 13, 2.e-13),
                     (4, 14, 2.e-13),
                     (4, 15, 2.e-13),
                     (4, 16, 2.e-13),
                     (4, 17, 2.e-13),
                     (4, 18, 4.e-13),
                     (4, 19, 4.e-13),
                     (4, 20, 4.e-13),
                     (4, 21, 4.e-13),
                     (4, 22, 4.e-13),
                     (4, 23, 4.e-13),
                     (4, 24, 4.e-13),
                     (4, 25, 4.e-13),
                     (4, 26, 4.e-13),
                     (4, 27, 4.e-13),
                     (4, 28, 4.e-13),
                     (4, 29, 4.e-13),
                     (4, 30, 8.e-13),
                     (4, 31, 8.e-13),
                     (4, 32, 8.e-13),
                     (4, 33, 8.e-13),

                     (5, 3, 2.e-1),
                     (5, 4, 2.e-2),
                     (5, 5, 2.e-3),
                     (5, 6, 1.e-4),
                     (5, 7, 1.e-5),
                     (5, 8, 4.e-7),
                     (5, 9, 2.e-8),
                     (5, 10, 3.e-10),
                     (5, 11, 2.e-11),
                     (5, 12, 3.e-13),
                     (5, 13, 2.e-13),
                     (5, 14, 2.e-13),
                     (5, 15, 2.e-13),
                     (5, 16, 2.e-13),
                     (5, 17, 4.e-13),
                     (5, 18, 4.e-13),
                     (5, 19, 4.e-13),
                     (5, 20, 4.e-13),
                     (5, 21, 4.e-13),
                     (5, 22, 8.e-13),
                     (5, 23, 8.e-13),
                     (5, 24, 8.e-13),
                     (5, 25, 8.e-13),
                     (5, 26, 8.e-13),
                     (5, 27, 8.e-13),
                     (5, 28, 8.e-13),
                     (5, 29, 8.e-13),
                     (5, 30, 8.e-13),
                     (5, 31, 8.e-13),
                     (5, 32, 8.e-13),
                     (5, 33, 8.e-13),
                    ), cheb_option in ("FFT","matrix")

                # define inputs needed for the test
                L = 6.0
                bc = "periodic"
                # fd_option and adv_input not actually used so given values unimportant
                fd_option = ""
                adv_input = advection_input("default", 1.0, 0.0, 0.0)
                # create the 'input' struct containing input info needed to create a
                # coordinate
                nelement_local = nelement
				nrank_per_block = 0 # dummy value
				irank = 0 # dummy value
				comm = MPI.COMM_NULL # dummy value
                element_spacing_option = "uniform"
				input = grid_input("coord", ngrid, nelement,
                    nelement_local, nrank_per_block, irank, L,
                    "chebyshev_pseudospectral", fd_option, cheb_option, bc, adv_input, comm,
                    element_spacing_option)
                # create the coordinate struct 'x' and info for derivatives, etc.
<<<<<<< HEAD
                x, spectral = define_coordinate(input, nothing)
=======
                # This test runs effectively in serial, so use `ignore_MPI=true` to avoid
                # errors due to communicators not being fully set up.
                x, spectral = define_coordinate(input; ignore_MPI=true)
>>>>>>> e8b211c9

                offset = randn(rng)
                f = @. sinpi(2.0 * x.grid / L) + offset
                expected_df = @. 2.0 * π / L * cospi(2.0 * x.grid / L)

                # create array for the derivative df/dx
                df = similar(f)

                for advection ∈ (-1.0, 0.0, 1.0)
                    adv_fac = similar(f)
                    adv_fac .= advection

                    # differentiate f
                    derivative!(df, f, x, adv_fac, spectral)

                    @test isapprox(df, expected_df, rtol=rtol, atol=1.e-12,
                                   norm=maxabs_norm)
                end
            end
        end

        @testset "Chebyshev pseudospectral derivatives (4 argument), polynomials" verbose=false begin
            @testset "$nelement $ngrid" for bc ∈ ("constant", "zero"), element_spacing_option ∈ ("uniform", "sqrt"),
                    nelement ∈ (1:5), ngrid ∈ (3:33), cheb_option in ("FFT","matrix")

                # define inputs needed for the test
                L = 1.0
                bc = "constant"
                # fd_option and adv_input not actually used so given values unimportant
                fd_option = ""
                adv_input = advection_input("default", 1.0, 0.0, 0.0)
                # create the 'input' struct containing input info needed to create a
                # coordinate
                nelement_local = nelement
				nrank_per_block = 0 # dummy value
				irank = 0 # dummy value
				comm = MPI.COMM_NULL # dummy value
                input = grid_input("coord", ngrid, nelement,
                    nelement_local, nrank_per_block, irank, L,
                    "chebyshev_pseudospectral", fd_option, cheb_option, bc, adv_input, comm,
                    element_spacing_option)
                # create the coordinate struct 'x' and info for derivatives, etc.
<<<<<<< HEAD
                x, spectral = define_coordinate(input, nothing)
=======
                # This test runs effectively in serial, so use `ignore_MPI=true` to avoid
                # errors due to communicators not being fully set up.
                x, spectral = define_coordinate(input; ignore_MPI=true)
>>>>>>> e8b211c9
                # test polynomials up to order ngrid-1
                for n ∈ 0:ngrid-1
                    # create array for the function f(x) to be differentiated/integrated
                    f = Array{Float64,1}(undef, x.n)
                    # create array for the derivative df/dx and the expected result
                    df = similar(f)
                    expected_df = similar(f)
                    # initialize f and expected df
                    f[:] .= randn(rng)
                    expected_df .= 0.0
                    for p ∈ 1:n
                        coefficient = randn(rng)
                        @. f += coefficient * x.grid ^ p
                        @. expected_df += coefficient * p * x.grid ^ (p - 1)
                    end
                    # differentiate f
                    derivative!(df, f, x, spectral)

                    # Note the error we might expect for a p=32 polynomial is probably
                    # something like p*(round-off) for x^p (?) so error on expected_df would
                    # be p*p*(round-off), or plausibly 1024*(round-off), so tolerance of
                    # 2e-11 isn't unreasonable.
                    @test isapprox(df, expected_df, rtol=2.0e-11, atol=6.0e-12,
                                   norm=maxabs_norm)
                end
            end
        end

        @testset "Chebyshev pseudospectral derivatives upwinding (5 argument), polynomials" verbose=false begin
            @testset "$nelement $ngrid" for bc ∈ ("constant", "zero"), element_spacing_option ∈ ("uniform", "sqrt"),
                    nelement ∈ (1:5), ngrid ∈ (3:33), cheb_option in ("FFT","matrix")

                # define inputs needed for the test
                L = 1.0
                bc = "constant"
                # fd_option and adv_input not actually used so given values unimportant
                fd_option = ""
                adv_input = advection_input("default", 1.0, 0.0, 0.0)
                # create the 'input' struct containing input info needed to create a
                # coordinate
                nelement_local = nelement
				nrank_per_block = 0 # dummy value
				irank = 0 # dummy value
				comm = MPI.COMM_NULL # dummy value
                input = grid_input("coord", ngrid, nelement,
                    nelement_local, nrank_per_block, irank, L,
                    "chebyshev_pseudospectral", fd_option, cheb_option, bc, adv_input, comm,
                    element_spacing_option)
                # create the coordinate struct 'x' and info for derivatives, etc.
<<<<<<< HEAD
                x, spectral = define_coordinate(input, nothing)
=======
                # This test runs effectively in serial, so use `ignore_MPI=true` to avoid
                # errors due to communicators not being fully set up.
                x, spectral = define_coordinate(input; ignore_MPI=true)
>>>>>>> e8b211c9
                # test polynomials up to order ngrid-1
                for n ∈ 0:ngrid-1
                    # create array for the function f(x) to be differentiated/integrated
                    f = Array{Float64,1}(undef, x.n)
                    # create array for the derivative df/dx and the expected result
                    df = similar(f)
                    expected_df = similar(f)
                    # initialize f and expected df
                    f[:] .= randn(rng)
                    expected_df .= 0.0
                    for p ∈ 1:n
                        coefficient = randn(rng)
                        @. f += coefficient * x.grid ^ p
                        @. expected_df += coefficient * p * x.grid ^ (p - 1)
                    end

                    for advection ∈ (-1.0, 0.0, 1.0)
                        adv_fac = similar(f)
                        adv_fac .= advection

                        # differentiate f
                        derivative!(df, f, x, adv_fac, spectral)

                        # Note the error we might expect for a p=32 polynomial is probably
                        # something like p*(round-off) for x^p (?) so error on expected_df
                        # would be p*p*(round-off), or plausibly 1024*(round-off), so
                        # tolerance of 3e-11 isn't unreasonable.
                        @test isapprox(df, expected_df, rtol=3.0e-11, atol=3.0e-11,
                                       norm=maxabs_norm)
                    end
                end
            end
        end
        
        @testset "GaussLegendre pseudospectral derivatives (4 argument), testing periodic functions" verbose=false begin
            @testset "$nelement $ngrid" for (nelement, ngrid, rtol) ∈
                    (
                     (1, 5, 8.e-1),
                     (1, 6, 2.e-1),
                     (1, 7, 1.e-1),
                     (1, 8, 1.e-2),
                     (1, 9, 5.e-3),
                     (1, 10, 3.e-3),
                     (1, 11, 5.e-4),
                     (1, 12, 5.e-6),
                     (1, 13, 3.e-6),
                     (1, 14, 8.e-8),
                     (1, 15, 4.e-8),
                     (1, 16, 8.e-10),
                     (1, 17, 8.e-10),
                     

                     (2, 4, 2.e-1),
                     (2, 5, 4.e-2),
                     (2, 6, 2.e-2),
                     (2, 7, 4.e-4),
                     (2, 8, 2.e-4),
                     (2, 9, 4.e-6),
                     (2, 10, 2.e-6),
                     (2, 11, 2.e-8),
                     (2, 12, 1.e-8),
                     (2, 13, 1.e-10),
                     (2, 14, 5.e-11),
                     (2, 15, 4.e-13),
                     (2, 16, 2.e-13),
                     (2, 17, 2.e-13),
                     
                     (3, 3, 4.e-1),
                     (3, 4, 1.e-1),
                     (3, 5, 1.e-2),
                     (3, 6, 2.e-3),
                     (3, 7, 1.e-4),
                     (3, 8, 1.e-5),
                     (3, 9, 6.e-7),
                     (3, 10, 5.e-8),
                     (3, 11, 2.e-9),
                     (3, 12, 1.e-10),
                     (3, 13, 5.e-12),
                     (3, 14, 3.e-13),
                     (3, 15, 2.e-13),
                     (3, 16, 2.e-13),
                     (3, 17, 2.e-13),
                     
                     (4, 3, 3.e-1),
                     (4, 4, 4.e-2),
                     (4, 5, 4.e-3),
                     (4, 6, 4.e-4),
                     (4, 7, 4.e-5),
                     (4, 8, 1.e-6),
                     (4, 9, 8.e-8),
                     (4, 10, 4.e-9),
                     (4, 11, 4.e-10),
                     (4, 12, 4.e-12),
                     (4, 13, 2.e-13),
                     (4, 14, 2.e-13),
                     (4, 15, 2.e-13),
                     (4, 16, 2.e-13),
                     (4, 17, 2.e-13),
                     
                     (5, 3, 2.e-1),
                     (5, 4, 2.e-2),
                     (5, 5, 2.e-3),
                     (5, 6, 1.e-4),
                     (5, 7, 1.e-5),
                     (5, 8, 2.e-7),
                     (5, 9, 2.e-8),
                     (5, 10, 3.e-10),
                     (5, 11, 2.e-11),
                     (5, 12, 3.e-13),
                     (5, 13, 2.e-13),
                     (5, 14, 2.e-13),
                     (5, 15, 2.e-13),
                     (5, 16, 2.e-13),
                     (5, 17, 4.e-13),
                    )

                # define inputs needed for the test
                L = 6.0
                bc = "periodic"
                # fd_option and adv_input not actually used so given values unimportant
                fd_option = ""
                adv_input = advection_input("default", 1.0, 0.0, 0.0)
                cheb_option = ""
                # create the 'input' struct containing input info needed to create a
                # coordinate
                nelement_local = nelement
				nrank_per_block = 0 # dummy value
				irank = 0 # dummy value
				comm = MPI.COMM_NULL # dummy value
                element_spacing_option = "uniform"
				input = grid_input("coord", ngrid, nelement,
                    nelement_local, nrank_per_block, irank, L,
                    "gausslegendre_pseudospectral", fd_option, cheb_option, bc, adv_input, comm,
                    element_spacing_option)
                # create the coordinate struct 'x' and info for derivatives, etc.
<<<<<<< HEAD
                x, spectral = define_coordinate(input, nothing,init_YY=false)
=======
                # This test runs effectively in serial, so use `ignore_MPI=true` to avoid
                # errors due to communicators not being fully set up.
                x, spectral = define_coordinate(input; ignore_MPI=true, collision_operator_dim=false)
>>>>>>> e8b211c9

                offset = randn(rng)
                f = @. sinpi(2.0 * x.grid / L) + offset
                expected_df = @. 2.0 * π / L * cospi(2.0 * x.grid / L)

                # create array for the derivative df/dx
                df = similar(f)

                # differentiate f
                derivative!(df, f, x, spectral)

                @test isapprox(df, expected_df, rtol=rtol, atol=1.e-14,
                               norm=maxabs_norm)
            end
        end

        @testset "GaussLegendre pseudospectral derivatives upwinding (5 argument), testing periodic functions" verbose=false begin
            @testset "$nelement $ngrid" for (nelement, ngrid, rtol) ∈
                    (
                     (1, 5, 8.e-1),
                     (1, 6, 2.e-1),
                     (1, 7, 1.e-1),
                     (1, 8, 1.e-2),
                     (1, 9, 5.e-3),
                     (1, 10, 3.e-3),
                     (1, 11, 8.e-4),
                     (1, 12, 5.e-6),
                     (1, 13, 3.e-6),
                     (1, 14, 8.e-8),
                     (1, 15, 4.e-8),
                     (1, 16, 8.e-10),
                     (1, 17, 8.e-10),
                     
                     (2, 4, 2.e-1),
                     (2, 5, 4.e-2),
                     (2, 6, 2.e-2),
                     (2, 7, 4.e-4),
                     (2, 8, 2.e-4),
                     (2, 9, 4.e-6),
                     (2, 10, 2.e-6),
                     (2, 11, 2.e-8),
                     (2, 12, 1.e-8),
                     (2, 13, 1.e-10),
                     (2, 14, 5.e-11),
                     (2, 15, 4.e-13),
                     (2, 16, 2.e-13),
                     (2, 17, 2.e-13),
                     
                     (3, 3, 4.e-1),
                     (3, 4, 1.e-1),
                     (3, 5, 3.e-2),
                     (3, 6, 2.e-3),
                     (3, 7, 5.e-4),
                     (3, 8, 1.e-5),
                     (3, 9, 1.e-6),
                     (3, 10, 5.e-8),
                     (3, 11, 2.e-8),
                     (3, 12, 1.e-9),
                     (3, 13, 5.e-11),
                     (3, 14, 3.e-13),
                     (3, 15, 2.e-13),
                     (3, 16, 2.e-13),
                     (3, 17, 2.e-13),
                     
                     (4, 3, 3.e-1),
                     (4, 4, 4.e-2),
                     (4, 5, 4.e-3),
                     (4, 6, 4.e-4),
                     (4, 7, 4.e-5),
                     (4, 8, 4.e-6),
                     (4, 9, 8.e-8),
                     (4, 10, 4.e-9),
                     (4, 11, 5.e-10),
                     (4, 12, 4.e-12),
                     (4, 13, 2.e-13),
                     (4, 14, 2.e-13),
                     (4, 15, 2.e-13),
                     (4, 16, 2.e-13),
                     (4, 17, 2.e-13),
                     
                     (5, 3, 2.e-1),
                     (5, 4, 2.e-2),
                     (5, 5, 2.e-3),
                     (5, 6, 1.e-4),
                     (5, 7, 1.e-5),
                     (5, 8, 4.e-7),
                     (5, 9, 2.e-8),
                     (5, 10, 8.e-10),
                     (5, 11, 2.e-11),
                     (5, 12, 3.e-13),
                     (5, 13, 2.e-13),
                     (5, 14, 2.e-13),
                     (5, 15, 2.e-13),
                     (5, 16, 2.e-13),
                     (5, 17, 4.e-13),
                    )

                # define inputs needed for the test
                L = 6.0
                bc = "periodic"
                # fd_option and adv_input not actually used so given values unimportant
                fd_option = ""
                adv_input = advection_input("default", 1.0, 0.0, 0.0)
                cheb_option = ""
                # create the 'input' struct containing input info needed to create a
                # coordinate
                nelement_local = nelement
				nrank_per_block = 0 # dummy value
				irank = 0 # dummy value
				comm = MPI.COMM_NULL # dummy value
                element_spacing_option = "uniform"
				input = grid_input("coord", ngrid, nelement,
                    nelement_local, nrank_per_block, irank, L,
                    "gausslegendre_pseudospectral", fd_option, cheb_option, bc, adv_input, comm,
                    element_spacing_option)
                # create the coordinate struct 'x' and info for derivatives, etc.
<<<<<<< HEAD
                x, spectral = define_coordinate(input, nothing,init_YY=false)
=======
                # This test runs effectively in serial, so use `ignore_MPI=true` to avoid
                # errors due to communicators not being fully set up.
                x, spectral = define_coordinate(input; ignore_MPI=true, collision_operator_dim=false)
>>>>>>> e8b211c9

                offset = randn(rng)
                f = @. sinpi(2.0 * x.grid / L) + offset
                expected_df = @. 2.0 * π / L * cospi(2.0 * x.grid / L)

                # create array for the derivative df/dx
                df = similar(f)

                for advection ∈ (-1.0, 0.0, 1.0)
                    adv_fac = similar(f)
                    adv_fac .= advection

                    # differentiate f
                    derivative!(df, f, x, adv_fac, spectral)

                    @test isapprox(df, expected_df, rtol=rtol, atol=1.e-12,
                                   norm=maxabs_norm)
                end
            end
        end
        
        @testset "GaussLegendre pseudospectral derivatives (4 argument), testing exact polynomials" verbose=false begin
            @testset "$nelement $ngrid" for bc ∈ ("constant", "zero"), element_spacing_option ∈ ("uniform", "sqrt"),
                    nelement ∈ (1:5), ngrid ∈ (3:17)
                    
                # define inputs needed for the test
                L = 1.0
                bc = "constant"
                # fd_option and adv_input not actually used so given values unimportant
                fd_option = ""
                adv_input = advection_input("default", 1.0, 0.0, 0.0)
                cheb_option = "" #not used
                # create the 'input' struct containing input info needed to create a
                # coordinate
                nelement_local = nelement
				nrank_per_block = 0 # dummy value
				irank = 0 # dummy value
				comm = MPI.COMM_NULL # dummy value
                input = grid_input("coord", ngrid, nelement,
                    nelement_local, nrank_per_block, irank, L,
                    "gausslegendre_pseudospectral", fd_option, cheb_option, bc, adv_input, comm,
                    element_spacing_option)
                # create the coordinate struct 'x' and info for derivatives, etc.
<<<<<<< HEAD
                x, spectral = define_coordinate(input, nothing,init_YY=false)
=======
                # This test runs effectively in serial, so use `ignore_MPI=true` to avoid
                # errors due to communicators not being fully set up.
                x, spectral = define_coordinate(input; ignore_MPI=true, collision_operator_dim=false)
>>>>>>> e8b211c9
                # test polynomials up to order ngrid-1
                for n ∈ 0:ngrid-1
                    # create array for the function f(x) to be differentiated/integrated
                    f = Array{Float64,1}(undef, x.n)
                    # create array for the derivative df/dx and the expected result
                    df = similar(f)
                    expected_df = similar(f)
                    # initialize f and expected df
                    f[:] .= randn(rng)
                    expected_df .= 0.0
                    for p ∈ 1:n
                        coefficient = randn(rng)
                        @. f += coefficient * x.grid ^ p
                        @. expected_df += coefficient * p * x.grid ^ (p - 1)
                    end
                    # differentiate f
                    derivative!(df, f, x, spectral)

                    # Note the error we might expect for a p=32 polynomial is probably
                    # something like p*(round-off) for x^p (?) so error on expected_df would
                    # be p*p*(round-off), or plausibly 1024*(round-off), so tolerance of
                    # 2e-11 isn't unreasonable.
                    @test isapprox(df, expected_df, rtol=2.0e-11, atol=6.0e-12,
                                   norm=maxabs_norm)
                end
            end
        end
        
        @testset "GaussLegendre pseudospectral derivatives upwinding (5 argument), testing exact polynomials" verbose=false begin
            @testset "$nelement $ngrid" for bc ∈ ("constant", "zero"), element_spacing_option ∈ ("uniform", "sqrt"),
                    nelement ∈ (1:5), ngrid ∈ (3:17)

                # define inputs needed for the test
                L = 1.0
                bc = "constant"
                # fd_option and adv_input not actually used so given values unimportant
                fd_option = ""
                adv_input = advection_input("default", 1.0, 0.0, 0.0)
                cheb_option = "" # not used
                # create the 'input' struct containing input info needed to create a
                # coordinate
                nelement_local = nelement
				nrank_per_block = 0 # dummy value
				irank = 0 # dummy value
				comm = MPI.COMM_NULL # dummy value
                input = grid_input("coord", ngrid, nelement,
                    nelement_local, nrank_per_block, irank, L,
                    "gausslegendre_pseudospectral", fd_option, cheb_option, bc, adv_input, comm,
                    element_spacing_option)
                # create the coordinate struct 'x' and info for derivatives, etc.
<<<<<<< HEAD
                x, spectral = define_coordinate(input, nothing,init_YY=false)
=======
                # This test runs effectively in serial, so use `ignore_MPI=true` to avoid
                # errors due to communicators not being fully set up.
                x, spectral = define_coordinate(input; ignore_MPI=true, collision_operator_dim=false)
>>>>>>> e8b211c9
                # test polynomials up to order ngrid-1
                for n ∈ 0:ngrid-1
                    # create array for the function f(x) to be differentiated/integrated
                    f = Array{Float64,1}(undef, x.n)
                    # create array for the derivative df/dx and the expected result
                    df = similar(f)
                    expected_df = similar(f)
                    # initialize f and expected df
                    f[:] .= randn(rng)
                    expected_df .= 0.0
                    for p ∈ 1:n
                        coefficient = randn(rng)
                        @. f += coefficient * x.grid ^ p
                        @. expected_df += coefficient * p * x.grid ^ (p - 1)
                    end

                    for advection ∈ (-1.0, 0.0, 1.0)
                        adv_fac = similar(f)
                        adv_fac .= advection

                        # differentiate f
                        derivative!(df, f, x, adv_fac, spectral)

                        # Note the error we might expect for a p=32 polynomial is probably
                        # something like p*(round-off) for x^p (?) so error on expected_df
                        # would be p*p*(round-off), or plausibly 1024*(round-off), so
                        # tolerance of 3e-11 isn't unreasonable.
                        @test isapprox(df, expected_df, rtol=3.0e-11, atol=3.0e-11,
                                       norm=maxabs_norm)
                    end
                end
            end
        end

        @testset "Chebyshev pseudospectral second derivatives (4 argument), periodic" verbose=false begin
            @testset "$nelement $ngrid" for (nelement, ngrid, rtol) ∈
                    (
                     (1, 5, 8.e-1),
                     (1, 6, 2.e-1),
                     (1, 7, 1.e-1),
                     (1, 8, 1.e-2),
                     (1, 9, 5.e-3),
                     (1, 10, 3.e-3),
                     (1, 11, 2.e-4),
                     (1, 12, 5.e-6),
                     (1, 13, 4.e-6),
                     (1, 14, 1.e-7),
                     (1, 15, 1.e-7),
                     (1, 16, 2.e-9),
                     (1, 17, 1.e-9),
                     (1, 18, 4.e-12),
                     (1, 19, 2.e-12),
                     (1, 20, 2.e-13),
                     (1, 21, 2.e-13),
                     (1, 22, 2.e-13),
                     (1, 23, 2.e-13),
                     (1, 24, 2.e-13),
                     (1, 25, 2.e-13),
                     (1, 26, 2.e-13),
                     (1, 27, 2.e-13),
                     (1, 28, 2.e-13),
                     (1, 29, 2.e-13),
                     (1, 30, 2.e-13),
                     (1, 31, 2.e-13),
                     (1, 32, 2.e-13),
                     (1, 33, 2.e-13),

                     (2, 4, 2.e-1),
                     (2, 5, 4.e-2),
                     (2, 6, 2.e-2),
                     (2, 7, 4.e-4),
                     (2, 8, 2.e-4),
                     (2, 9, 4.e-6),
                     (2, 10, 4.e-6),
                     (2, 11, 4.e-8),
                     (2, 12, 4.e-8),
                     (2, 13, 2.e-10),
                     (2, 14, 2.e-10),
                     (2, 15, 4.e-13),
                     (2, 16, 2.e-13),
                     (2, 17, 2.e-13),
                     (2, 18, 2.e-13),
                     (2, 19, 2.e-13),
                     (2, 20, 2.e-13),
                     (2, 21, 2.e-13),
                     (2, 22, 2.e-13),
                     (2, 23, 2.e-13),
                     (2, 24, 2.e-13),
                     (2, 25, 2.e-13),
                     (2, 26, 2.e-13),
                     (2, 27, 2.e-13),
                     (2, 28, 2.e-13),
                     (2, 29, 2.e-13),
                     (2, 30, 4.e-13),
                     (2, 31, 4.e-13),
                     (2, 32, 4.e-13),
                     (2, 33, 4.e-13),

                     (3, 3, 4.e-1),
                     (3, 4, 1.e-1),
                     (3, 5, 2.e-2),
                     (3, 6, 4.e-3),
                     (3, 7, 1.e-3),
                     (3, 8, 1.e-4),
                     (3, 9, 1.e-5),
                     (3, 10, 4.e-7),
                     (3, 11, 4.e-8),
                     (3, 12, 2.e-9),
                     (3, 13, 2.e-10),
                     (3, 14, 3.e-13),
                     (3, 15, 2.e-13),
                     (3, 16, 2.e-13),
                     (3, 17, 2.e-13),
                     (3, 18, 2.e-13),
                     (3, 19, 2.e-13),
                     (3, 20, 2.e-13),
                     (3, 21, 2.e-13),
                     (3, 22, 2.e-13),
                     (3, 23, 2.e-13),
                     (3, 24, 2.e-13),
                     (3, 25, 2.e-13),
                     (3, 26, 2.e-13),
                     (3, 27, 2.e-13),
                     (3, 28, 2.e-13),
                     (3, 29, 4.e-13),
                     (3, 30, 4.e-13),
                     (3, 31, 4.e-13),
                     (3, 32, 4.e-13),
                     (3, 33, 4.e-13),

                     (4, 3, 3.e-1),
                     (4, 4, 1.e-1),
                     (4, 5, 1.e-2),
                     (4, 6, 2.e-3),
                     (4, 7, 2.e-4),
                     (4, 8, 2.e-5),
                     (4, 9, 1.e-6),
                     (4, 10, 1.e-7),
                     (4, 11, 4.e-9),
                     (4, 12, 2.e-10),
                     (4, 13, 2.e-13),
                     (4, 14, 2.e-13),
                     (4, 15, 2.e-13),
                     (4, 16, 2.e-13),
                     (4, 17, 2.e-13),
                     (4, 18, 2.e-13),
                     (4, 19, 2.e-13),
                     (4, 20, 2.e-13),
                     (4, 21, 2.e-13),
                     (4, 22, 2.e-13),
                     (4, 23, 2.e-13),
                     (4, 24, 4.e-13),
                     (4, 25, 4.e-13),
                     (4, 26, 4.e-13),
                     (4, 27, 4.e-13),
                     (4, 28, 4.e-13),
                     (4, 29, 4.e-13),
                     (4, 30, 4.e-13),
                     (4, 31, 4.e-13),
                     (4, 32, 4.e-13),
                     (4, 33, 4.e-13),

                     (5, 3, 4.e-1),
                     (5, 4, 4.e-2),
                     (5, 5, 4.e-3),
                     (5, 6, 1.e-3),
                     (5, 7, 4.e-5),
                     (5, 8, 1.e-5),
                     (5, 9, 2.e-7),
                     (5, 10, 1.e-8),
                     (5, 11, 4.e-10),
                     (5, 12, 3.e-13),
                     (5, 13, 2.e-13),
                     (5, 14, 2.e-13),
                     (5, 15, 2.e-13),
                     (5, 16, 2.e-13),
                     (5, 17, 4.e-13),
                     (5, 18, 4.e-13),
                     (5, 19, 4.e-13),
                     (5, 20, 4.e-13),
                     (5, 21, 4.e-13),
                     (5, 22, 8.e-13),
                     (5, 23, 8.e-13),
                     (5, 24, 8.e-13),
                     (5, 25, 8.e-13),
                     (5, 26, 8.e-13),
                     (5, 27, 8.e-13),
                     (5, 28, 8.e-13),
                     (5, 29, 8.e-13),
                     (5, 30, 8.e-13),
                     (5, 31, 8.e-13),
                     (5, 32, 8.e-13),
                     (5, 33, 8.e-13),
                    ), cheb_option in ("FFT","matrix")

                # define inputs needed for the test
                L = 6.0
                bc = "periodic"
                # fd_option and adv_input not actually used so given values unimportant
                fd_option = ""
                adv_input = advection_input("default", 1.0, 0.0, 0.0)
                # create the 'input' struct containing input info needed to create a
                # coordinate
                nelement_local = nelement
				nrank_per_block = 0 # dummy value
				irank = 0 # dummy value
				comm = MPI.COMM_NULL # dummy value
                element_spacing_option = "uniform"
				input = grid_input("coord", ngrid, nelement,
                    nelement_local, nrank_per_block, irank, L,
                    "chebyshev_pseudospectral", fd_option, cheb_option, bc, adv_input, comm,
                    element_spacing_option)
                # create the coordinate struct 'x' and info for derivatives, etc.
<<<<<<< HEAD
                x, spectral = define_coordinate(input, nothing)
=======
                # This test runs effectively in serial, so use `ignore_MPI=true` to avoid
                # errors due to communicators not being fully set up.
                x, spectral = define_coordinate(input; ignore_MPI=true)
>>>>>>> e8b211c9

                offset = randn(rng)
                f = @. sinpi(2.0 * x.grid / L) + offset
                expected_d2f = @. -4.0 * π^2 / L^2 * sinpi(2.0 * x.grid / L)

                # create array for the derivative d2f/dx2
                d2f = similar(f)

                # differentiate f
                second_derivative!(d2f, f, x, spectral)

                @test isapprox(d2f, expected_d2f, rtol=rtol, atol=1.e-10,
                               norm=maxabs_norm)
            end
        end
        
        @testset "Chebyshev pseudospectral cylindrical laplacian derivatives (4 argument), zero" verbose=false begin
            @testset "$nelement $ngrid" for (nelement, ngrid, rtol) ∈
                    (
                     (4, 7, 2.e-1),
                     (4, 8, 2.e-1),
                     (4, 9, 4.e-2),
                     (4, 10, 4.e-2),
                     (4, 11, 5.e-3),
                     (4, 12, 5.e-3),
                     (4, 13, 5.e-3),
                     (4, 14, 5.e-3),
                     (4, 15, 5.e-3),
                     (4, 16, 5.e-3),
                     (4, 17, 5.e-3),
                     (4, 18, 5.e-3),
                     (4, 19, 5.e-3),
                     (4, 20, 5.e-3),
                     (4, 21, 5.e-3),
                     (4, 22, 5.e-3),
                     (4, 23, 5.e-3),
                     (4, 24, 4.e-3),
                     (4, 25, 4.e-3),
                     (4, 26, 4.e-3),
                     (4, 27, 4.e-3),
                     (4, 28, 4.e-3),
                     (4, 29, 4.e-3),
                     (4, 30, 4.e-3),
                     (4, 31, 4.e-3),
                     (4, 32, 4.e-3),
                     (4, 33, 4.e-3),

                     (5, 7, 2.e-1),
                     (5, 8, 8.e-2),
                     (5, 9, 5.e-2),
                     (5, 10, 8.e-3),
                     (5, 11, 8.e-3),
                     (5, 12, 8.e-3),
                     (5, 13, 8.e-3),
                     (5, 14, 8.e-3),
                     (5, 15, 8.e-3),
                     (5, 16, 2.e-3),
                     (5, 17, 2.e-3),
                     (5, 18, 2.e-3),
                     (5, 19, 2.e-3),
                     (5, 20, 2.e-3),
                     (5, 21, 2.e-3),
                     (5, 22, 2.e-3),
                     (5, 23, 2.e-3),
                     (5, 24, 2.e-3),
                     (5, 25, 2.e-3),
                     (5, 26, 2.e-3),
                     (5, 27, 2.e-3),
                     (5, 28, 2.e-3),
                     (5, 29, 2.e-3),
                     (5, 30, 2.e-3),
                     (5, 31, 2.e-3),
                     (5, 32, 2.e-3),
                     (5, 33, 2.e-3),
                    ), cheb_option in ("FFT","matrix")

                # define inputs needed for the test
                L = 6.0
                bc = "zero"
                # fd_option and adv_input not actually used so given values unimportant
                fd_option = ""
                adv_input = advection_input("default", 1.0, 0.0, 0.0)
                # create the 'input' struct containing input info needed to create a
                # coordinate
                nelement_local = nelement
				nrank_per_block = 0 # dummy value
				irank = 0 # dummy value
				comm = MPI.COMM_NULL # dummy value
                element_spacing_option = "uniform"
				input = grid_input("vperp", ngrid, nelement,
                    nelement_local, nrank_per_block, irank, L,
                    "chebyshev_pseudospectral", fd_option, cheb_option, bc, adv_input, comm,
                    element_spacing_option)
                # create the coordinate struct 'x' and info for derivatives, etc.
                # This test runs effectively in serial, so use `ignore_MPI=true` to avoid
                # errors due to communicators not being fully set up.
                x, spectral = define_coordinate(input; ignore_MPI=true)

                f = @. exp(-x.grid^2)
                expected_d2f = @. 4.0*(x.grid^2 - 1.0)*exp(-x.grid^2)
                # create array for the derivative d2f/dx2
                d2f = similar(f)

                # differentiate f
                laplacian_derivative!(d2f, f, x, spectral)

                @test isapprox(d2f, expected_d2f, rtol=rtol, atol=1.e-10,
                               norm=maxabs_norm)
            end
        end
        
        @testset "GaussLegendre pseudospectral second derivatives (4 argument), periodic" verbose=false begin
            @testset "$nelement $ngrid" for (nelement, ngrid, rtol) ∈
                    (
                     (1, 8, 2.e-2),
                     (1, 9, 5.e-3),
                     (1, 10, 3.e-3),
                     (1, 11, 2.e-4),
                     (1, 12, 2.e-5),
                     (1, 13, 4.e-6),
                     (1, 14, 4.e-7),
                     (1, 15, 1.e-7),
                     (1, 16, 5.e-9),
                     (1, 17, 1.e-9),
                     
                     (2, 4, 2.e-1),
                     (2, 5, 5.e-2),
                     (2, 6, 2.e-2),
                     (2, 7, 2.e-3),
                     (2, 8, 2.e-4),
                     (2, 9, 2.e-5),
                     (2, 10, 4.e-6),
                     (2, 11, 2.e-7),
                     (2, 12, 4.e-8),
                     (2, 13, 8.e-10),
                     (2, 14, 2.e-10),
                     (2, 15, 4.e-13),
                     (2, 16, 2.e-13),
                     (2, 17, 2.e-13),
                     
                     (3, 5, 1.e-1),
                     (3, 6, 2.e-2),
                     (3, 7, 2.e-3),
                     (3, 8, 2.e-4),
                     (3, 9, 1.e-4),
                     (3, 10, 4.e-6),
                     (3, 11, 1.e-7),
                     (3, 12, 8.e-9),
                     (3, 13, 8.e-10),
                     (3, 14, 3.e-10),
                     (3, 15, 2.e-10),
                     (3, 16, 2.e-10),
                     (3, 17, 2.e-10),
                     
                     (4, 5, 5.e-2),
                     (4, 6, 2.e-2),
                     (4, 7, 2.e-3),
                     (4, 8, 2.e-4),
                     (4, 9, 1.e-4),
                     (4, 10, 1.e-6),
                     (4, 11, 8.e-9),
                     (4, 12, 8.e-10),
                     (4, 13, 8.e-10),
                     (4, 14, 8.e-10),
                     (4, 15, 8.e-10),
                     (4, 16, 8.e-10),
                     (4, 17, 8.e-10),
                     
                     (5, 5, 4.e-2),
                     (5, 6, 8.e-3),
                     (5, 7, 5.e-4),
                     (5, 8, 5.e-5),
                     (5, 9, 8.e-7),
                     (5, 10, 5.e-8),
                     (5, 11, 8.e-10),
                     (5, 12, 4.e-10),
                     (5, 13, 2.e-10),
                     (5, 14, 2.e-10),
                     (5, 15, 8.e-10),
                     (5, 16, 8.e-10),
                     (5, 17, 8.e-10),
                     )

                # define inputs needed for the test
                L = 6.0
                bc = "periodic"
                # fd_option and adv_input not actually used so given values unimportant
                fd_option = ""
                adv_input = advection_input("default", 1.0, 0.0, 0.0)
                cheb_option = ""
                # create the 'input' struct containing input info needed to create a
                # coordinate
                nelement_local = nelement
				nrank_per_block = 0 # dummy value
				irank = 0 # dummy value
				comm = MPI.COMM_NULL # dummy value
                element_spacing_option = "uniform"
				input = grid_input("coord", ngrid, nelement,
                    nelement_local, nrank_per_block, irank, L,
                    "gausslegendre_pseudospectral", fd_option, cheb_option, bc, adv_input, comm,
                    element_spacing_option)
                # create the coordinate struct 'x' and info for derivatives, etc.
<<<<<<< HEAD
                x, spectral = define_coordinate(input, nothing,init_YY=false)
=======
                # This test runs effectively in serial, so use `ignore_MPI=true` to avoid
                # errors due to communicators not being fully set up.
                x, spectral = define_coordinate(input; ignore_MPI=true, collision_operator_dim=false)
>>>>>>> e8b211c9

                offset = randn(rng)
                f = @. sinpi(2.0 * x.grid / L) + offset
                expected_d2f = @. -4.0 * π^2 / L^2 * sinpi(2.0 * x.grid / L)

                # create array for the derivative d2f/dx2
                d2f = similar(f)

                # differentiate f
                second_derivative!(d2f, f, x, spectral)

                @test isapprox(d2f, expected_d2f, rtol=rtol, atol=1.e-10,
                               norm=maxabs_norm)
            end
        end
        
    @testset "GaussLegendre pseudospectral cylindrical laplacian derivatives (4 argument), zero" verbose=false begin
            @testset "$nelement $ngrid" for (nelement, ngrid, rtol) ∈
                    (
                     (1, 8, 5.e-2),
                     (1, 9, 1.e-1),
                     (1, 10, 2.e-1),
                     (1, 11, 5.e-2),
                     (1, 12, 5.e-2),
                     (1, 13, 5.e-2),
                     (1, 14, 5.e-2),
                     (1, 15, 5.e-3),
                     (1, 16, 5.e-2),
                     (1, 17, 5.e-3),
                     
                     (2, 6, 8.e-2),
                     (2, 7, 8.e-2),
                     (2, 8, 5.e-2),
                     (2, 9, 5.e-2),
                     (2, 10, 5.e-2),
                     (2, 11, 5.e-3),
                     (2, 12, 5.e-3),
                     (2, 13, 5.e-4),
                     (2, 14, 5.e-4),
                     (2, 15, 5.e-4),
                     (2, 16, 5.e-4),
                     (2, 17, 5.e-4),
                     
                     (3, 6, 5.e-2),
                     (3, 7, 5.e-3),
                     (3, 8, 5.e-2),
                     (3, 9, 5.e-4),
                     (3, 10, 5.e-3),
                     (3, 11, 5.e-4),
                     (3, 12, 5.e-5),
                     (3, 13, 5.e-5),
                     (3, 14, 5.e-6),
                     (3, 15, 5.e-6),
                     (3, 16, 5.e-6),
                     (3, 17, 5.e-8),
                     
                     (4, 5, 5.e-2),
                     (4, 6, 2.e-2),
                     (4, 7, 2.e-2),
                     (4, 8, 2.e-3),
                     (4, 9, 1.e-3),
                     (4, 10, 1.e-4),
                     (4, 11, 8.e-5),
                     (4, 12, 8.e-6),
                     (4, 13, 8.e-6),
                     (4, 14, 8.e-7),
                     (4, 15, 8.e-7),
                     (4, 16, 8.e-8),
                     (4, 17, 8.e-8),
                     
                     (5, 5, 4.e-2),
                     (5, 6, 8.e-3),
                     (5, 7, 5.e-3),
                     (5, 8, 5.e-4),
                     (5, 9, 8.e-5),
                     (5, 10, 5.e-6),
                     (5, 11, 8.e-6),
                     (5, 12, 4.e-7),
                     (5, 13, 2.e-7),
                     (5, 14, 2.e-7),
                     (5, 15, 8.e-7),
                     (5, 16, 8.e-10),
                     (5, 17, 8.e-10),
                     )

                # define inputs needed for the test
                L = 6.0
                bc = "zero"
                # fd_option and adv_input not actually used so given values unimportant
                fd_option = ""
                adv_input = advection_input("default", 1.0, 0.0, 0.0)
                cheb_option = ""
                # create the 'input' struct containing input info needed to create a
                # coordinate
                nelement_local = nelement
				nrank_per_block = 0 # dummy value
				irank = 0 # dummy value
				comm = MPI.COMM_NULL # dummy value
                element_spacing_option = "uniform"
				input = grid_input("vperp", ngrid, nelement,
                    nelement_local, nrank_per_block, irank, L,
                    "gausslegendre_pseudospectral", fd_option, cheb_option, bc, adv_input, comm,
                    element_spacing_option)
                # create the coordinate struct 'x' and info for derivatives, etc.
                # This test runs effectively in serial, so use `ignore_MPI=true` to avoid
                # errors due to communicators not being fully set up.
                x, spectral = define_coordinate(input; ignore_MPI=true, collision_operator_dim=false)

                f = @. exp(-x.grid^2)
                expected_d2f = @. 4.0*(x.grid^2 - 1.0)*exp(-x.grid^2)
                # create array for the derivative d2f/dx2
                d2f = similar(f)

                # differentiate f
                laplacian_derivative!(d2f, f, x, spectral)

                @test isapprox(d2f, expected_d2f, rtol=rtol, atol=1.e-10,
                               norm=maxabs_norm)
            end
        end
    end
end

end # CalculusTests


using .CalculusTests

CalculusTests.runtests()<|MERGE_RESOLUTION|>--- conflicted
+++ resolved
@@ -44,13 +44,9 @@
                     discretization, fd_option, cheb_option, bc, adv_input, comm,
                     element_spacing_option)
                 # create the coordinate struct 'x'
-<<<<<<< HEAD
-                x, spectral = define_coordinate(input, nothing)
-=======
                 # This test runs effectively in serial, so use `ignore_MPI=true` to avoid
                 # errors due to communicators not being fully set up.
-                x, spectral = define_coordinate(input; ignore_MPI=true)
->>>>>>> e8b211c9
+                x, spectral = define_coordinate(input, nothing; ignore_MPI=true)
                 # create array for the function f(x) to be differentiated/integrated
                 f = Array{Float64,1}(undef, x.n)
                 # create array for the derivative df/dx
@@ -100,13 +96,9 @@
                     "finite_difference", fd_option, cheb_option, bc, adv_input, comm,
                     element_spacing_option)
                 # create the coordinate struct 'x'
-<<<<<<< HEAD
-                x, spectral = define_coordinate(input, nothing)
-=======
                 # This test runs effectively in serial, so use `ignore_MPI=true` to avoid
                 # errors due to communicators not being fully set up.
-                x, spectral = define_coordinate(input; ignore_MPI=true)
->>>>>>> e8b211c9
+                x, spectral = define_coordinate(input, nothing; ignore_MPI=true)
 
                 # create array for the derivative df/dx and the expected result
                 df = Array{Float64,1}(undef, x.n)
@@ -156,13 +148,9 @@
                     "finite_difference", fd_option, cheb_option, bc, adv_input, comm,
                     element_spacing_option)
                 # create the coordinate struct 'x'
-<<<<<<< HEAD
-                x, spectral = define_coordinate(input, nothing)
-=======
                 # This test runs effectively in serial, so use `ignore_MPI=true` to avoid
                 # errors due to communicators not being fully set up.
-                x, spectral = define_coordinate(input; ignore_MPI=true)
->>>>>>> e8b211c9
+                x, spectral = define_coordinate(input, nothing; ignore_MPI=true)
 
                 # create array for the derivative df/dx and the expected result
                 df = Array{Float64,1}(undef, x.n)
@@ -208,13 +196,9 @@
                     "finite_difference", fd_option, cheb_option, bc, adv_input, comm,
                     element_spacing_option)
                 # create the coordinate struct 'x'
-<<<<<<< HEAD
-                x, spectral = define_coordinate(input, nothing)
-=======
                 # This test runs effectively in serial, so use `ignore_MPI=true` to avoid
                 # errors due to communicators not being fully set up.
-                x, spectral = define_coordinate(input; ignore_MPI=true)
->>>>>>> e8b211c9
+                x, spectral = define_coordinate(input, nothing; ignore_MPI=true)
 
                 # create array for the derivative df/dx and the expected result
                 df = Array{Float64,1}(undef, x.n)
@@ -268,13 +252,9 @@
                     "finite_difference", fd_option, cheb_option, bc, adv_input, comm,
                     element_spacing_option)
                # create the coordinate struct 'x'
-<<<<<<< HEAD
-                x, spectral = define_coordinate(input, nothing)
-=======
                 # This test runs effectively in serial, so use `ignore_MPI=true` to avoid
                 # errors due to communicators not being fully set up.
-                x, spectral = define_coordinate(input; ignore_MPI=true)
->>>>>>> e8b211c9
+                x, spectral = define_coordinate(input, nothing; ignore_MPI=true)
 
                 # create array for the derivative df/dx and the expected result
                 df = Array{Float64,1}(undef, x.n)
@@ -490,13 +470,9 @@
                     "chebyshev_pseudospectral", fd_option, cheb_option, bc, adv_input, comm,
                     element_spacing_option)
                 # create the coordinate struct 'x' and info for derivatives, etc.
-<<<<<<< HEAD
-                x, spectral = define_coordinate(input, nothing)
-=======
                 # This test runs effectively in serial, so use `ignore_MPI=true` to avoid
                 # errors due to communicators not being fully set up.
-                x, spectral = define_coordinate(input; ignore_MPI=true)
->>>>>>> e8b211c9
+                x, spectral = define_coordinate(input, nothing; ignore_MPI=true)
 
                 offset = randn(rng)
                 f = @. sinpi(2.0 * x.grid / L) + offset
@@ -692,13 +668,9 @@
                     "chebyshev_pseudospectral", fd_option, cheb_option, bc, adv_input, comm,
                     element_spacing_option)
                 # create the coordinate struct 'x' and info for derivatives, etc.
-<<<<<<< HEAD
-                x, spectral = define_coordinate(input, nothing)
-=======
                 # This test runs effectively in serial, so use `ignore_MPI=true` to avoid
                 # errors due to communicators not being fully set up.
-                x, spectral = define_coordinate(input; ignore_MPI=true)
->>>>>>> e8b211c9
+                x, spectral = define_coordinate(input, nothing; ignore_MPI=true)
 
                 offset = randn(rng)
                 f = @. sinpi(2.0 * x.grid / L) + offset
@@ -741,13 +713,9 @@
                     "chebyshev_pseudospectral", fd_option, cheb_option, bc, adv_input, comm,
                     element_spacing_option)
                 # create the coordinate struct 'x' and info for derivatives, etc.
-<<<<<<< HEAD
-                x, spectral = define_coordinate(input, nothing)
-=======
                 # This test runs effectively in serial, so use `ignore_MPI=true` to avoid
                 # errors due to communicators not being fully set up.
-                x, spectral = define_coordinate(input; ignore_MPI=true)
->>>>>>> e8b211c9
+                x, spectral = define_coordinate(input, nothing; ignore_MPI=true)
                 # test polynomials up to order ngrid-1
                 for n ∈ 0:ngrid-1
                     # create array for the function f(x) to be differentiated/integrated
@@ -797,13 +765,9 @@
                     "chebyshev_pseudospectral", fd_option, cheb_option, bc, adv_input, comm,
                     element_spacing_option)
                 # create the coordinate struct 'x' and info for derivatives, etc.
-<<<<<<< HEAD
-                x, spectral = define_coordinate(input, nothing)
-=======
                 # This test runs effectively in serial, so use `ignore_MPI=true` to avoid
                 # errors due to communicators not being fully set up.
-                x, spectral = define_coordinate(input; ignore_MPI=true)
->>>>>>> e8b211c9
+                x, spectral = define_coordinate(input, nothing; ignore_MPI=true)
                 # test polynomials up to order ngrid-1
                 for n ∈ 0:ngrid-1
                     # create array for the function f(x) to be differentiated/integrated
@@ -939,13 +903,9 @@
                     "gausslegendre_pseudospectral", fd_option, cheb_option, bc, adv_input, comm,
                     element_spacing_option)
                 # create the coordinate struct 'x' and info for derivatives, etc.
-<<<<<<< HEAD
-                x, spectral = define_coordinate(input, nothing,init_YY=false)
-=======
                 # This test runs effectively in serial, so use `ignore_MPI=true` to avoid
                 # errors due to communicators not being fully set up.
-                x, spectral = define_coordinate(input; ignore_MPI=true, collision_operator_dim=false)
->>>>>>> e8b211c9
+                x, spectral = define_coordinate(input, nothing; ignore_MPI=true, collision_operator_dim=false)
 
                 offset = randn(rng)
                 f = @. sinpi(2.0 * x.grid / L) + offset
@@ -1062,13 +1022,9 @@
                     "gausslegendre_pseudospectral", fd_option, cheb_option, bc, adv_input, comm,
                     element_spacing_option)
                 # create the coordinate struct 'x' and info for derivatives, etc.
-<<<<<<< HEAD
-                x, spectral = define_coordinate(input, nothing,init_YY=false)
-=======
                 # This test runs effectively in serial, so use `ignore_MPI=true` to avoid
                 # errors due to communicators not being fully set up.
-                x, spectral = define_coordinate(input; ignore_MPI=true, collision_operator_dim=false)
->>>>>>> e8b211c9
+                x, spectral = define_coordinate(input, nothing; ignore_MPI=true, collision_operator_dim=false)
 
                 offset = randn(rng)
                 f = @. sinpi(2.0 * x.grid / L) + offset
@@ -1112,13 +1068,9 @@
                     "gausslegendre_pseudospectral", fd_option, cheb_option, bc, adv_input, comm,
                     element_spacing_option)
                 # create the coordinate struct 'x' and info for derivatives, etc.
-<<<<<<< HEAD
-                x, spectral = define_coordinate(input, nothing,init_YY=false)
-=======
                 # This test runs effectively in serial, so use `ignore_MPI=true` to avoid
                 # errors due to communicators not being fully set up.
-                x, spectral = define_coordinate(input; ignore_MPI=true, collision_operator_dim=false)
->>>>>>> e8b211c9
+                x, spectral = define_coordinate(input, nothing; ignore_MPI=true, collision_operator_dim=false)
                 # test polynomials up to order ngrid-1
                 for n ∈ 0:ngrid-1
                     # create array for the function f(x) to be differentiated/integrated
@@ -1169,13 +1121,9 @@
                     "gausslegendre_pseudospectral", fd_option, cheb_option, bc, adv_input, comm,
                     element_spacing_option)
                 # create the coordinate struct 'x' and info for derivatives, etc.
-<<<<<<< HEAD
-                x, spectral = define_coordinate(input, nothing,init_YY=false)
-=======
                 # This test runs effectively in serial, so use `ignore_MPI=true` to avoid
                 # errors due to communicators not being fully set up.
-                x, spectral = define_coordinate(input; ignore_MPI=true, collision_operator_dim=false)
->>>>>>> e8b211c9
+                x, spectral = define_coordinate(input, nothing; ignore_MPI=true, collision_operator_dim=false)
                 # test polynomials up to order ngrid-1
                 for n ∈ 0:ngrid-1
                     # create array for the function f(x) to be differentiated/integrated
@@ -1389,13 +1337,9 @@
                     "chebyshev_pseudospectral", fd_option, cheb_option, bc, adv_input, comm,
                     element_spacing_option)
                 # create the coordinate struct 'x' and info for derivatives, etc.
-<<<<<<< HEAD
-                x, spectral = define_coordinate(input, nothing)
-=======
                 # This test runs effectively in serial, so use `ignore_MPI=true` to avoid
                 # errors due to communicators not being fully set up.
-                x, spectral = define_coordinate(input; ignore_MPI=true)
->>>>>>> e8b211c9
+                x, spectral = define_coordinate(input, nothing; ignore_MPI=true)
 
                 offset = randn(rng)
                 f = @. sinpi(2.0 * x.grid / L) + offset
@@ -1492,7 +1436,7 @@
                 # create the coordinate struct 'x' and info for derivatives, etc.
                 # This test runs effectively in serial, so use `ignore_MPI=true` to avoid
                 # errors due to communicators not being fully set up.
-                x, spectral = define_coordinate(input; ignore_MPI=true)
+                x, spectral = define_coordinate(input, nothing; ignore_MPI=true)
 
                 f = @. exp(-x.grid^2)
                 expected_d2f = @. 4.0*(x.grid^2 - 1.0)*exp(-x.grid^2)
@@ -1598,13 +1542,9 @@
                     "gausslegendre_pseudospectral", fd_option, cheb_option, bc, adv_input, comm,
                     element_spacing_option)
                 # create the coordinate struct 'x' and info for derivatives, etc.
-<<<<<<< HEAD
-                x, spectral = define_coordinate(input, nothing,init_YY=false)
-=======
                 # This test runs effectively in serial, so use `ignore_MPI=true` to avoid
                 # errors due to communicators not being fully set up.
-                x, spectral = define_coordinate(input; ignore_MPI=true, collision_operator_dim=false)
->>>>>>> e8b211c9
+                x, spectral = define_coordinate(input, nothing; ignore_MPI=true, collision_operator_dim=false)
 
                 offset = randn(rng)
                 f = @. sinpi(2.0 * x.grid / L) + offset
@@ -1711,7 +1651,7 @@
                 # create the coordinate struct 'x' and info for derivatives, etc.
                 # This test runs effectively in serial, so use `ignore_MPI=true` to avoid
                 # errors due to communicators not being fully set up.
-                x, spectral = define_coordinate(input; ignore_MPI=true, collision_operator_dim=false)
+                x, spectral = define_coordinate(input, nothing; ignore_MPI=true, collision_operator_dim=false)
 
                 f = @. exp(-x.grid^2)
                 expected_d2f = @. 4.0*(x.grid^2 - 1.0)*exp(-x.grid^2)
