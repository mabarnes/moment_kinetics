module CalculusTests

include("setup.jl")

using moment_kinetics.input_structs: grid_input, advection_input
using moment_kinetics.coordinates: define_coordinate
using moment_kinetics.calculus: derivative!, second_derivative!, integral

using MPI
using Random

function runtests()
    @testset "calculus" verbose=use_verbose begin
        println("calculus tests")
        @testset "fundamental theorem of calculus" begin
            @testset "$discretization $ngrid $nelement" for
                    (discretization, element_spacing_option, etol, cheb_option) ∈ (("finite_difference", "uniform", 1.0e-15, ""), ("chebyshev_pseudospectral", "uniform", 1.0e-15, "FFT"), ("chebyshev_pseudospectral", "uniform", 2.0e-15, "matrix"), ("chebyshev_pseudospectral", "sqrt", 1.0e-2, "FFT"), ("gausslegendre_pseudospectral", "uniform", 1.0e-14, "")),
                    ngrid ∈ (5,6,7,8,9,10), nelement ∈ (1, 2, 3, 4, 5)

                if discretization == "finite_difference" && (ngrid - 1) * nelement % 2 == 1
                    # When the total number of points (counting the periodically identified
                    # end points a a single point) is odd, we have to use Simpson's 3/8 rule
                    # for integration for one set of points at the beginning of the array,
                    # which breaks the symmetry that makes integration of the derivative
                    # exact, so this test would fail
                    continue
                end

                # define inputs needed for the test
                L = 6.0
                bc = "periodic"
                # fd_option and adv_input not actually used so given values unimportant
                fd_option = ""
                adv_input = advection_input("default", 1.0, 0.0, 0.0)
                # create the 'input' struct containing input info needed to create a
                # coordinate
                nelement_local = nelement
				nrank_per_block = 0 # dummy value
				irank = 0 # dummy value
				comm = MPI.COMM_NULL # dummy value 
				input = grid_input("coord", ngrid, nelement,
                    nelement_local, nrank_per_block, irank, L,
                    discretization, fd_option, cheb_option, bc, adv_input, comm,
                    element_spacing_option)
                # create the coordinate struct 'x'
<<<<<<< HEAD
                # This test runs effectively in serial, so use `ignore_MPI=true` to avoid
                # errors due to communicators not being fully set up.
=======
>>>>>>> b3c5b65a
                x, spectral = define_coordinate(input; ignore_MPI=true)
                # create array for the function f(x) to be differentiated/integrated
                f = Array{Float64,1}(undef, x.n)
                # create array for the derivative df/dx
                df = Array{Float64,1}(undef, x.n)
                # initialize f
                for ix ∈ 1:x.n
                    f[ix] = ( (cospi(2.0*x.grid[ix]/x.L)+sinpi(2.0*x.grid[ix]/x.L))
                              * exp(-x.grid[ix]^2) )
                end
                # differentiate f
                derivative!(df, f, x, spectral)
                # integrate df/dx
                intdf = integral(df, x.wgts)

                ## open ascii file to which test info will be written
                #io = open("tests.txt","w")
                #for ix ∈ 1:x.n
                #    println(io, "x: ", x.grid[ix], " f: ", f[ix], "  df: ", df[ix], " intdf: ", intdf)
                #end

                # Test that error intdf is less than the specified error tolerance etol
                @test abs(intdf) < etol
            end
        end

        rng = MersenneTwister(42)

        @testset "finite_difference derivatives (4 argument), periodic" verbose=false begin
            @testset "$nelement $ngrid" for nelement ∈ (1:5), ngrid ∈ (9:33)

                # define inputs needed for the test
                L = 6.0
                bc = "periodic"
                # fd_option and adv_input not actually used so given values unimportant
                fd_option = ""
                adv_input = advection_input("default", 1.0, 0.0, 0.0)
                cheb_option = ""
                # create the 'input' struct containing input info needed to create a
                # coordinate
                nelement_local = nelement
				nrank_per_block = 0 # dummy value
				irank = 0 # dummy value
				comm = MPI.COMM_NULL # dummy value 
				element_spacing_option = "uniform" # dummy value
                input = grid_input("coord", ngrid, nelement,
                    nelement_local, nrank_per_block, irank, L,
                    "finite_difference", fd_option, cheb_option, bc, adv_input, comm,
                    element_spacing_option)
                # create the coordinate struct 'x'
<<<<<<< HEAD
                # This test runs effectively in serial, so use `ignore_MPI=true` to avoid
                # errors due to communicators not being fully set up.
=======
>>>>>>> b3c5b65a
                x, spectral = define_coordinate(input; ignore_MPI=true)

                # create array for the derivative df/dx and the expected result
                df = Array{Float64,1}(undef, x.n)

                # initialize f and expected df
                offset = randn(rng)
                f = @. sinpi(2.0 * x.grid / L) + offset
                expected_df = @. 2.0 * π / L * cospi(2.0 * x.grid / L)

                # differentiate f
                derivative!(df, f, x, spectral)

                rtol = 1.e2 / (nelement*(ngrid-1))^4
                @test isapprox(df, expected_df, rtol=rtol, atol=1.e-15,
                               norm=maxabs_norm)
            end
        end

        @testset "finite_difference derivatives upwinding (5 argument), periodic" verbose=false begin
            @testset "$nelement $ngrid" for
                    (fd_option, order) ∈ (
                                          ("fourth_order_centered", 4),
                                          ("second_order_centered", 2),
                                          ("fourth_order_upwind", 4),
                                          ("third_order_upwind", 3),
                                          ("second_order_upwind", 2),
                                          ("first_order_upwind", 1),
                                         ),
                    nelement ∈ (1:5), ngrid ∈ (9:33)

                # define inputs needed for the test
                L = 6.0
                bc = "periodic"
                # fd_option and adv_input not actually used so given values unimportant
                fd_option = "fourth_order_centered"
                adv_input = advection_input("default", 1.0, 0.0, 0.0)
                cheb_option = ""
                # create the 'input' struct containing input info needed to create a
                # coordinate
                nelement_local = nelement
				nrank_per_block = 0 # dummy value
				irank = 0 # dummy value
				comm = MPI.COMM_NULL # dummy value
                element_spacing_option = "uniform" # dummy value
				input = grid_input("coord", ngrid, nelement,
                    nelement_local, nrank_per_block, irank, L,
                    "finite_difference", fd_option, cheb_option, bc, adv_input, comm,
                    element_spacing_option)
                # create the coordinate struct 'x'
<<<<<<< HEAD
                # This test runs effectively in serial, so use `ignore_MPI=true` to avoid
                # errors due to communicators not being fully set up.
=======
>>>>>>> b3c5b65a
                x, spectral = define_coordinate(input; ignore_MPI=true)

                # create array for the derivative df/dx and the expected result
                df = Array{Float64,1}(undef, x.n)

                # initialize f and expected df
                offset = randn(rng)
                f = @. sinpi(2.0 * x.grid / L) + offset
                expected_df = @. 2.0 * π / L * cospi(2.0 * x.grid / L)

                for advection ∈ (-1.0, 0.0, 1.0)
                    adv_fac = similar(f)
                    adv_fac .= advection

                    # differentiate f
                    derivative!(df, f, x, adv_fac, spectral)

                    rtol = 1.e2 / (nelement*(ngrid-1))^order
                    @test isapprox(df, expected_df, rtol=rtol, atol=1.e-15,
                                   norm=maxabs_norm)
                end
            end
        end

        @testset "finite_difference derivatives (4 argument)" verbose=false begin
            @testset "$nelement $ngrid" for bc ∈ ("constant", "zero"),
                    nelement ∈ (1:5), ngrid ∈ (9:33)

                # define inputs needed for the test
                L = 6.0
                # fd_option and adv_input not actually used so given values unimportant
                fd_option = ""
                adv_input = advection_input("default", 1.0, 0.0, 0.0)
                cheb_option = ""
                # create the 'input' struct containing input info needed to create a
                # coordinate
                nelement_local = nelement
				nrank_per_block = 0 # dummy value
				irank = 0 # dummy value
				comm = MPI.COMM_NULL # dummy value
                element_spacing_option = "uniform" # dummy value
				input = grid_input("coord", ngrid, nelement,
                    nelement_local, nrank_per_block, irank, L,
                    "finite_difference", fd_option, cheb_option, bc, adv_input, comm,
                    element_spacing_option)
                # create the coordinate struct 'x'
<<<<<<< HEAD
                # This test runs effectively in serial, so use `ignore_MPI=true` to avoid
                # errors due to communicators not being fully set up.
=======
>>>>>>> b3c5b65a
                x, spectral = define_coordinate(input; ignore_MPI=true)

                # create array for the derivative df/dx and the expected result
                df = Array{Float64,1}(undef, x.n)

                # initialize f and expected df
                offset = undef
                if bc == "zero"
                    offset = 1.0
                else
                    offset = randn(rng)
                end
                f = @. cospi(2.0 * x.grid / L) + offset
                expected_df = @. -2.0 * π / L * sinpi(2.0 * x.grid / L)

                # differentiate f
                derivative!(df, f, x, spectral)

                # Note: only get 1st order convergence at the boundary for an input
                # function that has zero gradient at the boundary
                rtol = 3.e0 / (nelement*(ngrid-1))
                @test isapprox(df, expected_df, rtol=rtol, atol=1.e-15,
                               norm=maxabs_norm)
            end
        end

        @testset "finite_difference derivatives upwinding (5 argument)" verbose=false begin
            @testset "$nelement $ngrid" for bc ∈ ("constant", "zero"),
                    (fd_option, rtol_prefactor) ∈ (("fourth_order_centered", 3.0),
                                                   ("second_order_centered", 3.0),
                                                   #("fourth_order_upwind", 3.0), # not defined yet
                                                   ("third_order_upwind", 3.0),
                                                   ("second_order_upwind", 3.0),
                                                   ("first_order_upwind", 5.0)
                                                  ),
                    nelement ∈ (1:5), ngrid ∈ (9:33)

                # define inputs needed for the test
                L = 6.0
                # fd_option and adv_input not actually used so given values unimportant
                adv_input = advection_input("default", 1.0, 0.0, 0.0)
                cheb_option = ""
                # create the 'input' struct containing input info needed to create a
                # coordinate
                nelement_local = nelement
				nrank_per_block = 0 # dummy value
				irank = 0 # dummy value
				comm = MPI.COMM_NULL # dummy value
                element_spacing_option = "uniform" # dummy value
				input = grid_input("coord", ngrid, nelement,
                    nelement_local, nrank_per_block, irank, L,
                    "finite_difference", fd_option, cheb_option, bc, adv_input, comm,
                    element_spacing_option)
               # create the coordinate struct 'x'
<<<<<<< HEAD
                # This test runs effectively in serial, so use `ignore_MPI=true` to avoid
                # errors due to communicators not being fully set up.
=======
>>>>>>> b3c5b65a
                x, spectral = define_coordinate(input; ignore_MPI=true)

                # create array for the derivative df/dx and the expected result
                df = Array{Float64,1}(undef, x.n)

                # initialize f and expected df
                offset = undef
                if bc == "zero"
                    offset = 1.0
                else
                    offset = randn(rng)
                end
                f = @. cospi(2.0 * x.grid / L) + offset
                expected_df = @. -2.0 * π / L * sinpi(2.0 * x.grid / L)

                for advection ∈ (-1.0, 0.0, 1.0)
                    adv_fac = similar(f)
                    adv_fac .= advection

                    # differentiate f
                    derivative!(df, f, x, adv_fac, spectral)

                    # Note: only get 1st order convergence at the boundary for an input
                    # function that has zero gradient at the boundary
                    rtol = rtol_prefactor / (nelement*(ngrid-1))
                    @test isapprox(df[2:end-1], expected_df[2:end-1], rtol=rtol, atol=1.e-15,
                                   norm=maxabs_norm)
                    # Some methods use 1st order one-sided derivative at boundaries
                    # (where derivative is zero for this example), so need higher atol
                    for ix ∈ (1,x.n)
                        @test isapprox(df[ix], expected_df[ix], rtol=rtol, atol=2.0*rtol,
                                       norm=maxabs_norm)
                    end
                end
            end
        end

        @testset "Chebyshev pseudospectral derivatives (4 argument), periodic" verbose=false begin
            @testset "$nelement $ngrid" for (nelement, ngrid, rtol) ∈
                    (
                     (1, 5, 8.e-1),
                     (1, 6, 2.e-1),
                     (1, 7, 1.e-1),
                     (1, 8, 1.e-2),
                     (1, 9, 5.e-3),
                     (1, 10, 3.e-3),
                     (1, 11, 1.e-4),
                     (1, 12, 5.e-6),
                     (1, 13, 3.e-6),
                     (1, 14, 8.e-8),
                     (1, 15, 4.e-8),
                     (1, 16, 8.e-10),
                     (1, 17, 4.e-10),
                     (1, 18, 4.e-12),
                     (1, 19, 2.e-12),
                     (1, 20, 2.e-13),
                     (1, 21, 2.e-13),
                     (1, 22, 2.e-13),
                     (1, 23, 2.e-13),
                     (1, 24, 2.e-13),
                     (1, 25, 2.e-13),
                     (1, 26, 2.e-13),
                     (1, 27, 2.e-13),
                     (1, 28, 2.e-13),
                     (1, 29, 2.e-13),
                     (1, 30, 2.e-13),
                     (1, 31, 2.e-13),
                     (1, 32, 2.e-13),
                     (1, 33, 2.e-13),

                     (2, 4, 2.e-1),
                     (2, 5, 4.e-2),
                     (2, 6, 2.e-2),
                     (2, 7, 4.e-4),
                     (2, 8, 2.e-4),
                     (2, 9, 4.e-6),
                     (2, 10, 2.e-6),
                     (2, 11, 2.e-8),
                     (2, 12, 1.e-8),
                     (2, 13, 1.e-10),
                     (2, 14, 5.e-11),
                     (2, 15, 4.e-13),
                     (2, 16, 2.e-13),
                     (2, 17, 2.e-13),
                     (2, 18, 2.e-13),
                     (2, 19, 2.e-13),
                     (2, 20, 2.e-13),
                     (2, 21, 2.e-13),
                     (2, 22, 2.e-13),
                     (2, 23, 2.e-13),
                     (2, 24, 2.e-13),
                     (2, 25, 2.e-13),
                     (2, 26, 2.e-13),
                     (2, 27, 2.e-13),
                     (2, 28, 2.e-13),
                     (2, 29, 2.e-13),
                     (2, 30, 4.e-13),
                     (2, 31, 4.e-13),
                     (2, 32, 4.e-13),
                     (2, 33, 4.e-13),

                     (3, 3, 4.e-1),
                     (3, 4, 1.e-1),
                     (3, 5, 1.e-2),
                     (3, 6, 2.e-3),
                     (3, 7, 1.e-4),
                     (3, 8, 1.e-5),
                     (3, 9, 6.e-7),
                     (3, 10, 5.e-8),
                     (3, 11, 2.e-9),
                     (3, 12, 1.e-10),
                     (3, 13, 5.e-12),
                     (3, 14, 3.e-13),
                     (3, 15, 2.e-13),
                     (3, 16, 2.e-13),
                     (3, 17, 2.e-13),
                     (3, 18, 2.e-13),
                     (3, 19, 2.e-13),
                     (3, 20, 2.e-13),
                     (3, 21, 2.e-13),
                     (3, 22, 2.e-13),
                     (3, 23, 2.e-13),
                     (3, 24, 2.e-13),
                     (3, 25, 2.e-13),
                     (3, 26, 2.e-13),
                     (3, 27, 2.e-13),
                     (3, 28, 2.e-13),
                     (3, 29, 4.e-13),
                     (3, 30, 4.e-13),
                     (3, 31, 4.e-13),
                     (3, 32, 4.e-13),
                     (3, 33, 4.e-13),

                     (4, 3, 3.e-1),
                     (4, 4, 4.e-2),
                     (4, 5, 4.e-3),
                     (4, 6, 4.e-4),
                     (4, 7, 4.e-5),
                     (4, 8, 1.e-6),
                     (4, 9, 8.e-8),
                     (4, 10, 4.e-9),
                     (4, 11, 1.e-10),
                     (4, 12, 4.e-12),
                     (4, 13, 2.e-13),
                     (4, 14, 2.e-13),
                     (4, 15, 2.e-13),
                     (4, 16, 2.e-13),
                     (4, 17, 2.e-13),
                     (4, 18, 2.e-13),
                     (4, 19, 2.e-13),
                     (4, 20, 2.e-13),
                     (4, 21, 2.e-13),
                     (4, 22, 2.e-13),
                     (4, 23, 2.e-13),
                     (4, 24, 4.e-13),
                     (4, 25, 4.e-13),
                     (4, 26, 4.e-13),
                     (4, 27, 4.e-13),
                     (4, 28, 4.e-13),
                     (4, 29, 4.e-13),
                     (4, 30, 4.e-13),
                     (4, 31, 4.e-13),
                     (4, 32, 4.e-13),
                     (4, 33, 4.e-13),

                     (5, 3, 2.e-1),
                     (5, 4, 2.e-2),
                     (5, 5, 2.e-3),
                     (5, 6, 1.e-4),
                     (5, 7, 1.e-5),
                     (5, 8, 2.e-7),
                     (5, 9, 2.e-8),
                     (5, 10, 3.e-10),
                     (5, 11, 2.e-11),
                     (5, 12, 3.e-13),
                     (5, 13, 2.e-13),
                     (5, 14, 2.e-13),
                     (5, 15, 2.e-13),
                     (5, 16, 2.e-13),
                     (5, 17, 4.e-13),
                     (5, 18, 4.e-13),
                     (5, 19, 4.e-13),
                     (5, 20, 4.e-13),
                     (5, 21, 4.e-13),
                     (5, 22, 8.e-13),
                     (5, 23, 8.e-13),
                     (5, 24, 8.e-13),
                     (5, 25, 8.e-13),
                     (5, 26, 8.e-13),
                     (5, 27, 8.e-13),
                     (5, 28, 8.e-13),
                     (5, 29, 8.e-13),
                     (5, 30, 8.e-13),
                     (5, 31, 8.e-13),
                     (5, 32, 8.e-13),
                     (5, 33, 8.e-13),
                    ), cheb_option in ("FFT","matrix")

                # define inputs needed for the test
                L = 6.0
                bc = "periodic"
                # fd_option and adv_input not actually used so given values unimportant
                fd_option = ""
                adv_input = advection_input("default", 1.0, 0.0, 0.0)
                # create the 'input' struct containing input info needed to create a
                # coordinate
                nelement_local = nelement
				nrank_per_block = 0 # dummy value
				irank = 0 # dummy value
				comm = MPI.COMM_NULL # dummy value
                element_spacing_option = "uniform"
				input = grid_input("coord", ngrid, nelement,
                    nelement_local, nrank_per_block, irank, L,
                    "chebyshev_pseudospectral", fd_option, cheb_option, bc, adv_input, comm,
                    element_spacing_option)
                # create the coordinate struct 'x' and info for derivatives, etc.
<<<<<<< HEAD
                # This test runs effectively in serial, so use `ignore_MPI=true` to avoid
                # errors due to communicators not being fully set up.
=======
>>>>>>> b3c5b65a
                x, spectral = define_coordinate(input; ignore_MPI=true)

                offset = randn(rng)
                f = @. sinpi(2.0 * x.grid / L) + offset
                expected_df = @. 2.0 * π / L * cospi(2.0 * x.grid / L)

                # create array for the derivative df/dx
                df = similar(f)

                # differentiate f
                derivative!(df, f, x, spectral)

                @test isapprox(df, expected_df, rtol=rtol, atol=1.e-14,
                               norm=maxabs_norm)
            end
        end

        @testset "Chebyshev pseudospectral derivatives upwinding (5 argument), periodic" verbose=false begin
            @testset "$nelement $ngrid" for (nelement, ngrid, rtol) ∈
                    (
                     (1, 5, 8.e-1),
                     (1, 6, 2.e-1),
                     (1, 7, 1.e-1),
                     (1, 8, 1.e-2),
                     (1, 9, 5.e-3),
                     (1, 10, 3.e-3),
                     (1, 11, 1.e-4),
                     (1, 12, 5.e-6),
                     (1, 13, 3.e-6),
                     (1, 14, 8.e-8),
                     (1, 15, 4.e-8),
                     (1, 16, 8.e-10),
                     (1, 17, 4.e-10),
                     (1, 18, 4.e-12),
                     (1, 19, 2.e-12),
                     (1, 20, 2.e-13),
                     (1, 21, 2.e-13),
                     (1, 22, 2.e-13),
                     (1, 23, 2.e-13),
                     (1, 24, 2.e-13),
                     (1, 25, 2.e-13),
                     (1, 26, 2.e-13),
                     (1, 27, 2.e-13),
                     (1, 28, 2.e-13),
                     (1, 29, 2.e-13),
                     (1, 30, 2.e-13),
                     (1, 31, 2.e-13),
                     (1, 32, 2.e-13),
                     (1, 33, 2.e-13),

                     (2, 4, 2.e-1),
                     (2, 5, 4.e-2),
                     (2, 6, 2.e-2),
                     (2, 7, 4.e-4),
                     (2, 8, 2.e-4),
                     (2, 9, 4.e-6),
                     (2, 10, 2.e-6),
                     (2, 11, 2.e-8),
                     (2, 12, 1.e-8),
                     (2, 13, 1.e-10),
                     (2, 14, 5.e-11),
                     (2, 15, 4.e-13),
                     (2, 16, 2.e-13),
                     (2, 17, 2.e-13),
                     (2, 18, 2.e-13),
                     (2, 19, 2.e-13),
                     (2, 20, 2.e-13),
                     (2, 21, 2.e-13),
                     (2, 22, 2.e-13),
                     (2, 23, 2.e-13),
                     (2, 24, 2.e-13),
                     (2, 25, 2.e-13),
                     (2, 26, 2.e-13),
                     (2, 27, 2.e-13),
                     (2, 28, 2.e-13),
                     (2, 29, 2.e-13),
                     (2, 30, 4.e-13),
                     (2, 31, 4.e-13),
                     (2, 32, 4.e-13),
                     (2, 33, 4.e-13),

                     (3, 3, 4.e-1),
                     (3, 4, 1.e-1),
                     (3, 5, 1.e-2),
                     (3, 6, 2.e-3),
                     (3, 7, 1.e-4),
                     (3, 8, 1.e-5),
                     (3, 9, 6.e-7),
                     (3, 10, 5.e-8),
                     (3, 11, 2.e-9),
                     (3, 12, 1.e-10),
                     (3, 13, 5.e-12),
                     (3, 14, 3.e-13),
                     (3, 15, 2.e-13),
                     (3, 16, 2.e-13),
                     (3, 17, 2.e-13),
                     (3, 18, 2.e-13),
                     (3, 19, 2.e-13),
                     (3, 20, 2.e-13),
                     (3, 21, 2.e-13),
                     (3, 22, 2.e-13),
                     (3, 23, 2.e-13),
                     (3, 24, 4.e-13),
                     (3, 25, 4.e-13),
                     (3, 26, 4.e-13),
                     (3, 27, 4.e-13),
                     (3, 28, 4.e-13),
                     (3, 29, 4.e-13),
                     (3, 30, 4.e-13),
                     (3, 31, 4.e-13),
                     (3, 32, 4.e-13),
                     (3, 33, 4.e-13),

                     (4, 3, 3.e-1),
                     (4, 4, 4.e-2),
                     (4, 5, 4.e-3),
                     (4, 6, 4.e-4),
                     (4, 7, 4.e-5),
                     (4, 8, 1.e-6),
                     (4, 9, 8.e-8),
                     (4, 10, 4.e-9),
                     (4, 11, 1.e-10),
                     (4, 12, 4.e-12),
                     (4, 13, 2.e-13),
                     (4, 14, 2.e-13),
                     (4, 15, 2.e-13),
                     (4, 16, 2.e-13),
                     (4, 17, 2.e-13),
                     (4, 18, 4.e-13),
                     (4, 19, 4.e-13),
                     (4, 20, 4.e-13),
                     (4, 21, 4.e-13),
                     (4, 22, 4.e-13),
                     (4, 23, 4.e-13),
                     (4, 24, 4.e-13),
                     (4, 25, 4.e-13),
                     (4, 26, 4.e-13),
                     (4, 27, 4.e-13),
                     (4, 28, 4.e-13),
                     (4, 29, 4.e-13),
                     (4, 30, 8.e-13),
                     (4, 31, 8.e-13),
                     (4, 32, 8.e-13),
                     (4, 33, 8.e-13),

                     (5, 3, 2.e-1),
                     (5, 4, 2.e-2),
                     (5, 5, 2.e-3),
                     (5, 6, 1.e-4),
                     (5, 7, 1.e-5),
                     (5, 8, 4.e-7),
                     (5, 9, 2.e-8),
                     (5, 10, 3.e-10),
                     (5, 11, 2.e-11),
                     (5, 12, 3.e-13),
                     (5, 13, 2.e-13),
                     (5, 14, 2.e-13),
                     (5, 15, 2.e-13),
                     (5, 16, 2.e-13),
                     (5, 17, 4.e-13),
                     (5, 18, 4.e-13),
                     (5, 19, 4.e-13),
                     (5, 20, 4.e-13),
                     (5, 21, 4.e-13),
                     (5, 22, 8.e-13),
                     (5, 23, 8.e-13),
                     (5, 24, 8.e-13),
                     (5, 25, 8.e-13),
                     (5, 26, 8.e-13),
                     (5, 27, 8.e-13),
                     (5, 28, 8.e-13),
                     (5, 29, 8.e-13),
                     (5, 30, 8.e-13),
                     (5, 31, 8.e-13),
                     (5, 32, 8.e-13),
                     (5, 33, 8.e-13),
                    ), cheb_option in ("FFT","matrix")

                # define inputs needed for the test
                L = 6.0
                bc = "periodic"
                # fd_option and adv_input not actually used so given values unimportant
                fd_option = ""
                adv_input = advection_input("default", 1.0, 0.0, 0.0)
                # create the 'input' struct containing input info needed to create a
                # coordinate
                nelement_local = nelement
				nrank_per_block = 0 # dummy value
				irank = 0 # dummy value
				comm = MPI.COMM_NULL # dummy value
                element_spacing_option = "uniform"
				input = grid_input("coord", ngrid, nelement,
                    nelement_local, nrank_per_block, irank, L,
                    "chebyshev_pseudospectral", fd_option, cheb_option, bc, adv_input, comm,
                    element_spacing_option)
                # create the coordinate struct 'x' and info for derivatives, etc.
<<<<<<< HEAD
                # This test runs effectively in serial, so use `ignore_MPI=true` to avoid
                # errors due to communicators not being fully set up.
=======
>>>>>>> b3c5b65a
                x, spectral = define_coordinate(input; ignore_MPI=true)

                offset = randn(rng)
                f = @. sinpi(2.0 * x.grid / L) + offset
                expected_df = @. 2.0 * π / L * cospi(2.0 * x.grid / L)

                # create array for the derivative df/dx
                df = similar(f)

                for advection ∈ (-1.0, 0.0, 1.0)
                    adv_fac = similar(f)
                    adv_fac .= advection

                    # differentiate f
                    derivative!(df, f, x, adv_fac, spectral)

                    @test isapprox(df, expected_df, rtol=rtol, atol=1.e-12,
                                   norm=maxabs_norm)
                end
            end
        end

        @testset "Chebyshev pseudospectral derivatives (4 argument), polynomials" verbose=false begin
            @testset "$nelement $ngrid" for bc ∈ ("constant", "zero"), element_spacing_option ∈ ("uniform", "sqrt"),
                    nelement ∈ (1:5), ngrid ∈ (3:33), cheb_option in ("FFT","matrix")

                # define inputs needed for the test
                L = 1.0
                bc = "constant"
                # fd_option and adv_input not actually used so given values unimportant
                fd_option = ""
                adv_input = advection_input("default", 1.0, 0.0, 0.0)
                # create the 'input' struct containing input info needed to create a
                # coordinate
                nelement_local = nelement
				nrank_per_block = 0 # dummy value
				irank = 0 # dummy value
				comm = MPI.COMM_NULL # dummy value
                input = grid_input("coord", ngrid, nelement,
                    nelement_local, nrank_per_block, irank, L,
                    "chebyshev_pseudospectral", fd_option, cheb_option, bc, adv_input, comm,
                    element_spacing_option)
                # create the coordinate struct 'x' and info for derivatives, etc.
<<<<<<< HEAD
                # This test runs effectively in serial, so use `ignore_MPI=true` to avoid
                # errors due to communicators not being fully set up.
=======
>>>>>>> b3c5b65a
                x, spectral = define_coordinate(input; ignore_MPI=true)
                # test polynomials up to order ngrid-1
                for n ∈ 0:ngrid-1
                    # create array for the function f(x) to be differentiated/integrated
                    f = Array{Float64,1}(undef, x.n)
                    # create array for the derivative df/dx and the expected result
                    df = similar(f)
                    expected_df = similar(f)
                    # initialize f and expected df
                    f[:] .= randn(rng)
                    expected_df .= 0.0
                    for p ∈ 1:n
                        coefficient = randn(rng)
                        @. f += coefficient * x.grid ^ p
                        @. expected_df += coefficient * p * x.grid ^ (p - 1)
                    end
                    # differentiate f
                    derivative!(df, f, x, spectral)

                    # Note the error we might expect for a p=32 polynomial is probably
                    # something like p*(round-off) for x^p (?) so error on expected_df would
                    # be p*p*(round-off), or plausibly 1024*(round-off), so tolerance of
                    # 2e-11 isn't unreasonable.
                    @test isapprox(df, expected_df, rtol=2.0e-11, atol=6.0e-12,
                                   norm=maxabs_norm)
                end
            end
        end

        @testset "Chebyshev pseudospectral derivatives upwinding (5 argument), polynomials" verbose=false begin
            @testset "$nelement $ngrid" for bc ∈ ("constant", "zero"), element_spacing_option ∈ ("uniform", "sqrt"),
                    nelement ∈ (1:5), ngrid ∈ (3:33), cheb_option in ("FFT","matrix")

                # define inputs needed for the test
                L = 1.0
                bc = "constant"
                # fd_option and adv_input not actually used so given values unimportant
                fd_option = ""
                adv_input = advection_input("default", 1.0, 0.0, 0.0)
                # create the 'input' struct containing input info needed to create a
                # coordinate
                nelement_local = nelement
				nrank_per_block = 0 # dummy value
				irank = 0 # dummy value
				comm = MPI.COMM_NULL # dummy value
                input = grid_input("coord", ngrid, nelement,
                    nelement_local, nrank_per_block, irank, L,
                    "chebyshev_pseudospectral", fd_option, cheb_option, bc, adv_input, comm,
                    element_spacing_option)
                # create the coordinate struct 'x' and info for derivatives, etc.
<<<<<<< HEAD
                # This test runs effectively in serial, so use `ignore_MPI=true` to avoid
                # errors due to communicators not being fully set up.
=======
>>>>>>> b3c5b65a
                x, spectral = define_coordinate(input; ignore_MPI=true)
                # test polynomials up to order ngrid-1
                for n ∈ 0:ngrid-1
                    # create array for the function f(x) to be differentiated/integrated
                    f = Array{Float64,1}(undef, x.n)
                    # create array for the derivative df/dx and the expected result
                    df = similar(f)
                    expected_df = similar(f)
                    # initialize f and expected df
                    f[:] .= randn(rng)
                    expected_df .= 0.0
                    for p ∈ 1:n
                        coefficient = randn(rng)
                        @. f += coefficient * x.grid ^ p
                        @. expected_df += coefficient * p * x.grid ^ (p - 1)
                    end

                    for advection ∈ (-1.0, 0.0, 1.0)
                        adv_fac = similar(f)
                        adv_fac .= advection

                        # differentiate f
                        derivative!(df, f, x, adv_fac, spectral)

                        # Note the error we might expect for a p=32 polynomial is probably
                        # something like p*(round-off) for x^p (?) so error on expected_df
                        # would be p*p*(round-off), or plausibly 1024*(round-off), so
                        # tolerance of 3e-11 isn't unreasonable.
                        @test isapprox(df, expected_df, rtol=3.0e-11, atol=3.0e-11,
                                       norm=maxabs_norm)
                    end
                end
            end
        end
        
        @testset "GaussLegendre pseudospectral derivatives (4 argument), testing periodic functions" verbose=false begin
            @testset "$nelement $ngrid" for (nelement, ngrid, rtol) ∈
                    (
                     (1, 5, 8.e-1),
                     (1, 6, 2.e-1),
                     (1, 7, 1.e-1),
                     (1, 8, 1.e-2),
                     (1, 9, 5.e-3),
                     (1, 10, 3.e-3),
                     (1, 11, 5.e-4),
                     (1, 12, 5.e-6),
                     (1, 13, 3.e-6),
                     (1, 14, 8.e-8),
                     (1, 15, 4.e-8),
                     (1, 16, 8.e-10),
                     (1, 17, 8.e-10),
                     

                     (2, 4, 2.e-1),
                     (2, 5, 4.e-2),
                     (2, 6, 2.e-2),
                     (2, 7, 4.e-4),
                     (2, 8, 2.e-4),
                     (2, 9, 4.e-6),
                     (2, 10, 2.e-6),
                     (2, 11, 2.e-8),
                     (2, 12, 1.e-8),
                     (2, 13, 1.e-10),
                     (2, 14, 5.e-11),
                     (2, 15, 4.e-13),
                     (2, 16, 2.e-13),
                     (2, 17, 2.e-13),
                     
                     (3, 3, 4.e-1),
                     (3, 4, 1.e-1),
                     (3, 5, 1.e-2),
                     (3, 6, 2.e-3),
                     (3, 7, 1.e-4),
                     (3, 8, 1.e-5),
                     (3, 9, 6.e-7),
                     (3, 10, 5.e-8),
                     (3, 11, 2.e-9),
                     (3, 12, 1.e-10),
                     (3, 13, 5.e-12),
                     (3, 14, 3.e-13),
                     (3, 15, 2.e-13),
                     (3, 16, 2.e-13),
                     (3, 17, 2.e-13),
                     
                     (4, 3, 3.e-1),
                     (4, 4, 4.e-2),
                     (4, 5, 4.e-3),
                     (4, 6, 4.e-4),
                     (4, 7, 4.e-5),
                     (4, 8, 1.e-6),
                     (4, 9, 8.e-8),
                     (4, 10, 4.e-9),
                     (4, 11, 4.e-10),
                     (4, 12, 4.e-12),
                     (4, 13, 2.e-13),
                     (4, 14, 2.e-13),
                     (4, 15, 2.e-13),
                     (4, 16, 2.e-13),
                     (4, 17, 2.e-13),
                     
                     (5, 3, 2.e-1),
                     (5, 4, 2.e-2),
                     (5, 5, 2.e-3),
                     (5, 6, 1.e-4),
                     (5, 7, 1.e-5),
                     (5, 8, 2.e-7),
                     (5, 9, 2.e-8),
                     (5, 10, 3.e-10),
                     (5, 11, 2.e-11),
                     (5, 12, 3.e-13),
                     (5, 13, 2.e-13),
                     (5, 14, 2.e-13),
                     (5, 15, 2.e-13),
                     (5, 16, 2.e-13),
                     (5, 17, 4.e-13),
                    )

                # define inputs needed for the test
                L = 6.0
                bc = "periodic"
                # fd_option and adv_input not actually used so given values unimportant
                fd_option = ""
                adv_input = advection_input("default", 1.0, 0.0, 0.0)
                cheb_option = ""
                # create the 'input' struct containing input info needed to create a
                # coordinate
                nelement_local = nelement
				nrank_per_block = 0 # dummy value
				irank = 0 # dummy value
				comm = MPI.COMM_NULL # dummy value
                element_spacing_option = "uniform"
				input = grid_input("coord", ngrid, nelement,
                    nelement_local, nrank_per_block, irank, L,
                    "gausslegendre_pseudospectral", fd_option, cheb_option, bc, adv_input, comm,
                    element_spacing_option)
                # create the coordinate struct 'x' and info for derivatives, etc.
<<<<<<< HEAD
                # This test runs effectively in serial, so use `ignore_MPI=true` to avoid
                # errors due to communicators not being fully set up.
                x, spectral = define_coordinate(input; init_YY=false, ignore_MPI=true)
=======
                x, spectral = define_coordinate(input; ignore_MPI=true, init_YY=false)
>>>>>>> b3c5b65a

                offset = randn(rng)
                f = @. sinpi(2.0 * x.grid / L) + offset
                expected_df = @. 2.0 * π / L * cospi(2.0 * x.grid / L)

                # create array for the derivative df/dx
                df = similar(f)

                # differentiate f
                derivative!(df, f, x, spectral)

                @test isapprox(df, expected_df, rtol=rtol, atol=1.e-14,
                               norm=maxabs_norm)
            end
        end

        @testset "GaussLegendre pseudospectral derivatives upwinding (5 argument), testing periodic functions" verbose=false begin
            @testset "$nelement $ngrid" for (nelement, ngrid, rtol) ∈
                    (
                     (1, 5, 8.e-1),
                     (1, 6, 2.e-1),
                     (1, 7, 1.e-1),
                     (1, 8, 1.e-2),
                     (1, 9, 5.e-3),
                     (1, 10, 3.e-3),
                     (1, 11, 8.e-4),
                     (1, 12, 5.e-6),
                     (1, 13, 3.e-6),
                     (1, 14, 8.e-8),
                     (1, 15, 4.e-8),
                     (1, 16, 8.e-10),
                     (1, 17, 8.e-10),
                     
                     (2, 4, 2.e-1),
                     (2, 5, 4.e-2),
                     (2, 6, 2.e-2),
                     (2, 7, 4.e-4),
                     (2, 8, 2.e-4),
                     (2, 9, 4.e-6),
                     (2, 10, 2.e-6),
                     (2, 11, 2.e-8),
                     (2, 12, 1.e-8),
                     (2, 13, 1.e-10),
                     (2, 14, 5.e-11),
                     (2, 15, 4.e-13),
                     (2, 16, 2.e-13),
                     (2, 17, 2.e-13),
                     
                     (3, 3, 4.e-1),
                     (3, 4, 1.e-1),
                     (3, 5, 3.e-2),
                     (3, 6, 2.e-3),
                     (3, 7, 5.e-4),
                     (3, 8, 1.e-5),
                     (3, 9, 1.e-6),
                     (3, 10, 5.e-8),
                     (3, 11, 2.e-8),
                     (3, 12, 1.e-9),
                     (3, 13, 5.e-11),
                     (3, 14, 3.e-13),
                     (3, 15, 2.e-13),
                     (3, 16, 2.e-13),
                     (3, 17, 2.e-13),
                     
                     (4, 3, 3.e-1),
                     (4, 4, 4.e-2),
                     (4, 5, 4.e-3),
                     (4, 6, 4.e-4),
                     (4, 7, 4.e-5),
                     (4, 8, 4.e-6),
                     (4, 9, 8.e-8),
                     (4, 10, 4.e-9),
                     (4, 11, 5.e-10),
                     (4, 12, 4.e-12),
                     (4, 13, 2.e-13),
                     (4, 14, 2.e-13),
                     (4, 15, 2.e-13),
                     (4, 16, 2.e-13),
                     (4, 17, 2.e-13),
                     
                     (5, 3, 2.e-1),
                     (5, 4, 2.e-2),
                     (5, 5, 2.e-3),
                     (5, 6, 1.e-4),
                     (5, 7, 1.e-5),
                     (5, 8, 4.e-7),
                     (5, 9, 2.e-8),
                     (5, 10, 8.e-10),
                     (5, 11, 2.e-11),
                     (5, 12, 3.e-13),
                     (5, 13, 2.e-13),
                     (5, 14, 2.e-13),
                     (5, 15, 2.e-13),
                     (5, 16, 2.e-13),
                     (5, 17, 4.e-13),
                    )

                # define inputs needed for the test
                L = 6.0
                bc = "periodic"
                # fd_option and adv_input not actually used so given values unimportant
                fd_option = ""
                adv_input = advection_input("default", 1.0, 0.0, 0.0)
                cheb_option = ""
                # create the 'input' struct containing input info needed to create a
                # coordinate
                nelement_local = nelement
				nrank_per_block = 0 # dummy value
				irank = 0 # dummy value
				comm = MPI.COMM_NULL # dummy value
                element_spacing_option = "uniform"
				input = grid_input("coord", ngrid, nelement,
                    nelement_local, nrank_per_block, irank, L,
                    "gausslegendre_pseudospectral", fd_option, cheb_option, bc, adv_input, comm,
                    element_spacing_option)
                # create the coordinate struct 'x' and info for derivatives, etc.
<<<<<<< HEAD
                # This test runs effectively in serial, so use `ignore_MPI=true` to avoid
                # errors due to communicators not being fully set up.
                x, spectral = define_coordinate(input; init_YY=false, ignore_MPI=true)
=======
                x, spectral = define_coordinate(input; ignore_MPI=true, init_YY=false)
>>>>>>> b3c5b65a

                offset = randn(rng)
                f = @. sinpi(2.0 * x.grid / L) + offset
                expected_df = @. 2.0 * π / L * cospi(2.0 * x.grid / L)

                # create array for the derivative df/dx
                df = similar(f)

                for advection ∈ (-1.0, 0.0, 1.0)
                    adv_fac = similar(f)
                    adv_fac .= advection

                    # differentiate f
                    derivative!(df, f, x, adv_fac, spectral)

                    @test isapprox(df, expected_df, rtol=rtol, atol=1.e-12,
                                   norm=maxabs_norm)
                end
            end
        end
        
        @testset "GaussLegendre pseudospectral derivatives (4 argument), testing exact polynomials" verbose=false begin
            @testset "$nelement $ngrid" for bc ∈ ("constant", "zero"), element_spacing_option ∈ ("uniform", "sqrt"),
                    nelement ∈ (1:5), ngrid ∈ (3:17)
                    
                # define inputs needed for the test
                L = 1.0
                bc = "constant"
                # fd_option and adv_input not actually used so given values unimportant
                fd_option = ""
                adv_input = advection_input("default", 1.0, 0.0, 0.0)
                cheb_option = "" #not used
                # create the 'input' struct containing input info needed to create a
                # coordinate
                nelement_local = nelement
				nrank_per_block = 0 # dummy value
				irank = 0 # dummy value
				comm = MPI.COMM_NULL # dummy value
                input = grid_input("coord", ngrid, nelement,
                    nelement_local, nrank_per_block, irank, L,
                    "gausslegendre_pseudospectral", fd_option, cheb_option, bc, adv_input, comm,
                    element_spacing_option)
                # create the coordinate struct 'x' and info for derivatives, etc.
<<<<<<< HEAD
                # This test runs effectively in serial, so use `ignore_MPI=true` to avoid
                # errors due to communicators not being fully set up.
                x, spectral = define_coordinate(input; init_YY=false, ignore_MPI=true)
=======
                x, spectral = define_coordinate(input; ignore_MPI=true, init_YY=false)
>>>>>>> b3c5b65a
                # test polynomials up to order ngrid-1
                for n ∈ 0:ngrid-1
                    # create array for the function f(x) to be differentiated/integrated
                    f = Array{Float64,1}(undef, x.n)
                    # create array for the derivative df/dx and the expected result
                    df = similar(f)
                    expected_df = similar(f)
                    # initialize f and expected df
                    f[:] .= randn(rng)
                    expected_df .= 0.0
                    for p ∈ 1:n
                        coefficient = randn(rng)
                        @. f += coefficient * x.grid ^ p
                        @. expected_df += coefficient * p * x.grid ^ (p - 1)
                    end
                    # differentiate f
                    derivative!(df, f, x, spectral)

                    # Note the error we might expect for a p=32 polynomial is probably
                    # something like p*(round-off) for x^p (?) so error on expected_df would
                    # be p*p*(round-off), or plausibly 1024*(round-off), so tolerance of
                    # 2e-11 isn't unreasonable.
                    @test isapprox(df, expected_df, rtol=2.0e-11, atol=6.0e-12,
                                   norm=maxabs_norm)
                end
            end
        end
        
        @testset "GaussLegendre pseudospectral derivatives upwinding (5 argument), testing exact polynomials" verbose=false begin
            @testset "$nelement $ngrid" for bc ∈ ("constant", "zero"), element_spacing_option ∈ ("uniform", "sqrt"),
                    nelement ∈ (1:5), ngrid ∈ (3:17)

                # define inputs needed for the test
                L = 1.0
                bc = "constant"
                # fd_option and adv_input not actually used so given values unimportant
                fd_option = ""
                adv_input = advection_input("default", 1.0, 0.0, 0.0)
                cheb_option = "" # not used
                # create the 'input' struct containing input info needed to create a
                # coordinate
                nelement_local = nelement
				nrank_per_block = 0 # dummy value
				irank = 0 # dummy value
				comm = MPI.COMM_NULL # dummy value
                input = grid_input("coord", ngrid, nelement,
                    nelement_local, nrank_per_block, irank, L,
                    "gausslegendre_pseudospectral", fd_option, cheb_option, bc, adv_input, comm,
                    element_spacing_option)
                # create the coordinate struct 'x' and info for derivatives, etc.
<<<<<<< HEAD
                # This test runs effectively in serial, so use `ignore_MPI=true` to avoid
                # errors due to communicators not being fully set up.
                x, spectral = define_coordinate(input; init_YY=false, ignore_MPI=true)
=======
                x, spectral = define_coordinate(input; ignore_MPI=true, init_YY=false)
>>>>>>> b3c5b65a
                # test polynomials up to order ngrid-1
                for n ∈ 0:ngrid-1
                    # create array for the function f(x) to be differentiated/integrated
                    f = Array{Float64,1}(undef, x.n)
                    # create array for the derivative df/dx and the expected result
                    df = similar(f)
                    expected_df = similar(f)
                    # initialize f and expected df
                    f[:] .= randn(rng)
                    expected_df .= 0.0
                    for p ∈ 1:n
                        coefficient = randn(rng)
                        @. f += coefficient * x.grid ^ p
                        @. expected_df += coefficient * p * x.grid ^ (p - 1)
                    end

                    for advection ∈ (-1.0, 0.0, 1.0)
                        adv_fac = similar(f)
                        adv_fac .= advection

                        # differentiate f
                        derivative!(df, f, x, adv_fac, spectral)

                        # Note the error we might expect for a p=32 polynomial is probably
                        # something like p*(round-off) for x^p (?) so error on expected_df
                        # would be p*p*(round-off), or plausibly 1024*(round-off), so
                        # tolerance of 3e-11 isn't unreasonable.
                        @test isapprox(df, expected_df, rtol=3.0e-11, atol=3.0e-11,
                                       norm=maxabs_norm)
                    end
                end
            end
        end

        @testset "Chebyshev pseudospectral second derivatives (4 argument), periodic" verbose=false begin
            @testset "$nelement $ngrid" for (nelement, ngrid, rtol) ∈
                    (
                     (1, 5, 8.e-1),
                     (1, 6, 2.e-1),
                     (1, 7, 1.e-1),
                     (1, 8, 1.e-2),
                     (1, 9, 5.e-3),
                     (1, 10, 3.e-3),
                     (1, 11, 2.e-4),
                     (1, 12, 5.e-6),
                     (1, 13, 4.e-6),
                     (1, 14, 1.e-7),
                     (1, 15, 1.e-7),
                     (1, 16, 2.e-9),
                     (1, 17, 1.e-9),
                     (1, 18, 4.e-12),
                     (1, 19, 2.e-12),
                     (1, 20, 2.e-13),
                     (1, 21, 2.e-13),
                     (1, 22, 2.e-13),
                     (1, 23, 2.e-13),
                     (1, 24, 2.e-13),
                     (1, 25, 2.e-13),
                     (1, 26, 2.e-13),
                     (1, 27, 2.e-13),
                     (1, 28, 2.e-13),
                     (1, 29, 2.e-13),
                     (1, 30, 2.e-13),
                     (1, 31, 2.e-13),
                     (1, 32, 2.e-13),
                     (1, 33, 2.e-13),

                     (2, 4, 2.e-1),
                     (2, 5, 4.e-2),
                     (2, 6, 2.e-2),
                     (2, 7, 4.e-4),
                     (2, 8, 2.e-4),
                     (2, 9, 4.e-6),
                     (2, 10, 4.e-6),
                     (2, 11, 4.e-8),
                     (2, 12, 4.e-8),
                     (2, 13, 2.e-10),
                     (2, 14, 2.e-10),
                     (2, 15, 4.e-13),
                     (2, 16, 2.e-13),
                     (2, 17, 2.e-13),
                     (2, 18, 2.e-13),
                     (2, 19, 2.e-13),
                     (2, 20, 2.e-13),
                     (2, 21, 2.e-13),
                     (2, 22, 2.e-13),
                     (2, 23, 2.e-13),
                     (2, 24, 2.e-13),
                     (2, 25, 2.e-13),
                     (2, 26, 2.e-13),
                     (2, 27, 2.e-13),
                     (2, 28, 2.e-13),
                     (2, 29, 2.e-13),
                     (2, 30, 4.e-13),
                     (2, 31, 4.e-13),
                     (2, 32, 4.e-13),
                     (2, 33, 4.e-13),

                     (3, 3, 4.e-1),
                     (3, 4, 1.e-1),
                     (3, 5, 2.e-2),
                     (3, 6, 4.e-3),
                     (3, 7, 1.e-3),
                     (3, 8, 1.e-4),
                     (3, 9, 1.e-5),
                     (3, 10, 4.e-7),
                     (3, 11, 4.e-8),
                     (3, 12, 2.e-9),
                     (3, 13, 2.e-10),
                     (3, 14, 3.e-13),
                     (3, 15, 2.e-13),
                     (3, 16, 2.e-13),
                     (3, 17, 2.e-13),
                     (3, 18, 2.e-13),
                     (3, 19, 2.e-13),
                     (3, 20, 2.e-13),
                     (3, 21, 2.e-13),
                     (3, 22, 2.e-13),
                     (3, 23, 2.e-13),
                     (3, 24, 2.e-13),
                     (3, 25, 2.e-13),
                     (3, 26, 2.e-13),
                     (3, 27, 2.e-13),
                     (3, 28, 2.e-13),
                     (3, 29, 4.e-13),
                     (3, 30, 4.e-13),
                     (3, 31, 4.e-13),
                     (3, 32, 4.e-13),
                     (3, 33, 4.e-13),

                     (4, 3, 3.e-1),
                     (4, 4, 1.e-1),
                     (4, 5, 1.e-2),
                     (4, 6, 2.e-3),
                     (4, 7, 2.e-4),
                     (4, 8, 2.e-5),
                     (4, 9, 1.e-6),
                     (4, 10, 1.e-7),
                     (4, 11, 4.e-9),
                     (4, 12, 2.e-10),
                     (4, 13, 2.e-13),
                     (4, 14, 2.e-13),
                     (4, 15, 2.e-13),
                     (4, 16, 2.e-13),
                     (4, 17, 2.e-13),
                     (4, 18, 2.e-13),
                     (4, 19, 2.e-13),
                     (4, 20, 2.e-13),
                     (4, 21, 2.e-13),
                     (4, 22, 2.e-13),
                     (4, 23, 2.e-13),
                     (4, 24, 4.e-13),
                     (4, 25, 4.e-13),
                     (4, 26, 4.e-13),
                     (4, 27, 4.e-13),
                     (4, 28, 4.e-13),
                     (4, 29, 4.e-13),
                     (4, 30, 4.e-13),
                     (4, 31, 4.e-13),
                     (4, 32, 4.e-13),
                     (4, 33, 4.e-13),

                     (5, 3, 4.e-1),
                     (5, 4, 4.e-2),
                     (5, 5, 4.e-3),
                     (5, 6, 1.e-3),
                     (5, 7, 4.e-5),
                     (5, 8, 1.e-5),
                     (5, 9, 2.e-7),
                     (5, 10, 1.e-8),
                     (5, 11, 4.e-10),
                     (5, 12, 3.e-13),
                     (5, 13, 2.e-13),
                     (5, 14, 2.e-13),
                     (5, 15, 2.e-13),
                     (5, 16, 2.e-13),
                     (5, 17, 4.e-13),
                     (5, 18, 4.e-13),
                     (5, 19, 4.e-13),
                     (5, 20, 4.e-13),
                     (5, 21, 4.e-13),
                     (5, 22, 8.e-13),
                     (5, 23, 8.e-13),
                     (5, 24, 8.e-13),
                     (5, 25, 8.e-13),
                     (5, 26, 8.e-13),
                     (5, 27, 8.e-13),
                     (5, 28, 8.e-13),
                     (5, 29, 8.e-13),
                     (5, 30, 8.e-13),
                     (5, 31, 8.e-13),
                     (5, 32, 8.e-13),
                     (5, 33, 8.e-13),
                    ), cheb_option in ("FFT","matrix")

                # define inputs needed for the test
                L = 6.0
                bc = "periodic"
                # fd_option and adv_input not actually used so given values unimportant
                fd_option = ""
                adv_input = advection_input("default", 1.0, 0.0, 0.0)
                # create the 'input' struct containing input info needed to create a
                # coordinate
                nelement_local = nelement
				nrank_per_block = 0 # dummy value
				irank = 0 # dummy value
				comm = MPI.COMM_NULL # dummy value
                element_spacing_option = "uniform"
				input = grid_input("coord", ngrid, nelement,
                    nelement_local, nrank_per_block, irank, L,
                    "chebyshev_pseudospectral", fd_option, cheb_option, bc, adv_input, comm,
                    element_spacing_option)
                # create the coordinate struct 'x' and info for derivatives, etc.
<<<<<<< HEAD
                # This test runs effectively in serial, so use `ignore_MPI=true` to avoid
                # errors due to communicators not being fully set up.
=======
>>>>>>> b3c5b65a
                x, spectral = define_coordinate(input; ignore_MPI=true)

                offset = randn(rng)
                f = @. sinpi(2.0 * x.grid / L) + offset
                expected_d2f = @. -4.0 * π^2 / L^2 * sinpi(2.0 * x.grid / L)

                # create array for the derivative d2f/dx2
                d2f = similar(f)

                # differentiate f
                second_derivative!(d2f, f, x, spectral)

                @test isapprox(d2f, expected_d2f, rtol=rtol, atol=1.e-10,
                               norm=maxabs_norm)
            end
        end
        
        @testset "GaussLegendre pseudospectral second derivatives (4 argument), periodic" verbose=false begin
            @testset "$nelement $ngrid" for (nelement, ngrid, rtol) ∈
                    (
                     (1, 8, 2.e-2),
                     (1, 9, 5.e-3),
                     (1, 10, 3.e-3),
                     (1, 11, 2.e-4),
                     (1, 12, 2.e-5),
                     (1, 13, 4.e-6),
                     (1, 14, 4.e-7),
                     (1, 15, 1.e-7),
                     (1, 16, 5.e-9),
                     (1, 17, 1.e-9),
                     
                     (2, 4, 2.e-1),
                     (2, 5, 5.e-2),
                     (2, 6, 2.e-2),
                     (2, 7, 2.e-3),
                     (2, 8, 2.e-4),
                     (2, 9, 2.e-5),
                     (2, 10, 4.e-6),
                     (2, 11, 2.e-7),
                     (2, 12, 4.e-8),
                     (2, 13, 8.e-10),
                     (2, 14, 2.e-10),
                     (2, 15, 4.e-13),
                     (2, 16, 2.e-13),
                     (2, 17, 2.e-13),
                     
                     (3, 5, 1.e-1),
                     (3, 6, 2.e-2),
                     (3, 7, 2.e-3),
                     (3, 8, 2.e-4),
                     (3, 9, 1.e-4),
                     (3, 10, 4.e-6),
                     (3, 11, 1.e-7),
                     (3, 12, 8.e-9),
                     (3, 13, 8.e-10),
                     (3, 14, 3.e-10),
                     (3, 15, 2.e-10),
                     (3, 16, 2.e-10),
                     (3, 17, 2.e-10),
                     
                     (4, 5, 5.e-2),
                     (4, 6, 2.e-2),
                     (4, 7, 2.e-3),
                     (4, 8, 2.e-4),
                     (4, 9, 1.e-4),
                     (4, 10, 1.e-6),
                     (4, 11, 8.e-9),
                     (4, 12, 8.e-10),
                     (4, 13, 8.e-10),
                     (4, 14, 8.e-10),
                     (4, 15, 8.e-10),
                     (4, 16, 8.e-10),
                     (4, 17, 8.e-10),
                     
                     (5, 5, 4.e-2),
                     (5, 6, 8.e-3),
                     (5, 7, 5.e-4),
                     (5, 8, 5.e-5),
                     (5, 9, 8.e-7),
                     (5, 10, 5.e-8),
                     (5, 11, 8.e-10),
                     (5, 12, 4.e-10),
                     (5, 13, 2.e-10),
                     (5, 14, 2.e-10),
                     (5, 15, 8.e-10),
                     (5, 16, 8.e-10),
                     (5, 17, 8.e-10),
                     )

                # define inputs needed for the test
                L = 6.0
                bc = "periodic"
                # fd_option and adv_input not actually used so given values unimportant
                fd_option = ""
                adv_input = advection_input("default", 1.0, 0.0, 0.0)
                cheb_option = ""
                # create the 'input' struct containing input info needed to create a
                # coordinate
                nelement_local = nelement
				nrank_per_block = 0 # dummy value
				irank = 0 # dummy value
				comm = MPI.COMM_NULL # dummy value
                element_spacing_option = "uniform"
				input = grid_input("coord", ngrid, nelement,
                    nelement_local, nrank_per_block, irank, L,
                    "gausslegendre_pseudospectral", fd_option, cheb_option, bc, adv_input, comm,
                    element_spacing_option)
                # create the coordinate struct 'x' and info for derivatives, etc.
<<<<<<< HEAD
                # This test runs effectively in serial, so use `ignore_MPI=true` to avoid
                # errors due to communicators not being fully set up.
                x, spectral = define_coordinate(input; init_YY=false, ignore_MPI=true)
=======
                x, spectral = define_coordinate(input; ignore_MPI=true, init_YY=false)
>>>>>>> b3c5b65a

                offset = randn(rng)
                f = @. sinpi(2.0 * x.grid / L) + offset
                expected_d2f = @. -4.0 * π^2 / L^2 * sinpi(2.0 * x.grid / L)

                # create array for the derivative d2f/dx2
                d2f = similar(f)

                # differentiate f
                second_derivative!(d2f, f, x, spectral)

                @test isapprox(d2f, expected_d2f, rtol=rtol, atol=1.e-10,
                               norm=maxabs_norm)
            end
        end
    end
end

end # CalculusTests


using .CalculusTests

CalculusTests.runtests()<|MERGE_RESOLUTION|>--- conflicted
+++ resolved
@@ -43,11 +43,8 @@
                     discretization, fd_option, cheb_option, bc, adv_input, comm,
                     element_spacing_option)
                 # create the coordinate struct 'x'
-<<<<<<< HEAD
                 # This test runs effectively in serial, so use `ignore_MPI=true` to avoid
                 # errors due to communicators not being fully set up.
-=======
->>>>>>> b3c5b65a
                 x, spectral = define_coordinate(input; ignore_MPI=true)
                 # create array for the function f(x) to be differentiated/integrated
                 f = Array{Float64,1}(undef, x.n)
@@ -98,11 +95,8 @@
                     "finite_difference", fd_option, cheb_option, bc, adv_input, comm,
                     element_spacing_option)
                 # create the coordinate struct 'x'
-<<<<<<< HEAD
                 # This test runs effectively in serial, so use `ignore_MPI=true` to avoid
                 # errors due to communicators not being fully set up.
-=======
->>>>>>> b3c5b65a
                 x, spectral = define_coordinate(input; ignore_MPI=true)
 
                 # create array for the derivative df/dx and the expected result
@@ -153,11 +147,8 @@
                     "finite_difference", fd_option, cheb_option, bc, adv_input, comm,
                     element_spacing_option)
                 # create the coordinate struct 'x'
-<<<<<<< HEAD
                 # This test runs effectively in serial, so use `ignore_MPI=true` to avoid
                 # errors due to communicators not being fully set up.
-=======
->>>>>>> b3c5b65a
                 x, spectral = define_coordinate(input; ignore_MPI=true)
 
                 # create array for the derivative df/dx and the expected result
@@ -204,11 +195,8 @@
                     "finite_difference", fd_option, cheb_option, bc, adv_input, comm,
                     element_spacing_option)
                 # create the coordinate struct 'x'
-<<<<<<< HEAD
                 # This test runs effectively in serial, so use `ignore_MPI=true` to avoid
                 # errors due to communicators not being fully set up.
-=======
->>>>>>> b3c5b65a
                 x, spectral = define_coordinate(input; ignore_MPI=true)
 
                 # create array for the derivative df/dx and the expected result
@@ -263,11 +251,8 @@
                     "finite_difference", fd_option, cheb_option, bc, adv_input, comm,
                     element_spacing_option)
                # create the coordinate struct 'x'
-<<<<<<< HEAD
                 # This test runs effectively in serial, so use `ignore_MPI=true` to avoid
                 # errors due to communicators not being fully set up.
-=======
->>>>>>> b3c5b65a
                 x, spectral = define_coordinate(input; ignore_MPI=true)
 
                 # create array for the derivative df/dx and the expected result
@@ -484,11 +469,8 @@
                     "chebyshev_pseudospectral", fd_option, cheb_option, bc, adv_input, comm,
                     element_spacing_option)
                 # create the coordinate struct 'x' and info for derivatives, etc.
-<<<<<<< HEAD
                 # This test runs effectively in serial, so use `ignore_MPI=true` to avoid
                 # errors due to communicators not being fully set up.
-=======
->>>>>>> b3c5b65a
                 x, spectral = define_coordinate(input; ignore_MPI=true)
 
                 offset = randn(rng)
@@ -685,11 +667,8 @@
                     "chebyshev_pseudospectral", fd_option, cheb_option, bc, adv_input, comm,
                     element_spacing_option)
                 # create the coordinate struct 'x' and info for derivatives, etc.
-<<<<<<< HEAD
                 # This test runs effectively in serial, so use `ignore_MPI=true` to avoid
                 # errors due to communicators not being fully set up.
-=======
->>>>>>> b3c5b65a
                 x, spectral = define_coordinate(input; ignore_MPI=true)
 
                 offset = randn(rng)
@@ -733,11 +712,8 @@
                     "chebyshev_pseudospectral", fd_option, cheb_option, bc, adv_input, comm,
                     element_spacing_option)
                 # create the coordinate struct 'x' and info for derivatives, etc.
-<<<<<<< HEAD
                 # This test runs effectively in serial, so use `ignore_MPI=true` to avoid
                 # errors due to communicators not being fully set up.
-=======
->>>>>>> b3c5b65a
                 x, spectral = define_coordinate(input; ignore_MPI=true)
                 # test polynomials up to order ngrid-1
                 for n ∈ 0:ngrid-1
@@ -788,11 +764,8 @@
                     "chebyshev_pseudospectral", fd_option, cheb_option, bc, adv_input, comm,
                     element_spacing_option)
                 # create the coordinate struct 'x' and info for derivatives, etc.
-<<<<<<< HEAD
                 # This test runs effectively in serial, so use `ignore_MPI=true` to avoid
                 # errors due to communicators not being fully set up.
-=======
->>>>>>> b3c5b65a
                 x, spectral = define_coordinate(input; ignore_MPI=true)
                 # test polynomials up to order ngrid-1
                 for n ∈ 0:ngrid-1
@@ -929,13 +902,9 @@
                     "gausslegendre_pseudospectral", fd_option, cheb_option, bc, adv_input, comm,
                     element_spacing_option)
                 # create the coordinate struct 'x' and info for derivatives, etc.
-<<<<<<< HEAD
                 # This test runs effectively in serial, so use `ignore_MPI=true` to avoid
                 # errors due to communicators not being fully set up.
-                x, spectral = define_coordinate(input; init_YY=false, ignore_MPI=true)
-=======
                 x, spectral = define_coordinate(input; ignore_MPI=true, init_YY=false)
->>>>>>> b3c5b65a
 
                 offset = randn(rng)
                 f = @. sinpi(2.0 * x.grid / L) + offset
@@ -1052,13 +1021,9 @@
                     "gausslegendre_pseudospectral", fd_option, cheb_option, bc, adv_input, comm,
                     element_spacing_option)
                 # create the coordinate struct 'x' and info for derivatives, etc.
-<<<<<<< HEAD
                 # This test runs effectively in serial, so use `ignore_MPI=true` to avoid
                 # errors due to communicators not being fully set up.
-                x, spectral = define_coordinate(input; init_YY=false, ignore_MPI=true)
-=======
                 x, spectral = define_coordinate(input; ignore_MPI=true, init_YY=false)
->>>>>>> b3c5b65a
 
                 offset = randn(rng)
                 f = @. sinpi(2.0 * x.grid / L) + offset
@@ -1102,13 +1067,9 @@
                     "gausslegendre_pseudospectral", fd_option, cheb_option, bc, adv_input, comm,
                     element_spacing_option)
                 # create the coordinate struct 'x' and info for derivatives, etc.
-<<<<<<< HEAD
                 # This test runs effectively in serial, so use `ignore_MPI=true` to avoid
                 # errors due to communicators not being fully set up.
-                x, spectral = define_coordinate(input; init_YY=false, ignore_MPI=true)
-=======
                 x, spectral = define_coordinate(input; ignore_MPI=true, init_YY=false)
->>>>>>> b3c5b65a
                 # test polynomials up to order ngrid-1
                 for n ∈ 0:ngrid-1
                     # create array for the function f(x) to be differentiated/integrated
@@ -1159,13 +1120,9 @@
                     "gausslegendre_pseudospectral", fd_option, cheb_option, bc, adv_input, comm,
                     element_spacing_option)
                 # create the coordinate struct 'x' and info for derivatives, etc.
-<<<<<<< HEAD
                 # This test runs effectively in serial, so use `ignore_MPI=true` to avoid
                 # errors due to communicators not being fully set up.
-                x, spectral = define_coordinate(input; init_YY=false, ignore_MPI=true)
-=======
                 x, spectral = define_coordinate(input; ignore_MPI=true, init_YY=false)
->>>>>>> b3c5b65a
                 # test polynomials up to order ngrid-1
                 for n ∈ 0:ngrid-1
                     # create array for the function f(x) to be differentiated/integrated
@@ -1379,11 +1336,8 @@
                     "chebyshev_pseudospectral", fd_option, cheb_option, bc, adv_input, comm,
                     element_spacing_option)
                 # create the coordinate struct 'x' and info for derivatives, etc.
-<<<<<<< HEAD
                 # This test runs effectively in serial, so use `ignore_MPI=true` to avoid
                 # errors due to communicators not being fully set up.
-=======
->>>>>>> b3c5b65a
                 x, spectral = define_coordinate(input; ignore_MPI=true)
 
                 offset = randn(rng)
@@ -1492,13 +1446,9 @@
                     "gausslegendre_pseudospectral", fd_option, cheb_option, bc, adv_input, comm,
                     element_spacing_option)
                 # create the coordinate struct 'x' and info for derivatives, etc.
-<<<<<<< HEAD
                 # This test runs effectively in serial, so use `ignore_MPI=true` to avoid
                 # errors due to communicators not being fully set up.
-                x, spectral = define_coordinate(input; init_YY=false, ignore_MPI=true)
-=======
                 x, spectral = define_coordinate(input; ignore_MPI=true, init_YY=false)
->>>>>>> b3c5b65a
 
                 offset = randn(rng)
                 f = @. sinpi(2.0 * x.grid / L) + offset
