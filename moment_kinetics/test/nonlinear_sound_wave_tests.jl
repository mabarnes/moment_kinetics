--- conflicted
+++ resolved
@@ -93,11 +93,6 @@
             Ez_zrt = postproc_load_variable(run_info, "Ez")
 
             # load velocity moments data
-<<<<<<< HEAD
-            n_ion_zrst, upar_ion_zrst, ppar_ion_zrst, qpar_ion_zrst, v_t_ion_zrst = load_ion_moments_data(fid)
-            n_neutral_zrst, upar_neutral_zrst, ppar_neutral_zrst, qpar_neutral_zrst, v_t_neutral_zrst = load_neutral_particle_moments_data(fid)
-            z, z_spectral = load_coordinate_data(fid, "z"; ignore_MPI=true)
-=======
             n_ion_zrst = postproc_load_variable(run_info, "density")
             upar_ion_zrst = postproc_load_variable(run_info, "parallel_flow")
             ppar_ion_zrst = postproc_load_variable(run_info, "parallel_pressure")
@@ -110,19 +105,12 @@
             v_t_neutral_zrst = postproc_load_variable(run_info, "thermal_speed_neutral")
             z = run_info.z
             z_spectral = run_info.z_spectral
->>>>>>> 63fae8c2
 
             # load particle distribution function (pdf) data
-<<<<<<< HEAD
-            f_ion_vpavperpzrst = load_pdf_data(fid)
-            f_neutral_vzvrvzetazrst = load_neutral_pdf_data(fid)
-            vpa, vpa_spectral = load_coordinate_data(fid, "vpa"; ignore_MPI=true)
-=======
             f_ion_vpavperpzrst = postproc_load_variable(run_info, "f")
             f_neutral_vzvrvzetazrst = postproc_load_variable(run_info, "f_neutral")
             vpa = run_info.vpa
             vpa_spectral = run_info.vpa_spectral
->>>>>>> 63fae8c2
 
             close_run_info(run_info)
             
