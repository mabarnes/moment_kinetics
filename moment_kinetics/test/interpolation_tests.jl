--- conflicted
+++ resolved
@@ -46,13 +46,9 @@
                                 discretization, fd_option, cheb_option, bc, adv_input, comm,
                                 element_spacing_option)
             # create the coordinate struct 'z'
-<<<<<<< HEAD
-            z, spectral = define_coordinate(input, nothing)
-=======
             # This test runs effectively in serial, so use `ignore_MPI=true` to avoid
             # errors due to communicators not being fully set up.
-            z, spectral = define_coordinate(input; ignore_MPI=true, collision_operator_dim=false)
->>>>>>> e8b211c9
+            z, spectral = define_coordinate(input, nothing; ignore_MPI=true, collision_operator_dim=false)
 
             test_grid = [z for z in range(-zlim, zlim, length=ntest)]
 
