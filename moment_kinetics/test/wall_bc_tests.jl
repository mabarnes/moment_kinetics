module WallBC

# Regression test using wall boundary conditions. Runs to steady state and then
# checks phi profile against saved reference output.

include("setup.jl")

using Base.Filesystem: tempname
using MPI

using moment_kinetics.coordinates: define_coordinate
using moment_kinetics.input_structs: grid_input, advection_input, merge_dict_with_kwargs!
using moment_kinetics.interpolation: interpolate_to_grid_z
using moment_kinetics.load_data: open_readonly_output_file
using moment_kinetics.load_data: load_fields_data,
                                 load_pdf_data, load_time_data,
                                 load_species_data
using moment_kinetics.type_definitions: OptionsDict

# default inputs for tests
test_input_finite_difference = Dict("composition" => OptionsDict("n_ion_species" => 1,
                                                                      "n_neutral_species" => 1,
                                                                      "electron_physics" => "boltzmann_electron_response",
                                                                      "T_e" => 1.0,
                                                                      "T_wall" => 1.0),
                                    "ion_species_1" => OptionsDict("initial_density" => 1.0,
                                                                        "initial_temperature" => 1.0),
                                    "z_IC_ion_species_1" => OptionsDict("initialization_option" => "gaussian",
                                                                             "density_amplitude" => 0.0,
                                                                             "density_phase" => 0.0,
                                                                             "upar_amplitude" => 0.0,
                                                                             "upar_phase" => 0.0,
                                                                             "temperature_amplitude" => 0.0,
                                                                             "temperature_phase" => 0.0),
                                    "vpa_IC_ion_species_1" => OptionsDict("initialization_option" => "gaussian",
                                                                             "density_amplitude" => 1.0,
                                                                             "density_phase" => 0.0,
                                                                             "upar_amplitude" => 0.0,
                                                                             "upar_phase" => 0.0,
                                                                             "temperature_amplitude" => 0.0,
                                                                             "temperature_phase" => 0.0),
                                    "neutral_species_1" => OptionsDict("initial_density" => 1.0,
                                                                            "initial_temperature" => 1.0),
                                    "z_IC_neutral_species_1" => OptionsDict("initialization_option" => "gaussian",
                                                                                 "density_amplitude" => 0.001,
                                                                                 "density_phase" => 0.0,
                                                                                 "upar_amplitude" => 0.0,
                                                                                 "upar_phase" => 0.0,
                                                                                 "temperature_amplitude" => 0.0,
                                                                                 "temperature_phase" => 0.0),  
                                    "vpa_IC_neutral_species_1" => OptionsDict("initialization_option" => "gaussian",
                                                                                 "density_amplitude" => 1.0,
                                                                                 "density_phase" => 0.0,
                                                                                 "upar_amplitude" => 0.0,
                                                                                 "upar_phase" => 0.0,
                                                                                 "temperature_amplitude" => 0.0,
                                                                                 "temperature_phase" => 0.0),  
                                    "run_name" => "finite_difference",
                                    "evolve_moments_density" => false,
                                    "evolve_moments_parallel_flow" => false,
                                    "evolve_moments_parallel_pressure" => false,
                                    "evolve_moments_conservation" => false,
                                    "charge_exchange_frequency" => 2.0,
                                    "ionization_frequency" => 2.0,
                                    "constant_ionization_rate" => false,
                                    "timestepping" => OptionsDict("nstep" => 10000,
                                                                       "dt" => 1.0e-5,
                                                                       "nwrite" => 100,
                                                                       "split_operators" => false),
                                    "r_ngrid" => 1,
                                    "r_nelement" => 1,
                                    "r_bc" => "periodic",
                                    "r_discretization" => "finite_difference",
                                    "z_ngrid" => 200,
                                    "z_nelement" => 1,
                                    "z_bc" => "wall",
                                    "z_discretization" => "finite_difference",
                                    "z_element_spacing_option" => "uniform",
                                    "vpa_ngrid" => 400,
                                    "vpa_nelement" => 1,
                                    "vpa_L" => 8.0,
                                    "vpa_bc" => "periodic",
                                    "vpa_discretization" => "finite_difference",
                                    "vz_ngrid" => 400,
                                    "vz_nelement" => 1,
                                    "vz_L" => 8.0,
                                    "vz_bc" => "periodic",
                                    "vz_discretization" => "finite_difference")

test_input_chebyshev = merge(test_input_finite_difference,
                             Dict("run_name" => "chebyshev_pseudospectral",
                                  "z_discretization" => "chebyshev_pseudospectral",
                                  "z_ngrid" => 9,
                                  "z_nelement" => 2,
                                  "z_element_spacing_option" => "uniform",
                                  "vpa_discretization" => "chebyshev_pseudospectral",
                                  "vpa_ngrid" => 17,
                                  "vpa_nelement" => 10,
                                  "vz_discretization" => "chebyshev_pseudospectral",
                                  "vz_ngrid" => 17,
                                  "vz_nelement" => 10))
                                  
test_input_chebyshev_sqrt_grid_odd = merge(test_input_finite_difference,
                             Dict("run_name" => "chebyshev_pseudospectral",
                                  "z_discretization" => "chebyshev_pseudospectral",
                                  "z_ngrid" => 9,
                                  "z_nelement" => 5, # minimum nontrival nelement (odd)
                                  "z_element_spacing_option" => "sqrt",
                                  "vpa_discretization" => "chebyshev_pseudospectral",
                                  "vpa_ngrid" => 17,
                                  "vpa_nelement" => 10,
                                  "vz_discretization" => "chebyshev_pseudospectral",
                                  "vz_ngrid" => 17,
                                  "vz_nelement" => 10))
test_input_chebyshev_sqrt_grid_even = merge(test_input_finite_difference,
                             Dict("run_name" => "chebyshev_pseudospectral",
                                  "z_discretization" => "chebyshev_pseudospectral",
                                  "z_ngrid" => 9,
                                  "z_nelement" => 6, # minimum nontrival nelement (even)
                                  "z_element_spacing_option" => "sqrt",
                                  "vpa_discretization" => "chebyshev_pseudospectral",
                                  "vpa_ngrid" => 17,
                                  "vpa_nelement" => 10,
                                  "vz_discretization" => "chebyshev_pseudospectral",
                                  "vz_ngrid" => 17,
                                  "vz_nelement" => 10))

# Reference output interpolated onto a common set of points for comparing
# different discretizations, taken from a Chebyshev run with z_grid=9,
# z_nelement=8, nstep=40000, dt=0.00025
cross_compare_points = collect(LinRange(-0.5, 0.5, 7))
cross_compare_phi = [-1.1689445031600723, -0.7419935821024918, -0.7028946489842773,
                     -0.6917192346866861, -0.7028946489842764, -0.7419935821024903,
                     -1.1689445031600707]

"""
Run a test for a single set of parameters
"""
# Note 'name' should not be shared by any two tests in this file
function run_test(test_input, expected_phi, tolerance; args...)
    # by passing keyword arguments to run_test, args becomes a Dict which can be used to
    # update the default inputs

    # Make a copy to make sure nothing modifies the input Dicts defined in this test
    # script.
    input = deepcopy(test_input)

    # Convert keyword arguments to a unique name
    name = input["run_name"] * ", with element spacing: " * input["z_element_spacing_option"]
    if length(args) > 0
        name = string(name, "_", (string(k, "-", v, "_") for (k, v) in args)...)

        # Remove trailing "_"
        name = chop(name)
    end

    # Provide some progress info
    println("    - testing ", name)

    # Update default inputs with values to be changed
    merge_dict_with_kwargs!(input; args...)
    input["run_name"] = name

    # Suppress console output while running
    phi = undef
    quietoutput() do
        # run simulation
        run_moment_kinetics(input)
    end

    if global_rank[] == 0
        quietoutput() do
            # Load and analyse output
            #########################

            path = joinpath(realpath(input["base_directory"]), name, name)

            # open the netcdf file and give it the handle 'fid'
            fid = open_readonly_output_file(path,"moments")

            # load species, time coordinate data
            n_ion_species, n_neutral_species = load_species_data(fid)
            ntime, time = load_time_data(fid)
            n_ion_species, n_neutral_species = load_species_data(fid)
            
            # load fields data
            phi_zrt, Er_zrt, Ez_zrt = load_fields_data(fid)

            close(fid)
            
            phi = phi_zrt[:,1,:]
        end

        # Regression test
        actual_phi = phi[begin:3:end, end]
        if expected_phi == nothing
            # Error: no expected input provided
            println("data tested would be: ", actual_phi)
            @test false
        else
            @test isapprox(actual_phi, expected_phi, rtol=3.e-10, atol=1.e-15)
        end

        # Create coordinates
        #
        # create the 'input' struct containing input info needed to create a coordinate
        # adv_input not actually used in this test so given values unimportant
        adv_input = advection_input("default", 1.0, 0.0, 0.0)
        cheb_option = "FFT"
		nrank_per_block = 0 # dummy value
		irank = 0 # dummy value
		comm = MPI.COMM_NULL # dummy value
        element_spacing_option = "uniform"
        input = grid_input("coord", test_input["z_ngrid"], test_input["z_nelement"], 
                           test_input["z_nelement"], nrank_per_block, irank, 1.0,
                           test_input["z_discretization"], "", cheb_option, test_input["z_bc"],
                           adv_input, comm, test_input["z_element_spacing_option"])
<<<<<<< HEAD
        z, z_spectral = define_coordinate(input, nothing)
=======
        z, z_spectral = define_coordinate(input; ignore_MPI=true)
>>>>>>> e8b211c9

        # Cross comparison of all discretizations to same benchmark
        if test_input["z_element_spacing_option"] == "uniform" 
            # Only support this test for uniform element spacing.
            # phi is better resolved by "sqrt" spacing grid, so disagrees with benchmark data from
            # simulation with uniform element spacing.
            phi_interp = interpolate_to_grid_z(cross_compare_points, phi[:, end], z, z_spectral)
            @test isapprox(phi_interp, cross_compare_phi, rtol=tolerance, atol=1.e-15)
        end
    end
end

function runtests()
    # Create a temporary directory for test output
    test_output_directory = get_MPI_tempdir()

    @testset "Wall boundary conditions" verbose=use_verbose begin
        println("Wall boundary condition tests")

        @testset_skip "FD test case does not conserve density" "finite difference" begin
            test_input_finite_difference["base_directory"] = test_output_directory
            run_test(test_input_finite_difference, nothing, 2.e-3)
        end

        @testset "Chebyshev uniform" begin
            test_input_chebyshev["base_directory"] = test_output_directory
            run_test(test_input_chebyshev,
                     [-1.168944495073113, -0.747950464799219, -0.6947560093910274,
                      -0.6917252594440765, -0.7180152693147238, -0.9980114030684668],
                     2.e-3)
        end
        
        @testset "Chebyshev sqrt grid odd" begin
            test_input_chebyshev_sqrt_grid_odd["base_directory"] = test_output_directory
            run_test(test_input_chebyshev_sqrt_grid_odd,
                     [-1.2047298844053338, -0.9431378244038217, -0.8084332486925859,
                      -0.7812620574297168, -0.7233303715713063, -0.700387877851292,
                      -0.695727529425101, -0.6933149075958859, -0.6992504158371133,
                      -0.7115788158947632, -0.7596015227027635, -0.7957765261319207,
                      -0.876303296785542, -1.1471244373220089],
                     2.e-3)
        end
        @testset "Chebyshev sqrt grid even" begin
            test_input_chebyshev_sqrt_grid_even["base_directory"] = test_output_directory
            run_test(test_input_chebyshev_sqrt_grid_even,
                     [-1.213617044609117, -1.0054529856551995, -0.8714447622540997,
                      -0.836017704148175, -0.7552111126205924, -0.7264644278204795,
                      -0.7149147557607726, -0.6950077350352664, -0.6923365041825125,
                      -0.6950077350352668, -0.7149147557607729, -0.7264644278204795,
                      -0.7552111126205917, -0.8360177041481733, -0.8714447622540994,
                      -1.0054529856552, -1.213617044609118],
                     2.e-3)
        end
    end

    if global_rank[] == 0
        # Delete output directory to avoid using too much disk space
        rm(realpath(test_output_directory); recursive=true)
    end
end

end # WallBC


using .WallBC

WallBC.runtests()<|MERGE_RESOLUTION|>--- conflicted
+++ resolved
@@ -215,11 +215,7 @@
                            test_input["z_nelement"], nrank_per_block, irank, 1.0,
                            test_input["z_discretization"], "", cheb_option, test_input["z_bc"],
                            adv_input, comm, test_input["z_element_spacing_option"])
-<<<<<<< HEAD
-        z, z_spectral = define_coordinate(input, nothing)
-=======
-        z, z_spectral = define_coordinate(input; ignore_MPI=true)
->>>>>>> e8b211c9
+        z, z_spectral = define_coordinate(input, nothing; ignore_MPI=true)
 
         # Cross comparison of all discretizations to same benchmark
         if test_input["z_element_spacing_option"] == "uniform" 
