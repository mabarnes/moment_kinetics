--- conflicted
+++ resolved
@@ -63,20 +63,12 @@
                                zeros(mk_float, 0), zeros(mk_float, 0), zeros(mk_float, 0),
                                zeros(mk_float, 0), zeros(mk_float, 0), zeros(mk_float, 0),
                                zeros(mk_float, 0), zeros(mk_float, 0), zeros(mk_float, 0),
-<<<<<<< HEAD
                                zeros(mk_float, 0), zeros(mk_int, 0), zeros(mk_float, 0),
                                zeros(mk_float, 0), zeros(mk_float, 0), zeros(mk_float, 0),
                                zeros(mk_int, 0), zeros(mk_int, 0), zeros(mk_float, 0, 0),
                                zeros(mk_float, 0, 0), zeros(mk_float, 0),
                                zeros(mk_float, 0), coord_comm, 1:n, 1:n,
                                zeros(mk_float, 0), zeros(mk_float, 0), "",
-=======
-                               zeros(mk_int, 0), zeros(mk_float, 0), zeros(mk_float, 0),
-                               zeros(mk_float, 0), zeros(mk_int, 0), zeros(mk_int, 0),
-                               zeros(mk_float, 0, 0), zeros(mk_float, 0, 0),
-                               zeros(mk_float, 0), zeros(mk_float, 0), coord_comm, 1:n,
-                               1:n, zeros(mk_float, 0), zeros(mk_float, 0), "",
->>>>>>> b2d4d191
                                zeros(mk_float, 0), false, zeros(mk_float, 0, 0, 0),
                                zeros(mk_float, 0, 0), zeros(mk_float, 0),
                                zeros(mk_float, 0))
@@ -195,20 +187,12 @@
                                zeros(mk_float, 0), zeros(mk_float, 0), zeros(mk_float, 0),
                                zeros(mk_float, 0), zeros(mk_float, 0), zeros(mk_float, 0),
                                zeros(mk_float, 0), zeros(mk_float, 0), zeros(mk_float, 0),
-<<<<<<< HEAD
                                zeros(mk_float, 0), zeros(mk_int, 0), zeros(mk_float, 0),
                                zeros(mk_float, 0), zeros(mk_float, 0), zeros(mk_float, 0),
                                zeros(mk_int, 0), zeros(mk_int, 0), zeros(mk_float, 0, 0),
                                zeros(mk_float, 0, 0), zeros(mk_float, 0),
                                zeros(mk_float, 0), coord_comm, 1:n, 1:n,
                                zeros(mk_float, 0), zeros(mk_float, 0), "",
-=======
-                               zeros(mk_int, 0), zeros(mk_float, 0), zeros(mk_float, 0),
-                               zeros(mk_float, 0), zeros(mk_int, 0), zeros(mk_int, 0),
-                               zeros(mk_float, 0, 0), zeros(mk_float, 0, 0),
-                               zeros(mk_float, 0), zeros(mk_float, 0), coord_comm, 1:n,
-                               1:n, zeros(mk_float, 0), zeros(mk_float, 0), "",
->>>>>>> b2d4d191
                                zeros(mk_float, 0), false, zeros(mk_float, 0, 0, 0),
                                zeros(mk_float, 0, 0), zeros(mk_float, 0),
                                zeros(mk_float, 0))
