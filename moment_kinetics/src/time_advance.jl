"""
"""
module time_advance

export setup_time_advance!
export time_advance!
export allocate_advection_structs
export setup_dummy_and_buffer_arrays

using MPI
using ..type_definitions: mk_float, mk_int
using ..array_allocation: allocate_float, allocate_shared_float, allocate_shared_bool
using ..communication
using ..communication: _block_synchronize
using ..debugging
using ..file_io: write_data_to_ascii, write_all_moments_data_to_binary, write_all_dfns_data_to_binary, debug_dump
using ..initial_conditions: initialize_electrons!
using ..looping
using ..moment_kinetics_structs: scratch_pdf
using ..velocity_moments: update_moments!, update_moments_neutral!, reset_moments_status!
using ..velocity_moments: update_density!, update_upar!, update_ppar!, update_pperp!, update_qpar!, update_vth!
using ..velocity_moments: update_neutral_density!, update_neutral_qz!
using ..velocity_moments: update_neutral_uzeta!, update_neutral_uz!, update_neutral_ur!
using ..velocity_moments: update_neutral_pzeta!, update_neutral_pz!, update_neutral_pr!
using ..velocity_moments: calculate_ion_moment_derivatives!, calculate_neutral_moment_derivatives!
using ..velocity_moments: calculate_electron_moment_derivatives!
using ..velocity_moments: update_chodura!
using ..velocity_grid_transforms: vzvrvzeta_to_vpavperp!, vpavperp_to_vzvrvzeta!
using ..boundary_conditions: enforce_boundary_conditions!
using ..boundary_conditions: enforce_neutral_boundary_conditions!
using ..input_structs
using ..moment_constraints: hard_force_moment_constraints!,
                            hard_force_moment_constraints_neutral!
using ..advection: setup_advection
using ..z_advection: update_speed_z!, z_advection!
using ..r_advection: update_speed_r!, r_advection!
using ..neutral_r_advection: update_speed_neutral_r!, neutral_advection_r!
using ..neutral_z_advection: update_speed_neutral_z!, neutral_advection_z!
using ..neutral_vz_advection: update_speed_neutral_vz!, neutral_advection_vz!
using ..vperp_advection: update_speed_vperp!, vperp_advection!
using ..vpa_advection: update_speed_vpa!, vpa_advection!
using ..charge_exchange: charge_exchange_collisions_1V!, charge_exchange_collisions_3V!
using ..electron_kinetic_equation: update_electron_pdf!
using ..ionization: ionization_collisions_1V!, ionization_collisions_3V!, constant_ionization_source!
using ..krook_collisions: krook_collisions!
using ..external_sources
using ..numerical_dissipation: vpa_boundary_buffer_decay!,
                               vpa_boundary_buffer_diffusion!, vpa_dissipation!,
                               z_dissipation!, r_dissipation!, vperp_dissipation!,
                               vz_dissipation_neutral!, z_dissipation_neutral!,
                               r_dissipation_neutral!,
                               vpa_boundary_force_decreasing!, force_minimum_pdf_value!,
                               force_minimum_pdf_value_neutral!
using ..source_terms: source_terms!, source_terms_neutral!, source_terms_manufactured!
using ..continuity: continuity_equation!, neutral_continuity_equation!
using ..force_balance: force_balance!, neutral_force_balance!
using ..energy_equation: energy_equation!, neutral_energy_equation!
using ..em_fields: setup_em_fields, update_phi!
using ..fokker_planck: init_fokker_planck_collisions_weak_form, explicit_fokker_planck_collisions_weak_form!
using ..manufactured_solns: manufactured_sources
using ..advection: advection_info
using ..runge_kutta: rk_update_evolved_moments!, rk_update_evolved_moments_neutral!,
                     rk_update_variable!, rk_error_variable!,
                     setup_runge_kutta_coefficients!, local_error_norm,
                     adaptive_timestep_update_t_params!
using ..utils: to_minutes, get_minimum_CFL_z, get_minimum_CFL_vpa,
               get_minimum_CFL_neutral_z, get_minimum_CFL_neutral_vz
using ..electron_fluid_equations: calculate_electron_density!
using ..electron_fluid_equations: calculate_electron_upar_from_charge_conservation!
using ..electron_fluid_equations: calculate_electron_qpar!
using ..electron_fluid_equations: calculate_electron_parallel_friction_force!
using ..electron_fluid_equations: electron_energy_equation!, update_electron_vth_temperature!
using ..input_structs: braginskii_fluid
using ..derivatives: derivative_z!
@debug_detect_redundant_block_synchronize using ..communication: debug_detect_redundant_is_active

using Dates
using ..analysis: steady_state_residuals
#using ..post_processing: draw_v_parallel_zero!

struct scratch_dummy_arrays
    dummy_s::Array{mk_float,1}
    dummy_sr::Array{mk_float,2}
    dummy_vpavperp::Array{mk_float,2}
    dummy_zrs::MPISharedArray{mk_float,3}
    dummy_zrsn::MPISharedArray{mk_float,3}

    #buffer arrays for MPI 
    buffer_z_1::MPISharedArray{mk_float,1}
    buffer_z_2::MPISharedArray{mk_float,1}
    buffer_z_3::MPISharedArray{mk_float,1}
    buffer_z_4::MPISharedArray{mk_float,1}
    buffer_r_1::MPISharedArray{mk_float,1}
    buffer_r_2::MPISharedArray{mk_float,1}
    buffer_r_3::MPISharedArray{mk_float,1}
    buffer_r_4::MPISharedArray{mk_float,1}
    
    buffer_zs_1::MPISharedArray{mk_float,2}
    buffer_zs_2::MPISharedArray{mk_float,2}
    buffer_zs_3::MPISharedArray{mk_float,2}
    buffer_zs_4::MPISharedArray{mk_float,2}
    buffer_zsn_1::MPISharedArray{mk_float,2}
    buffer_zsn_2::MPISharedArray{mk_float,2}
    buffer_zsn_3::MPISharedArray{mk_float,2}
    buffer_zsn_4::MPISharedArray{mk_float,2}

    buffer_rs_1::MPISharedArray{mk_float,2}
    buffer_rs_2::MPISharedArray{mk_float,2}
    buffer_rs_3::MPISharedArray{mk_float,2}
    buffer_rs_4::MPISharedArray{mk_float,2}
    buffer_rs_5::MPISharedArray{mk_float,2}
    buffer_rs_6::MPISharedArray{mk_float,2}
    buffer_rsn_1::MPISharedArray{mk_float,2}
    buffer_rsn_2::MPISharedArray{mk_float,2}
    buffer_rsn_3::MPISharedArray{mk_float,2}
    buffer_rsn_4::MPISharedArray{mk_float,2}
    buffer_rsn_5::MPISharedArray{mk_float,2}
    buffer_rsn_6::MPISharedArray{mk_float,2}

    buffer_zrs_1::MPISharedArray{mk_float,3}
    buffer_zrs_2::MPISharedArray{mk_float,3}
    buffer_zrs_3::MPISharedArray{mk_float,3}

    buffer_vpavperpzs_1::MPISharedArray{mk_float,4}
    buffer_vpavperpzs_2::MPISharedArray{mk_float,4}
    buffer_vpavperpzs_3::MPISharedArray{mk_float,4}
    buffer_vpavperpzs_4::MPISharedArray{mk_float,4}
    buffer_vpavperpzs_5::MPISharedArray{mk_float,4}
    buffer_vpavperpzs_6::MPISharedArray{mk_float,4}

    buffer_vpavperprs_1::MPISharedArray{mk_float,4}
    buffer_vpavperprs_2::MPISharedArray{mk_float,4}
    buffer_vpavperprs_3::MPISharedArray{mk_float,4}
    buffer_vpavperprs_4::MPISharedArray{mk_float,4}
    buffer_vpavperprs_5::MPISharedArray{mk_float,4}
    buffer_vpavperprs_6::MPISharedArray{mk_float,4}

    # buffer to hold derivative after MPI communicates
    # needs to be shared memory
    buffer_vpavperpzrs_1::MPISharedArray{mk_float,5}
    buffer_vpavperpzrs_2::MPISharedArray{mk_float,5}

    buffer_vzvrvzetazsn_1::MPISharedArray{mk_float,5}
    buffer_vzvrvzetazsn_2::MPISharedArray{mk_float,5}
    buffer_vzvrvzetazsn_3::MPISharedArray{mk_float,5}
    buffer_vzvrvzetazsn_4::MPISharedArray{mk_float,5}
    buffer_vzvrvzetazsn_5::MPISharedArray{mk_float,5}
    buffer_vzvrvzetazsn_6::MPISharedArray{mk_float,5}

    buffer_vzvrvzetarsn_1::MPISharedArray{mk_float,5}
    buffer_vzvrvzetarsn_2::MPISharedArray{mk_float,5}
    buffer_vzvrvzetarsn_3::MPISharedArray{mk_float,5}
    buffer_vzvrvzetarsn_4::MPISharedArray{mk_float,5}
    buffer_vzvrvzetarsn_5::MPISharedArray{mk_float,5}
    buffer_vzvrvzetarsn_6::MPISharedArray{mk_float,5}

    # buffer to hold derivative after MPI communicates
    # needs to be shared memory
    buffer_vzvrvzetazrsn_1::MPISharedArray{mk_float,6}
    buffer_vzvrvzetazrsn_2::MPISharedArray{mk_float,6}
    
    buffer_vpavperp_1::MPISharedArray{mk_float,2}
    buffer_vpavperp_2::MPISharedArray{mk_float,2}
    buffer_vpavperp_3::MPISharedArray{mk_float,2}

    buffer_vpavperpzr_1::MPISharedArray{mk_float,4}
    buffer_vpavperpzr_2::MPISharedArray{mk_float,4}
    buffer_vpavperpzr_3::MPISharedArray{mk_float,4}
    buffer_vpavperpzr_4::MPISharedArray{mk_float,4}
    buffer_vpavperpzr_5::MPISharedArray{mk_float,4}
    buffer_vpavperpzr_6::MPISharedArray{mk_float,4}

    buffer_vpavperpr_1::MPISharedArray{mk_float,3}
    buffer_vpavperpr_2::MPISharedArray{mk_float,3}
    buffer_vpavperpr_3::MPISharedArray{mk_float,3}
    buffer_vpavperpr_4::MPISharedArray{mk_float,3}
    buffer_vpavperpr_5::MPISharedArray{mk_float,3}
    buffer_vpavperpr_6::MPISharedArray{mk_float,3}
end 

struct advect_object_struct
    vpa_advect::Vector{advection_info{4,5}}
    vperp_advect::Vector{advection_info{4,5}}
    z_advect::Vector{advection_info{4,5}}
    r_advect::Vector{advection_info{4,5}}
    electron_z_advect::Vector{advection_info{4,5}}
    electron_vpa_advect::Vector{advection_info{4,5}}
    neutral_z_advect::Vector{advection_info{5,6}}
    neutral_r_advect::Vector{advection_info{5,6}}
    neutral_vz_advect::Vector{advection_info{5,6}}
end

# consider changing code structure so that
# we can avoid arbitrary types below?
struct spectral_object_struct{Tvz,Tvr,Tvzeta,Tvpa,Tvperp,Tz,Tr}
    vz_spectral::Tvz
    vr_spectral::Tvr
    vzeta_spectral::Tvzeta
    vpa_spectral::Tvpa
    vperp_spectral::Tvperp
    z_spectral::Tz
    r_spectral::Tr
end

function allocate_advection_structs(composition, z, r, vpa, vperp, vz, vr, vzeta)
    # define some local variables for convenience/tidiness
    n_ion_species = composition.n_ion_species
    n_neutral_species = composition.n_neutral_species
    n_neutral_species_alloc = max(1,composition.n_neutral_species)
    ##                              ##
    # ion particle advection structs #
    ##                              ##
    # create structure z_advect whose members are the arrays needed to compute
    # the advection term(s) appearing in the part of the ion kinetic equation dealing
    # with advection in z
    begin_serial_region()
    z_advect = setup_advection(n_ion_species, z, vpa, vperp, r)
    # create structure r_advect whose members are the arrays needed to compute
    # the advection term(s) appearing in the split part of the ion kinetic equation dealing
    # with advection in r
    begin_serial_region()
    r_advect = setup_advection(n_ion_species, r, vpa, vperp, z)
    # create structure vpa_advect whose members are the arrays needed to compute
    # the advection term(s) appearing in the split part of the ion kinetic equation dealing
    # with advection in vpa
    begin_serial_region()
    vpa_advect = setup_advection(n_ion_species, vpa, vperp, z, r)
    # create structure vperp_advect whose members are the arrays needed to compute
    # the advection term(s) appearing in the split part of the ion kinetic equation dealing
    # with advection in vperp
    begin_serial_region()
    vperp_advect = setup_advection(n_ion_species, vperp, vpa, z, r)
    ##                                   ##
    # electron particle advection structs #
    ##                                   ##
    # create structure electron_z_advect whose members are the arrays needed to compute
    # the advection term(s) appearing in the part of the electron kinetic equation dealing
    # with advection in z
    begin_serial_region()
    electron_z_advect = setup_advection(1, z, vpa, vperp, r)
    # create structure vpa_advect whose members are the arrays needed to compute
    # the advection term(s) appearing in the part of the electron kinetic equation dealing
    # with advection in vpa
    begin_serial_region()
    electron_vpa_advect = setup_advection(1, vpa, vperp, z, r)
    ##                                  ##
    # neutral particle advection structs #
    ##                                  ##
    # create structure neutral_z_advect for neutral particle advection
    begin_serial_region()
    neutral_z_advect = setup_advection(n_neutral_species_alloc, z, vz, vr, vzeta, r)
    # create structure neutral_r_advect for neutral particle advection
    begin_serial_region()
    neutral_r_advect = setup_advection(n_neutral_species_alloc, r, vz, vr, vzeta, z)
    # create structure neutral_vz_advect for neutral particle advection
    begin_serial_region()
    neutral_vz_advect = setup_advection(n_neutral_species_alloc, vz, vr, vzeta, z, r)
    ##                                                                 ##
    # construct named list of advection structs to compactify arguments #
    ##                                                                 ##
    advection_structs = advect_object_struct(vpa_advect, vperp_advect, z_advect, r_advect, 
                                             electron_z_advect, electron_vpa_advect,
                                             neutral_z_advect, neutral_r_advect, neutral_vz_advect)
    return advection_structs
end

"""
    setup_time_info(t_input; electrons=nothing)

Create a [`input_structs.time_info`](@ref) struct using the settings in `t_input`.

If something is passed in `electron`, it is stored in the `electron_t_params` member of
the returned `time_info`.
"""
function setup_time_info(t_input, code_time, dt_reload, dt_before_last_fail_reload,
                         manufactured_solns_input; electron=nothing)
    dt_shared = allocate_shared_float(1)
    previous_dt_shared = allocate_shared_float(1)
    next_output_time = allocate_shared_float(1)
    dt_before_output = allocate_shared_float(1)
    dt_before_last_fail = allocate_shared_float(1)
    step_to_output = allocate_shared_bool(1)
    if block_rank[] == 0
        dt_shared[] = dt_reload === nothing ? t_input.dt : dt_reload
        previous_dt_shared[] = dt_reload === nothing ? t_input.dt : dt_reload
        next_output_time[] = 0.0
        dt_before_output[] = dt_reload === nothing ? t_input.dt : dt_reload
        dt_before_last_fail[] = dt_before_last_fail_reload === nothing ? Inf : dt_before_last_fail_reload
        step_to_output[] = false
    end
    _block_synchronize()

    end_time = code_time + t_input.dt * t_input.nstep
    epsilon = 1.e-11
    moments_output_times = [code_time + i*t_input.dt
                            for i ∈ t_input.nwrite:t_input.nwrite:t_input.nstep]
    if moments_output_times[end] < end_time - epsilon
        push!(moments_output_times, end_time)
    end
    dfns_output_times = [code_time + i*t_input.dt
                         for i ∈ t_input.nwrite_dfns:t_input.nwrite_dfns:t_input.nstep]
    if dfns_output_times[end] < end_time - epsilon
        push!(dfns_output_times, end_time)
    end
    rk_coefs, n_rk_stages, rk_order, adaptive, low_storage, CFL_prefactor =
        setup_runge_kutta_coefficients!(t_input.type,
                                        t_input.CFL_prefactor,
                                        t_input.split_operators)
    if t_input.high_precision_error_sum
        error_sum_zero = Float128(0.0)
    else
        error_sum_zero = 0.0
    end
    return time_info(t_input.nstep, end_time, dt_shared, previous_dt_shared, next_output_time,
                         dt_before_output, dt_before_last_fail, CFL_prefactor,
                         step_to_output, Ref(0), Ref(0), mk_int[], mk_int[],
                         moments_output_times, dfns_output_times, t_input.type, rk_coefs,
                         n_rk_stages, rk_order, adaptive, low_storage, t_input.rtol,
                         t_input.atol, t_input.atol_upar, t_input.step_update_prefactor,
                         t_input.max_increase_factor,
                         t_input.max_increase_factor_near_last_fail,
                         t_input.last_fail_proximity_factor, t_input.minimum_dt,
                         t_input.maximum_dt, error_sum_zero, t_input.split_operators,
                         t_input.steady_state_residual, t_input.converged_residual_value,
                         manufactured_solns_input.use_for_advance, t_input.stopfile_name,
                         electron)
end

"""
create arrays and do other work needed to setup
the main time advance loop.
this includes creating and populating structs
for Chebyshev transforms, velocity space moments,
EM fields, and advection terms
"""
function setup_time_advance!(pdf, fields, vz, vr, vzeta, vpa, vperp, z, r, vz_spectral,
                             vr_spectral, vzeta_spectral, vpa_spectral, vperp_spectral,
                             z_spectral, r_spectral, composition, drive_input, moments,
                             t_input, code_time, dt_reload, dt_before_last_fail_reload,
                             electron_dt_reload, electron_dt_before_last_fail_reload,
                             collisions, species, geometry, boundary_distributions,
                             external_source_settings, num_diss_params,
                             manufactured_solns_input, advection_structs, scratch_dummy,
                             io_input, restarting, restart_had_kinetic_electrons,
                             input_dict)
    # define some local variables for convenience/tidiness
    n_ion_species = composition.n_ion_species
    n_neutral_species = composition.n_neutral_species
    ion_mom_diss_coeff = num_diss_params.ion.moment_dissipation_coefficient
    electron_mom_diss_coeff = num_diss_params.electron.moment_dissipation_coefficient
    neutral_mom_diss_coeff = num_diss_params.neutral.moment_dissipation_coefficient

    if composition.electron_physics == kinetic_electrons
        electron_t_params = setup_time_info(t_input.electron_t_input, 0.0,
                                            electron_dt_reload,
                                            electron_dt_before_last_fail_reload,
                                            manufactured_solns_input)
        # Make Vectors that count which variable caused timestep limits and timestep failures
        # the right length. Do this setup even when not using adaptive timestepping, because
        # it is easier than modifying the file I/O according to whether we are using adaptive
        # timestepping.
        #
        # Entries for limit by accuracy (which is an average over all variables),
        # max_increase_factor, minimum_dt and maximum_dt
        push!(electron_t_params.limit_caused_by, 0, 0, 0, 0, 0)

        # electron pdf
        push!(electron_t_params.limit_caused_by, 0, 0)
        push!(electron_t_params.failure_caused_by, 0)

        # electron ppar
        push!(electron_t_params.failure_caused_by, 0)
    else
        electron_t_params = nothing
    end
    t_params = setup_time_info(t_input, code_time, dt_reload, dt_before_last_fail_reload,
                               manufactured_solns_input; electron=electron_t_params)

    # Make Vectors that count which variable caused timestep limits and timestep failures
    # the right length. Do this setup even when not using adaptive timestepping, because
    # it is easier than modifying the file I/O according to whether we are using adaptive
    # timestepping.
    #
    # Entries for limit by accuracy (which is an average over all variables),
    # max_increase_factor, minimum_dt and maximum_dt
    push!(t_params.limit_caused_by, 0, 0, 0, 0, 0)

    # ion pdf
    push!(t_params.limit_caused_by, 0, 0)
    push!(t_params.failure_caused_by, 0)
    if moments.evolve_density
        # ion density
        push!(t_params.failure_caused_by, 0)
    end
    if moments.evolve_upar
        # ion flow
        push!(t_params.failure_caused_by, 0)
    end
    if moments.evolve_ppar
        # ion pressure
        push!(t_params.failure_caused_by, 0)
    end
    if composition.electron_physics ∈ (braginskii_fluid, kinetic_electrons)
        # electron pressure
        push!(t_params.failure_caused_by, 0)
    end
    if composition.n_neutral_species > 0
        # neutral pdf
        push!(t_params.limit_caused_by, 0, 0)
        push!(t_params.failure_caused_by, 0)
        if moments.evolve_density
            # neutral density
            push!(t_params.failure_caused_by, 0)
        end
        if moments.evolve_upar
            # neutral flow
            push!(t_params.failure_caused_by, 0)
        end
        if moments.evolve_ppar
            # neutral pressure
            push!(t_params.failure_caused_by, 0)
        end
    end

    # create the 'advance' struct to be used in later Euler advance to
    # indicate which parts of the equations are to be advanced concurrently.
    # if no splitting of operators, all terms advanced concurrently;
    # else, will advance one term at a time.
    advance = setup_advance_flags(moments, composition, t_params, collisions,
                                  external_source_settings, num_diss_params,
                                  manufactured_solns_input, r, z, vperp, vpa, vzeta, vr,
                                  vz)

    begin_serial_region()

    # create an array of structs containing scratch arrays for the pdf and low-order moments
    # that may be evolved separately via fluid equations
    n_rk_stages = t_params.n_rk_stages
    if t_params.electron !== nothing
        n_rk_stages = max(n_rk_stages, t_params.electron.n_rk_stages)
    end
    scratch = setup_scratch_arrays(moments, pdf, n_rk_stages)
    # setup dummy arrays & buffer arrays for z r MPI
    n_neutral_species_alloc = max(1,composition.n_neutral_species)
    # create arrays for Fokker-Planck collisions 
    if advance.explicit_weakform_fp_collisions
        fp_arrays = init_fokker_planck_collisions_weak_form(vpa,vperp,vpa_spectral,vperp_spectral; precompute_weights=true)
    else
        fp_arrays = nothing
    end

    # Now that `t_params` and `scratch` have been created, initialize electrons if
    # necessary
    if !restarting || (composition.electron_physics == kinetic_electrons &&
                       !restart_had_kinetic_electrons)
        initialize_electrons!(pdf, moments, fields, geometry, composition, r, z,
                              vperp, vpa, vzeta, vr, vz, z_spectral, r_spectral,
                              vperp_spectral, vpa_spectral, collisions,
                              external_source_settings, scratch_dummy, scratch, t_params,
                              t_input, num_diss_params, advection_structs, io_input,
                              input_dict; restart_from_Boltzmann_electrons=restarting)
    end

    # update the derivatives of the electron moments as these may be needed when
    # computing the electrostatic potential (and components of the electric field)
    calculate_electron_moment_derivatives!(moments, scratch[1], scratch_dummy, z, z_spectral, 
                                           electron_mom_diss_coeff, composition.electron_physics)
    # initialize the electrostatic potential
    begin_serial_region()
    update_phi!(fields, scratch[1], z, r, composition, collisions, moments, z_spectral, r_spectral, scratch_dummy)
    @serial_region begin
        # save the initial phi(z) for possible use later (e.g., if forcing phi)
        fields.phi0 .= fields.phi
    end

    # Preliminary calculation of moment derivatives, to be used for initial version of
    # 'speed' in advect objects, which are needed for boundary conditions on the
    # distribution function which is then used to (possibly) re-calculate the moments
    # after which the initial values of moment derivatives are re-calculated.
    calculate_ion_moment_derivatives!(moments, scratch[1], scratch_dummy, z, z_spectral, 
                                      ion_mom_diss_coeff)
    calculate_neutral_moment_derivatives!(moments, scratch[1], scratch_dummy, z, z_spectral, 
                                          neutral_mom_diss_coeff)

    r_advect = advection_structs.r_advect
    z_advect = advection_structs.z_advect
    vperp_advect = advection_structs.vperp_advect
    vpa_advect = advection_structs.vpa_advect
    neutral_r_advect = advection_structs.neutral_r_advect
    neutral_z_advect = advection_structs.neutral_z_advect
    neutral_vz_advect = advection_structs.neutral_vz_advect
    ##
    # ion particle advection only
    ##

    if r.n > 1
        # initialise the r advection speed
        begin_s_z_vperp_vpa_region()
        @loop_s is begin
            @views update_speed_r!(r_advect[is], moments.ion.upar[:,:,is],
                                   moments.ion.vth[:,:,is], fields, moments.evolve_upar,
                                   moments.evolve_ppar, vpa, vperp, z, r, geometry)
        end
        # enforce prescribed boundary condition in r on the distribution function f
    end

    if z.n > 1
        # initialise the z advection speed
        begin_s_r_vperp_vpa_region()
        @loop_s is begin
            @views update_speed_z!(z_advect[is], moments.ion.upar[:,:,is],
                                   moments.ion.vth[:,:,is], moments.evolve_upar,
                                   moments.evolve_ppar, fields, vpa, vperp, z, r, 0.0,
                                   geometry)
        end
    end

    # initialise the vpa advection speed
    begin_s_r_z_vperp_region()
    update_speed_vpa!(vpa_advect, fields, scratch[1], moments, vpa, vperp, z, r,
                      composition, collisions, external_source_settings.ion, 0.0,
                      geometry)

    # initialise the vperp advection speed
    # Note that z_advect and r_advect are arguments of update_speed_vperp!
    # This means that z_advect[is].speed and r_advect[is].speed are used to determine
    # vperp_advect[is].speed, so z_advect and r_advect must always be updated before
    # vperp_advect is updated and used.
    if vperp.n > 1
        begin_serial_region()
        @serial_region begin
            for is ∈ 1:n_ion_species
                @views update_speed_vperp!(vperp_advect[is], vpa, vperp, z, r, z_advect[is], r_advect[is], geometry)
            end
        end
    end
    
    ##
    # Neutral particle advection
    ##

    if n_neutral_species > 0 && r.n > 1
        # initialise the r advection speed
        begin_sn_z_vzeta_vr_vz_region()
        @loop_sn isn begin
            @views update_speed_neutral_r!(neutral_r_advect[isn], r, z, vzeta, vr, vz)
        end
    end

    if n_neutral_species > 0 && z.n > 1
        # initialise the z advection speed
        begin_sn_r_vzeta_vr_vz_region()
        @loop_sn isn begin
            @views update_speed_neutral_z!(neutral_z_advect[isn],
                                           moments.neutral.uz[:,:,isn],
                                           moments.neutral.vth[:,:,isn],
                                           moments.evolve_upar, moments.evolve_ppar, vz,
                                           vr, vzeta, z, r, 0.0)
        end
    end

    if n_neutral_species > 0
        # initialise the z advection speed
        @serial_region begin
            # Initialise the vz 'advection speed' in case it does not need updating. It
            # may still be used to decide which boundary is 'incoming' in the vz boundary
            # condition.
            @loop_sn isn begin
                neutral_vz_advect[isn].speed .= 0.0
            end
        end
        begin_sn_r_z_vzeta_vr_region()
        @views update_speed_neutral_vz!(neutral_vz_advect, fields, scratch[1], moments,
                                        vz, vr, vzeta, z, r, composition, collisions,
                                        external_source_settings.neutral)
    end

    ##
    # construct advect & spectral objects to compactify arguments
    ##

    spectral_objects = spectral_object_struct(vz_spectral, vr_spectral, vzeta_spectral, vpa_spectral, vperp_spectral, z_spectral, r_spectral)
    if(advance.manufactured_solns_test)
        manufactured_source_list = manufactured_sources(manufactured_solns_input, r, z,
                                                        vperp, vpa, vzeta, vr, vz,
                                                        composition, geometry.input, collisions,
                                                        num_diss_params, species)
    else
        manufactured_source_list = false # dummy Bool to be passed as argument instead of list
    end

    if !restarting
        begin_serial_region()
        # ensure initial pdf has no negative values
        force_minimum_pdf_value!(pdf.ion.norm, num_diss_params.ion.force_minimum_pdf_value)
        force_minimum_pdf_value_neutral!(pdf.neutral.norm, num_diss_params.neutral.force_minimum_pdf_value)
        # enforce boundary conditions and moment constraints to ensure a consistent initial
        # condition
        enforce_boundary_conditions!(
            pdf.ion.norm, boundary_distributions.pdf_rboundary_ion,
            moments.ion.dens, moments.ion.upar, moments.ion.ppar, moments,
            vpa.bc, z.bc, r.bc, vpa, vperp, z, r, vpa_spectral, vperp_spectral,
            vpa_advect, vperp_advect, z_advect, r_advect,
            composition, scratch_dummy, advance.r_diffusion,
            advance.vpa_diffusion, advance.vperp_diffusion)
        # Ensure normalised pdf exactly obeys integral constraints if evolving moments
        begin_s_r_z_region()
        if moments.evolve_density && moments.enforce_conservation
            A = moments.ion.constraints_A_coefficient
            B = moments.ion.constraints_B_coefficient
            C = moments.ion.constraints_C_coefficient
            @loop_s_r_z is ir iz begin
                (A[iz,ir,is], B[iz,ir,is], C[iz,ir,is]) =
                    @views hard_force_moment_constraints!(pdf.ion.norm[:,:,iz,ir,is],
                                                          moments, vpa)
            end
        end
        # update moments in case they were affected by applying boundary conditions or
        # constraints to the pdf
        reset_moments_status!(moments)
        update_moments!(moments, pdf.ion.norm, vpa, vperp, z, r, composition)
        # update the Chodura diagnostic -- note that the pdf should be the unnormalised one
        # so this will break for the split moments cases
        update_chodura!(moments,pdf.ion.norm,vpa,vperp,z,r,r_spectral,composition,geometry,scratch_dummy,z_advect)
        # enforce boundary conditions in r and z on the neutral particle distribution function
        if n_neutral_species > 0
            # Note, so far vr and vzeta do not need advect objects, so pass `nothing` for
            # those as a placeholder
            enforce_neutral_boundary_conditions!(
                pdf.neutral.norm, pdf.ion.norm, boundary_distributions,
                moments.neutral.dens, moments.neutral.uz, moments.neutral.pz, moments,
                moments.ion.dens, moments.ion.upar, fields.Er, vzeta_spectral,
                vr_spectral, vz_spectral, neutral_r_advect, neutral_z_advect, nothing,
                nothing, neutral_vz_advect, r, z, vzeta, vr, vz, composition, geometry,
                scratch_dummy, advance.r_diffusion, advance.vz_diffusion)
            begin_sn_r_z_region()
            if moments.evolve_density && moments.enforce_conservation
                A = moments.neutral.constraints_A_coefficient
                B = moments.neutral.constraints_B_coefficient
                C = moments.neutral.constraints_C_coefficient
                @loop_sn_r_z isn ir iz begin
                    (A[iz,ir,isn], B[iz,ir,isn], C[iz,ir,isn]) =
                        @views hard_force_moment_constraints_neutral!(
                            pdf.neutral.norm[:,:,:,iz,ir,isn], moments, vz)
                end
            end
            update_moments_neutral!(moments, pdf.neutral.norm, vz, vr, vzeta, z, r,
                                    composition)
        end

        # update scratch arrays in case they were affected by applying boundary conditions
        # or constraints to the pdf
        begin_s_r_z_region()
        @loop_s_r_z is ir iz begin
            scratch[1].pdf[:,:,iz,ir,is] .= pdf.ion.norm[:,:,iz,ir,is]
            scratch[1].density[iz,ir,is] = moments.ion.dens[iz,ir,is]
            scratch[1].upar[iz,ir,is] = moments.ion.upar[iz,ir,is]
            scratch[1].ppar[iz,ir,is] = moments.ion.ppar[iz,ir,is]
        end

        # update the electron density, parallel flow and parallel pressure (and temperature)
        # in case the corresponding ion quantities have been changed by applying
        # constraints to the ion pdf
        calculate_electron_density!(moments.electron.dens, moments.electron.dens_updated, moments.ion.dens)
        calculate_electron_upar_from_charge_conservation!(moments.electron.upar, moments.electron.upar_updated,
                                                          moments.electron.dens, moments.ion.upar, moments.ion.dens,
                                                          composition.electron_physics, r, z)
        begin_serial_region()
        # compute the updated electron temperature
        # NB: not currently necessary, as initial vth is not directly dependent on ion quantities
        @serial_region begin
            @. moments.electron.temp = moments.electron.vth^2
        end
        # as the electron temperature has now been updated, set the appropriate flag
        moments.electron.temp_updated[] = true
        # compute the updated electron parallel pressure
        @serial_region begin
            @. moments.electron.ppar = 0.5 * moments.electron.dens * moments.electron.temp
        end
        # as the electron ppar has now been updated, set the appropriate flag
        moments.electron.ppar_updated[] = true
        # calculate the zed derivative of the initial electron temperature, potentially
        # needed in the following calculation of the electron parallel friction force and
        # parallel heat flux
        @views derivative_z!(moments.electron.dT_dz, moments.electron.temp, 
            scratch_dummy.buffer_rs_1[:,1], scratch_dummy.buffer_rs_2[:,1], scratch_dummy.buffer_rs_3[:,1],
            scratch_dummy.buffer_rs_4[:,1], z_spectral, z)
        # calculate the electron parallel heat flux
        calculate_electron_qpar!(moments.electron, pdf.electron, moments.electron.ppar,
            moments.electron.upar, moments.ion.upar, collisions.nu_ei,
            composition.me_over_mi, composition.electron_physics, vpa)
        # calculate the electron-ion parallel friction force
        calculate_electron_parallel_friction_force!(moments.electron.parallel_friction, moments.electron.dens,
            moments.electron.upar, moments.ion.upar, moments.electron.dT_dz,
            composition.me_over_mi, collisions.nu_ei, composition.electron_physics)
        # update the electron moment entries in the scratch array
        begin_r_z_region()
        @loop_r_z ir iz begin
            scratch[1].electron_density[iz,ir] = moments.electron.dens[iz,ir]
            scratch[1].electron_upar[iz,ir] = moments.electron.upar[iz,ir]
            scratch[1].electron_ppar[iz,ir] = moments.electron.ppar[iz,ir]
            scratch[1].electron_temp[iz,ir] = moments.electron.temp[iz,ir]
        end

        begin_sn_r_z_region(no_synchronize=true)
        @loop_sn_r_z isn ir iz begin
            scratch[1].pdf_neutral[:,:,:,iz,ir,isn] .= pdf.neutral.norm[:,:,:,iz,ir,isn]
            scratch[1].density_neutral[iz,ir,isn] = moments.neutral.dens[iz,ir,isn]
            scratch[1].uz_neutral[iz,ir,isn] = moments.neutral.uz[iz,ir,isn]
            scratch[1].pz_neutral[iz,ir,isn] = moments.neutral.pz[iz,ir,isn]
        end
    end

    calculate_ion_moment_derivatives!(moments, scratch[1], scratch_dummy, z, z_spectral, 
                                      ion_mom_diss_coeff)
    calculate_electron_moment_derivatives!(moments, scratch[1], scratch_dummy, z, z_spectral, 
                                      electron_mom_diss_coeff, composition.electron_physics)
    calculate_neutral_moment_derivatives!(moments, scratch[1], scratch_dummy, z, z_spectral, 
                                      neutral_mom_diss_coeff)
    # update the electrostatic potential and components of the electric field, as pdfs and moments
    # may have changed due to enforcing boundary/moment constraints                                      
    update_phi!(fields, scratch[1], z, r, composition, collisions, moments, z_spectral, r_spectral,
                scratch_dummy)

    # Ensure all processes are synchronized at the end of the setup
    _block_synchronize()

    return moments, fields, spectral_objects, scratch, advance, t_params,
    fp_arrays, scratch_dummy, manufactured_source_list
end

"""
create the 'advance_info' struct to be used in later Euler advance to
indicate which parts of the equations are to be advanced concurrently.
if no splitting of operators, all terms advanced concurrently;
else, will advance one term at a time.
"""
function setup_advance_flags(moments, composition, t_params, collisions,
                             external_source_settings, num_diss_params,
                             manufactured_solns_input, r, z, vperp, vpa, vzeta, vr, vz)
    # default is not to concurrently advance different operators
    advance_vpa_advection = false
    advance_vperp_advection = false
    advance_z_advection = false
    advance_r_advection = false
    advance_cx_1V = false
    advance_cx = false
    advance_ionization = false
    advance_ionization_1V = false
    advance_ionization_source = false
    advance_krook_collisions_ii = false
    advance_external_source = false
    advance_numerical_dissipation = false
    advance_sources = false
    advance_continuity = false
    advance_force_balance = false
    advance_energy = false
    advance_electron_energy = false
    advance_neutral_z_advection = false
    advance_neutral_r_advection = false
    advance_neutral_vz_advection = false
    advance_neutral_external_source = false
    advance_neutral_sources = false
    advance_neutral_continuity = false
    advance_neutral_force_balance = false
    advance_neutral_energy = false
    r_diffusion = false
    vpa_diffusion = false
    vperp_diffusion = false
    vz_diffusion = false
    explicit_weakform_fp_collisions = false
    # all advance flags remain false if using operator-splitting
    # otherwise, check to see if the flags need to be set to true
    if !t_params.split_operators
        # default for non-split operators is to include both vpa and z advection together
        advance_vpa_advection = vpa.n > 1 && z.n > 1
        advance_vperp_advection = vperp.n > 1 && z.n > 1
        advance_z_advection = z.n > 1
        advance_r_advection = r.n > 1
        if collisions.nuii > 0.0 && vperp.n > 1
            explicit_weakform_fp_collisions = true
        else
            explicit_weakform_fp_collisions = false    
        end
        # if neutrals present, check to see if different ion-neutral
        # collisions are enabled
        if composition.n_neutral_species > 0
            advance_neutral_z_advection = true
            if r.n > 1
                advance_neutral_r_advection = true
            end
            if moments.evolve_upar || moments.evolve_ppar
                advance_neutral_vz_advection = true
            end
            # if charge exchange collision frequency non-zero,
            # account for charge exchange collisions
            if abs(collisions.charge_exchange) > 0.0
                if vz.n == vpa.n && vperp.n == 1 && vr.n == 1 && vzeta.n == 1
                    advance_cx_1V = true
                elseif vperp.n > 1 && vr.n > 1 && vzeta.n > 1
                    advance_cx = true
                else
                    error("If any perpendicular velocity has length>1 they all must. "
                          * "If all perpendicular velocities have length=1, then vpa and "
                          * "vz should be the same.\n"
                          * "vperp.n=$(vperp.n), vr.n=$(vr.n), vzeta.n=$(vzeta.n), "
                          * "vpa.n=$(vpa.n), vz.n=$(vz.n)")
                end
            end
            # if ionization collision frequency non-zero,
            # account for ionization collisions
            if abs(collisions.ionization) > 0.0
                if vz.n == vpa.n && vperp.n == 1 && vr.n == 1 && vzeta.n == 1
                    advance_ionization_1V = true
                elseif vperp.n > 1 && vr.n > 1 && vzeta.n > 1
                    advance_ionization = true
                else
                    error("If any perpendicular velocity has length>1 they all must. "
                          * "If all perpendicular velocities have length=1, then vpa and "
                          * "vz should be the same.\n"
                          * "vperp.n=$(vperp.n), vr.n=$(vr.n), vzeta.n=$(vzeta.n), "
                          * "vpa.n=$(vpa.n), vz.n=$(vz.n)")
                end
            end
        end
        # exception for the case where ions are evolved alone but sourced by ionization
        if collisions.ionization > 0.0 && collisions.constant_ionization_rate
            advance_ionization_source = true
        end
        if collisions.krook_collision_frequency_prefactor_ii > 0.0
            advance_krook_collisions_ii = true
        end
        advance_external_source = external_source_settings.ion.active
        advance_neutral_external_source = external_source_settings.neutral.active
        advance_numerical_dissipation = true
        # if evolving the density, must advance the continuity equation,
        # in addition to including sources arising from the use of a modified distribution
        # function in the kinetic equation
        if moments.evolve_density
            advance_sources = true
            advance_continuity = true
            if composition.n_neutral_species > 0
                advance_neutral_sources = true
                advance_neutral_continuity = true
            end
        end
        # if evolving the parallel flow, must advance the force balance equation,
        # in addition to including sources arising from the use of a modified distribution
        # function in the kinetic equation
        if moments.evolve_upar
            advance_sources = true
            advance_force_balance = true
            if composition.n_neutral_species > 0
                advance_neutral_sources = true
                advance_neutral_force_balance = true
            end
        end
        # if evolving the parallel pressure, must advance the energy equation,
        # in addition to including sources arising from the use of a modified distribution
        # function in the kinetic equation
        if moments.evolve_ppar
            advance_sources = true
            advance_energy = true
            if composition.n_neutral_species > 0
                advance_neutral_sources = true
                advance_neutral_energy = true
            end
        end
        # if treating the electrons as a fluid with Braginskii closure, or
        # moment-kinetically then advance the electron energy equation
        if composition.electron_physics ∈ (braginskii_fluid, kinetic_electrons)
            advance_electron_energy = true
        end

        # flag to determine if a d^2/dr^2 operator is present
        r_diffusion = (advance_numerical_dissipation && num_diss_params.ion.r_dissipation_coefficient > 0.0)
        # flag to determine if a d^2/dvpa^2 operator is present
        vpa_diffusion = ((advance_numerical_dissipation && num_diss_params.ion.vpa_dissipation_coefficient > 0.0) || explicit_weakform_fp_collisions)
        vperp_diffusion = ((advance_numerical_dissipation && num_diss_params.ion.vperp_dissipation_coefficient > 0.0) || explicit_weakform_fp_collisions)
        vz_diffusion = (advance_numerical_dissipation && num_diss_params.neutral.vz_dissipation_coefficient > 0.0)
    end

    manufactured_solns_test = manufactured_solns_input.use_for_advance

    return advance_info(advance_vpa_advection, advance_vperp_advection, advance_z_advection, advance_r_advection,
                        advance_neutral_z_advection, advance_neutral_r_advection,
                        advance_neutral_vz_advection, advance_cx, advance_cx_1V,
                        advance_ionization, advance_ionization_1V,
                        advance_ionization_source, advance_krook_collisions_ii,
                        explicit_weakform_fp_collisions,
                        advance_external_source, advance_numerical_dissipation,
                        advance_sources, advance_continuity, advance_force_balance,
                        advance_energy, advance_electron_energy, advance_neutral_external_source,
                        advance_neutral_sources, advance_neutral_continuity,
                        advance_neutral_force_balance, advance_neutral_energy,
                        manufactured_solns_test, r_diffusion, vpa_diffusion, vperp_diffusion, vz_diffusion)
end

function setup_dummy_and_buffer_arrays(nr,nz,nvpa,nvperp,nvz,nvr,nvzeta,nspecies_ion,nspecies_neutral)

    dummy_s = allocate_float(nspecies_ion)
    dummy_sr = allocate_float(nr, nspecies_ion)
    dummy_zrs = allocate_shared_float(nz, nr, nspecies_ion)
    dummy_zrsn = allocate_shared_float(nz, nr, nspecies_neutral)
    dummy_vpavperp = allocate_float(nvpa, nvperp)
    
    buffer_z_1 = allocate_shared_float(nz)
    buffer_z_2 = allocate_shared_float(nz)
    buffer_z_3 = allocate_shared_float(nz)
    buffer_z_4 = allocate_shared_float(nz)
    
    buffer_r_1 = allocate_shared_float(nr)
    buffer_r_2 = allocate_shared_float(nr)
    buffer_r_3 = allocate_shared_float(nr)
    buffer_r_4 = allocate_shared_float(nr)

    buffer_zs_1 = allocate_shared_float(nz,nspecies_ion)
    buffer_zs_2 = allocate_shared_float(nz,nspecies_ion)
    buffer_zs_3 = allocate_shared_float(nz,nspecies_ion)
    buffer_zs_4 = allocate_shared_float(nz,nspecies_ion)
    buffer_zsn_1 = allocate_shared_float(nz,nspecies_neutral)
    buffer_zsn_2 = allocate_shared_float(nz,nspecies_neutral)
    buffer_zsn_3 = allocate_shared_float(nz,nspecies_neutral)
    buffer_zsn_4 = allocate_shared_float(nz,nspecies_neutral)

    buffer_rs_1 = allocate_shared_float(nr,nspecies_ion)
    buffer_rs_2 = allocate_shared_float(nr,nspecies_ion)
    buffer_rs_3 = allocate_shared_float(nr,nspecies_ion)
    buffer_rs_4 = allocate_shared_float(nr,nspecies_ion)
    buffer_rs_5 = allocate_shared_float(nr,nspecies_ion)
    buffer_rs_6 = allocate_shared_float(nr,nspecies_ion)
    buffer_rsn_1 = allocate_shared_float(nr,nspecies_neutral)
    buffer_rsn_2 = allocate_shared_float(nr,nspecies_neutral)
    buffer_rsn_3 = allocate_shared_float(nr,nspecies_neutral)
    buffer_rsn_4 = allocate_shared_float(nr,nspecies_neutral)
    buffer_rsn_5 = allocate_shared_float(nr,nspecies_neutral)
    buffer_rsn_6 = allocate_shared_float(nr,nspecies_neutral)

    buffer_zrs_1 = allocate_shared_float(nz,nr,nspecies_ion)
    buffer_zrs_2 = allocate_shared_float(nz,nr,nspecies_ion)
    buffer_zrs_3 = allocate_shared_float(nz,nr,nspecies_ion)
    
    buffer_vpavperpzs_1 = allocate_shared_float(nvpa,nvperp,nz,nspecies_ion)
    buffer_vpavperpzs_2 = allocate_shared_float(nvpa,nvperp,nz,nspecies_ion)
    buffer_vpavperpzs_3 = allocate_shared_float(nvpa,nvperp,nz,nspecies_ion)
    buffer_vpavperpzs_4 = allocate_shared_float(nvpa,nvperp,nz,nspecies_ion)
    buffer_vpavperpzs_5 = allocate_shared_float(nvpa,nvperp,nz,nspecies_ion)
    buffer_vpavperpzs_6 = allocate_shared_float(nvpa,nvperp,nz,nspecies_ion)

    buffer_vpavperprs_1 = allocate_shared_float(nvpa,nvperp,nr,nspecies_ion)
    buffer_vpavperprs_2 = allocate_shared_float(nvpa,nvperp,nr,nspecies_ion)
    buffer_vpavperprs_3 = allocate_shared_float(nvpa,nvperp,nr,nspecies_ion)
    buffer_vpavperprs_4 = allocate_shared_float(nvpa,nvperp,nr,nspecies_ion)
    buffer_vpavperprs_5 = allocate_shared_float(nvpa,nvperp,nr,nspecies_ion)
    buffer_vpavperprs_6 = allocate_shared_float(nvpa,nvperp,nr,nspecies_ion)

    buffer_vpavperpzrs_1 = allocate_shared_float(nvpa,nvperp,nz,nr,nspecies_ion)
    buffer_vpavperpzrs_2 = allocate_shared_float(nvpa,nvperp,nz,nr,nspecies_ion)

    buffer_vpavperpzr_1 = allocate_shared_float(nvpa,nvperp,nz,nr)
    buffer_vpavperpzr_2 = allocate_shared_float(nvpa,nvperp,nz,nr)
    buffer_vpavperpzr_3 = allocate_shared_float(nvpa,nvperp,nz,nr)
    buffer_vpavperpzr_4 = allocate_shared_float(nvpa,nvperp,nz,nr)
    buffer_vpavperpzr_5 = allocate_shared_float(nvpa,nvperp,nz,nr)
    buffer_vpavperpzr_6 = allocate_shared_float(nvpa,nvperp,nz,nr)
    
    buffer_vpavperpr_1 = allocate_shared_float(nvpa,nvperp,nr)
    buffer_vpavperpr_2 = allocate_shared_float(nvpa,nvperp,nr)
    buffer_vpavperpr_3 = allocate_shared_float(nvpa,nvperp,nr)
    buffer_vpavperpr_4 = allocate_shared_float(nvpa,nvperp,nr)
    buffer_vpavperpr_5 = allocate_shared_float(nvpa,nvperp,nr)
    buffer_vpavperpr_6 = allocate_shared_float(nvpa,nvperp,nr)

    buffer_vzvrvzetazsn_1 = allocate_shared_float(nvz,nvr,nvzeta,nz,nspecies_neutral)
    buffer_vzvrvzetazsn_2 = allocate_shared_float(nvz,nvr,nvzeta,nz,nspecies_neutral)
    buffer_vzvrvzetazsn_3 = allocate_shared_float(nvz,nvr,nvzeta,nz,nspecies_neutral)
    buffer_vzvrvzetazsn_4 = allocate_shared_float(nvz,nvr,nvzeta,nz,nspecies_neutral)
    buffer_vzvrvzetazsn_5 = allocate_shared_float(nvz,nvr,nvzeta,nz,nspecies_neutral)
    buffer_vzvrvzetazsn_6 = allocate_shared_float(nvz,nvr,nvzeta,nz,nspecies_neutral)

    buffer_vzvrvzetarsn_1 = allocate_shared_float(nvz,nvr,nvzeta,nr,nspecies_neutral)
    buffer_vzvrvzetarsn_2 = allocate_shared_float(nvz,nvr,nvzeta,nr,nspecies_neutral)
    buffer_vzvrvzetarsn_3 = allocate_shared_float(nvz,nvr,nvzeta,nr,nspecies_neutral)
    buffer_vzvrvzetarsn_4 = allocate_shared_float(nvz,nvr,nvzeta,nr,nspecies_neutral)
    buffer_vzvrvzetarsn_5 = allocate_shared_float(nvz,nvr,nvzeta,nr,nspecies_neutral)
    buffer_vzvrvzetarsn_6 = allocate_shared_float(nvz,nvr,nvzeta,nr,nspecies_neutral)

    buffer_vzvrvzetazrsn_1 = allocate_shared_float(nvz,nvr,nvzeta,nz,nr,nspecies_neutral)
    buffer_vzvrvzetazrsn_2 = allocate_shared_float(nvz,nvr,nvzeta,nz,nr,nspecies_neutral)
    
    buffer_vpavperp_1 = allocate_shared_float(nvpa,nvperp)
    buffer_vpavperp_2 = allocate_shared_float(nvpa,nvperp)
    buffer_vpavperp_3 = allocate_shared_float(nvpa,nvperp)

    return scratch_dummy_arrays(dummy_s,dummy_sr,dummy_vpavperp,dummy_zrs,dummy_zrsn,
        buffer_z_1,buffer_z_2,buffer_z_3,buffer_z_4,
        buffer_r_1,buffer_r_2,buffer_r_3,buffer_r_4,
        buffer_zs_1,buffer_zs_2,buffer_zs_3,buffer_zs_4,
        buffer_zsn_1,buffer_zsn_2,buffer_zsn_3,buffer_zsn_4,
        buffer_rs_1,buffer_rs_2,buffer_rs_3,buffer_rs_4,buffer_rs_5,buffer_rs_6,
        buffer_rsn_1,buffer_rsn_2,buffer_rsn_3,buffer_rsn_4,buffer_rsn_5,buffer_rsn_6,
        buffer_zrs_1,buffer_zrs_2,buffer_zrs_3,
        buffer_vpavperpzs_1,buffer_vpavperpzs_2,buffer_vpavperpzs_3,buffer_vpavperpzs_4,buffer_vpavperpzs_5,buffer_vpavperpzs_6,
        buffer_vpavperprs_1,buffer_vpavperprs_2,buffer_vpavperprs_3,buffer_vpavperprs_4,buffer_vpavperprs_5,buffer_vpavperprs_6,
        buffer_vpavperpzrs_1,buffer_vpavperpzrs_2,
        buffer_vzvrvzetazsn_1,buffer_vzvrvzetazsn_2,buffer_vzvrvzetazsn_3,buffer_vzvrvzetazsn_4,buffer_vzvrvzetazsn_5,buffer_vzvrvzetazsn_6,
        buffer_vzvrvzetarsn_1,buffer_vzvrvzetarsn_2,buffer_vzvrvzetarsn_3,buffer_vzvrvzetarsn_4,buffer_vzvrvzetarsn_5,buffer_vzvrvzetarsn_6,
        buffer_vzvrvzetazrsn_1, buffer_vzvrvzetazrsn_2,
        buffer_vpavperp_1,buffer_vpavperp_2,buffer_vpavperp_3,
        buffer_vpavperpzr_1, buffer_vpavperpzr_2,buffer_vpavperpzr_3,buffer_vpavperpzr_4,buffer_vpavperpzr_5,buffer_vpavperpzr_6,
        buffer_vpavperpr_1, buffer_vpavperpr_2, buffer_vpavperpr_3, buffer_vpavperpr_4, buffer_vpavperpr_5, buffer_vpavperpr_6)

end

"""
if evolving the density via continuity equation, redefine the normalised f → f/n
if evolving the parallel pressure via energy equation, redefine f -> f * vth / n
'scratch' should be a (nz,nspecies) array
"""
function normalize_pdf!(pdf, moments, scratch)
    error("Function normalise_pdf() has not been updated to be parallelized. Does not "
          * "seem to be used at the moment.")
    if moments.evolve_ppar
        @. scratch = moments.vth/moments.dens
        nvpa, nz, nspecies = size(pdf)
        for is ∈ 1:nspecies, iz ∈ 1:nz, ivpa ∈ 1:nvpa
            pdf[ivpa,iz,is] *= scratch[iz, is]
        end
    elseif moments.evolve_density
        @. scratch = 1.0 / moments.dens
        nvpa, nz, nspecies = size(pdf)
        for is ∈ 1:nspecies, iz ∈ 1:nz, ivpa ∈ 1:nvpa
            pdf[ivpa,iz,is] *= scratch[iz, is]
        end
    end
    return nothing
end

"""
create an array of structs containing scratch arrays for the normalised pdf and low-order moments
that may be evolved separately via fluid equations
"""
function setup_scratch_arrays(moments, pdf, n_rk_stages)
    # will create n_rk_stages+1 structs, each of which will contain one pdf,
    # density, parallel flow, parallel pressure, and perpendicular pressure array for ions
    # (possibly) the same for electrons, and the same for neutrals. The actual array will
    # be created at the end of the first step of the loop below, once we have a
    # `scratch_pdf` object of the correct type.
    scratch = Vector{scratch_pdf{5,3,4,2,6,3}}(undef, n_rk_stages+1)
    pdf_dims = size(pdf.ion.norm)
    moment_dims = size(moments.ion.dens)
    if pdf.electron !== nothing
        using_electrons = true
        pdf_electron_dims = size(pdf.electron.norm)
    else
        using_electrons = false
        pdf_electron_dims = (0,0,0,0)
    end
    moment_electron_dims = size(moments.electron.dens)

    pdf_neutral_dims = size(pdf.neutral.norm)
    moment_neutral_dims = size(moments.neutral.dens)
    # populate each of the structs
    for istage ∈ 1:n_rk_stages+1
        # Allocate arrays in temporary variables so that we can identify them
        # by source line when using @debug_shared_array
        pdf_array = allocate_shared_float(pdf_dims...)
        density_array = allocate_shared_float(moment_dims...)
        upar_array = allocate_shared_float(moment_dims...)
        ppar_array = allocate_shared_float(moment_dims...)
        pperp_array = allocate_shared_float(moment_dims...)
        temp_array = allocate_shared_float(moment_dims...)

        pdf_electron_array = allocate_shared_float(pdf_electron_dims...)
        density_electron_array = allocate_shared_float(moment_electron_dims...)
        upar_electron_array = allocate_shared_float(moment_electron_dims...)
        ppar_electron_array = allocate_shared_float(moment_electron_dims...)
        pperp_electron_array = allocate_shared_float(moment_electron_dims...)
        temp_electron_array = allocate_shared_float(moment_electron_dims...)

        pdf_neutral_array = allocate_shared_float(pdf_neutral_dims...)
        density_neutral_array = allocate_shared_float(moment_neutral_dims...)
        uz_neutral_array = allocate_shared_float(moment_neutral_dims...)
        pz_neutral_array = allocate_shared_float(moment_neutral_dims...)


        scratch[istage] = scratch_pdf(pdf_array, density_array, upar_array,
                                      ppar_array, pperp_array, temp_array,
                                      pdf_electron_array, density_electron_array,
                                      upar_electron_array, ppar_electron_array,
                                      pperp_electron_array, temp_electron_array,
                                      pdf_neutral_array, density_neutral_array,
                                      uz_neutral_array, pz_neutral_array)
        @serial_region begin
            scratch[istage].pdf .= pdf.ion.norm
            scratch[istage].density .= moments.ion.dens
            scratch[istage].upar .= moments.ion.upar
            scratch[istage].ppar .= moments.ion.ppar
            scratch[istage].pperp .= moments.ion.pperp

            if using_electrons
                scratch[istage].pdf_electron .= pdf.electron.norm
            end
            scratch[istage].electron_density .= moments.electron.dens
            scratch[istage].electron_upar .= moments.electron.upar
            scratch[istage].electron_ppar .= moments.electron.ppar
            scratch[istage].electron_pperp .= 0.0 #moments.electron.pperp

            scratch[istage].pdf_neutral .= pdf.neutral.norm
            scratch[istage].density_neutral .= moments.neutral.dens
            scratch[istage].uz_neutral .= moments.neutral.uz
            scratch[istage].pz_neutral .= moments.neutral.pz
        end
    end
    return scratch
end

"""
solve ∂f/∂t + v(z,t)⋅∂f/∂z + dvpa/dt ⋅ ∂f/∂vpa= 0
define approximate characteristic velocity
v₀(z)=vⁿ(z) and take time derivative along this characteristic
df/dt + δv⋅∂f/∂z = 0, with δv(z,t)=v(z,t)-v₀(z)
for prudent choice of v₀, expect δv≪v so that explicit
time integrator can be used without severe CFL condition
"""
function time_advance!(pdf, scratch, t, t_params, vz, vr, vzeta, vpa, vperp, gyrophase, z, r,
           moments, fields, spectral_objects, advect_objects,
           composition, collisions, geometry, boundary_distributions,
           external_source_settings, num_diss_params, advance, fp_arrays, scratch_dummy,
           manufactured_source_list, ascii_io, io_moments, io_dfns)

    @debug_detect_redundant_block_synchronize begin
        # Only want to check for redundant _block_synchronize() calls during the
        # time advance loop, so activate these checks here
        debug_detect_redundant_is_active[] = true
    end

    if isfile(t_params.stopfile)
        if filesize(t_params.stopfile) > 0
            error("Found a 'stop file' at $(t_params.stopfile), but it contains some data "
                  * "(file size is greater than zero), so will not delete.")
        end
        if global_rank[] == 0
            rm(t_params.stopfile)
        end
    end
    if isfile(t_params.stopfile * "now") && global_rank[] == 0
        rm(t_params.stopfile * "now")
    end

    @serial_region begin
        if global_rank[] == 0
             println("beginning time advance   ", Dates.format(now(), dateformat"H:MM:SS"))
             flush(stdout)
        end
    end

    start_time = now()

    epsilon = 1.e-11
    moments_output_counter = 1
    dfns_output_counter = 1
    @serial_region begin
        t_params.next_output_time[] =
            min(t_params.moments_output_times[moments_output_counter],
                t_params.dfns_output_times[dfns_output_counter])
    end
    _block_synchronize()

    # main time advance loop
    iwrite_moments = 2
    iwrite_dfns = 2
    finish_now = false
    t_params.step_counter[] = 1
    while true
        if t_params.split_operators
            # MRH NOT SUPPORTED
            time_advance_split_operators!(pdf, scratch, t, t_params, vpa, z,
                vpa_spectral, z_spectral, moments, fields, vpa_advect, z_advect,
                composition, collisions, external_source_settings, num_diss_params,
                advance, t_params.step_counter[])
        else
            time_advance_no_splitting!(pdf, scratch, t, t_params, vz, vr, vzeta, vpa, vperp, gyrophase, z, r,
                moments, fields, spectral_objects, advect_objects,
                composition, collisions, geometry, boundary_distributions,
                external_source_settings, num_diss_params, advance, fp_arrays,  scratch_dummy,
                manufactured_source_list, t_params.step_counter[])
        end
        # update the time
        t += t_params.previous_dt[]

        if t ≥ t_params.end_time - epsilon || t_params.dt[] < 0.0
            # Ensure all output is written at the final step
            # Negative t_params.dt[] indicates the time stepping has failed, so stop and
            # write output.
            finish_now = true
        end

        if isfile(t_params.stopfile * "now")
            # Stop cleanly if a file called 'stop' was created
            println("Found 'stopnow' file $(t_params.stopfile * "now"), aborting run")
            finish_now = true
        end

        if t ≥ t_params.moments_output_times[moments_output_counter] - epsilon
            moments_output_counter += 1
            if moments_output_counter ≤ length(t_params.moments_output_times)
                @serial_region begin
                    t_params.next_output_time[] =
                        min(t_params.moments_output_times[moments_output_counter],
                            t_params.dfns_output_times[dfns_output_counter])
                end
            end
            write_moments = true
        else
            write_moments = false
        end
        if t ≥ t_params.dfns_output_times[dfns_output_counter] - epsilon
            dfns_output_counter += 1
            if dfns_output_counter ≤ length(t_params.dfns_output_times)
                @serial_region begin
                    t_params.next_output_time[] =
                        min(t_params.moments_output_times[moments_output_counter],
                            t_params.dfns_output_times[dfns_output_counter])
                end
            end
            write_dfns = true
        else
            write_dfns = false
        end

        if write_moments || write_dfns || finish_now
            # update the diagnostic chodura condition
            update_chodura!(moments,scratch[t_params.n_rk_stages+1].pdf,vpa,vperp,z,r,spectral_objects.r_spectral,composition,geometry,scratch_dummy,advect_objects.z_advect)

            # Always synchronise here, regardless of if we changed region or not
            begin_serial_region(no_synchronize=true)
            _block_synchronize()

            if isfile(t_params.stopfile)
                # Stop cleanly if a file called 'stop' was created
                println("Found 'stop' file $(t_params.stopfile), aborting run")
                flush(stdout)
                finish_now = true
            end

            # If NaNs are present, they should propagate into every field, so only need to
            # check one. Choose phi because it is small (it has no species or velocity
            # dimensions). If a NaN is found, stop the simulation.
            if block_rank[] == 0
                if any(isnan.(fields.phi))
                    println("Found NaN, stopping simulation")
                    found_nan = 1
                else
                    found_nan = 0
                end
                found_nan = MPI.Allreduce(found_nan, +, comm_inter_block[])
            else
                found_nan = 0
            end
            found_nan = MPI.Bcast(found_nan, 0, comm_block[])
            if found_nan != 0
                finish_now = true
            end

            time_for_run = to_minutes(now() - start_time)
        end
        # write moments data to file
        if write_moments || finish_now
            @debug_detect_redundant_block_synchronize begin
                # Skip check for redundant _block_synchronize() during file I/O because
                # it only runs infrequently
                debug_detect_redundant_is_active[] = false
            end
            begin_serial_region()
            @serial_region begin
                if global_rank[] == 0
                    print("writing moments output ",
                          rpad(string(moments_output_counter - 1), 4), "  ",
                          "t = ", rpad(string(round(t, sigdigits=6)), 7), "  ",
                          "nstep = ", rpad(string(t_params.step_counter[]), 7), "  ")
                    if t_params.adaptive
                        print("nfail = ", rpad(string(t_params.failure_counter[]), 7), "  ",
                              "dt = ", rpad(string(t_params.dt_before_output[]), 7), "  ")
                    end
                    print(Dates.format(now(), dateformat"H:MM:SS"))
                end
            end
            write_data_to_ascii(moments, fields, z, r, t, composition.n_ion_species,
                                composition.n_neutral_species, ascii_io)
            write_all_moments_data_to_binary(moments, fields, t,
                                             composition.n_ion_species,
                                             composition.n_neutral_species, io_moments,
                                             iwrite_moments, time_for_run, t_params, r, z)

            if t_params.steady_state_residual
                # Calculate some residuals to see how close simulation is to steady state
                begin_r_z_region()
                result_string = ""
                all_residuals = Vector{mk_float}()
                @loop_s is begin
                    @views residual_ni =
                        steady_state_residuals(scratch[t_params.n_rk_stages+1].density[:,:,is],
                                               scratch[1].density[:,:,is], t_params.previous_dt[];
                                               use_mpi=true, only_max_abs=true)
                    if global_rank[] == 0
                        residual_ni = first(values(residual_ni))[1]
                        push!(all_residuals, residual_ni)
                        result_string *= "  density "
                        result_string *= rpad(string(round(residual_ni; sigdigits=4)), 11)
                    end
                end
                if composition.n_neutral_species > 0
                    @loop_sn isn begin
                        residual_nn =
                            steady_state_residuals(scratch[t_params.n_rk_stages+1].density_neutral[:,:,isn],
                                                   scratch[1].density_neutral[:,:,isn],
                                                   t_params.previous_dt[]; use_mpi=true,
                                                   only_max_abs=true)
                        if global_rank[] == 0
                            residual_nn = first(values(residual_nn))[1]
                            push!(all_residuals, residual_nn)
                            result_string *= " density_neutral "
                            result_string *= rpad(string(round(residual_nn; sigdigits=4)), 11)
                        end
                    end
                end
                if global_rank[] == 0
                    println("    residuals:", result_string)
                    flush(stdout)
                end
                if t_params.converged_residual_value > 0.0
                    if global_rank[] == 0
                        if all(r < t_params.converged_residual_value for r ∈ all_residuals)
                            println("Run converged! All tested residuals less than ",
                                    t_params.converged_residual_value)
                            flush(stdout)
                            finish_now = true
                        end
                    end
                    finish_now = MPI.Bcast(finish_now, 0, comm_world)
                end
            else
                if global_rank[] == 0
                    println()
                    flush(stdout)
                end
            end

            iwrite_moments += 1
            begin_s_r_z_vperp_region()
            @debug_detect_redundant_block_synchronize begin
                # Reactivate check for redundant _block_synchronize()
                debug_detect_redundant_is_active[] = true
            end
        end
        if write_dfns || finish_now
            @debug_detect_redundant_block_synchronize begin
                # Skip check for redundant _block_synchronize() during file I/O because
                # it only runs infrequently
                debug_detect_redundant_is_active[] = false
            end
            begin_serial_region()
            @serial_region begin
                if global_rank[] == 0
                    println("writing distribution functions output ",
                            rpad(string(dfns_output_counter  - 1), 4), "  ",
                            "t = ", rpad(string(round(t, sigdigits=6)), 7), "  ",
                            "nstep = ", rpad(string(t_params.step_counter[]), 7), "  ",
                            Dates.format(now(), dateformat"H:MM:SS"))
                    flush(stdout)
                end
            end
            write_all_dfns_data_to_binary(pdf, moments, fields, t,
                                          composition.n_ion_species,
                                          composition.n_neutral_species, io_dfns,
                                          iwrite_dfns, time_for_run, t_params, r, z, vperp, vpa,
                                          vzeta, vr, vz)
            iwrite_dfns += 1
            begin_s_r_z_vperp_region()
            @debug_detect_redundant_block_synchronize begin
                # Reactivate check for redundant _block_synchronize()
                debug_detect_redundant_is_active[] = true
            end
        end

        if finish_now
            break
        end
        if t_params.adaptive
            if t >= t_params.end_time - epsilon
                break
            end
        else
            if t_params.step_counter[] >= t_params.nstep
                break
            end
        end

        t_params.step_counter[] += 1
    end
    return nothing
end

"""
"""
function time_advance_split_operators!(pdf, scratch, t, t_params, vpa, z,
    vpa_spectral, z_spectral, moments, fields, vpa_advect, z_advect,
    composition, collisions, external_source_settings, num_diss_params, advance, istep)

    # define some abbreviated variables for tidiness
    n_ion_species = composition.n_ion_species
    n_neutral_species = composition.n_neutral_species
    n_rk_stages = t_params.n_rk_stages
    # to ensure 2nd order accuracy in time for operator-split advance,
    # have to reverse order of operations every other time step
    flipflop = (mod(istep,2)==0)
    if flipflop
        # advance the operator-split 1D advection equation in vpa
        # vpa-advection only applies for ion species
        advance.vpa_advection = true
        time_advance_no_splitting!(pdf, scratch, t, t_params, vpa, z,
            vpa_spectral, z_spectral, moments, fields, vpa_advect, z_advect,
            composition, collisions, external_source_settings, num_diss_params, advance,
            istep)
        advance.vpa_advection = false
        # z_advection! advances the operator-split 1D advection equation in z
        # apply z-advection operation to all species (ion and neutral)
        advance.z_advection = true
        time_advance_no_splitting!(pdf, scratch, t, t_params, vpa, z,
            vpa_spectral, z_spectral, moments, fields, vpa_advect, z_advect,
            composition, collisions, external_source_settings, num_diss_params, advance,
            istep)
        advance.z_advection = false
        # account for charge exchange collisions between ions and neutrals
        if composition.n_neutral_species > 0
            if collisions.charge_exchange > 0.0
                advance.cx_collisions = true
                time_advance_no_splitting!(pdf, scratch, t, t_params, vpa, z,
                    vpa_spectral, z_spectral, moments, fields, vpa_advect, z_advect,
                    composition, collisions, external_source_settings, num_diss_params,
                    advance, istep)
                advance.cx_collisions = false
            end
            if collisions.ionization > 0.0
                advance.ionization_collisions = true
                time_advance_no_splitting!(pdf, scratch, t, t_params, z, vpa,
                    z_spectral, vpa_spectral, moments, fields, z_advect, vpa_advect,
                    composition, collisions, external_source_settings, num_diss_params,
                    advance, istep)
                advance.ionization_collisions = false
            end
        end
        if collisions.krook_collision_frequency_prefactor  > 0.0
            advance.krook_collisions_ii = true
            time_advance_no_splitting!(pdf, scratch, t, t_params, z, vpa,
                z_spectral, vpa_spectral, moments, fields, z_advect, vpa_advect,
                z_SL, vpa_SL, composition, collisions, sources, num_diss_params,
                advance, istep)
            advance.krook_collisions_ii = false
        end
        # and add the source terms associated with redefining g = pdf/density or pdf*vth/density
        # to the kinetic equation
        if moments.evolve_density || moments.evolve_upar || moments.evolve_ppar
            advance.source_terms = true
            time_advance_no_splitting!(pdf, scratch, t, t_params, vpa, z,
                vpa_spectral, z_spectral, moments, fields, vpa_advect, z_advect,
                composition, collisions, external_source_settings, num_diss_params,
                advance, istep)
            advance.source_terms = false
        end
        # use the continuity equation to update the density
        if moments.evolve_density
            advance.continuity = true
            time_advance_no_splitting!(pdf, scratch, t, t_params, vpa, z,
                vpa_spectral, z_spectral, moments, fields, vpa_advect, z_advect,
                composition, collisions, external_source_settings, num_diss_params,
                advance, istep)
            advance.continuity = false
        end
        # use force balance to update the parallel flow
        if moments.evolve_upar
            advance.force_balance = true
            time_advance_no_splitting!(pdf, scratch, t, t_params, vpa, z,
                vpa_spectral, z_spectral, moments, fields, vpa_advect, z_advect,
                composition, collisions, external_source_settings, num_diss_params,
                advance, istep)
            advance.force_balance = false
        end
        # use the energy equation to update the parallel pressure
        if moments.evolve_ppar
            advance.energy = true
            time_advance_no_splitting!(pdf, scratch, t, t_params, vpa, z,
                vpa_spectral, z_spectral, moments, fields, vpa_advect, z_advect,
                composition, collisions, external_source_settings, num_diss_params,
                advance, istep)
            advance.energy = false
        end
    else
        # use the energy equation to update the parallel pressure
        if moments.evolve_ppar
            advance.energy = true
            time_advance_no_splitting!(pdf, scratch, t, t_params, vpa, z,
                vpa_spectral, z_spectral, moments, fields, vpa_advect, z_advect,
                composition, collisions, external_source_settings, num_diss_params,
                advance, istep)
            advance.energy = false
        end
        # use force balance to update the parallel flow
        if moments.evolve_upar
            advance.force_balance = true
            time_advance_no_splitting!(pdf, scratch, t, t_params, vpa, z,
                vpa_spectral, z_spectral, moments, fields, vpa_advect, z_advect,
                composition, collisions, external_source_settings, num_diss_params,
                advance, istep)
            advance.force_balance = false
        end
        # use the continuity equation to update the density
        if moments.evolve_density
            advance.continuity = true
            time_advance_no_splitting!(pdf, scratch, t, t_params, vpa, z,
                vpa_spectral, z_spectral, moments, fields, vpa_advect, z_advect,
                composition, collisions, external_source_settings, num_diss_params,
                advance, istep)
            advance.continuity = false
        end
        # and add the source terms associated with redefining g = pdf/density or pdf*vth/density
        # to the kinetic equation
        if moments.evolve_density || moments.evolve_upar || moments.evolve_ppar
            advance.source_terms = true
            time_advance_no_splitting!(pdf, scratch, t, t_params, vpa, z,
                vpa_spectral, z_spectral, moments, fields, vpa_advect, z_advect,
                composition, collisions, external_source_settings, num_diss_params,
                advance, istep)
            advance.source_terms = false
        end
        # account for charge exchange collisions between ions and neutrals
        if composition.n_neutral_species > 0
            if collisions.ionization > 0.0
                advance.ionization = true
                time_advance_no_splitting!(pdf, scratch, t, t_params, z, vpa,
                    z_spectral, vpa_spectral, moments, fields, z_advect, vpa_advect,
                    composition, collisions, external_source_settings, num_diss_params,
                    advance, istep)
                advance.ionization = false
            end
            if collisions.charge_exchange > 0.0
                advance.cx_collisions = true
                time_advance_no_splitting!(pdf, scratch, t, t_params, vpa, z,
                    vpa_spectral, z_spectral, moments, fields, vpa_advect, z_advect,
                    composition, collisions, external_source_settings, num_diss_params,
                    advance, istep)
                advance.cx_collisions = false
            end
        end
        # z_advection! advances the operator-split 1D advection equation in z
        # apply z-advection operation to all species (ion and neutral)
        advance.z_advection = true
        time_advance_no_splitting!(pdf, scratch, t, t_params, vpa, z,
            vpa_spectral, z_spectral, moments, fields, vpa_advect, z_advect,
            composition, collisions, external_source_settings, num_diss_params, advance,
            istep)
        advance.z_advection = false
        # advance the operator-split 1D advection equation in vpa
        # vpa-advection only applies for ion species
        advance.vpa_advection = true
        time_advance_no_splitting!(pdf, scratch, t, t_params, vpa, z,
            vpa_spectral, z_spectral, moments, fields, vpa_advect, z_advect,
            composition, collisions, external_source_settings, num_diss_params, advance,
            istep)
        advance.vpa_advection = false
    end
    return nothing
end

"""
"""
function time_advance_no_splitting!(pdf, scratch, t, t_params, vz, vr, vzeta, vpa, vperp, gyrophase, z, r,
           moments, fields, spectral_objects, advect_objects,
           composition, collisions, geometry, boundary_distributions,
           external_source_settings, num_diss_params, advance, fp_arrays, scratch_dummy,
           manufactured_source_list, istep)

    ssp_rk!(pdf, scratch, t, t_params, vz, vr, vzeta, vpa, vperp, gyrophase, z, r,
        moments, fields, spectral_objects, advect_objects, composition, collisions,
        geometry, boundary_distributions, external_source_settings, num_diss_params,
        advance, fp_arrays, scratch_dummy, manufactured_source_list, istep)

    return nothing
end

"""
use information obtained from the Runge-Kutta stages to compute the updated pdf;
for the quantities (density, upar, ppar, vth, qpar and phi) that are derived
from the 'true', un-modified pdf, either: update them using info from Runge Kutta
stages, if the quantities are evolved separately from the modified pdf;
or update them by taking the appropriate velocity moment of the evolved pdf
"""
function rk_update!(scratch, pdf, moments, fields, boundary_distributions, vz, vr, vzeta,
                    vpa, vperp, z, r, spectral_objects, advect_objects, t, t_params,
                    istage, composition, collisions, geometry, external_source_settings,
                    num_diss_params, advance, scratch_dummy, istep)
    begin_s_r_z_region()

    new_scratch = scratch[istage+1]
    old_scratch = scratch[istage]
    rk_coefs = t_params.rk_coefs[:,istage]

    z_spectral, r_spectral, vpa_spectral, vperp_spectral = spectral_objects.z_spectral, spectral_objects.r_spectral, spectral_objects.vpa_spectral, spectral_objects.vperp_spectral
    vzeta_spectral, vr_spectral, vz_spectral = spectral_objects.vzeta_spectral, spectral_objects.vr_spectral, spectral_objects.vz_spectral
    vpa_advect, vperp_advect, r_advect, z_advect = advect_objects.vpa_advect, advect_objects.vperp_advect, advect_objects.r_advect, advect_objects.z_advect
    neutral_z_advect, neutral_r_advect, neutral_vz_advect = advect_objects.neutral_z_advect, advect_objects.neutral_r_advect, advect_objects.neutral_vz_advect

    ##
    # update the ion distribution and moments
    ##
    # here we seem to have duplicate arrays for storing n, u||, p||, etc, but not for vth
    # 'scratch' is for the multiple stages of time advanced quantities, but 'moments' can be updated directly at each stage
    rk_update_variable!(scratch, :pdf, t_params, istage)
    # use Runge Kutta to update any velocity moments evolved separately from the pdf
    rk_update_evolved_moments!(scratch, moments, t_params, istage)

    # Ensure there are no negative values in the pdf before applying boundary
    # conditions, so that negative deviations do not mess up the integral-constraint
    # corrections in the sheath boundary conditions.
    force_minimum_pdf_value!(new_scratch.pdf, num_diss_params.ion.force_minimum_pdf_value)

    # Enforce boundary conditions in z and vpa on the distribution function.
    # Must be done after Runge Kutta update so that the boundary condition applied to
    # the updated pdf is consistent with the updated moments - otherwise different upar
    # between 'pdf', 'old_scratch' and 'new_scratch' might mean a point that should be
    # set to zero at the sheath boundary according to the final upar has a non-zero
    # contribution from one or more of the terms.
    # NB: probably need to do the same for the evolved moments
    enforce_boundary_conditions!(new_scratch, moments,
        boundary_distributions.pdf_rboundary_ion, vpa.bc, z.bc, r.bc, vpa, vperp, z,
        r, vpa_spectral, vperp_spectral, 
        vpa_advect, vperp_advect, z_advect, r_advect, composition, scratch_dummy,
        advance.r_diffusion, advance.vpa_diffusion, advance.vperp_diffusion)

    if moments.evolve_density && moments.enforce_conservation
        begin_s_r_z_region()
        A = moments.ion.constraints_A_coefficient
        B = moments.ion.constraints_B_coefficient
        C = moments.ion.constraints_C_coefficient
        @loop_s_r_z is ir iz begin
            (A[iz,ir,is], B[iz,ir,is], C[iz,ir,is]) =
                @views hard_force_moment_constraints!(new_scratch.pdf[:,:,iz,ir,is],
                                                     moments, vpa)
        end
    end

<<<<<<< HEAD
    # update remaining velocity moments that are calculable from the evolved pdf
    # Note these may be needed for the boundary condition on the neutrals, so must be
    # calculated before that is applied. Also may be needed to calculate advection speeds
    # for for CFL stability limit calculations in adaptive_timestep_update!().
    update_derived_moments!(new_scratch, moments, vpa, vperp, z, r, composition)
    # update the diagnostic chodura condition
    # update_chodura!(moments,new_scratch.pdf,vpa,vperp,z,r,r_spectral,composition,geometry,scratch_dummy,z_advect)
    # update the thermal speed
    begin_s_r_z_region()
    try #below block causes DomainError if ppar < 0 or density, so exit cleanly if possible
        update_vth!(moments.ion.vth, new_scratch.ppar, new_scratch.pperp, new_scratch.density, vperp, z, r, composition)
    catch e
        if global_size[] > 1
            println("ERROR: error calculating vth in time_advance.jl")
            println(e)
            display(stacktrace(catch_backtrace()))
            flush(stdout)
            flush(stderr)
            MPI.Abort(comm_world, 1)
        end
        rethrow(e)
    end
    # update the parallel heat flux
    update_qpar!(moments.ion.qpar, moments.ion.qpar_updated, new_scratch.density,
                 new_scratch.upar, moments.ion.vth, new_scratch.pdf, vpa, vperp, z, r,
                 composition, moments.evolve_density, moments.evolve_upar,
                 moments.evolve_ppar)

    calculate_ion_moment_derivatives!(moments, new_scratch, scratch_dummy, z, z_spectral,
                                      num_diss_params.ion.moment_dissipation_coefficient)

    # update the lowest three electron moments (density, upar and ppar)
    calculate_electron_density!(new_scratch.electron_density, moments.electron.dens_updated, new_scratch.density)
    calculate_electron_upar_from_charge_conservation!(new_scratch.electron_upar, moments.electron.upar_updated,
        new_scratch.electron_density, new_scratch.upar, new_scratch.density, composition.electron_physics, r, z)
    # if electron model is braginskii_fluid, then ppar is evolved via the energy equation
    # and is already updated;
    # otherwise update assuming electron temperature is fixed in time
    if composition.electron_physics ∈ (braginskii_fluid, kinetic_electrons)
        @loop_r_z ir iz begin
            new_scratch.electron_ppar[iz,ir] = (rk_coefs[1]*moments.electron.ppar[iz,ir] 
                + rk_coefs[2]*old_scratch.electron_ppar[iz,ir] + rk_coefs[3]*new_scratch.electron_ppar[iz,ir])
        end
    else
        @loop_r_z ir iz begin
            new_scratch.electron_ppar[iz,ir] = 0.5 * new_scratch.electron_density[iz,ir] *
                                               moments.electron.vth[iz,ir]^2
        end
    end
    # regardless of electron model, electron ppar is now updated
    moments.electron.ppar_updated[] = true
    update_electron_vth_temperature!(moments, new_scratch.electron_ppar,
                                     new_scratch.electron_density)
    # calculate the corresponding zed derivatives of the moments
    calculate_electron_moment_derivatives!(moments, new_scratch, scratch_dummy, z, z_spectral,
                                           num_diss_params.electron.moment_dissipation_coefficient, 
                                           composition.electron_physics)
    # update the electron parallel heat flux
    calculate_electron_qpar!(moments.electron, new_scratch.pdf_electron,
        new_scratch.electron_ppar, new_scratch.electron_upar, new_scratch.upar,
        collisions.nu_ei, composition.me_over_mi, composition.electron_physics, vpa)
    if composition.electron_physics == kinetic_electrons
        max_electron_pdf_iterations = 100000

        # Copy ion and electron moments from `scratch` into `moments` to be used in
        # electron kinetic equation update
        begin_r_z_region()
        @loop_s_r_z is ir iz begin
            moments.ion.dens[iz,ir,is] = new_scratch.density[iz,ir,is]
            moments.ion.upar[iz,ir,is] = new_scratch.upar[iz,ir,is]
            moments.ion.ppar[iz,ir,is] = new_scratch.ppar[iz,ir,is]
        end
        @loop_sn_r_z isn ir iz begin
            moments.neutral.dens[iz,ir,isn] = new_scratch.density_neutral[iz,ir,isn]
            moments.neutral.uz[iz,ir,isn] = new_scratch.uz_neutral[iz,ir,isn]
            moments.neutral.pz[iz,ir,isn] = new_scratch.pz_neutral[iz,ir,isn]
        end
        @loop_r_z ir iz begin
            moments.electron.ppar[iz,ir] = new_scratch.electron_ppar[iz,ir]
        end

        update_electron_pdf!(scratch, pdf.electron.norm, moments, fields.phi, r, z, vperp,
                             vpa, z_spectral, vperp_spectral, vpa_spectral, z_advect,
                             vpa_advect, scratch_dummy, t_params.electron, collisions,
                             composition, external_source_settings, num_diss_params,
                             max_electron_pdf_iterations)
    end
    # update the electron parallel friction force
    calculate_electron_parallel_friction_force!(moments.electron.parallel_friction, new_scratch.electron_density,
        new_scratch.electron_upar, new_scratch.upar, moments.electron.dT_dz, composition.me_over_mi,
        collisions.nu_ei, composition.electron_physics)
=======
    function update_derived_ion_moments_and_derivatives()
        # update remaining velocity moments that are calculable from the evolved pdf
        # Note these may be needed for the boundary condition on the neutrals, so must be
        # calculated before that is applied. Also may be needed to calculate advection speeds
        # for for CFL stability limit calculations in adaptive_timestep_update!().
        update_derived_moments!(new_scratch, moments, vpa, vperp, z, r, composition)
        # update the diagnostic chodura condition
        # update_chodura!(moments,new_scratch.pdf,vpa,vperp,z,r,r_spectral,composition,geometry,scratch_dummy,z_advect)
        # update the thermal speed
        begin_s_r_z_region()
        try #below block causes DomainError if ppar < 0 or density, so exit cleanly if possible
            update_vth!(moments.charged.vth, new_scratch.ppar, new_scratch.pperp, new_scratch.density, vperp, z, r, composition)
        catch e
            if global_size[] > 1
                println("ERROR: error calculating vth in time_advance.jl")
                println(e)
                display(stacktrace(catch_backtrace()))
                flush(stdout)
                flush(stderr)
                MPI.Abort(comm_world, 1)
            end
            rethrow(e)
        end
        # update the parallel heat flux
        update_qpar!(moments.charged.qpar, moments.charged.qpar_updated, new_scratch.density,
                     new_scratch.upar, moments.charged.vth, new_scratch.pdf, vpa, vperp, z, r,
                     composition, moments.evolve_density, moments.evolve_upar,
                     moments.evolve_ppar)

        calculate_moment_derivatives!(moments, new_scratch, scratch_dummy, z, z_spectral,
                                      num_diss_params)
    end
    update_derived_ion_moments_and_derivatives()
>>>>>>> ee14c314

    if composition.n_neutral_species > 0
        ##
        # update the neutral particle distribution and moments
        ##
        rk_update_variable!(scratch, :pdf_neutral, t_params, istage; neutrals=true)
        # use Runge Kutta to update any velocity moments evolved separately from the pdf
        rk_update_evolved_moments_neutral!(scratch, moments, t_params, istage)

        # Ensure there are no negative values in the pdf before applying boundary
        # conditions, so that negative deviations do not mess up the integral-constraint
        # corrections in the sheath boundary conditions.
        force_minimum_pdf_value_neutral!(new_scratch.pdf_neutral, num_diss_params.neutral.force_minimum_pdf_value)

        # Enforce boundary conditions in z and vpa on the distribution function.
        # Must be done after Runge Kutta update so that the boundary condition applied to
        # the updated pdf is consistent with the updated moments - otherwise different upar
        # between 'pdf', 'old_scratch' and 'new_scratch' might mean a point that should be
        # set to zero at the sheath boundary according to the final upar has a non-zero
        # contribution from one or more of the terms.
        # NB: probably need to do the same for the evolved moments
        # Note, so far vr and vzeta do not need advect objects, so pass `nothing` for
        # those as a placeholder
        enforce_neutral_boundary_conditions!(new_scratch.pdf_neutral, new_scratch.pdf,
            boundary_distributions, new_scratch.density_neutral, new_scratch.uz_neutral,
            new_scratch.pz_neutral, moments, new_scratch.density, new_scratch.upar,
            fields.Er, vzeta_spectral, vr_spectral, vz_spectral, neutral_r_advect,
            neutral_z_advect, nothing, nothing, neutral_vz_advect, r, z, vzeta, vr, vz,
            composition, geometry, scratch_dummy, advance.r_diffusion,
            advance.vz_diffusion)

        if moments.evolve_density && moments.enforce_conservation
            begin_sn_r_z_region()
            A = moments.neutral.constraints_A_coefficient
            B = moments.neutral.constraints_B_coefficient
            C = moments.neutral.constraints_C_coefficient
            @loop_sn_r_z isn ir iz begin
                (A[iz,ir,isn], B[iz,ir,isn], C[iz,ir,isn]) =
                    @views hard_force_moment_constraints_neutral!(
                        new_scratch.pdf_neutral[:,:,:,iz,ir,isn], moments, vz)
            end
        end

        function update_derived_neutral_moments_and_derivatives()
            # update remaining velocity moments that are calculable from the evolved pdf
            update_derived_moments_neutral!(new_scratch, moments, vz, vr, vzeta, z, r,
                                            composition)
            # update the thermal speed
            begin_sn_r_z_region()
            @loop_sn_r_z isn ir iz begin
                moments.neutral.vth[iz,ir,isn] = sqrt(2.0*new_scratch.pz_neutral[iz,ir,isn]/new_scratch.density_neutral[iz,ir,isn])
            end

            # update the parallel heat flux
            update_neutral_qz!(moments.neutral.qz, moments.neutral.qz_updated,
                               new_scratch.density_neutral, new_scratch.uz_neutral,
                               moments.neutral.vth, new_scratch.pdf_neutral, vz, vr, vzeta, z,
                               r, composition, moments.evolve_density, moments.evolve_upar,
                               moments.evolve_ppar)

<<<<<<< HEAD
        calculate_neutral_moment_derivatives!(moments, new_scratch, scratch_dummy, z, z_spectral, 
                                              num_diss_params.neutral.moment_dissipation_coefficient)
    end

    # update the electrostatic potential phi
    update_phi!(fields, scratch[istage+1], z, r, composition, collisions, moments,
                z_spectral, r_spectral, scratch_dummy)
    if !(( moments.evolve_upar || moments.evolve_ppar) &&
              istage == t_params.n_rk_stages)
        # _block_synchronize() here because phi needs to be read on different ranks than
        # it was written on, even though the loop-type does not change here. However,
        # after the final RK stage can skip if:
        #  * evolving upar or ppar as synchronization will be triggered after moments
        #    updates at the beginning of the next RK step
        _block_synchronize()
    end
=======
            calculate_moment_derivatives_neutral!(moments, new_scratch, scratch_dummy, z,
                                                  z_spectral, num_diss_params)
        end
        update_derived_neutral_moments_and_derivatives()
    end

    # update the electrostatic potential phi
    update_phi!(fields, scratch[istage+1], z, r, composition, z_spectral, r_spectral,
                scratch_dummy)
    # _block_synchronize() here because phi needs to be read on different ranks than
    # it was written on, even though the loop-type does not change here. However,
    # after the final RK stage can skip if:
    #  * evolving upar or ppar as synchronization will be triggered after moments
    #    updates at the beginning of the next RK step
    _block_synchronize()
>>>>>>> ee14c314

    if t_params.adaptive && istage == t_params.n_rk_stages
        # Note the timestep update must be done before calculating derived moments and
        # moment derivatives, because the timstep might need to be re-done with a smaller
        # dt, in which case scratch[t_params.n_rk_stages+1] will be reset to the values
        # from the beginning of the timestep here.
        adaptive_timestep_update!(scratch, t, t_params, moments, fields, composition,
                                  collisions, geometry, external_source_settings,
                                  advect_objects, r, z, vperp, vpa, vzeta, vr, vz)
        # Re-do this in case adaptive_timestep_update re-arranged the `scratch` vector
        new_scratch = scratch[istage+1]
        old_scratch = scratch[istage]

        if t_params.previous_dt[] == 0.0
<<<<<<< HEAD

            # update remaining velocity moments that are calculable from the evolved pdf
            # These need to be re-calculated because `new_scratch` was swapped with the
            # beginning of the timestep, because the timestep failed
            update_derived_moments!(new_scratch, moments, vpa, vperp, z, r, composition)
            # update the diagnostic chodura condition
            # update_chodura!(moments,new_scratch.pdf,vpa,vperp,z,r,r_spectral,composition,geometry,scratch_dummy,z_advect)
            # update the thermal speed
            begin_s_r_z_region()
            try #below block causes DomainError if ppar < 0 or density, so exit cleanly if possible
                update_vth!(moments.ion.vth, new_scratch.ppar, new_scratch.pperp, new_scratch.density, vperp, z, r, composition)
            catch e
                if global_size[] > 1
                    println("ERROR: error calculating vth in time_advance.jl")
                    println(e)
                    display(stacktrace(catch_backtrace()))
                    flush(stdout)
                    flush(stderr)
                    MPI.Abort(comm_world, 1)
                end
                rethrow(e)
            end
            # update the parallel heat flux
            update_qpar!(moments.ion.qpar, moments.ion.qpar_updated, new_scratch.density,
                         new_scratch.upar, moments.ion.vth, new_scratch.pdf, vpa, vperp, z, r,
                         composition, moments.evolve_density, moments.evolve_upar,
                         moments.evolve_ppar)

            calculate_ion_moment_derivatives!(moments, new_scratch, scratch_dummy, z,
                                              z_spectral,
                                              num_diss_params.ion.moment_dissipation_coefficient)

            # update remaining velocity moments that are calculable from the evolved pdf
            update_derived_moments_neutral!(new_scratch, moments, vz, vr, vzeta, z, r,
                                            composition)
            # update the thermal speed
            begin_sn_r_z_region()
            @loop_sn_r_z isn ir iz begin
                moments.neutral.vth[iz,ir,isn] = sqrt(2.0*new_scratch.pz_neutral[iz,ir,isn]/new_scratch.density_neutral[iz,ir,isn])
            end

            # update the parallel heat flux
            update_neutral_qz!(moments.neutral.qz, moments.neutral.qz_updated,
                               new_scratch.density_neutral, new_scratch.uz_neutral,
                               moments.neutral.vth, new_scratch.pdf_neutral, vz, vr, vzeta, z,
                               r, composition, moments.evolve_density, moments.evolve_upar,
                               moments.evolve_ppar)

            calculate_neutral_moment_derivatives!(moments, new_scratch, scratch_dummy, z,
                                                  z_spectral,
                                                  num_diss_params.neutral.moment_dissipation_coefficient)

=======
            # Re-update remaining velocity moments that are calculable from the evolved
            # pdf These need to be re-calculated because `new_scratch` was swapped with
            # the beginning of the timestep, because the timestep failed
            update_derived_ion_moments_and_derivatives()
            if composition.n_neutral_species > 0
                update_derived_neutral_moments_and_derivatives()
            end

>>>>>>> ee14c314
            # update the electrostatic potential phi
            update_phi!(fields, scratch[istage+1], z, r, composition, collisions, moments,
                        z_spectral, r_spectral, scratch_dummy)
            if !(( moments.evolve_upar || moments.evolve_ppar) &&
                      istage == t_params.n_rk_stages)
                # _block_synchronize() here because phi needs to be read on different ranks than
                # it was written on, even though the loop-type does not change here. However,
                # after the final RK stage can skip if:
                #  * evolving upar or ppar as synchronization will be triggered after moments
                #    updates at the beginning of the next RK step
                _block_synchronize()
            end
        end
    end
end

"""
    adaptive_timestep_update!(scratch, t_params, rk_coefs, moments, n_neutral_species)

Check the error estimate for the embedded RK method and adjust the timestep if
appropriate.
"""
function adaptive_timestep_update!(scratch, t, t_params, moments, fields, composition,
                                   collisions, geometry, external_source_settings,
                                   advect_objects, r, z, vperp, vpa, vzeta, vr, vz)
    #error_norm_method = "Linf"
    error_norm_method = "L2"

    error_coeffs = t_params.rk_coefs[:,end]
    if t_params.n_rk_stages < 3
        # This should never happen as an adaptive RK scheme needs at least 2 RHS evals so
        # (with the pre-timestep data) there must be at least 3 entries in `scratch`.
        error("adaptive timestep needs a buffer scratch array")
    end

    n_ion_species = composition.n_ion_species
    n_neutral_species = composition.n_neutral_species
    vpa_advect, r_advect, z_advect = advect_objects.vpa_advect, advect_objects.r_advect, advect_objects.z_advect
    neutral_z_advect, neutral_r_advect, neutral_vz_advect = advect_objects.neutral_z_advect, advect_objects.neutral_r_advect, advect_objects.neutral_vz_advect
    evolve_density, evolve_upar, evolve_ppar = moments.evolve_density, moments.evolve_upar, moments.evolve_ppar

    CFL_limits = mk_float[]
    error_norm_type = typeof(t_params.error_sum_zero)
    error_norms = error_norm_type[]
    total_points = mk_int[]

    # Read the current dt here, so we only need one _block_synchronize() call for this and
    # the begin_s_r_z_vperp_vpa_region()
    current_dt = t_params.dt[]
    _block_synchronize()

    # Test CFL conditions for advection in kinetic equation to give stability limit for
    # timestep
    #
    # ion z-advection
    # No need to synchronize here, as we just called _block_synchronize()
    # Don't parallelise over species here, because get_minimum_CFL_*() does an MPI
    # reduction over the shared-memory block, so all processes must calculate the same
    # species at the same time.
    begin_r_vperp_vpa_region(; no_synchronize=true)
    ion_z_CFL = Inf
    @loop_s is begin
        update_speed_z!(z_advect[is], moments.ion.upar, moments.ion.vth,
                        evolve_upar, evolve_ppar, fields, vpa, vperp, z, r, t, geometry)
        this_minimum = get_minimum_CFL_z(z_advect[is].speed, z)
        @serial_region begin
            ion_z_CFL = min(ion_z_CFL, this_minimum)
        end
    end
    push!(CFL_limits, t_params.CFL_prefactor * ion_z_CFL)

    # ion vpa-advection
    begin_r_z_vperp_region()
    ion_vpa_CFL = Inf
    update_speed_vpa!(vpa_advect, fields, scratch[t_params.n_rk_stages+1], moments, vpa, vperp, z, r,
                      composition, collisions, external_source_settings.ion, t,
                      geometry)
    @loop_s is begin
        this_minimum = get_minimum_CFL_vpa(vpa_advect[is].speed, vpa)
        @serial_region begin
            ion_vpa_CFL = min(ion_vpa_CFL, this_minimum)
        end
    end
    push!(CFL_limits, t_params.CFL_prefactor * ion_vpa_CFL)

    # To avoid double counting points when we use distributed-memory MPI, skip the
    # inner/lower point in r and z if this process is not the first block in that
    # dimension.
    skip_r_inner = r.irank != 0
    skip_z_lower = z.irank != 0

    # Calculate error for ion distribution functions
    # Note rk_error_variable!() stores the calculated error in `scratch[2]`.
    rk_error_variable!(scratch, :pdf, t_params)
    ion_pdf_error = local_error_norm(scratch[2].pdf, scratch[t_params.n_rk_stages+1].pdf,
                                     t_params.rtol, t_params.atol;
                                     method=error_norm_method, skip_r_inner=skip_r_inner,
                                     skip_z_lower=skip_z_lower,
                                     error_sum_zero=t_params.error_sum_zero)
    push!(error_norms, ion_pdf_error)
    push!(total_points,
          vpa.n_global * vperp.n_global * z.n_global * r.n_global * n_ion_species)

    # Calculate error for ion moments, if necessary
    if moments.evolve_density
        begin_s_r_z_region()
        rk_error_variable!(scratch, :density, t_params)
        ion_n_err = local_error_norm(scratch[2].density,
                                     scratch[t_params.n_rk_stages+1].density,
                                     t_params.rtol, t_params.atol;
                                     method=error_norm_method, skip_r_inner=skip_r_inner,
                                     skip_z_lower=skip_z_lower,
                                     error_sum_zero=t_params.error_sum_zero)
        push!(error_norms, ion_n_err)
        push!(total_points, z.n_global * r.n_global * n_ion_species)
    end
    if moments.evolve_upar
        begin_s_r_z_region()
        rk_error_variable!(scratch, :upar, t_params)
        ion_u_err = local_error_norm(scratch[2].upar,
                                     scratch[t_params.n_rk_stages+1].upar, t_params.rtol,
                                     t_params.atol; method=error_norm_method,
                                     skip_r_inner=skip_r_inner, skip_z_lower=skip_z_lower,
                                     error_sum_zero=t_params.error_sum_zero)
        push!(error_norms, ion_u_err)
        push!(total_points, z.n_global * r.n_global * n_ion_species)
    end
    if moments.evolve_ppar
        begin_s_r_z_region()
        rk_error_variable!(scratch, :ppar, t_params)
        ion_p_err = local_error_norm(scratch[2].ppar,
                                     scratch[t_params.n_rk_stages+1].ppar, t_params.rtol,
                                     t_params.atol; method=error_norm_method,
                                     skip_r_inner=skip_r_inner, skip_z_lower=skip_z_lower,
                                     error_sum_zero=t_params.error_sum_zero)
        push!(error_norms, ion_p_err)
        push!(total_points, z.n_global * r.n_global * n_ion_species)
    end

    if composition.electron_physics ∈ (braginskii_fluid, kinetic_electrons)
        begin_r_z_region()
        rk_error_variable!(scratch, :electron_ppar, t_params)
        electron_p_err = local_error_norm(scratch[2].electron_ppar,
                                          scratch[t_params.n_rk_stages+1].electron_ppar,
                                          t_params.rtol, t_params.atol;
                                          method=error_norm_method,
                                          skip_r_inner=skip_r_inner,
                                          skip_z_lower=skip_z_lower,
                                          error_sum_zero=t_params.error_sum_zero)
        push!(error_norms, electron_p_err)
        push!(total_points, z.n_global * r.n_global)
    end

    if n_neutral_species > 0
        # neutral z-advection
        # Don't parallelise over species here, because get_minimum_CFL_*() does an MPI
        # reduction over the shared-memory block, so all processes must calculate the same
        # species at the same time.
        begin_r_vzeta_vr_vz_region()
        neutral_z_CFL = Inf
        @loop_sn isn begin
            update_speed_neutral_z!(neutral_z_advect[isn], moments.neutral.uz,
                                    moments.neutral.vth, evolve_upar, evolve_ppar, vz, vr,
                                    vzeta, z, r, t)
            this_minimum = get_minimum_CFL_neutral_z(neutral_z_advect[isn].speed, z)
            @serial_region begin
                neutral_z_CFL = min(neutral_z_CFL, this_minimum)
            end
        end
        push!(CFL_limits, t_params.CFL_prefactor * neutral_z_CFL)

        # neutral vz-advection
        begin_r_z_vzeta_vr_region()
        neutral_vz_CFL = Inf
        update_speed_neutral_vz!(neutral_vz_advect, fields,
                                 scratch[t_params.n_rk_stages+1], moments, vz, vr, vzeta,
                                 z, r, composition, collisions,
                                 external_source_settings.neutral)
        @loop_sn isn begin
            this_minimum = get_minimum_CFL_neutral_vz(neutral_vz_advect[isn].speed, vz)
            @serial_region begin
                neutral_vz_CFL = min(neutral_vz_CFL, this_minimum)
            end
        end
        push!(CFL_limits, t_params.CFL_prefactor * neutral_vz_CFL)

        # Calculate error for neutral distribution functions
        rk_error_variable!(scratch, :pdf_neutral, t_params; neutrals=true)
        neut_pdf_error = local_error_norm(scratch[2].pdf_neutral,
                                          scratch[t_params.n_rk_stages+1].pdf_neutral,
                                          t_params.rtol, t_params.atol;
                                          method=error_norm_method,
                                          skip_r_inner=skip_r_inner,
                                          skip_z_lower=skip_z_lower,
                                          error_sum_zero=t_params.error_sum_zero)
        push!(error_norms, neut_pdf_error)
        push!(total_points,
              vz.n_global * vr.n_global * vzeta.n_global * z.n_global * r.n_global *
              n_neutral_species)

        # Calculate error for neutral moments, if necessary
        if moments.evolve_density
            begin_sn_r_z_region()
            rk_error_variable!(scratch, :density_neutral, t_params; neutrals=true)
            neut_n_err = local_error_norm(scratch[2].density_neutral,
<<<<<<< HEAD
                                          scratch[t_params.n_rk_stages+1].density,
                                          t_params.rtol, t_params.atol;
                                          method=error_norm_method,
=======
                                          scratch[end].density_neutral, t_params.rtol,
                                          t_params.atol, true; method=error_norm_method,
>>>>>>> ee14c314
                                          skip_r_inner=skip_r_inner,
                                          skip_z_lower=skip_z_lower,
                                          error_sum_zero=t_params.error_sum_zero)
            push!(error_norms, neut_n_err)
            push!(total_points, z.n_global * r.n_global * n_neutral_species)
        end
        if moments.evolve_upar
            begin_sn_r_z_region()
            rk_error_variable!(scratch, :uz_neutral, t_params; neutrals=true)
<<<<<<< HEAD
            neut_u_err = local_error_norm(scratch[2].uz_neutral,
                                          scratch[t_params.n_rk_stages+1].uz_neutral,
                                          t_params.rtol, t_params.atol;
=======
            neut_u_err = local_error_norm(scratch[2].uz_neutral, scratch[end].uz_neutral,
                                          t_params.rtol, t_params.atol, true;
>>>>>>> ee14c314
                                          method=error_norm_method,
                                          skip_r_inner=skip_r_inner,
                                          skip_z_lower=skip_z_lower,
                                          error_sum_zero=t_params.error_sum_zero)
            push!(error_norms, neut_u_err)
            push!(total_points, z.n_global * r.n_global * n_neutral_species)
        end
        if moments.evolve_ppar
            begin_sn_r_z_region()
            rk_error_variable!(scratch, :pz_neutral, t_params; neutrals=true)
<<<<<<< HEAD
            neut_p_err = local_error_norm(scratch[2].pz_neutral,
                                          scratch[t_params.n_rk_stages+1].pz_neutral,
                                          t_params.rtol, t_params.atol;
=======
            neut_p_err = local_error_norm(scratch[2].pz_neutral, scratch[end].pz_neutral,
                                          t_params.rtol, t_params.atol, true;
>>>>>>> ee14c314
                                          method=error_norm_method,
                                          skip_r_inner=skip_r_inner,
                                          skip_z_lower=skip_z_lower,
                                          error_sum_zero=t_params.error_sum_zero)
            push!(error_norms, neut_p_err)
            push!(total_points, z.n_global * r.n_global * n_neutral_species)
        end
    end

<<<<<<< HEAD
    adaptive_timestep_update_t_params!(t_params, scratch, t, CFL_limits, error_norms,
                                       total_points, current_dt, error_norm_method)
=======
    # Get global minimum of CFL limits
    CFL_limit = nothing
    this_limit_caused_by = nothing
    @serial_region begin
        # Get maximum error over all blocks
        CFL_limits = MPI.Allreduce(CFL_limits, min, comm_inter_block[])
        CFL_limit_caused_by = argmin(CFL_limits)
        CFL_limit = CFL_limits[CFL_limit_caused_by]
        # Reserve first five entries of t_params.limit_caused_by for accuracy,
        # max_increase_factor, max_increase_factor_near_fail, minimum_dt and maximum_dt
        # limits.
        this_limit_caused_by = CFL_limit_caused_by + 5
    end

    if error_norm_method == "Linf"
        # Get overall maximum error on the shared-memory block
        error_norms = MPI.Reduce(error_norms, max, comm_block[]; root=0)

        error_norm = nothing
        @serial_region begin
            # Get maximum error over all blocks
            error_norms = MPI.Allreduce(error_norms, max, comm_inter_block[])
            error_norm = maximum(error_norms)
        end
        error_norm = MPI.bcast(error_norm, 0, comm_block[])
    elseif error_norm_method == "L2"
        # Get overall maximum error on the shared-memory block
        error_norms = MPI.Reduce(error_norms, +, comm_block[]; root=0)

        error_norm = nothing
        @serial_region begin
            # Get maximum error over all blocks
            error_norms = MPI.Allreduce(error_norms, +, comm_inter_block[])

            # So far `error_norms` is the sum of squares of the errors. Now that summation
            # is finished, need to divide by total number of points and take square-root.
            error_norms .= sqrt.(error_norms ./ total_points)
            open("debug$(global_size[]).txt", "a") do io
                for e in error_norms
                    print(io, e, " ")
                end
                println(io, t_params.dt[], " ;")
            end

            # Weight the error from each variable equally by taking the mean, so the
            # larger number of points in the distribution functions does not mean that
            # error on the moments is ignored.
            error_norm = mean(error_norms)
        end

        error_norm = MPI.bcast(error_norm, 0, comm_block[])
    else
        error("Unrecognized error_norm_method '$method'")
    end

    # Use current_dt instead of t_params.dt[] here because we are about to write to
    # the shared-memory variable t_params.dt[] below, and we do not want to add an extra
    # _block_synchronize() call after reading it here.
    if error_norm > 1.0 && current_dt > t_params.minimum_dt
        # Timestep failed, reduce timestep and re-try
        success = false

        # Set scratch[end] equal to scratch[1] to start the timestep over
        scratch_temp = scratch[end]
        scratch[end] = scratch[1]
        scratch[1] = scratch_temp

        @serial_region begin
            t_params.failure_counter[] += 1

            if t_params.previous_dt[] > 0.0
                # If previous_dt=0, the previous step was also a failure so only update
                # dt_before_last_fail when previous_dt>0
                t_params.dt_before_last_fail[] = t_params.previous_dt[]
            end

            # If we were trying to take a step to the output timestep, dt will be smaller on
            # the re-try, so will not reach the output time.
            t_params.step_to_output[] = false

            # Get new timestep estimate using same formula as for a successful step, but
            # limit decrease to factor 1/2 - this factor should probably be settable!
            t_params.dt[] = max(t_params.dt[] / 2.0,
                                t_params.dt[] * t_params.step_update_prefactor * error_norm^(-1.0/t_params.rk_order))
            t_params.dt[] = max(t_params.dt[], t_params.minimum_dt)

            minimum_dt = 1.e-14
            if t_params.dt[] < minimum_dt
                println("Time advance failed: trying to set dt=$(t_params.dt[]) less than "
                        * "$minimum_dt at t=$t. Ending run.")
                # Set dt negative to signal an error
                t_params.dt[] = -1.0
            end

            # Don't update the simulation time, as this step failed
            t_params.previous_dt[] = 0.0

            # Call the 'cause' of the timestep failure the variable that has the biggest
            # error norm here
            max_error_variable_index = argmax(error_norms)
            t_params.failure_caused_by[max_error_variable_index] += 1

            #println("t=$t, timestep failed, error_norm=$error_norm, error_norms=$error_norms, decreasing timestep to ", t_params.dt[])
        end
    else
        success = true

        @serial_region begin
            # Save the timestep used to complete this step, this is used to update the
            # simulation time.
            t_params.previous_dt[] = t_params.dt[]

            if t_params.step_to_output[]
                # Completed an output step, reset dt to what it was before it was reduced to reach
                # the output time
                t_params.dt[] = t_params.dt_before_output[]
                t_params.step_to_output[] = false

                if t_params.dt[] > CFL_limit
                    t_params.dt[] = CFL_limit
                end
            else
                # Adjust timestep according to Fehlberg's suggestion
                # (https://en.wikipedia.org/wiki/Runge%E2%80%93Kutta%E2%80%93Fehlberg_method).
                # `step_update_prefactor` is a constant numerical factor to make the estimate
                # of a good value for the next timestep slightly conservative. It defaults to
                # 0.9.
                t_params.dt[] *= t_params.step_update_prefactor * error_norm^(-1.0/t_params.rk_order)

                if t_params.dt[] > CFL_limit
                    t_params.dt[] = CFL_limit
                else
                    this_limit_caused_by = 1
                end

                # Limit so timestep cannot increase by a large factor, which might lead to
                # numerical instability in some cases.
                max_cap_limit_caused_by = 2
                if isinf(t_params.max_increase_factor_near_last_fail)
                    # Not using special timestep limiting near last failed dt value
                    max_cap = t_params.max_increase_factor * t_params.previous_dt[]
                else
                    max_cap = t_params.max_increase_factor * t_params.previous_dt[]
                    slow_increase_threshold = t_params.dt_before_last_fail[] / t_params.last_fail_proximity_factor
                    if t_params.previous_dt[] > t_params.dt_before_last_fail[] * t_params.last_fail_proximity_factor
                        # dt has successfully exceeded the last failed value, so allow it
                        # to increase more quickly again
                        t_params.dt_before_last_fail[] = Inf
                    elseif max_cap > slow_increase_threshold
                        # dt is getting close to last failed value, so increase more
                        # slowly
                        max_cap = max(slow_increase_threshold,
                                      t_params.max_increase_factor_near_last_fail *
                                      t_params.previous_dt[])
                        max_cap_limit_caused_by = 3
                    end
                end
                if t_params.dt[] > max_cap
                    t_params.dt[] = max_cap
                    this_limit_caused_by = max_cap_limit_caused_by
                end

                # Prevent timestep from going below minimum_dt
                if t_params.dt[] < t_params.minimum_dt
                    t_params.dt[] = t_params.minimum_dt
                    this_limit_caused_by = 4
                end

                # Prevent timestep from going above maximum_dt
                if t_params.dt[] > t_params.maximum_dt
                    t_params.dt[] = t_params.maximum_dt
                    this_limit_caused_by = 5
                end

                t_params.limit_caused_by[this_limit_caused_by] += 1

                if (t_params.step_counter[] % 1000 == 0) && global_rank[] == 0
                    println("step ", t_params.step_counter[], ": t=",
                            round(t, sigdigits=6), ", nfail=", t_params.failure_counter[],
                            ", dt=", t_params.dt[])
                end
            end
        end
    end

    @serial_region begin
        if t + t_params.dt[] >= t_params.next_output_time[]
            t_params.dt_before_output[] = t_params.dt[]
            t_params.dt[] = t_params.next_output_time[] - t
            t_params.step_to_output[] = true
        end
    end

    # Shared-memory variables have been updated, so synchronize
    _block_synchronize()
>>>>>>> ee14c314

    return nothing
end

"""
update velocity moments that are calculable from the evolved ion pdf
"""
function update_derived_moments!(new_scratch, moments, vpa, vperp, z, r, composition)
    if !moments.evolve_density
        update_density!(new_scratch.density, moments.ion.dens_updated,
                        new_scratch.pdf, vpa, vperp, z, r, composition)
    end
    if !moments.evolve_upar
        update_upar!(new_scratch.upar, moments.ion.upar_updated, new_scratch.density,
                     new_scratch.ppar, new_scratch.pdf, vpa, vperp, z, r, composition,
                     moments.evolve_density, moments.evolve_ppar)
    end
    if !moments.evolve_ppar
        # update_ppar! calculates (p_parallel/m_s N_e c_s^2) + (n_s/N_e)*(upar_s/c_s)^2 = (1/√π)∫d(vpa/c_s) (vpa/c_s)^2 * (√π f_s c_s / N_e)
        update_ppar!(new_scratch.ppar, moments.ion.ppar_updated, new_scratch.density,
                     new_scratch.upar, new_scratch.pdf, vpa, vperp, z, r, composition,
                     moments.evolve_density, moments.evolve_upar)
    end
    update_pperp!(new_scratch.pperp, new_scratch.pdf, vpa, vperp, z, r, composition)
end

"""
update velocity moments that are calculable from the evolved neutral pdf
"""
function update_derived_moments_neutral!(new_scratch, moments, vz, vr, vzeta, z, r,
                                         composition)
    if !moments.evolve_density
        update_neutral_density!(new_scratch.density_neutral, moments.neutral.dens_updated,
                                new_scratch.pdf_neutral, vz, vr, vzeta, z, r, composition)
    end
    if !moments.evolve_upar
        update_neutral_uz!(new_scratch.uz_neutral, moments.neutral.uz_updated,
                           new_scratch.density_neutral, new_scratch.pz_neutral,
                           new_scratch.pdf_neutral, vz, vr, vzeta, z, r, composition,
                           moments.evolve_density, moments.evolve_ppar)
    end
    if !moments.evolve_ppar
        update_neutral_pz!(new_scratch.pz_neutral, moments.neutral.pz_updated,
                           new_scratch.density_neutral, new_scratch.uz_neutral,
                           new_scratch.pdf_neutral, vz, vr, vzeta, z, r, composition,
                           moments.evolve_density, moments.evolve_upar)
    end
end

"""
"""
function ssp_rk!(pdf, scratch, t, t_params, vz, vr, vzeta, vpa, vperp, gyrophase, z, r,
           moments, fields, spectral_objects, advect_objects, composition, collisions,
           geometry, boundary_distributions, external_source_settings, num_diss_params,
           advance, fp_arrays, scratch_dummy, manufactured_source_list, istep)

    begin_s_r_z_region()

    n_rk_stages = t_params.n_rk_stages

    first_scratch = scratch[1]
    @loop_s_r_z_vperp_vpa is ir iz ivperp ivpa begin
        first_scratch.pdf[ivpa,ivperp,iz,ir,is] = pdf.ion.norm[ivpa,ivperp,iz,ir,is]
    end
    @loop_s_r_z is ir iz begin
        first_scratch.density[iz,ir,is] = moments.ion.dens[iz,ir,is]
        first_scratch.upar[iz,ir,is] = moments.ion.upar[iz,ir,is]
        first_scratch.ppar[iz,ir,is] = moments.ion.ppar[iz,ir,is]
        first_scratch.pperp[iz,ir,is] = moments.ion.pperp[iz,ir,is]
    end

    begin_r_z_region()
    @loop_r_z ir iz begin
        first_scratch.electron_density[iz,ir] = moments.electron.dens[iz,ir]
        first_scratch.electron_upar[iz,ir] = moments.electron.upar[iz,ir]
        first_scratch.electron_ppar[iz,ir] = moments.electron.ppar[iz,ir]
        first_scratch.electron_temp[iz,ir] = moments.electron.temp[iz,ir]
    end

    if composition.n_neutral_species > 0
        begin_sn_r_z_region()
        @loop_sn_r_z_vzeta_vr_vz isn ir iz ivzeta ivr ivz begin
            first_scratch.pdf_neutral[ivz,ivr,ivzeta,iz,ir,isn] = pdf.neutral.norm[ivz,ivr,ivzeta,iz,ir,isn]
        end
        @loop_sn_r_z isn ir iz begin
            first_scratch.density_neutral[iz,ir,isn] = moments.neutral.dens[iz,ir,isn]
            first_scratch.uz_neutral[iz,ir,isn] = moments.neutral.uz[iz,ir,isn]
            first_scratch.pz_neutral[iz,ir,isn] = moments.neutral.pz[iz,ir,isn]
            # other neutral moments here if required
        end
    end
    if moments.evolve_upar
        # moments may be read on all ranks, even though loop type is z_s, so need to
        # synchronize here
        _block_synchronize()
    end

    for istage ∈ 1:n_rk_stages
        # do an Euler time advance, with scratch[2] containing the advanced quantities
        # and scratch[1] containing quantities at time level n
        update_solution_vector!(scratch, moments, istage, composition, vpa, vperp, z, r)
        # calculate f^{(1)} = fⁿ + Δt*G[fⁿ] = scratch[2].pdf
        euler_time_advance!(scratch[istage+1], scratch[istage],
            pdf, fields, moments,
            advect_objects, vz, vr, vzeta, vpa, vperp, gyrophase, z, r, t,
            t_params.dt[], spectral_objects, composition,
            collisions, geometry, scratch_dummy, manufactured_source_list,
            external_source_settings, num_diss_params, advance, fp_arrays, istage)
        @views rk_update!(scratch, pdf, moments, fields, boundary_distributions, vz, vr,
                          vzeta, vpa, vperp, z, r, spectral_objects, advect_objects,
                          t, t_params, istage, composition, collisions, geometry,
                          external_source_settings, num_diss_params, advance,
                          scratch_dummy, istep)
    end

    istage = n_rk_stages+1

    # update the pdf.norm and moments arrays as needed
    begin_s_r_z_region()
    final_scratch = scratch[istage]
    @loop_s_r_z_vperp_vpa is ir iz ivperp ivpa begin
        pdf.ion.norm[ivpa,ivperp,iz,ir,is] = final_scratch.pdf[ivpa,ivperp,iz,ir,is]
    end
    @loop_s_r_z is ir iz begin
        moments.ion.dens[iz,ir,is] = final_scratch.density[iz,ir,is]
        moments.ion.upar[iz,ir,is] = final_scratch.upar[iz,ir,is]
        moments.ion.ppar[iz,ir,is] = final_scratch.ppar[iz,ir,is]
        moments.ion.pperp[iz,ir,is] = final_scratch.pperp[iz,ir,is]
    end
    # No need to synchronize here as we only change electron quantities and previous
    # region only changed ion quantities.
    begin_r_z_region(no_synchronize=true)
    @loop_r_z ir iz begin
        moments.electron.dens[iz,ir] = final_scratch.electron_density[iz,ir]
        moments.electron.upar[iz,ir] = final_scratch.electron_upar[iz,ir]
        moments.electron.ppar[iz,ir] = final_scratch.electron_ppar[iz,ir]
        moments.electron.temp[iz,ir] = final_scratch.electron_temp[iz,ir]
    end
    if composition.n_neutral_species > 0
        # No need to synchronize here as we only change neutral quantities and previous
        # region only changed plasma quantities.
        begin_sn_r_z_region(no_synchronize=true)
        @loop_sn_r_z_vzeta_vr_vz isn ir iz ivzeta ivr ivz begin
            pdf.neutral.norm[ivz,ivr,ivzeta,iz,ir,isn] = final_scratch.pdf_neutral[ivz,ivr,ivzeta,iz,ir,isn]
        end
        @loop_sn_r_z isn ir iz begin
            moments.neutral.dens[iz,ir,isn] = final_scratch.density_neutral[iz,ir,isn]
            moments.neutral.uz[iz,ir,isn] = final_scratch.uz_neutral[iz,ir,isn]
            moments.neutral.pz[iz,ir,isn] = final_scratch.pz_neutral[iz,ir,isn]
        end
        # for now update moments.neutral object directly for diagnostic moments
        # that are not used in Runga-Kutta steps
        update_neutral_pr!(moments.neutral.pr, moments.neutral.pr_updated, pdf.neutral.norm, vz, vr, vzeta, z, r, composition)
        update_neutral_pzeta!(moments.neutral.pzeta, moments.neutral.pzeta_updated, pdf.neutral.norm, vz, vr, vzeta, z, r, composition)
        # Update ptot (isotropic pressure)
        if r.n > 1 #if 2D geometry
            @loop_sn_r_z isn ir iz begin
                moments.neutral.ptot[iz,ir,isn] = (moments.neutral.pz[iz,ir,isn] + moments.neutral.pr[iz,ir,isn] + moments.neutral.pzeta[iz,ir,isn])/3.0
            end
        else # 1D model
            @loop_sn_r_z isn ir iz begin
                moments.neutral.ptot[iz,ir,isn] = moments.neutral.pz[iz,ir,isn]
            end
        end
        # get particle fluxes (n.b. bad naming convention uz -> means -> n uz here)
        update_neutral_ur!(moments.neutral.ur, moments.neutral.ur_updated,
                           moments.neutral.dens, pdf.neutral.norm, vz, vr, vzeta, z, r,
                           composition)
        update_neutral_uzeta!(moments.neutral.uzeta, moments.neutral.uzeta_updated,
                              moments.neutral.dens, pdf.neutral.norm, vz, vr, vzeta, z,
                              r, composition)
        try #below loop can cause DomainError if ptot < 0 or density < 0, so exit cleanly if possible
            @loop_sn_r_z isn ir iz begin
                # update density using last density from Runga-Kutta stages
                moments.neutral.dens[iz,ir,isn] = final_scratch.density_neutral[iz,ir,isn]
                # get vth for neutrals
                moments.neutral.vth[iz,ir,isn] = sqrt(2.0*moments.neutral.ptot[iz,ir,isn]/moments.neutral.dens[iz,ir,isn])
            end
        catch e
            if global_size[] > 1
                println("ERROR: error at line 724 of time_advance.jl")
                println(e)
                display(stacktrace(catch_backtrace()))
                flush(stdout)
                flush(stderr)
                MPI.Abort(comm_world, 1)
            end
            rethrow(e)
        end
    end

    return nothing
end

"""
euler_time_advance! advances the vector equation dfvec/dt = G[f]
that includes the kinetic equation + any evolved moment equations
using the forward Euler method: fvec_out = fvec_in + dt*fvec_in,
with fvec_in an input and fvec_out the output
"""
function euler_time_advance!(fvec_out, fvec_in, pdf, fields, moments,
    advect_objects, vz, vr, vzeta, vpa, vperp, gyrophase, z, r, t, dt,
    spectral_objects, composition, collisions, geometry, scratch_dummy,
    manufactured_source_list, external_source_settings, num_diss_params, advance, fp_arrays, istage)

    # define some abbreviated variables for tidiness
    n_ion_species = composition.n_ion_species
    n_neutral_species = composition.n_neutral_species
    # vpa_advection! advances the 1D advection equation in vpa.
    # only ion species have a force accelerating them in vpa;
    # however, neutral species do have non-zero d(wpa)/dt, so there is advection in wpa

    vpa_spectral, vperp_spectral, r_spectral, z_spectral = spectral_objects.vpa_spectral, spectral_objects.vperp_spectral, spectral_objects.r_spectral, spectral_objects.z_spectral
    vz_spectral, vr_spectral, vzeta_spectral = spectral_objects.vz_spectral, spectral_objects.vr_spectral, spectral_objects.vzeta_spectral
    vpa_advect, vperp_advect, r_advect, z_advect = advect_objects.vpa_advect, advect_objects.vperp_advect, advect_objects.r_advect, advect_objects.z_advect
    neutral_z_advect, neutral_r_advect, neutral_vz_advect = advect_objects.neutral_z_advect, advect_objects.neutral_r_advect, advect_objects.neutral_vz_advect

    if advance.external_source
        external_ion_source_controller!(fvec_in, moments, external_source_settings.ion,
                                        dt)
    end
    if advance.neutral_external_source
        external_neutral_source_controller!(fvec_in, moments,
                                            external_source_settings.neutral, r, z, dt)
    end

    if advance.vpa_advection
        vpa_advection!(fvec_out.pdf, fvec_in, fields, moments, vpa_advect, vpa, vperp, z, r, dt, t,
            vpa_spectral, composition, collisions, external_source_settings.ion, geometry)
    end

    # z_advection! advances 1D advection equation in z
    # apply z-advection operation to ion species

    if advance.z_advection
        z_advection!(fvec_out.pdf, fvec_in, moments, fields, z_advect, z, vpa, vperp, r,
                     dt, t, z_spectral, composition, geometry, scratch_dummy)
    end

    # r advection relies on derivatives in z to get ExB
    if advance.r_advection && r.n > 1
        r_advection!(fvec_out.pdf, fvec_in, moments, fields, r_advect, r, z, vperp, vpa,
                     dt, r_spectral, composition, geometry, scratch_dummy)
    end
    # vperp_advection requires information about z and r advection
    # so call vperp_advection! only after z and r advection routines
    if advance.vperp_advection
        vperp_advection!(fvec_out.pdf, fvec_in, vperp_advect, r, z, vperp, vpa,
                      dt, vperp_spectral, composition, z_advect, r_advect, geometry)
    end

    if advance.source_terms
        source_terms!(fvec_out.pdf, fvec_in, moments, vpa, z, r, dt, z_spectral,
                      composition, collisions, external_source_settings.ion)
    end

    if advance.neutral_z_advection
        neutral_advection_z!(fvec_out.pdf_neutral, fvec_in, moments, neutral_z_advect,
            r, z, vzeta, vr, vz, dt, t, z_spectral, composition, scratch_dummy)
    end

    if advance.neutral_r_advection && r.n > 1
        neutral_advection_r!(fvec_out.pdf_neutral, fvec_in, neutral_r_advect,
            r, z, vzeta, vr, vz, dt, r_spectral, composition, geometry, scratch_dummy)
    end

    if advance.neutral_vz_advection
        neutral_advection_vz!(fvec_out.pdf_neutral, fvec_in, fields, moments,
                              neutral_vz_advect, vz, vr, vzeta, z, r, dt, vz_spectral,
                              composition, collisions, external_source_settings.neutral)
    end

    if advance.neutral_source_terms
        source_terms_neutral!(fvec_out.pdf_neutral, fvec_in, moments, vpa, z, r, dt, z_spectral,
                      composition, collisions, external_source_settings.neutral)
    end

    if advance.manufactured_solns_test
        source_terms_manufactured!(fvec_out.pdf, fvec_out.pdf_neutral, vz, vr, vzeta, vpa, vperp, z, r, t, dt, composition, manufactured_source_list)
    end

    if advance.cx_collisions || advance.ionization_collisions
        # gyroaverage neutral dfn and place it in the ion.buffer array for use in the collisions step
        vzvrvzeta_to_vpavperp!(pdf.ion.buffer, fvec_in.pdf_neutral, vz, vr, vzeta, vpa, vperp, gyrophase, z, r, geometry, composition)
        # interpolate ion particle dfn and place it in the neutral.buffer array for use in the collisions step
        vpavperp_to_vzvrvzeta!(pdf.neutral.buffer, fvec_in.pdf, vz, vr, vzeta, vpa, vperp, z, r, geometry, composition)
    end

    # account for charge exchange collisions between ions and neutrals
    if advance.cx_collisions_1V
        charge_exchange_collisions_1V!(fvec_out.pdf, fvec_out.pdf_neutral, fvec_in,
                                       moments, composition, vpa, vz,
                                       collisions.charge_exchange, vpa_spectral,
                                       vz_spectral, dt)
    elseif advance.cx_collisions
        charge_exchange_collisions_3V!(fvec_out.pdf, fvec_out.pdf_neutral, pdf.ion.buffer, pdf.neutral.buffer, fvec_in, composition,
                                        vz, vr, vzeta, vpa, vperp, z, r, collisions.charge_exchange, dt)
    end
    # account for ionization collisions between ions and neutrals
    if advance.ionization_collisions_1V
        ionization_collisions_1V!(fvec_out.pdf, fvec_out.pdf_neutral, fvec_in, vz, vpa,
                                  vperp, z, r, vz_spectral, moments, composition,
                                  collisions, dt)
    elseif advance.ionization_collisions
        ionization_collisions_3V!(fvec_out.pdf, fvec_out.pdf_neutral, pdf.ion.buffer, fvec_in, composition,
                                        vz, vr, vzeta, vpa, vperp, z, r, collisions, dt)
    end
    if advance.ionization_source
        constant_ionization_source!(fvec_out.pdf, fvec_in, vpa, vperp, z, r, moments,
                                    composition, collisions, dt)
    end

    # Add Krook collision operator for ions
    if advance.krook_collisions_ii
        krook_collisions!(fvec_out.pdf, fvec_in, moments, composition, collisions,
                          vperp, vpa, dt)
    end

    if advance.external_source
        external_ion_source!(fvec_out.pdf, fvec_in, moments, external_source_settings.ion,
                            vperp, vpa, dt)
    end
    if advance.neutral_external_source
        external_neutral_source!(fvec_out.pdf_neutral, fvec_in, moments,
                                external_source_settings.neutral, vzeta, vr, vz, dt)
    end

    # add numerical dissipation
    if advance.numerical_dissipation
        vpa_dissipation!(fvec_out.pdf, fvec_in.pdf, vpa, vpa_spectral, dt,
                         num_diss_params.ion.vpa_dissipation_coefficient)
        vperp_dissipation!(fvec_out.pdf, fvec_in.pdf, vperp, vperp_spectral, dt,
                         num_diss_params.ion.vperp_dissipation_coefficient)
        z_dissipation!(fvec_out.pdf, fvec_in.pdf, z, z_spectral, dt,
                       num_diss_params.ion.z_dissipation_coefficient, scratch_dummy)
        r_dissipation!(fvec_out.pdf, fvec_in.pdf, r, r_spectral, dt,
                       num_diss_params.ion.r_dissipation_coefficient, scratch_dummy)
        vz_dissipation_neutral!(fvec_out.pdf_neutral, fvec_in.pdf_neutral, vz,
                                vz_spectral, dt, num_diss_params.neutral.vz_dissipation_coefficient)
        z_dissipation_neutral!(fvec_out.pdf_neutral, fvec_in.pdf_neutral, z, z_spectral,
                               dt, num_diss_params.neutral.z_dissipation_coefficient, scratch_dummy)
        r_dissipation_neutral!(fvec_out.pdf_neutral, fvec_in.pdf_neutral, r, r_spectral,
                               dt, num_diss_params.neutral.r_dissipation_coefficient, scratch_dummy)
    end
    # advance with the Fokker-Planck self-collision operator
    if advance.explicit_weakform_fp_collisions
        update_entropy_diagnostic = (istage == 1)
        explicit_fokker_planck_collisions_weak_form!(fvec_out.pdf,fvec_in.pdf,moments.ion.dSdt,composition,collisions,dt,
                                             fp_arrays,r,z,vperp,vpa,vperp_spectral,vpa_spectral,scratch_dummy,
                                             diagnose_entropy_production = update_entropy_diagnostic)
    end
    
    # End of advance for distribution function

    # Start advancing moments
    if moments.evolve_density || moments.evolve_upar || moments.evolve_ppar
        # Only need to change region type if moment evolution equations will be used.
        # Exept when using wall boundary conditions, do not actually need to synchronize
        # here because above we only modify the distribution function and below we only
        # modify the moments, so there is no possibility of race conditions.
        begin_s_r_z_region(no_synchronize=true)
    end
    if advance.continuity
        continuity_equation!(fvec_out.density, fvec_in, moments, composition, dt,
                             z_spectral, collisions.ionization,
                             external_source_settings.ion, num_diss_params)
    end
    if advance.force_balance
        # fvec_out.upar is over-written in force_balance! and contains the particle flux
        force_balance!(fvec_out.upar, fvec_out.density, fvec_in, moments, fields,
                       collisions, dt, z_spectral, composition, geometry,
                       external_source_settings.ion, num_diss_params)
    end
    if advance.energy
        energy_equation!(fvec_out.ppar, fvec_in, moments, collisions, dt, z_spectral,
                         composition, external_source_settings.ion, num_diss_params)
    end
    if moments.evolve_density || moments.evolve_upar || moments.evolve_ppar
        # Only need to change region type if moment evolution equations will be used.
        # Exept when using wall boundary conditions, do not actually need to synchronize
        # here because above we only modify the distribution function and below we only
        # modify the moments, so there is no possibility of race conditions.
        begin_sn_r_z_region(no_synchronize=true)
    end
    if advance.neutral_continuity
        neutral_continuity_equation!(fvec_out.density_neutral, fvec_in, moments,
                                     composition, dt, z_spectral, collisions.ionization,
                                     external_source_settings.neutral, num_diss_params)
    end
    if advance.neutral_force_balance
        # fvec_out.upar is over-written in force_balance! and contains the particle flux
        neutral_force_balance!(fvec_out.uz_neutral, fvec_out.density_neutral, fvec_in,
                               moments, fields, collisions, dt, z_spectral, composition,
                               geometry, external_source_settings.neutral,
                               num_diss_params)
    end
    if advance.neutral_energy
        neutral_energy_equation!(fvec_out.pz_neutral, fvec_in, moments, collisions, dt,
                                 z_spectral, composition,
                                 external_source_settings.neutral, num_diss_params)
    end
    if advance.electron_energy
        electron_energy_equation!(fvec_out.electron_ppar, fvec_in.electron_ppar,
                                  fvec_in.density, fvec_in.electron_upar, fvec_in.upar,
                                  fvec_in.ppar, fvec_in.density_neutral,
                                  fvec_in.uz_neutral, fvec_in.pz_neutral,
                                  moments.electron, collisions, dt, composition,
                                  external_source_settings.electron, num_diss_params, z)
    end
    # reset "xx.updated" flags to false since ff has been updated
    # and the corresponding moments have not
    reset_moments_status!(moments)
    return nothing
end

"""
update the vector containing the pdf and any evolved moments of the pdf
for use in the Runge-Kutta time advance
"""
function update_solution_vector!(evolved, moments, istage, composition, vpa, vperp, z, r)
    new_evolved = evolved[istage+1]
    old_evolved = evolved[istage]
    begin_s_r_z_region()
    @loop_s_r_z_vperp_vpa is ir iz ivperp ivpa begin
        new_evolved.pdf[ivpa,ivperp,iz,ir,is] = old_evolved.pdf[ivpa,ivperp,iz,ir,is]
    end
    @loop_s_r_z is ir iz begin
        new_evolved.density[iz,ir,is] = old_evolved.density[iz,ir,is]
        new_evolved.upar[iz,ir,is] = old_evolved.upar[iz,ir,is]
        new_evolved.ppar[iz,ir,is] = old_evolved.ppar[iz,ir,is]
    end
    begin_r_z_region()
    @loop_r_z ir iz begin
        new_evolved.electron_density[iz,ir] = old_evolved.electron_density[iz,ir]
        new_evolved.electron_upar[iz,ir] = old_evolved.electron_upar[iz,ir]
        new_evolved.electron_ppar[iz,ir] = old_evolved.electron_ppar[iz,ir]
        new_evolved.electron_temp[iz,ir] = old_evolved.electron_temp[iz,ir]
    end
    if composition.n_neutral_species > 0
        begin_sn_r_z_region()
        @loop_sn_r_z_vzeta_vr_vz isn ir iz ivzeta ivr ivz begin
            new_evolved.pdf_neutral[ivz,ivr,ivzeta,iz,ir,isn] = old_evolved.pdf_neutral[ivz,ivr,ivzeta,iz,ir,isn]
        end
        @loop_sn_r_z isn ir iz begin
            new_evolved.density_neutral[iz,ir,isn] = old_evolved.density_neutral[iz,ir,isn]
            new_evolved.uz_neutral[iz,ir,isn] = old_evolved.uz_neutral[iz,ir,isn]
            new_evolved.pz_neutral[iz,ir,isn] = old_evolved.pz_neutral[iz,ir,isn]
        end
    end
    return nothing
end

end<|MERGE_RESOLUTION|>--- conflicted
+++ resolved
@@ -1650,99 +1650,6 @@
         end
     end
 
-<<<<<<< HEAD
-    # update remaining velocity moments that are calculable from the evolved pdf
-    # Note these may be needed for the boundary condition on the neutrals, so must be
-    # calculated before that is applied. Also may be needed to calculate advection speeds
-    # for for CFL stability limit calculations in adaptive_timestep_update!().
-    update_derived_moments!(new_scratch, moments, vpa, vperp, z, r, composition)
-    # update the diagnostic chodura condition
-    # update_chodura!(moments,new_scratch.pdf,vpa,vperp,z,r,r_spectral,composition,geometry,scratch_dummy,z_advect)
-    # update the thermal speed
-    begin_s_r_z_region()
-    try #below block causes DomainError if ppar < 0 or density, so exit cleanly if possible
-        update_vth!(moments.ion.vth, new_scratch.ppar, new_scratch.pperp, new_scratch.density, vperp, z, r, composition)
-    catch e
-        if global_size[] > 1
-            println("ERROR: error calculating vth in time_advance.jl")
-            println(e)
-            display(stacktrace(catch_backtrace()))
-            flush(stdout)
-            flush(stderr)
-            MPI.Abort(comm_world, 1)
-        end
-        rethrow(e)
-    end
-    # update the parallel heat flux
-    update_qpar!(moments.ion.qpar, moments.ion.qpar_updated, new_scratch.density,
-                 new_scratch.upar, moments.ion.vth, new_scratch.pdf, vpa, vperp, z, r,
-                 composition, moments.evolve_density, moments.evolve_upar,
-                 moments.evolve_ppar)
-
-    calculate_ion_moment_derivatives!(moments, new_scratch, scratch_dummy, z, z_spectral,
-                                      num_diss_params.ion.moment_dissipation_coefficient)
-
-    # update the lowest three electron moments (density, upar and ppar)
-    calculate_electron_density!(new_scratch.electron_density, moments.electron.dens_updated, new_scratch.density)
-    calculate_electron_upar_from_charge_conservation!(new_scratch.electron_upar, moments.electron.upar_updated,
-        new_scratch.electron_density, new_scratch.upar, new_scratch.density, composition.electron_physics, r, z)
-    # if electron model is braginskii_fluid, then ppar is evolved via the energy equation
-    # and is already updated;
-    # otherwise update assuming electron temperature is fixed in time
-    if composition.electron_physics ∈ (braginskii_fluid, kinetic_electrons)
-        @loop_r_z ir iz begin
-            new_scratch.electron_ppar[iz,ir] = (rk_coefs[1]*moments.electron.ppar[iz,ir] 
-                + rk_coefs[2]*old_scratch.electron_ppar[iz,ir] + rk_coefs[3]*new_scratch.electron_ppar[iz,ir])
-        end
-    else
-        @loop_r_z ir iz begin
-            new_scratch.electron_ppar[iz,ir] = 0.5 * new_scratch.electron_density[iz,ir] *
-                                               moments.electron.vth[iz,ir]^2
-        end
-    end
-    # regardless of electron model, electron ppar is now updated
-    moments.electron.ppar_updated[] = true
-    update_electron_vth_temperature!(moments, new_scratch.electron_ppar,
-                                     new_scratch.electron_density)
-    # calculate the corresponding zed derivatives of the moments
-    calculate_electron_moment_derivatives!(moments, new_scratch, scratch_dummy, z, z_spectral,
-                                           num_diss_params.electron.moment_dissipation_coefficient, 
-                                           composition.electron_physics)
-    # update the electron parallel heat flux
-    calculate_electron_qpar!(moments.electron, new_scratch.pdf_electron,
-        new_scratch.electron_ppar, new_scratch.electron_upar, new_scratch.upar,
-        collisions.nu_ei, composition.me_over_mi, composition.electron_physics, vpa)
-    if composition.electron_physics == kinetic_electrons
-        max_electron_pdf_iterations = 100000
-
-        # Copy ion and electron moments from `scratch` into `moments` to be used in
-        # electron kinetic equation update
-        begin_r_z_region()
-        @loop_s_r_z is ir iz begin
-            moments.ion.dens[iz,ir,is] = new_scratch.density[iz,ir,is]
-            moments.ion.upar[iz,ir,is] = new_scratch.upar[iz,ir,is]
-            moments.ion.ppar[iz,ir,is] = new_scratch.ppar[iz,ir,is]
-        end
-        @loop_sn_r_z isn ir iz begin
-            moments.neutral.dens[iz,ir,isn] = new_scratch.density_neutral[iz,ir,isn]
-            moments.neutral.uz[iz,ir,isn] = new_scratch.uz_neutral[iz,ir,isn]
-            moments.neutral.pz[iz,ir,isn] = new_scratch.pz_neutral[iz,ir,isn]
-        end
-        @loop_r_z ir iz begin
-            moments.electron.ppar[iz,ir] = new_scratch.electron_ppar[iz,ir]
-        end
-
-        update_electron_pdf!(scratch, pdf.electron.norm, moments, fields.phi, r, z, vperp,
-                             vpa, z_spectral, vperp_spectral, vpa_spectral, z_advect,
-                             vpa_advect, scratch_dummy, t_params.electron, collisions,
-                             composition, external_source_settings, num_diss_params,
-                             max_electron_pdf_iterations)
-    end
-    # update the electron parallel friction force
-    calculate_electron_parallel_friction_force!(moments.electron.parallel_friction, new_scratch.electron_density,
-        new_scratch.electron_upar, new_scratch.upar, moments.electron.dT_dz, composition.me_over_mi,
-        collisions.nu_ei, composition.electron_physics)
-=======
     function update_derived_ion_moments_and_derivatives()
         # update remaining velocity moments that are calculable from the evolved pdf
         # Note these may be needed for the boundary condition on the neutrals, so must be
@@ -1754,7 +1661,7 @@
         # update the thermal speed
         begin_s_r_z_region()
         try #below block causes DomainError if ppar < 0 or density, so exit cleanly if possible
-            update_vth!(moments.charged.vth, new_scratch.ppar, new_scratch.pperp, new_scratch.density, vperp, z, r, composition)
+            update_vth!(moments.ion.vth, new_scratch.ppar, new_scratch.pperp, new_scratch.density, vperp, z, r, composition)
         catch e
             if global_size[] > 1
                 println("ERROR: error calculating vth in time_advance.jl")
@@ -1767,16 +1674,79 @@
             rethrow(e)
         end
         # update the parallel heat flux
-        update_qpar!(moments.charged.qpar, moments.charged.qpar_updated, new_scratch.density,
-                     new_scratch.upar, moments.charged.vth, new_scratch.pdf, vpa, vperp, z, r,
+        update_qpar!(moments.ion.qpar, moments.ion.qpar_updated, new_scratch.density,
+                     new_scratch.upar, moments.ion.vth, new_scratch.pdf, vpa, vperp, z, r,
                      composition, moments.evolve_density, moments.evolve_upar,
                      moments.evolve_ppar)
 
-        calculate_moment_derivatives!(moments, new_scratch, scratch_dummy, z, z_spectral,
-                                      num_diss_params)
+        calculate_ion_moment_derivatives!(moments, new_scratch, scratch_dummy, z, z_spectral,
+                                          num_diss_params.ion.moment_dissipation_coefficient)
     end
     update_derived_ion_moments_and_derivatives()
->>>>>>> ee14c314
+
+    function update_derived_electron_moments_and_derivatives()
+        # update the lowest three electron moments (density, upar and ppar)
+        calculate_electron_density!(new_scratch.electron_density, moments.electron.dens_updated, new_scratch.density)
+        calculate_electron_upar_from_charge_conservation!(new_scratch.electron_upar, moments.electron.upar_updated,
+            new_scratch.electron_density, new_scratch.upar, new_scratch.density, composition.electron_physics, r, z)
+        # if electron model is braginskii_fluid, then ppar is evolved via the energy equation
+        # and is already updated;
+        # otherwise update assuming electron temperature is fixed in time
+        if composition.electron_physics ∈ (braginskii_fluid, kinetic_electrons)
+            @loop_r_z ir iz begin
+                new_scratch.electron_ppar[iz,ir] = (rk_coefs[1]*moments.electron.ppar[iz,ir] 
+                    + rk_coefs[2]*old_scratch.electron_ppar[iz,ir] + rk_coefs[3]*new_scratch.electron_ppar[iz,ir])
+            end
+        else
+            @loop_r_z ir iz begin
+                new_scratch.electron_ppar[iz,ir] = 0.5 * new_scratch.electron_density[iz,ir] *
+                                                   moments.electron.vth[iz,ir]^2
+            end
+        end
+        # regardless of electron model, electron ppar is now updated
+        moments.electron.ppar_updated[] = true
+        update_electron_vth_temperature!(moments, new_scratch.electron_ppar,
+                                         new_scratch.electron_density)
+        # calculate the corresponding zed derivatives of the moments
+        calculate_electron_moment_derivatives!(moments, new_scratch, scratch_dummy, z, z_spectral,
+                                               num_diss_params.electron.moment_dissipation_coefficient, 
+                                               composition.electron_physics)
+        # update the electron parallel heat flux
+        calculate_electron_qpar!(moments.electron, new_scratch.pdf_electron,
+            new_scratch.electron_ppar, new_scratch.electron_upar, new_scratch.upar,
+            collisions.nu_ei, composition.me_over_mi, composition.electron_physics, vpa)
+        if composition.electron_physics == kinetic_electrons
+            max_electron_pdf_iterations = 100000
+
+            # Copy ion and electron moments from `scratch` into `moments` to be used in
+            # electron kinetic equation update
+            begin_r_z_region()
+            @loop_s_r_z is ir iz begin
+                moments.ion.dens[iz,ir,is] = new_scratch.density[iz,ir,is]
+                moments.ion.upar[iz,ir,is] = new_scratch.upar[iz,ir,is]
+                moments.ion.ppar[iz,ir,is] = new_scratch.ppar[iz,ir,is]
+            end
+            @loop_sn_r_z isn ir iz begin
+                moments.neutral.dens[iz,ir,isn] = new_scratch.density_neutral[iz,ir,isn]
+                moments.neutral.uz[iz,ir,isn] = new_scratch.uz_neutral[iz,ir,isn]
+                moments.neutral.pz[iz,ir,isn] = new_scratch.pz_neutral[iz,ir,isn]
+            end
+            @loop_r_z ir iz begin
+                moments.electron.ppar[iz,ir] = new_scratch.electron_ppar[iz,ir]
+            end
+
+            update_electron_pdf!(scratch, pdf.electron.norm, moments, fields.phi, r, z, vperp,
+                                 vpa, z_spectral, vperp_spectral, vpa_spectral, z_advect,
+                                 vpa_advect, scratch_dummy, t_params.electron, collisions,
+                                 composition, external_source_settings, num_diss_params,
+                                 max_electron_pdf_iterations)
+        end
+        # update the electron parallel friction force
+        calculate_electron_parallel_friction_force!(moments.electron.parallel_friction, new_scratch.electron_density,
+            new_scratch.electron_upar, new_scratch.upar, moments.electron.dT_dz, composition.me_over_mi,
+            collisions.nu_ei, composition.electron_physics)
+    end
+    update_derived_electron_moments_and_derivatives()
 
     if composition.n_neutral_species > 0
         ##
@@ -1837,40 +1807,21 @@
                                r, composition, moments.evolve_density, moments.evolve_upar,
                                moments.evolve_ppar)
 
-<<<<<<< HEAD
-        calculate_neutral_moment_derivatives!(moments, new_scratch, scratch_dummy, z, z_spectral, 
-                                              num_diss_params.neutral.moment_dissipation_coefficient)
+            calculate_neutral_moment_derivatives!(moments, new_scratch, scratch_dummy, z, z_spectral, 
+                                                  num_diss_params.neutral.moment_dissipation_coefficient)
+        end
+        update_derived_neutral_moments_and_derivatives()
     end
 
     # update the electrostatic potential phi
     update_phi!(fields, scratch[istage+1], z, r, composition, collisions, moments,
                 z_spectral, r_spectral, scratch_dummy)
-    if !(( moments.evolve_upar || moments.evolve_ppar) &&
-              istage == t_params.n_rk_stages)
-        # _block_synchronize() here because phi needs to be read on different ranks than
-        # it was written on, even though the loop-type does not change here. However,
-        # after the final RK stage can skip if:
-        #  * evolving upar or ppar as synchronization will be triggered after moments
-        #    updates at the beginning of the next RK step
-        _block_synchronize()
-    end
-=======
-            calculate_moment_derivatives_neutral!(moments, new_scratch, scratch_dummy, z,
-                                                  z_spectral, num_diss_params)
-        end
-        update_derived_neutral_moments_and_derivatives()
-    end
-
-    # update the electrostatic potential phi
-    update_phi!(fields, scratch[istage+1], z, r, composition, z_spectral, r_spectral,
-                scratch_dummy)
     # _block_synchronize() here because phi needs to be read on different ranks than
     # it was written on, even though the loop-type does not change here. However,
     # after the final RK stage can skip if:
     #  * evolving upar or ppar as synchronization will be triggered after moments
     #    updates at the beginning of the next RK step
     _block_synchronize()
->>>>>>> ee14c314
 
     if t_params.adaptive && istage == t_params.n_rk_stages
         # Note the timestep update must be done before calculating derived moments and
@@ -1885,69 +1836,15 @@
         old_scratch = scratch[istage]
 
         if t_params.previous_dt[] == 0.0
-<<<<<<< HEAD
-
-            # update remaining velocity moments that are calculable from the evolved pdf
-            # These need to be re-calculated because `new_scratch` was swapped with the
-            # beginning of the timestep, because the timestep failed
-            update_derived_moments!(new_scratch, moments, vpa, vperp, z, r, composition)
-            # update the diagnostic chodura condition
-            # update_chodura!(moments,new_scratch.pdf,vpa,vperp,z,r,r_spectral,composition,geometry,scratch_dummy,z_advect)
-            # update the thermal speed
-            begin_s_r_z_region()
-            try #below block causes DomainError if ppar < 0 or density, so exit cleanly if possible
-                update_vth!(moments.ion.vth, new_scratch.ppar, new_scratch.pperp, new_scratch.density, vperp, z, r, composition)
-            catch e
-                if global_size[] > 1
-                    println("ERROR: error calculating vth in time_advance.jl")
-                    println(e)
-                    display(stacktrace(catch_backtrace()))
-                    flush(stdout)
-                    flush(stderr)
-                    MPI.Abort(comm_world, 1)
-                end
-                rethrow(e)
-            end
-            # update the parallel heat flux
-            update_qpar!(moments.ion.qpar, moments.ion.qpar_updated, new_scratch.density,
-                         new_scratch.upar, moments.ion.vth, new_scratch.pdf, vpa, vperp, z, r,
-                         composition, moments.evolve_density, moments.evolve_upar,
-                         moments.evolve_ppar)
-
-            calculate_ion_moment_derivatives!(moments, new_scratch, scratch_dummy, z,
-                                              z_spectral,
-                                              num_diss_params.ion.moment_dissipation_coefficient)
-
-            # update remaining velocity moments that are calculable from the evolved pdf
-            update_derived_moments_neutral!(new_scratch, moments, vz, vr, vzeta, z, r,
-                                            composition)
-            # update the thermal speed
-            begin_sn_r_z_region()
-            @loop_sn_r_z isn ir iz begin
-                moments.neutral.vth[iz,ir,isn] = sqrt(2.0*new_scratch.pz_neutral[iz,ir,isn]/new_scratch.density_neutral[iz,ir,isn])
-            end
-
-            # update the parallel heat flux
-            update_neutral_qz!(moments.neutral.qz, moments.neutral.qz_updated,
-                               new_scratch.density_neutral, new_scratch.uz_neutral,
-                               moments.neutral.vth, new_scratch.pdf_neutral, vz, vr, vzeta, z,
-                               r, composition, moments.evolve_density, moments.evolve_upar,
-                               moments.evolve_ppar)
-
-            calculate_neutral_moment_derivatives!(moments, new_scratch, scratch_dummy, z,
-                                                  z_spectral,
-                                                  num_diss_params.neutral.moment_dissipation_coefficient)
-
-=======
             # Re-update remaining velocity moments that are calculable from the evolved
             # pdf These need to be re-calculated because `new_scratch` was swapped with
             # the beginning of the timestep, because the timestep failed
             update_derived_ion_moments_and_derivatives()
+            update_derived_electron_moments_and_derivatives()
             if composition.n_neutral_species > 0
                 update_derived_neutral_moments_and_derivatives()
             end
 
->>>>>>> ee14c314
             # update the electrostatic potential phi
             update_phi!(fields, scratch[istage+1], z, r, composition, collisions, moments,
                         z_spectral, r_spectral, scratch_dummy)
@@ -2153,14 +2050,9 @@
             begin_sn_r_z_region()
             rk_error_variable!(scratch, :density_neutral, t_params; neutrals=true)
             neut_n_err = local_error_norm(scratch[2].density_neutral,
-<<<<<<< HEAD
-                                          scratch[t_params.n_rk_stages+1].density,
-                                          t_params.rtol, t_params.atol;
+                                          scratch[t_params.n_rk_stages+1].density_neutral,
+                                          t_params.rtol, t_params.atol, true;
                                           method=error_norm_method,
-=======
-                                          scratch[end].density_neutral, t_params.rtol,
-                                          t_params.atol, true; method=error_norm_method,
->>>>>>> ee14c314
                                           skip_r_inner=skip_r_inner,
                                           skip_z_lower=skip_z_lower,
                                           error_sum_zero=t_params.error_sum_zero)
@@ -2170,14 +2062,9 @@
         if moments.evolve_upar
             begin_sn_r_z_region()
             rk_error_variable!(scratch, :uz_neutral, t_params; neutrals=true)
-<<<<<<< HEAD
             neut_u_err = local_error_norm(scratch[2].uz_neutral,
                                           scratch[t_params.n_rk_stages+1].uz_neutral,
-                                          t_params.rtol, t_params.atol;
-=======
-            neut_u_err = local_error_norm(scratch[2].uz_neutral, scratch[end].uz_neutral,
                                           t_params.rtol, t_params.atol, true;
->>>>>>> ee14c314
                                           method=error_norm_method,
                                           skip_r_inner=skip_r_inner,
                                           skip_z_lower=skip_z_lower,
@@ -2188,14 +2075,9 @@
         if moments.evolve_ppar
             begin_sn_r_z_region()
             rk_error_variable!(scratch, :pz_neutral, t_params; neutrals=true)
-<<<<<<< HEAD
             neut_p_err = local_error_norm(scratch[2].pz_neutral,
                                           scratch[t_params.n_rk_stages+1].pz_neutral,
-                                          t_params.rtol, t_params.atol;
-=======
-            neut_p_err = local_error_norm(scratch[2].pz_neutral, scratch[end].pz_neutral,
                                           t_params.rtol, t_params.atol, true;
->>>>>>> ee14c314
                                           method=error_norm_method,
                                           skip_r_inner=skip_r_inner,
                                           skip_z_lower=skip_z_lower,
@@ -2205,206 +2087,8 @@
         end
     end
 
-<<<<<<< HEAD
     adaptive_timestep_update_t_params!(t_params, scratch, t, CFL_limits, error_norms,
                                        total_points, current_dt, error_norm_method)
-=======
-    # Get global minimum of CFL limits
-    CFL_limit = nothing
-    this_limit_caused_by = nothing
-    @serial_region begin
-        # Get maximum error over all blocks
-        CFL_limits = MPI.Allreduce(CFL_limits, min, comm_inter_block[])
-        CFL_limit_caused_by = argmin(CFL_limits)
-        CFL_limit = CFL_limits[CFL_limit_caused_by]
-        # Reserve first five entries of t_params.limit_caused_by for accuracy,
-        # max_increase_factor, max_increase_factor_near_fail, minimum_dt and maximum_dt
-        # limits.
-        this_limit_caused_by = CFL_limit_caused_by + 5
-    end
-
-    if error_norm_method == "Linf"
-        # Get overall maximum error on the shared-memory block
-        error_norms = MPI.Reduce(error_norms, max, comm_block[]; root=0)
-
-        error_norm = nothing
-        @serial_region begin
-            # Get maximum error over all blocks
-            error_norms = MPI.Allreduce(error_norms, max, comm_inter_block[])
-            error_norm = maximum(error_norms)
-        end
-        error_norm = MPI.bcast(error_norm, 0, comm_block[])
-    elseif error_norm_method == "L2"
-        # Get overall maximum error on the shared-memory block
-        error_norms = MPI.Reduce(error_norms, +, comm_block[]; root=0)
-
-        error_norm = nothing
-        @serial_region begin
-            # Get maximum error over all blocks
-            error_norms = MPI.Allreduce(error_norms, +, comm_inter_block[])
-
-            # So far `error_norms` is the sum of squares of the errors. Now that summation
-            # is finished, need to divide by total number of points and take square-root.
-            error_norms .= sqrt.(error_norms ./ total_points)
-            open("debug$(global_size[]).txt", "a") do io
-                for e in error_norms
-                    print(io, e, " ")
-                end
-                println(io, t_params.dt[], " ;")
-            end
-
-            # Weight the error from each variable equally by taking the mean, so the
-            # larger number of points in the distribution functions does not mean that
-            # error on the moments is ignored.
-            error_norm = mean(error_norms)
-        end
-
-        error_norm = MPI.bcast(error_norm, 0, comm_block[])
-    else
-        error("Unrecognized error_norm_method '$method'")
-    end
-
-    # Use current_dt instead of t_params.dt[] here because we are about to write to
-    # the shared-memory variable t_params.dt[] below, and we do not want to add an extra
-    # _block_synchronize() call after reading it here.
-    if error_norm > 1.0 && current_dt > t_params.minimum_dt
-        # Timestep failed, reduce timestep and re-try
-        success = false
-
-        # Set scratch[end] equal to scratch[1] to start the timestep over
-        scratch_temp = scratch[end]
-        scratch[end] = scratch[1]
-        scratch[1] = scratch_temp
-
-        @serial_region begin
-            t_params.failure_counter[] += 1
-
-            if t_params.previous_dt[] > 0.0
-                # If previous_dt=0, the previous step was also a failure so only update
-                # dt_before_last_fail when previous_dt>0
-                t_params.dt_before_last_fail[] = t_params.previous_dt[]
-            end
-
-            # If we were trying to take a step to the output timestep, dt will be smaller on
-            # the re-try, so will not reach the output time.
-            t_params.step_to_output[] = false
-
-            # Get new timestep estimate using same formula as for a successful step, but
-            # limit decrease to factor 1/2 - this factor should probably be settable!
-            t_params.dt[] = max(t_params.dt[] / 2.0,
-                                t_params.dt[] * t_params.step_update_prefactor * error_norm^(-1.0/t_params.rk_order))
-            t_params.dt[] = max(t_params.dt[], t_params.minimum_dt)
-
-            minimum_dt = 1.e-14
-            if t_params.dt[] < minimum_dt
-                println("Time advance failed: trying to set dt=$(t_params.dt[]) less than "
-                        * "$minimum_dt at t=$t. Ending run.")
-                # Set dt negative to signal an error
-                t_params.dt[] = -1.0
-            end
-
-            # Don't update the simulation time, as this step failed
-            t_params.previous_dt[] = 0.0
-
-            # Call the 'cause' of the timestep failure the variable that has the biggest
-            # error norm here
-            max_error_variable_index = argmax(error_norms)
-            t_params.failure_caused_by[max_error_variable_index] += 1
-
-            #println("t=$t, timestep failed, error_norm=$error_norm, error_norms=$error_norms, decreasing timestep to ", t_params.dt[])
-        end
-    else
-        success = true
-
-        @serial_region begin
-            # Save the timestep used to complete this step, this is used to update the
-            # simulation time.
-            t_params.previous_dt[] = t_params.dt[]
-
-            if t_params.step_to_output[]
-                # Completed an output step, reset dt to what it was before it was reduced to reach
-                # the output time
-                t_params.dt[] = t_params.dt_before_output[]
-                t_params.step_to_output[] = false
-
-                if t_params.dt[] > CFL_limit
-                    t_params.dt[] = CFL_limit
-                end
-            else
-                # Adjust timestep according to Fehlberg's suggestion
-                # (https://en.wikipedia.org/wiki/Runge%E2%80%93Kutta%E2%80%93Fehlberg_method).
-                # `step_update_prefactor` is a constant numerical factor to make the estimate
-                # of a good value for the next timestep slightly conservative. It defaults to
-                # 0.9.
-                t_params.dt[] *= t_params.step_update_prefactor * error_norm^(-1.0/t_params.rk_order)
-
-                if t_params.dt[] > CFL_limit
-                    t_params.dt[] = CFL_limit
-                else
-                    this_limit_caused_by = 1
-                end
-
-                # Limit so timestep cannot increase by a large factor, which might lead to
-                # numerical instability in some cases.
-                max_cap_limit_caused_by = 2
-                if isinf(t_params.max_increase_factor_near_last_fail)
-                    # Not using special timestep limiting near last failed dt value
-                    max_cap = t_params.max_increase_factor * t_params.previous_dt[]
-                else
-                    max_cap = t_params.max_increase_factor * t_params.previous_dt[]
-                    slow_increase_threshold = t_params.dt_before_last_fail[] / t_params.last_fail_proximity_factor
-                    if t_params.previous_dt[] > t_params.dt_before_last_fail[] * t_params.last_fail_proximity_factor
-                        # dt has successfully exceeded the last failed value, so allow it
-                        # to increase more quickly again
-                        t_params.dt_before_last_fail[] = Inf
-                    elseif max_cap > slow_increase_threshold
-                        # dt is getting close to last failed value, so increase more
-                        # slowly
-                        max_cap = max(slow_increase_threshold,
-                                      t_params.max_increase_factor_near_last_fail *
-                                      t_params.previous_dt[])
-                        max_cap_limit_caused_by = 3
-                    end
-                end
-                if t_params.dt[] > max_cap
-                    t_params.dt[] = max_cap
-                    this_limit_caused_by = max_cap_limit_caused_by
-                end
-
-                # Prevent timestep from going below minimum_dt
-                if t_params.dt[] < t_params.minimum_dt
-                    t_params.dt[] = t_params.minimum_dt
-                    this_limit_caused_by = 4
-                end
-
-                # Prevent timestep from going above maximum_dt
-                if t_params.dt[] > t_params.maximum_dt
-                    t_params.dt[] = t_params.maximum_dt
-                    this_limit_caused_by = 5
-                end
-
-                t_params.limit_caused_by[this_limit_caused_by] += 1
-
-                if (t_params.step_counter[] % 1000 == 0) && global_rank[] == 0
-                    println("step ", t_params.step_counter[], ": t=",
-                            round(t, sigdigits=6), ", nfail=", t_params.failure_counter[],
-                            ", dt=", t_params.dt[])
-                end
-            end
-        end
-    end
-
-    @serial_region begin
-        if t + t_params.dt[] >= t_params.next_output_time[]
-            t_params.dt_before_output[] = t_params.dt[]
-            t_params.dt[] = t_params.next_output_time[] - t
-            t_params.step_to_output[] = true
-        end
-    end
-
-    # Shared-memory variables have been updated, so synchronize
-    _block_synchronize()
->>>>>>> ee14c314
 
     return nothing
 end
