"""
"""
module time_advance

export setup_time_advance!
export time_advance!
export allocate_advection_structs
export setup_dummy_and_buffer_arrays

using MPI
using Quadmath
using ..type_definitions: mk_float, mk_int
using ..array_allocation: allocate_float, allocate_shared_float, allocate_shared_int, allocate_shared_bool
using ..communication
using ..communication: _block_synchronize
using ..debugging
using ..file_io: write_data_to_ascii, write_all_moments_data_to_binary,
                 write_all_dfns_data_to_binary, debug_dump, setup_electron_io
using ..initial_conditions: initialize_electrons!
using ..looping
using ..moment_kinetics_structs: scratch_pdf, scratch_electron_pdf
using ..velocity_moments: update_moments!, update_moments_neutral!, reset_moments_status!, update_derived_moments!, update_derived_moments_neutral!
using ..velocity_moments: update_density!, update_upar!, update_ppar!, update_pperp!, update_qpar!, update_vth!
using ..velocity_moments: update_neutral_density!, update_neutral_qz!
using ..velocity_moments: update_neutral_uzeta!, update_neutral_uz!, update_neutral_ur!
using ..velocity_moments: update_neutral_pzeta!, update_neutral_pz!, update_neutral_pr!
using ..velocity_moments: calculate_ion_moment_derivatives!, calculate_neutral_moment_derivatives!
using ..velocity_moments: calculate_electron_moment_derivatives!
using ..velocity_grid_transforms: vzvrvzeta_to_vpavperp!, vpavperp_to_vzvrvzeta!
using ..boundary_conditions: enforce_boundary_conditions!, get_ion_z_boundary_cutoff_indices
using ..boundary_conditions: enforce_neutral_boundary_conditions!
using ..boundary_conditions: vpagrid_to_dzdt, enforce_v_boundary_condition_local!
using ..input_structs
using ..moment_constraints: hard_force_moment_constraints!,
                            hard_force_moment_constraints_neutral!,
                            moment_constraints_on_residual!
using ..advection: setup_advection
using ..z_advection: update_speed_z!, z_advection!
using ..r_advection: update_speed_r!, r_advection!
using ..neutral_r_advection: update_speed_neutral_r!, neutral_advection_r!
using ..neutral_z_advection: update_speed_neutral_z!, neutral_advection_z!
using ..neutral_vz_advection: update_speed_neutral_vz!, neutral_advection_vz!
using ..vperp_advection: update_speed_vperp!, vperp_advection!
using ..vpa_advection: update_speed_vpa!, vpa_advection!, implicit_vpa_advection!
using ..charge_exchange: ion_charge_exchange_collisions_1V!,
                         neutral_charge_exchange_collisions_1V!,
                         ion_charge_exchange_collisions_3V!,
                         neutral_charge_exchange_collisions_3V!
using ..electron_kinetic_equation: update_electron_pdf!, implicit_electron_advance!
using ..ionization: ion_ionization_collisions_1V!, neutral_ionization_collisions_1V!,
                    ion_ionization_collisions_3V!, neutral_ionization_collisions_3V!
using ..krook_collisions: krook_collisions!
using ..maxwell_diffusion: ion_vpa_maxwell_diffusion!, neutral_vz_maxwell_diffusion!
using ..external_sources
using ..nonlinear_solvers
using ..numerical_dissipation: vpa_boundary_buffer_decay!,
                               vpa_boundary_buffer_diffusion!, vpa_dissipation!,
                               z_dissipation!, r_dissipation!, vperp_dissipation!,
                               vz_dissipation_neutral!, z_dissipation_neutral!,
                               r_dissipation_neutral!,
                               vpa_boundary_force_decreasing!, force_minimum_pdf_value!,
                               force_minimum_pdf_value_neutral!
using ..source_terms: source_terms!, source_terms_neutral!, source_terms_manufactured!
using ..continuity: continuity_equation!, neutral_continuity_equation!
using ..force_balance: force_balance!, neutral_force_balance!
using ..energy_equation: energy_equation!, neutral_energy_equation!
using ..em_fields: setup_em_fields, update_phi!
using ..fokker_planck: init_fokker_planck_collisions_weak_form, explicit_fokker_planck_collisions_weak_form!
using ..fokker_planck: explicit_fp_collisions_weak_form_Maxwellian_cross_species!
using ..gyroaverages: init_gyro_operators, gyroaverage_pdf!
using ..manufactured_solns: manufactured_sources
using ..advection: advection_info
using ..runge_kutta: rk_update_evolved_moments!, rk_update_evolved_moments_neutral!,
                     rk_update_variable!, rk_loworder_solution!,
                     setup_runge_kutta_coefficients!, local_error_norm,
                     adaptive_timestep_update_t_params!
using ..utils: to_minutes, get_minimum_CFL_z, get_minimum_CFL_vpa,
               get_minimum_CFL_neutral_z, get_minimum_CFL_neutral_vz
using ..electron_fluid_equations: calculate_electron_moments!
using ..electron_fluid_equations: calculate_electron_density!
using ..electron_fluid_equations: calculate_electron_upar_from_charge_conservation!
using ..electron_fluid_equations: calculate_electron_qpar!, electron_fluid_qpar_boundary_condition!
using ..electron_fluid_equations: calculate_electron_parallel_friction_force!
using ..electron_fluid_equations: electron_energy_equation!, update_electron_vth_temperature!,
                                  electron_braginskii_conduction!,
                                  implicit_braginskii_conduction!
using ..input_structs: braginskii_fluid
using ..derivatives: derivative_z!
@debug_detect_redundant_block_synchronize using ..communication: debug_detect_redundant_is_active

using Dates
using ..analysis: steady_state_residuals
#using ..post_processing: draw_v_parallel_zero!

struct scratch_dummy_arrays
    dummy_s::Array{mk_float,1}
    dummy_sr::Array{mk_float,2}
    dummy_vpavperp::Array{mk_float,2}
    dummy_zrs::MPISharedArray{mk_float,3}
    dummy_zrsn::MPISharedArray{mk_float,3}

    #buffer arrays for MPI 
    buffer_z_1::MPISharedArray{mk_float,1}
    buffer_z_2::MPISharedArray{mk_float,1}
    buffer_z_3::MPISharedArray{mk_float,1}
    buffer_z_4::MPISharedArray{mk_float,1}
    buffer_r_1::MPISharedArray{mk_float,1}
    buffer_r_2::MPISharedArray{mk_float,1}
    buffer_r_3::MPISharedArray{mk_float,1}
    buffer_r_4::MPISharedArray{mk_float,1}
    
    buffer_zs_1::MPISharedArray{mk_float,2}
    buffer_zs_2::MPISharedArray{mk_float,2}
    buffer_zs_3::MPISharedArray{mk_float,2}
    buffer_zs_4::MPISharedArray{mk_float,2}
    buffer_zsn_1::MPISharedArray{mk_float,2}
    buffer_zsn_2::MPISharedArray{mk_float,2}
    buffer_zsn_3::MPISharedArray{mk_float,2}
    buffer_zsn_4::MPISharedArray{mk_float,2}

    buffer_rs_1::MPISharedArray{mk_float,2}
    buffer_rs_2::MPISharedArray{mk_float,2}
    buffer_rs_3::MPISharedArray{mk_float,2}
    buffer_rs_4::MPISharedArray{mk_float,2}
    buffer_rs_5::MPISharedArray{mk_float,2}
    buffer_rs_6::MPISharedArray{mk_float,2}
    buffer_rsn_1::MPISharedArray{mk_float,2}
    buffer_rsn_2::MPISharedArray{mk_float,2}
    buffer_rsn_3::MPISharedArray{mk_float,2}
    buffer_rsn_4::MPISharedArray{mk_float,2}
    buffer_rsn_5::MPISharedArray{mk_float,2}
    buffer_rsn_6::MPISharedArray{mk_float,2}

    buffer_zrs_1::MPISharedArray{mk_float,3}
    buffer_zrs_2::MPISharedArray{mk_float,3}
    buffer_zrs_3::MPISharedArray{mk_float,3}

    buffer_vpavperpzs_1::MPISharedArray{mk_float,4}
    buffer_vpavperpzs_2::MPISharedArray{mk_float,4}
    buffer_vpavperpzs_3::MPISharedArray{mk_float,4}
    buffer_vpavperpzs_4::MPISharedArray{mk_float,4}
    buffer_vpavperpzs_5::MPISharedArray{mk_float,4}
    buffer_vpavperpzs_6::MPISharedArray{mk_float,4}

    buffer_vpavperprs_1::MPISharedArray{mk_float,4}
    buffer_vpavperprs_2::MPISharedArray{mk_float,4}
    buffer_vpavperprs_3::MPISharedArray{mk_float,4}
    buffer_vpavperprs_4::MPISharedArray{mk_float,4}
    buffer_vpavperprs_5::MPISharedArray{mk_float,4}
    buffer_vpavperprs_6::MPISharedArray{mk_float,4}

    # buffer to hold derivative after MPI communicates
    # needs to be shared memory
    buffer_vpavperpzrs_1::MPISharedArray{mk_float,5}
    buffer_vpavperpzrs_2::MPISharedArray{mk_float,5}
    # buffers to hold moment quantities for implicit solves
    implicit_buffer_z_1::MPISharedArray{mk_float,1}
    implicit_buffer_z_2::MPISharedArray{mk_float,1}
    implicit_buffer_z_3::MPISharedArray{mk_float,1}
    implicit_buffer_z_4::MPISharedArray{mk_float,1}
    implicit_buffer_z_5::MPISharedArray{mk_float,1}
    implicit_buffer_z_6::MPISharedArray{mk_float,1}
    # buffers to hold electron for implicit solves
    implicit_buffer_vpavperpz_1::MPISharedArray{mk_float,3}
    implicit_buffer_vpavperpz_2::MPISharedArray{mk_float,3}
    implicit_buffer_vpavperpz_3::MPISharedArray{mk_float,3}
    implicit_buffer_vpavperpz_4::MPISharedArray{mk_float,3}
    implicit_buffer_vpavperpz_5::MPISharedArray{mk_float,3}
    implicit_buffer_vpavperpz_6::MPISharedArray{mk_float,3}
    # buffers to hold ion pdf for implicit solves
    implicit_buffer_vpavperpzrs_1::MPISharedArray{mk_float,5}
    implicit_buffer_vpavperpzrs_2::MPISharedArray{mk_float,5}
    implicit_buffer_vpavperpzrs_3::MPISharedArray{mk_float,5}
    implicit_buffer_vpavperpzrs_4::MPISharedArray{mk_float,5}
    implicit_buffer_vpavperpzrs_5::MPISharedArray{mk_float,5}
    implicit_buffer_vpavperpzrs_6::MPISharedArray{mk_float,5}

    buffer_vzvrvzetazsn_1::MPISharedArray{mk_float,5}
    buffer_vzvrvzetazsn_2::MPISharedArray{mk_float,5}
    buffer_vzvrvzetazsn_3::MPISharedArray{mk_float,5}
    buffer_vzvrvzetazsn_4::MPISharedArray{mk_float,5}
    buffer_vzvrvzetazsn_5::MPISharedArray{mk_float,5}
    buffer_vzvrvzetazsn_6::MPISharedArray{mk_float,5}

    buffer_vzvrvzetarsn_1::MPISharedArray{mk_float,5}
    buffer_vzvrvzetarsn_2::MPISharedArray{mk_float,5}
    buffer_vzvrvzetarsn_3::MPISharedArray{mk_float,5}
    buffer_vzvrvzetarsn_4::MPISharedArray{mk_float,5}
    buffer_vzvrvzetarsn_5::MPISharedArray{mk_float,5}
    buffer_vzvrvzetarsn_6::MPISharedArray{mk_float,5}

    # buffer to hold derivative after MPI communicates
    # needs to be shared memory
    buffer_vzvrvzetazrsn_1::MPISharedArray{mk_float,6}
    buffer_vzvrvzetazrsn_2::MPISharedArray{mk_float,6}
    
    buffer_vpavperp_1::MPISharedArray{mk_float,2}
    buffer_vpavperp_2::MPISharedArray{mk_float,2}
    buffer_vpavperp_3::MPISharedArray{mk_float,2}

    buffer_vpavperpzr_1::MPISharedArray{mk_float,4}
    buffer_vpavperpzr_2::MPISharedArray{mk_float,4}
    buffer_vpavperpzr_3::MPISharedArray{mk_float,4}
    buffer_vpavperpzr_4::MPISharedArray{mk_float,4}
    buffer_vpavperpzr_5::MPISharedArray{mk_float,4}
    buffer_vpavperpzr_6::MPISharedArray{mk_float,4}

    buffer_vpavperpr_1::MPISharedArray{mk_float,3}
    buffer_vpavperpr_2::MPISharedArray{mk_float,3}
    buffer_vpavperpr_3::MPISharedArray{mk_float,3}
    buffer_vpavperpr_4::MPISharedArray{mk_float,3}
    buffer_vpavperpr_5::MPISharedArray{mk_float,3}
    buffer_vpavperpr_6::MPISharedArray{mk_float,3}
    int_buffer_rs_1::MPISharedArray{mk_int,2}
    int_buffer_rs_2::MPISharedArray{mk_int,2}
end 

struct advect_object_struct
    vpa_advect::Vector{advection_info{4,5}}
    vperp_advect::Vector{advection_info{4,5}}
    z_advect::Vector{advection_info{4,5}}
    r_advect::Vector{advection_info{4,5}}
    electron_z_advect::Vector{advection_info{4,5}}
    electron_vpa_advect::Vector{advection_info{4,5}}
    neutral_z_advect::Vector{advection_info{5,6}}
    neutral_r_advect::Vector{advection_info{5,6}}
    neutral_vz_advect::Vector{advection_info{5,6}}
end

# consider changing code structure so that
# we can avoid arbitrary types below?
struct spectral_object_struct{Tvz,Tvr,Tvzeta,Tvpa,Tvperp,Tz,Tr}
    vz_spectral::Tvz
    vr_spectral::Tvr
    vzeta_spectral::Tvzeta
    vpa_spectral::Tvpa
    vperp_spectral::Tvperp
    z_spectral::Tz
    r_spectral::Tr
end

function allocate_advection_structs(composition, z, r, vpa, vperp, vz, vr, vzeta)
    # define some local variables for convenience/tidiness
    n_ion_species = composition.n_ion_species
    n_neutral_species = composition.n_neutral_species
    n_neutral_species_alloc = max(1,composition.n_neutral_species)
    ##                              ##
    # ion particle advection structs #
    ##                              ##
    # create structure z_advect whose members are the arrays needed to compute
    # the advection term(s) appearing in the part of the ion kinetic equation dealing
    # with advection in z
    begin_serial_region()
    z_advect = setup_advection(n_ion_species, z, vpa, vperp, r)
    # create structure r_advect whose members are the arrays needed to compute
    # the advection term(s) appearing in the split part of the ion kinetic equation dealing
    # with advection in r
    begin_serial_region()
    r_advect = setup_advection(n_ion_species, r, vpa, vperp, z)
    # create structure vpa_advect whose members are the arrays needed to compute
    # the advection term(s) appearing in the split part of the ion kinetic equation dealing
    # with advection in vpa
    begin_serial_region()
    vpa_advect = setup_advection(n_ion_species, vpa, vperp, z, r)
    # create structure vperp_advect whose members are the arrays needed to compute
    # the advection term(s) appearing in the split part of the ion kinetic equation dealing
    # with advection in vperp
    begin_serial_region()
    vperp_advect = setup_advection(n_ion_species, vperp, vpa, z, r)
    ##                                   ##
    # electron particle advection structs #
    ##                                   ##
    # create structure electron_z_advect whose members are the arrays needed to compute
    # the advection term(s) appearing in the part of the electron kinetic equation dealing
    # with advection in z
    begin_serial_region()
    electron_z_advect = setup_advection(1, z, vpa, vperp, r)
    # create structure vpa_advect whose members are the arrays needed to compute
    # the advection term(s) appearing in the part of the electron kinetic equation dealing
    # with advection in vpa
    begin_serial_region()
    electron_vpa_advect = setup_advection(1, vpa, vperp, z, r)
    ##                                  ##
    # neutral particle advection structs #
    ##                                  ##
    # create structure neutral_z_advect for neutral particle advection
    begin_serial_region()
    neutral_z_advect = setup_advection(n_neutral_species_alloc, z, vz, vr, vzeta, r)
    # create structure neutral_r_advect for neutral particle advection
    begin_serial_region()
    neutral_r_advect = setup_advection(n_neutral_species_alloc, r, vz, vr, vzeta, z)
    # create structure neutral_vz_advect for neutral particle advection
    begin_serial_region()
    neutral_vz_advect = setup_advection(n_neutral_species_alloc, vz, vr, vzeta, z, r)
    ##                                                                 ##
    # construct named list of advection structs to compactify arguments #
    ##                                                                 ##
    advection_structs = advect_object_struct(vpa_advect, vperp_advect, z_advect, r_advect, 
                                             electron_z_advect, electron_vpa_advect,
                                             neutral_z_advect, neutral_r_advect, neutral_vz_advect)
    return advection_structs
end

"""
    setup_time_info(t_input; electrons=nothing)

Create a [`input_structs.time_info`](@ref) struct using the settings in `t_input`.

If something is passed in `electron`, it is stored in the `electron_t_params` member of
the returned `time_info`.
"""
function setup_time_info(t_input, n_variables, code_time, dt_reload,
                         dt_before_last_fail_reload, composition,
                         manufactured_solns_input, io_input, input_dict; electron=nothing)
    rk_coefs, rk_coefs_implicit, implicit_coefficient_is_zero, n_rk_stages, rk_order,
    adaptive, low_storage, CFL_prefactor =
        setup_runge_kutta_coefficients!(t_input["type"],
                                        t_input["CFL_prefactor"],
                                        t_input["split_operators"])

    if !adaptive
        # No adaptive timestep, want to use the value from the input file even when we are
        # restarting
        dt_reload = nothing

        # Makes no sense to use write_error_diagnostics because non-adaptive schemes have
        # no error estimate
        input_dict["timestepping"]["write_error_diagnostics"] = false
    end

    if adaptive && t_input["write_error_diagnostics"] && !t_input["write_after_fixed_step_count"]
        println("WARNING: using adaptive timestepping, so short, random-length timesteps "
                * "before output is written will make diagnostics from "
                * "`write_error_diagnostics=true` hard to interpret. If these "
                * "diagnostics are important, suggest using "
                * "`write_after_fixed_step_count=true`.")
    end

    t_shared = allocate_shared_float(1)
    dt_shared = allocate_shared_float(1)
    previous_dt_shared = allocate_shared_float(1)
    next_output_time = allocate_shared_float(1)
    dt_before_output = allocate_shared_float(1)
    dt_before_last_fail = allocate_shared_float(1)
    step_to_moments_output = allocate_shared_bool(1)
    step_to_dfns_output = allocate_shared_bool(1)
    write_moments_output = allocate_shared_bool(1)
    write_dfns_output = allocate_shared_bool(1)
    if block_rank[] == 0
        t_shared[] = code_time
        dt_shared[] = dt_reload === nothing ? t_input["dt"] : dt_reload
        previous_dt_shared[] = dt_reload === nothing ? t_input["dt"] : dt_reload
        next_output_time[] = 0.0
        dt_before_output[] = dt_reload === nothing ? t_input["dt"] : dt_reload
        dt_before_last_fail[] = dt_before_last_fail_reload === nothing ? Inf : dt_before_last_fail_reload
        step_to_moments_output[] = false
        step_to_dfns_output[] = false
        write_moments_output[] = false
        write_dfns_output[] = false
    end
    _block_synchronize()

    end_time = code_time + t_input["dt"] * t_input["nstep"]
    epsilon = 1.e-11
    if adaptive || t_input["write_after_fixed_step_count"]
        if t_input["nwrite"] == 0
            moments_output_times = [end_time]
        else
            moments_output_times = [code_time + i*t_input["dt"]
                                    for i ∈ t_input["nwrite"]:t_input["nwrite"]:t_input["nstep"]]
        end
        if moments_output_times[end] < end_time - epsilon
            push!(moments_output_times, end_time)
        end
        if t_input["nwrite_dfns"] == 0
            dfns_output_times = [end_time]
        else
            dfns_output_times = [code_time + i*t_input["dt"]
                                 for i ∈ t_input["nwrite_dfns"]:t_input["nwrite_dfns"]:t_input["nstep"]]
        end
        if dfns_output_times[end] < end_time - epsilon
            push!(dfns_output_times, end_time)
        end
    else
        # Use nwrite_moments and nwrite_dfns to determine when to write output
        moments_output_times = mk_float[]
        dfns_output_times = mk_float[]
    end

    if rk_coefs_implicit === nothing
        # Not an IMEX scheme, so cannot have any implicit terms
        t_input["implicit_braginskii_conduction"] = false
        t_input["implicit_electron_advance"] = false
        t_input["implicit_ion_advance"] = false
        t_input["implicit_vpa_advection"] = false
        t_input["implicit_electron_ppar"] = false
    else
        if composition.electron_physics != braginskii_fluid
            t_input["implicit_braginskii_conduction"] = false
        end
        if composition.electron_physics ∉ (kinetic_electrons,
                                           kinetic_electrons_with_temperature_equation)
            t_input["implicit_electron_advance"] = false
            t_input["implicit_electron_ppar"] = false
        end
    end

    if t_input["implicit_vpa_advection"]
        error("implicit_vpa_advection does not work at the moment. Need to figure out "
              * "what to do with constraints, as explicit and implicit parts would not "
              * "preserve constaints separately.")
    end

    if t_input["high_precision_error_sum"]
        error_sum_zero = Float128(0.0)
    else
        error_sum_zero = 0.0
    end
    if electron === nothing
        # Setting up time_info for electrons.
        # Store io_input as the debug_io variable so we can use it to open the debug
        # output file.
        if t_input["debug_io"] !== false
            if !isa(t_input["debug_io"], mk_int)
                error("`debug_io` input should be an integer, giving the number of steps "
                      * "between writes, if it is passed")
            end
            debug_io = (io_input, input_dict, t_input["debug_io"])
        else
            debug_io = nothing
        end
        electron_t_params = nothing
    elseif electron === false
        debug_io = nothing
        electron_t_params = nothing
    else
        debug_io = nothing
        electron_t_params = electron
    end
    return time_info(n_variables, t_input["nstep"], end_time, t_shared, dt_shared,
                     previous_dt_shared, next_output_time, dt_before_output,
                     dt_before_last_fail, CFL_prefactor, step_to_moments_output,
                     step_to_dfns_output, write_moments_output, write_dfns_output, Ref(0),
                     Ref(0), Ref{mk_float}(0.0), Ref(0), Ref(0), Ref(0), mk_int[],
                     mk_int[], t_input["nwrite"], t_input["nwrite_dfns"],
                     moments_output_times, dfns_output_times, t_input["type"], rk_coefs,
                     rk_coefs_implicit, implicit_coefficient_is_zero, n_rk_stages,
                     rk_order, adaptive, low_storage, t_input["rtol"], t_input["atol"],
                     t_input["atol_upar"], t_input["step_update_prefactor"],
                     t_input["max_increase_factor"],
                     t_input["max_increase_factor_near_last_fail"],
                     t_input["last_fail_proximity_factor"], t_input["minimum_dt"],
                     t_input["maximum_dt"],
                     electron !== nothing && t_input["implicit_braginskii_conduction"],
                     electron !== nothing && t_input["implicit_electron_advance"],
                     electron !== nothing && t_input["implicit_ion_advance"],
                     electron !== nothing && t_input["implicit_vpa_advection"],
                     electron !== nothing && t_input["implicit_electron_ppar"],
                     t_input["constraint_forcing_rate"],
                     t_input["write_after_fixed_step_count"], error_sum_zero,
                     t_input["split_operators"], t_input["steady_state_residual"],
                     t_input["converged_residual_value"],
                     manufactured_solns_input.use_for_advance, t_input["stopfile_name"],
                     debug_io, electron_t_params)
end

"""
create arrays and do other work needed to setup
the main time advance loop.
this includes creating and populating structs
for Chebyshev transforms, velocity space moments,
EM fields, and advection terms
"""
function setup_time_advance!(pdf, fields, vz, vr, vzeta, vpa, vperp, z, r, gyrophase,
                             vz_spectral, vr_spectral, vzeta_spectral, vpa_spectral,
                             vperp_spectral, z_spectral, r_spectral, composition,
                             moments, t_input, code_time, dt_reload,
                             dt_before_last_fail_reload, electron_dt_reload,
                             electron_dt_before_last_fail_reload, collisions, species,
                             geometry, boundary_distributions, external_source_settings,
                             num_diss_params, manufactured_solns_input,
                             advection_structs, io_input, restarting,
                             restart_electron_physics, input_dict;
                             skip_electron_solve=false)
    # define some local variables for convenience/tidiness
    n_ion_species = composition.n_ion_species
    n_neutral_species = composition.n_neutral_species
    ion_mom_diss_coeff = num_diss_params.ion.moment_dissipation_coefficient
    electron_mom_diss_coeff = num_diss_params.electron.moment_dissipation_coefficient
    neutral_mom_diss_coeff = num_diss_params.neutral.moment_dissipation_coefficient

    if composition.electron_physics != restart_electron_physics

        # When restarting from a different electron physics type, and
        # using an adaptive timestep, do not want to keep the `dt` from the previous
        # simulation, in case the new electron physics requires a smaller ion timestep.
        dt_reload = nothing
    end

    if composition.electron_physics ∈ (kinetic_electrons,
                                       kinetic_electrons_with_temperature_equation)
        electron_t_params = setup_time_info(t_input["electron_t_input"], 2, 0.0,
                                            electron_dt_reload,
                                            electron_dt_before_last_fail_reload,
                                            composition, manufactured_solns_input,
                                            io_input, input_dict)
        # Make Vectors that count which variable caused timestep limits and timestep failures
        # the right length. Do this setup even when not using adaptive timestepping, because
        # it is easier than modifying the file I/O according to whether we are using adaptive
        # timestepping.
        #
        # Entries for limit by accuracy (which is an average over all variables),
        # max_increase_factor, max_increase_factor_near_last_fail, minimum_dt, maximum_dt
        # and high_nl_iterations.
        push!(electron_t_params.limit_caused_by, 0, 0, 0, 0, 0)

        # electron pdf
        push!(electron_t_params.limit_caused_by, 0, 0, 0) # RK accuracy plus 2 CFL limits
        push!(electron_t_params.failure_caused_by, 0)

        # electron ppar
        push!(electron_t_params.limit_caused_by, 0) # RK accuracy
        push!(electron_t_params.failure_caused_by, 0)
    else
        # Pass `false` rather than `nothing` to `setup_time_info()` call for ions, which
        # indicates that 'debug_io' should never be set up for ions.
        electron_t_params = false
    end
    n_variables = 1 # pdf
    if moments.evolve_density
        # ion density
        n_variables += 1
    end
    if moments.evolve_upar
        # ion flow
        n_variables += 1
    end
    if moments.evolve_ppar
        # ion pressure
        n_variables += 1
    end
    if composition.electron_physics ∈ (braginskii_fluid, kinetic_electrons,
                                       kinetic_electrons_with_temperature_equation)
        # electron pressure
        n_variables += 1
    end
    if composition.n_neutral_species > 0
        # neutral pdf
        n_variables += 1
        if moments.evolve_density
            # neutral density
            n_variables += 1
        end
        if moments.evolve_upar
            # neutral flow
            n_variables += 1
        end
        if moments.evolve_ppar
            # neutral pressure
            n_variables += 1
        end
    end
    t_params = setup_time_info(t_input, n_variables, code_time, dt_reload,
                               dt_before_last_fail_reload, composition,
                               manufactured_solns_input, io_input, input_dict;
                               electron=electron_t_params)

    # Make Vectors that count which variable caused timestep limits and timestep failures
    # the right length. Do this setup even when not using adaptive timestepping, because
    # it is easier than modifying the file I/O according to whether we are using adaptive
    # timestepping.
    #
    # Entries for limit by max_increase_factor, max_increase_factor_near_last_fail,
    # minimum_dt, maximum_dt and high_nl_iterations.
    push!(t_params.limit_caused_by, 0, 0, 0, 0, 0)

    # ion pdf
    push!(t_params.limit_caused_by, 0) # RK accuracy
    if !t_params.implicit_ion_advance
        push!(t_params.limit_caused_by, 0) # z-advection CFL limit
    end
    if !(t_params.implicit_ion_advance || t_params.implicit_vpa_advection)
        push!(t_params.limit_caused_by, 0) # vpa-advection CFL limit
    end
    push!(t_params.failure_caused_by, 0)
    if moments.evolve_density
        # ion density
        push!(t_params.limit_caused_by, 0) # RK accuracy
        push!(t_params.failure_caused_by, 0)
    end
    if moments.evolve_upar
        # ion flow
        push!(t_params.limit_caused_by, 0) # RK accuracy
        push!(t_params.failure_caused_by, 0)
    end
    if moments.evolve_ppar
        # ion pressure
        push!(t_params.limit_caused_by, 0) # RK accuracy
        push!(t_params.failure_caused_by, 0)
    end
    if composition.electron_physics ∈ (braginskii_fluid, kinetic_electrons,
                                       kinetic_electrons_with_temperature_equation)
        # electron pressure
        push!(t_params.limit_caused_by, 0) # RK accuracy
        push!(t_params.failure_caused_by, 0) # RK accuracy for electron_ppar
        if composition.electron_physics ∈ (kinetic_electrons,
                                           kinetic_electrons_with_temperature_equation)
            push!(t_params.failure_caused_by, 0) # Convergence failure for kinetic electron solve
        end
    end
    if composition.n_neutral_species > 0
        # neutral pdf
        push!(t_params.limit_caused_by, 0, 0, 0) # RK accuracy plus 2 CFL limits
        push!(t_params.failure_caused_by, 0)
        if moments.evolve_density
            # neutral density
            push!(t_params.limit_caused_by, 0) # RK accuracy
            push!(t_params.failure_caused_by, 0)
        end
        if moments.evolve_upar
            # neutral flow
            push!(t_params.limit_caused_by, 0) # RK accuracy
            push!(t_params.failure_caused_by, 0)
        end
        if moments.evolve_ppar
            # neutral pressure
            push!(t_params.limit_caused_by, 0) # RK accuracy
            push!(t_params.failure_caused_by, 0)
        end
    end
    if t_params.rk_coefs_implicit !== nothing
        push!(t_params.failure_caused_by, 0) # Nonlinear iteration fails to converge
    end

    # create the 'advance' struct to be used in later Euler advance to
    # indicate which parts of the equations are to be advanced concurrently.
    # if no splitting of operators, all terms advanced concurrently;
    # else, will advance one term at a time.
    advance = setup_advance_flags(moments, composition, t_params, collisions,
                                  external_source_settings, num_diss_params,
                                  manufactured_solns_input, r, z, vperp, vpa, vzeta, vr,
                                  vz)
    advance_implicit =
        setup_implicit_advance_flags(moments, composition, t_params, collisions,
                                     external_source_settings, num_diss_params,
                                     manufactured_solns_input, r, z, vperp, vpa, vzeta,
                                     vr, vz)
    # Check that no flags that shouldn't be are set in both advance and advance_implicit
    for field ∈ fieldnames(advance_info)
        if field ∈ (:r_diffusion, :vpa_diffusion, :vperp_diffusion, :vz_diffusion)
            # These are meant to be set in both structs
            continue
        end
        if getfield(advance, field) && getfield(advance_implicit, field)
            error("$field is set to `true` in both `advance` and `advance_implicit`")
        end
    end

    # Set up parameters for Jacobian-free Newton-Krylov solver used for implicit part of
    # timesteps.
<<<<<<< HEAD
    if t_params.implicit_braginskii_conduction
        # Should really have options to set solver tolerance, etc.
        electron_conduction_nl_solve_parameters = setup_nonlinear_solve(input_dict, (z=z,);
                                                                        default_rtol=t_params.rtol / 10.0,
                                                                        default_atol=t_params.atol / 10.0)
    else
       electron_conduction_nl_solve_parameters = nothing
    end
    if t_params.implicit_electron_advance ||
            composition.electron_physics ∈ (kinetic_electrons,
                                            kinetic_electrons_with_temperature_equation)
        nl_solver_electron_advance_params =
            setup_nonlinear_solve(input_dict,
                                  (z=z, vperp=vperp, vpa=vpa),
                                  (r,);
                                  default_rtol=t_params.rtol / 10.0,
                                  default_atol=t_params.atol / 10.0,
                                  electron_ppar_pdf_solve=true,
                                  #preconditioner_type="electron_split_lu")
                                  preconditioner_type="electron_lu")
    else
        nl_solver_electron_advance_params = nothing
    end
    if t_params.implicit_ion_advance
        # Implicit solve for vpa_advection term should be done in serial, as it will be
        # called within a parallelised s_r_z_vperp loop.
        nl_solver_ion_advance_params =
            setup_nonlinear_solve(input_dict,
                                  (s=composition.n_ion_species, r=r, z=z, vperp=vperp,
                                   vpa=vpa),
                                  ();
                                  default_rtol=t_params.rtol / 10.0,
                                  default_atol=t_params.atol / 10.0,
                                  preconditioner_type="lu")
    else
        nl_solver_ion_advance_params = nothing
    end
    if t_params.implicit_vpa_advection
        # Implicit solve for vpa_advection term should be done in serial, as it will be
        # called within a parallelised s_r_z_vperp loop.
        nl_solver_vpa_advection_params =
            setup_nonlinear_solve(input_dict, (vpa=vpa,),
                                  (composition.n_ion_species, r, z, vperp);
                                  default_rtol=t_params.rtol / 10.0,
                                  default_atol=t_params.atol / 10.0,
                                  serial_solve=true, preconditioner_type="lu")
    else
        nl_solver_vpa_advection_params = nothing
    end
=======
    electron_conduction_nl_solve_parameters = setup_nonlinear_solve(t_params.implicit_braginskii_conduction,
                                                                    input_dict, (z=z,);
                                                                    default_rtol=t_params.rtol / 10.0,
                                                                    default_atol=t_params.atol / 10.0)
    nl_solver_electron_advance_params =
        setup_nonlinear_solve(t_params.implicit_electron_advance, input_dict,
                              (r=r, z=z, vperp=vperp, vpa=vpa),
                              ();
                              default_rtol=t_params.rtol / 10.0,
                              default_atol=t_params.atol / 10.0,
                              electron_ppar_pdf_solve=true,
                              preconditioner_type="lu")
    nl_solver_ion_advance_params =
        setup_nonlinear_solve(t_params.implicit_ion_advance, input_dict,
                              (s=composition.n_ion_species, r=r, z=z, vperp=vperp,
                               vpa=vpa),
                              ();
                              default_rtol=t_params.rtol / 10.0,
                              default_atol=t_params.atol / 10.0,
                              preconditioner_type="lu")
    # Implicit solve for vpa_advection term should be done in serial, as it will be called
    # within a parallelised s_r_z_vperp loop.
    nl_solver_vpa_advection_params =
        setup_nonlinear_solve(t_params.implicit_vpa_advection, input_dict, (vpa=vpa,),
                              (composition.n_ion_species, r, z, vperp);
                              default_rtol=t_params.rtol / 10.0,
                              default_atol=t_params.atol / 10.0,
                              serial_solve=true, preconditioner_type="lu")
>>>>>>> ea9ebf14
    if nl_solver_ion_advance_params !== nothing &&
            nl_solver_vpa_advection_params !== nothing
        error("Cannot use implicit_ion_advance and implicit_vpa_advection at the same "
              * "time")
    end
    if t_params.implicit_electron_advance && t_params.implicit_electron_ppar
        error("Cannot use implicit_electron_advance and implicit_electron_ppar at the "
              * "same time.")
    end
    nl_solver_params = (electron_conduction=electron_conduction_nl_solve_parameters,
                        electron_advance=nl_solver_electron_advance_params,
                        ion_advance=nl_solver_ion_advance_params,
                        vpa_advection=nl_solver_vpa_advection_params,)

    # Check that no unexpected sections or top-level options were passed (helps to catch
    # typos in input files). Needs to be called after calls to `setup_nonlinear_solve()`
    # because the inputs for nonlinear solvers are only read there, but before electron
    # setup, because `input_dict` needs to be written to the output files, and it cannot
    # be with the `_section_check_store` variable still contained in it (which is used and
    # removed by `check_sections!()`).
    check_sections!(input_dict)

    begin_serial_region()

    # create an array of structs containing scratch arrays for the pdf and low-order moments
    # that may be evolved separately via fluid equations
    scratch = setup_scratch_arrays(moments, pdf, t_params.n_rk_stages + 1)
    if t_params.rk_coefs_implicit !== nothing
        scratch_implicit = setup_scratch_arrays(moments, pdf, t_params.n_rk_stages)
    else
        scratch_implicit = nothing
    end
    if composition.electron_physics ∈ (kinetic_electrons,
                                       kinetic_electrons_with_temperature_equation)
        scratch_electron = setup_electron_scratch_arrays(moments, pdf,
                                                         t_params.electron.n_rk_stages+1)
    else
        scratch_electron = nothing
    end
    # setup dummy arrays & buffer arrays for z r MPI
    n_neutral_species_alloc = max(1,composition.n_neutral_species)
    scratch_dummy = setup_dummy_and_buffer_arrays(r.n, z.n, vpa.n, vperp.n, vz.n, vr.n,
                                                  vzeta.n, composition.n_ion_species,
                                                  n_neutral_species_alloc, t_params)
    # create arrays for Fokker-Planck collisions 
    if advance.explicit_weakform_fp_collisions
        fp_arrays = init_fokker_planck_collisions_weak_form(vpa,vperp,vpa_spectral,vperp_spectral; precompute_weights=true)
    else
        fp_arrays = nothing
    end
    # create gyroaverage matrix arrays
    gyroavs = init_gyro_operators(vperp,z,r,gyrophase,geometry,composition)

    # Now that `t_params` and `scratch` have been created, initialize electrons if
    # necessary
    if restarting &&
            composition.electron_physics ∈ (kinetic_electrons,
                                            kinetic_electrons_with_temperature_equation) &&
            restart_electron_physics ∈ (kinetic_electrons,
                                        kinetic_electrons_with_temperature_equation)
        if t_params.electron.debug_io !== nothing
            # Create *.electron_debug.h5 file so that it can be re-opened in
            # update_electron_pdf!().
            io_electron = setup_electron_io(t_params.electron.debug_io[1], vpa, vperp, z, r,
                                            composition, collisions, moments.evolve_density,
                                            moments.evolve_upar, moments.evolve_ppar,
                                            external_source_settings, t_params.electron,
                                            t_params.electron.debug_io[2], -1, nothing,
                                            "electron_debug")
        end

        # No need to do electron I/O (apart from possibly debug I/O) any more, so if
        # adaptive timestep is used, it does not need to adjust to output times.
        resize!(t_params.electron.moments_output_times, 0)
        resize!(t_params.electron.dfns_output_times, 0)
        t_params.electron.moments_output_counter[] = 1
        t_params.electron.dfns_output_counter[] = 1
    elseif composition.electron_physics != restart_electron_physics
        begin_serial_region()
        @serial_region begin
            # zero-initialise phi here, because the boundary points of phi are used as an
            # effective 'cache' for the sheath-boundary cutoff speed for the electrons, so
            # needs to be initialised to something, but phi cannot be calculated properly
            # until after the electrons are initialised.
            fields.phi .= 0.0
        end
        initialize_electrons!(pdf, moments, fields, geometry, composition, r, z,
                              vperp, vpa, vzeta, vr, vz, z_spectral, r_spectral,
                              vperp_spectral, vpa_spectral, collisions, gyroavs,
                              external_source_settings, scratch_dummy, scratch,
                              scratch_electron, nl_solver_params, t_params, t_input,
                              num_diss_params, advection_structs, io_input, input_dict;
                              restart_electron_physics=restart_electron_physics,
                              skip_electron_solve=skip_electron_solve)
    end

    # update the derivatives of the electron moments as these may be needed when
    # computing the electrostatic potential (and components of the electric field)
    calculate_electron_moment_derivatives!(moments, scratch[1], scratch_dummy, z, z_spectral, 
                                           electron_mom_diss_coeff, composition.electron_physics)
    # calculate the electron-ion parallel friction force
    calculate_electron_parallel_friction_force!(moments.electron.parallel_friction, moments.electron.dens,
        moments.electron.upar, moments.ion.upar, moments.electron.dT_dz,
        composition.me_over_mi, collisions.electron_fluid.nu_ei,
        composition.electron_physics)
    # initialize the electrostatic potential
    begin_serial_region()
    update_phi!(fields, scratch[1], vperp, z, r, composition, collisions, moments,
                geometry, z_spectral, r_spectral, scratch_dummy, gyroavs)
    @serial_region begin
        # save the initial phi(z) for possible use later (e.g., if forcing phi)
        fields.phi0 .= fields.phi
    end

    # Preliminary calculation of moment derivatives, to be used for initial version of
    # 'speed' in advect objects, which are needed for boundary conditions on the
    # distribution function which is then used to (possibly) re-calculate the moments
    # after which the initial values of moment derivatives are re-calculated.
    calculate_ion_moment_derivatives!(moments, scratch[1], scratch_dummy, z, z_spectral, 
                                      ion_mom_diss_coeff)
    calculate_neutral_moment_derivatives!(moments, scratch[1], scratch_dummy, z, z_spectral, 
                                          neutral_mom_diss_coeff)

    r_advect = advection_structs.r_advect
    z_advect = advection_structs.z_advect
    vperp_advect = advection_structs.vperp_advect
    vpa_advect = advection_structs.vpa_advect
    neutral_r_advect = advection_structs.neutral_r_advect
    neutral_z_advect = advection_structs.neutral_z_advect
    neutral_vz_advect = advection_structs.neutral_vz_advect
    ##
    # ion particle advection only
    ##

    if r.n > 1
        # initialise the r advection speed
        begin_s_z_vperp_vpa_region()
        @loop_s is begin
            @views update_speed_r!(r_advect[is], moments.ion.upar[:,:,is],
                                   moments.ion.vth[:,:,is], fields, moments.evolve_upar,
                                   moments.evolve_ppar, vpa, vperp, z, r, geometry, is)
        end
        # enforce prescribed boundary condition in r on the distribution function f
    end

    if z.n > 1
        # initialise the z advection speed
        begin_s_r_vperp_vpa_region()
        @loop_s is begin
            @views update_speed_z!(z_advect[is], moments.ion.upar[:,:,is],
                                   moments.ion.vth[:,:,is], moments.evolve_upar,
                                   moments.evolve_ppar, fields, vpa, vperp, z, r, 0.0,
                                   geometry, is)
        end
    end

    # initialise the vpa advection speed
    begin_s_r_z_vperp_region()
    update_speed_vpa!(vpa_advect, fields, scratch[1], moments, vpa, vperp, z, r,
                      composition, collisions, external_source_settings.ion, 0.0,
                      geometry)

    # initialise the vperp advection speed
    # Note that z_advect and r_advect are arguments of update_speed_vperp!
    # This means that z_advect[is].speed and r_advect[is].speed are used to determine
    # vperp_advect[is].speed, so z_advect and r_advect must always be updated before
    # vperp_advect is updated and used.
    if vperp.n > 1
        begin_serial_region()
        @serial_region begin
            for is ∈ 1:n_ion_species
                @views update_speed_vperp!(vperp_advect[is], vpa, vperp, z, r, z_advect[is], r_advect[is], geometry)
            end
        end
    end
    
    ##
    # Neutral particle advection
    ##

    if n_neutral_species > 0 && r.n > 1
        # initialise the r advection speed
        begin_sn_z_vzeta_vr_vz_region()
        @loop_sn isn begin
            @views update_speed_neutral_r!(neutral_r_advect[isn], r, z, vzeta, vr, vz)
        end
    end

    if n_neutral_species > 0 && z.n > 1
        # initialise the z advection speed
        begin_sn_r_vzeta_vr_vz_region()
        @loop_sn isn begin
            @views update_speed_neutral_z!(neutral_z_advect[isn],
                                           moments.neutral.uz[:,:,isn],
                                           moments.neutral.vth[:,:,isn],
                                           moments.evolve_upar, moments.evolve_ppar, vz,
                                           vr, vzeta, z, r, 0.0)
        end
    end

    if n_neutral_species > 0
        # initialise the z advection speed
        @serial_region begin
            # Initialise the vz 'advection speed' in case it does not need updating. It
            # may still be used to decide which boundary is 'incoming' in the vz boundary
            # condition.
            @loop_sn isn begin
                neutral_vz_advect[isn].speed .= 0.0
            end
        end
        begin_sn_r_z_vzeta_vr_region()
        @views update_speed_neutral_vz!(neutral_vz_advect, fields, scratch[1], moments,
                                        vz, vr, vzeta, z, r, composition, collisions,
                                        external_source_settings.neutral)
    end

    ##
    # construct advect & spectral objects to compactify arguments
    ##

    spectral_objects = spectral_object_struct(vz_spectral, vr_spectral, vzeta_spectral, vpa_spectral, vperp_spectral, z_spectral, r_spectral)
    if(advance.manufactured_solns_test)
        manufactured_source_list = manufactured_sources(manufactured_solns_input, r, z,
                                                        vperp, vpa, vzeta, vr, vz,
                                                        composition, geometry.input, collisions,
                                                        num_diss_params, species)
    else
        manufactured_source_list = false # dummy Bool to be passed as argument instead of list
    end

    if !restarting
        begin_serial_region()
        # ensure initial pdf has no negative values
        force_minimum_pdf_value!(pdf.ion.norm, num_diss_params.ion.force_minimum_pdf_value)
        force_minimum_pdf_value_neutral!(pdf.neutral.norm, num_diss_params.neutral.force_minimum_pdf_value)
        # enforce boundary conditions and moment constraints to ensure a consistent initial
        # condition
        enforce_boundary_conditions!(
            pdf.ion.norm, boundary_distributions.pdf_rboundary_ion,
            moments.ion.dens, moments.ion.upar, moments.ion.ppar, fields.phi, moments,
            vpa.bc, z.bc, r.bc, vpa, vperp, z, r, vpa_spectral, vperp_spectral,
            vpa_advect, vperp_advect, z_advect, r_advect,
            composition, scratch_dummy, advance.r_diffusion,
            advance.vpa_diffusion, advance.vperp_diffusion)
        # Ensure normalised pdf exactly obeys integral constraints if evolving moments
        begin_s_r_z_region()
        if moments.evolve_density && moments.enforce_conservation
            A = moments.ion.constraints_A_coefficient
            B = moments.ion.constraints_B_coefficient
            C = moments.ion.constraints_C_coefficient
            @loop_s_r_z is ir iz begin
                (A[iz,ir,is], B[iz,ir,is], C[iz,ir,is]) =
                    @views hard_force_moment_constraints!(pdf.ion.norm[:,:,iz,ir,is],
                                                          moments, vpa)
            end
        end
        # update moments in case they were affected by applying boundary conditions or
        # constraints to the pdf
        reset_moments_status!(moments)
        update_moments!(moments, pdf.ion.norm, gyroavs, vpa, vperp, z, r, composition,
           r_spectral,geometry,scratch_dummy,z_advect)
        # enforce boundary conditions in r and z on the neutral particle distribution function
        if n_neutral_species > 0
            # Note, so far vr and vzeta do not need advect objects, so pass `nothing` for
            # those as a placeholder
            enforce_neutral_boundary_conditions!(
                pdf.neutral.norm, pdf.ion.norm, boundary_distributions,
                moments.neutral.dens, moments.neutral.uz, moments.neutral.pz, moments,
                moments.ion.dens, moments.ion.upar, fields.Er, vzeta_spectral,
                vr_spectral, vz_spectral, neutral_r_advect, neutral_z_advect, nothing,
                nothing, neutral_vz_advect, r, z, vzeta, vr, vz, composition, geometry,
                scratch_dummy, advance.r_diffusion, advance.vz_diffusion)
            begin_sn_r_z_region()
            if moments.evolve_density && moments.enforce_conservation
                A = moments.neutral.constraints_A_coefficient
                B = moments.neutral.constraints_B_coefficient
                C = moments.neutral.constraints_C_coefficient
                @loop_sn_r_z isn ir iz begin
                    (A[iz,ir,isn], B[iz,ir,isn], C[iz,ir,isn]) =
                        @views hard_force_moment_constraints_neutral!(
                            pdf.neutral.norm[:,:,:,iz,ir,isn], moments, vz)
                end
            end
            update_moments_neutral!(moments, pdf.neutral.norm, vz, vr, vzeta, z, r,
                                    composition)
        end

        # Update scratch arrays in case they were affected by applying boundary conditions
        # or constraints to the pdf.
        # Also update scratch[t_params.n_rk_stages+1] as this will be used for the I/O at
        # the initial time.
        begin_s_r_z_region()
        @loop_s_r_z is ir iz begin
            scratch[1].pdf[:,:,iz,ir,is] .= pdf.ion.norm[:,:,iz,ir,is]
            scratch[1].density[iz,ir,is] = moments.ion.dens[iz,ir,is]
            scratch[1].upar[iz,ir,is] = moments.ion.upar[iz,ir,is]
            scratch[1].ppar[iz,ir,is] = moments.ion.ppar[iz,ir,is]
            scratch[1].pperp[iz,ir,is] = moments.ion.pperp[iz,ir,is]
            scratch[t_params.n_rk_stages+1].pdf[:,:,iz,ir,is] .= pdf.ion.norm[:,:,iz,ir,is]
            scratch[t_params.n_rk_stages+1].density[iz,ir,is] = moments.ion.dens[iz,ir,is]
            scratch[t_params.n_rk_stages+1].upar[iz,ir,is] = moments.ion.upar[iz,ir,is]
            scratch[t_params.n_rk_stages+1].ppar[iz,ir,is] = moments.ion.ppar[iz,ir,is]
            scratch[t_params.n_rk_stages+1].pperp[iz,ir,is] = moments.ion.pperp[iz,ir,is]
        end

        # update the electron density, parallel flow and parallel pressure (and temperature)
        # in case the corresponding ion quantities have been changed by applying
        # constraints to the ion pdf
        calculate_electron_density!(moments.electron.dens, moments.electron.dens_updated, moments.ion.dens)
        calculate_electron_upar_from_charge_conservation!(moments.electron.upar, moments.electron.upar_updated,
                                                          moments.electron.dens, moments.ion.upar, moments.ion.dens,
                                                          composition.electron_physics, r, z)
        begin_serial_region()
        # compute the updated electron temperature
        # NB: not currently necessary, as initial vth is not directly dependent on ion quantities
        @serial_region begin
            @. moments.electron.temp = composition.me_over_mi * moments.electron.vth^2
        end
        # as the electron temperature has now been updated, set the appropriate flag
        moments.electron.temp_updated[] = true
        # compute the updated electron parallel pressure
        @serial_region begin
            @. moments.electron.ppar = 0.5 * moments.electron.dens * moments.electron.temp
        end
        # as the electron ppar has now been updated, set the appropriate flag
        moments.electron.ppar_updated[] = true
        # calculate the zed derivative of the initial electron temperature, potentially
        # needed in the following calculation of the electron parallel friction force and
        # parallel heat flux
        @views derivative_z!(moments.electron.dT_dz, moments.electron.temp, 
            scratch_dummy.buffer_rs_1[:,1], scratch_dummy.buffer_rs_2[:,1], scratch_dummy.buffer_rs_3[:,1],
            scratch_dummy.buffer_rs_4[:,1], z_spectral, z)
        # calculate the electron parallel heat flux
        calculate_electron_qpar!(moments.electron, pdf.electron, moments.electron.ppar,
            moments.electron.upar, moments.ion.upar, collisions.electron_fluid.nu_ei,
            composition.me_over_mi, composition.electron_physics, vpa)
        if composition.electron_physics == braginskii_fluid
            electron_fluid_qpar_boundary_condition!(
                moments.electron.ppar, moments.electron.upar, moments.electron.dens,
                moments.electron, z)
        end
        # Update the electron moment entries in the scratch array.
        # Also update scratch[t_params.n_rk_stages+1] as this will be used for the I/O at
        # the initial time.
        begin_r_z_region()
        @loop_r_z ir iz begin
            scratch[1].electron_density[iz,ir] = moments.electron.dens[iz,ir]
            scratch[1].electron_upar[iz,ir] = moments.electron.upar[iz,ir]
            scratch[1].electron_ppar[iz,ir] = moments.electron.ppar[iz,ir]
            scratch[1].electron_temp[iz,ir] = moments.electron.temp[iz,ir]
            scratch[t_params.n_rk_stages+1].electron_density[iz,ir] = moments.electron.dens[iz,ir]
            scratch[t_params.n_rk_stages+1].electron_upar[iz,ir] = moments.electron.upar[iz,ir]
            scratch[t_params.n_rk_stages+1].electron_ppar[iz,ir] = moments.electron.ppar[iz,ir]
            scratch[t_params.n_rk_stages+1].electron_temp[iz,ir] = moments.electron.temp[iz,ir]
        end

        begin_sn_r_z_region(no_synchronize=true)
        @loop_sn_r_z isn ir iz begin
            scratch[1].pdf_neutral[:,:,:,iz,ir,isn] .= pdf.neutral.norm[:,:,:,iz,ir,isn]
            scratch[1].density_neutral[iz,ir,isn] = moments.neutral.dens[iz,ir,isn]
            scratch[1].uz_neutral[iz,ir,isn] = moments.neutral.uz[iz,ir,isn]
            scratch[1].pz_neutral[iz,ir,isn] = moments.neutral.pz[iz,ir,isn]
            scratch[t_params.n_rk_stages+1].pdf_neutral[:,:,:,iz,ir,isn] .= pdf.neutral.norm[:,:,:,iz,ir,isn]
            scratch[t_params.n_rk_stages+1].density_neutral[iz,ir,isn] = moments.neutral.dens[iz,ir,isn]
            scratch[t_params.n_rk_stages+1].uz_neutral[iz,ir,isn] = moments.neutral.uz[iz,ir,isn]
            scratch[t_params.n_rk_stages+1].pz_neutral[iz,ir,isn] = moments.neutral.pz[iz,ir,isn]
        end
    end
    # calculate the electron-ion parallel friction force
    calculate_electron_parallel_friction_force!(moments.electron.parallel_friction, moments.electron.dens,
        moments.electron.upar, moments.ion.upar, moments.electron.dT_dz,
        composition.me_over_mi, collisions.electron_fluid.nu_ei,
        composition.electron_physics)

    calculate_ion_moment_derivatives!(moments, scratch[1], scratch_dummy, z, z_spectral, 
                                      ion_mom_diss_coeff)
    calculate_electron_moment_derivatives!(moments, scratch[1], scratch_dummy, z, z_spectral, 
                                      electron_mom_diss_coeff, composition.electron_physics)
    calculate_neutral_moment_derivatives!(moments, scratch[1], scratch_dummy, z, z_spectral, 
                                      neutral_mom_diss_coeff)
    # update the electrostatic potential and components of the electric field, as pdfs and moments
    # may have changed due to enforcing boundary/moment constraints                                      
    update_phi!(fields, scratch[1], vperp, z, r, composition, collisions, moments,
                geometry, z_spectral, r_spectral, scratch_dummy, gyroavs)

    # Ensure all processes are synchronized at the end of the setup
    _block_synchronize()

    return moments, spectral_objects, scratch, scratch_implicit, scratch_electron,
           scratch_dummy, advance, advance_implicit, t_params, fp_arrays, gyroavs,
           manufactured_source_list, nl_solver_params
end

"""
create the 'advance_info' struct to be used in later Euler advance to
indicate which parts of the equations are to be advanced concurrently.
if no splitting of operators, all terms advanced concurrently;
else, will advance one term at a time.
"""
function setup_advance_flags(moments, composition, t_params, collisions,
                             external_source_settings, num_diss_params,
                             manufactured_solns_input, r, z, vperp, vpa, vzeta, vr, vz)
    # default is not to concurrently advance different operators
    advance_vpa_advection = false
    advance_vperp_advection = false
    advance_z_advection = false
    advance_r_advection = false
    advance_ion_cx_1V = false
    advance_neutral_cx_1V = false
    advance_ion_cx = false
    advance_neutral_cx = false
    advance_ion_ionization = false
    advance_neutral_ionization = false
    advance_ion_ionization_1V = false
    advance_neutral_ionization_1V = false
    advance_krook_collisions_ii = false
    advance_maxwell_diffusion_ii = false
    advance_maxwell_diffusion_nn = false
    advance_external_source = false
    advance_ion_numerical_dissipation = false
    advance_neutral_numerical_dissipation = false
    advance_sources = false
    advance_continuity = false
    advance_force_balance = false
    advance_energy = false
    advance_electron_energy = false
    advance_electron_conduction = false
    advance_neutral_z_advection = false
    advance_neutral_r_advection = false
    advance_neutral_vz_advection = false
    advance_neutral_external_source = false
    advance_neutral_sources = false
    advance_neutral_continuity = false
    advance_neutral_force_balance = false
    advance_neutral_energy = false
    r_diffusion = false
    vpa_diffusion = false
    vperp_diffusion = false
    vz_diffusion = false
    explicit_weakform_fp_collisions = false
    # all advance flags remain false if using operator-splitting
    # otherwise, check to see if the flags need to be set to true
    if !t_params.split_operators
        # default for non-split operators is to include both vpa and z advection together
        # If using an IMEX scheme and implicit vpa advection has been requested, then vpa
        # advection is not included in the explicit part of the timestep.
        advance_vpa_advection = vpa.n > 1 && !(t_params.implicit_ion_advance || t_params.implicit_vpa_advection)
        advance_vperp_advection = vperp.n > 1 && !t_params.implicit_ion_advance
        advance_z_advection = z.n > 1 && !t_params.implicit_ion_advance
        advance_r_advection = r.n > 1 && !t_params.implicit_ion_advance
        if collisions.fkpl.nuii > 0.0 && vperp.n > 1 && !t_params.implicit_ion_advance
            explicit_weakform_fp_collisions = true
        else
            explicit_weakform_fp_collisions = false    
        end
        # if neutrals present, check to see if different ion-neutral
        # collisions are enabled
        if composition.n_neutral_species > 0
            advance_neutral_z_advection = true
            if r.n > 1
                advance_neutral_r_advection = true
            end
            if moments.evolve_upar || moments.evolve_ppar
                advance_neutral_vz_advection = true
            end
            # if charge exchange collision frequency non-zero,
            # account for charge exchange collisions
            if abs(collisions.reactions.charge_exchange_frequency) > 0.0
                if vperp.n == 1 && vr.n == 1 && vzeta.n == 1
                    advance_ion_cx_1V = !t_params.implicit_ion_advance
                    advance_neutral_cx_1V = true
                elseif vperp.n > 1 && vr.n > 1 && vzeta.n > 1
                    advance_ion_cx = !t_params.implicit_ion_advance
                    advance_neutral_cx = true
                else
                    error("If any perpendicular velocity has length>1 they all must. "
                          * "vperp.n=$(vperp.n), vr.n=$(vr.n), vzeta.n=$(vzeta.n), "
                          * "vpa.n=$(vpa.n), vz.n=$(vz.n)")
                end
            end
            # if ionization collision frequency non-zero,
            # account for ionization collisions
            if abs(collisions.reactions.ionization_frequency) > 0.0
                if vperp.n == 1 && vr.n == 1 && vzeta.n == 1
                    advance_ion_ionization_1V = !t_params.implicit_ion_advance
                    advance_neutral_ionization_1V = true
                elseif vperp.n > 1 && vr.n > 1 && vzeta.n > 1
                    advance_ion_ionization = !t_params.implicit_ion_advance
                    advance_neutral_ionization = true
                else
                    error("If any perpendicular velocity has length>1 they all must. "
                          * "vperp.n=$(vperp.n), vr.n=$(vr.n), vzeta.n=$(vzeta.n), "
                          * "vpa.n=$(vpa.n), vz.n=$(vz.n)")
                end
            end
        end
        # set flags for krook and maxwell diffusion collisions, and negative coefficient
        # in both cases (as usual) will mean not employing that operator (flag remains false)
        if collisions.krook.nuii0 > 0.0
            advance_krook_collisions_ii = !t_params.implicit_ion_advance
        end
        if collisions.mxwl_diff.D_ii > 0.0
            advance_maxwell_diffusion_ii = true
        end
        if collisions.mxwl_diff.D_nn > 0.0
            advance_maxwell_diffusion_nn = true
        end
        advance_external_source = any(x -> x.active, external_source_settings.ion) && !t_params.implicit_ion_advance
        advance_neutral_external_source = any(x -> x.active, external_source_settings.neutral)
        advance_ion_numerical_dissipation = !(t_params.implicit_ion_advance || t_params.implicit_vpa_advection)
        advance_neutral_numerical_dissipation = true
        # if evolving the density, must advance the continuity equation,
        # in addition to including sources arising from the use of a modified distribution
        # function in the kinetic equation
        if moments.evolve_density
            advance_sources = !t_params.implicit_ion_advance
            advance_continuity = true
            if composition.n_neutral_species > 0
                advance_neutral_sources = true
                advance_neutral_continuity = true
            end
        end
        # if evolving the parallel flow, must advance the force balance equation,
        # in addition to including sources arising from the use of a modified distribution
        # function in the kinetic equation
        if moments.evolve_upar
            advance_sources = !t_params.implicit_ion_advance
            advance_force_balance = true
            if composition.n_neutral_species > 0
                advance_neutral_sources = true
                advance_neutral_force_balance = true
            end
        end
        # if evolving the parallel pressure, must advance the energy equation,
        # in addition to including sources arising from the use of a modified distribution
        # function in the kinetic equation
        if moments.evolve_ppar
            advance_sources = !t_params.implicit_ion_advance
            advance_energy = true
            if composition.n_neutral_species > 0
                advance_neutral_sources = true
                advance_neutral_energy = true
            end
        end
        # if treating the electrons as a fluid with Braginskii closure, or
        # moment-kinetically then advance the electron energy equation
        if composition.electron_physics ∈ (kinetic_electrons,
                                           kinetic_electrons_with_temperature_equation)
            if !(t_params.implicit_electron_advance || t_params.implicit_electron_ppar)
                advance_electron_energy = true
                advance_electron_conduction = true
            end
        elseif composition.electron_physics == braginskii_fluid
            if t_params.implicit_braginskii_conduction
                # if treating the electrons as a fluid with Braginskii closure, and using
                # an IMEX scheme, advance the conduction part of the electron energy
                # equation implicitly.
                advance_electron_energy = true
                advance_electron_conduction = false
            else
                # If not using an IMEX scheme, treat the conduction explicitly.
                advance_electron_energy = true
                advance_electron_conduction = true
            end
        end

        # *_diffusion flags are set regardless of whether diffusion is included in explicit or
        # implicit part of timestep, because they are used for boundary conditions, not to
        # controll which terms are advanced.
        #
        # flag to determine if a d^2/dr^2 operator is present
        r_diffusion = (num_diss_params.ion.r_dissipation_coefficient > 0.0)
        # flag to determine if a d^2/dvpa^2 operator is present
        # When using implicit_vpa_advection, the vpa diffusion is included in the implicit
        # step
        vpa_diffusion = ((num_diss_params.ion.vpa_dissipation_coefficient > 0.0) || (collisions.fkpl.nuii > 0.0 && vperp.n > 1) || advance_maxwell_diffusion_ii)
        vperp_diffusion = ((num_diss_params.ion.vperp_dissipation_coefficient > 0.0) || (collisions.fkpl.nuii > 0.0 && vperp.n > 1))
        vz_diffusion = (num_diss_params.neutral.vz_dissipation_coefficient > 0.0 || advance_maxwell_diffusion_nn)
    end

    manufactured_solns_test = manufactured_solns_input.use_for_advance

    return advance_info(advance_vpa_advection, advance_vperp_advection, advance_z_advection, advance_r_advection,
                        advance_neutral_z_advection, advance_neutral_r_advection,
                        advance_neutral_vz_advection, advance_ion_cx, advance_neutral_cx,
                        advance_ion_cx_1V, advance_neutral_cx_1V, advance_ion_ionization,
                        advance_neutral_ionization, advance_ion_ionization_1V,
                        advance_neutral_ionization_1V, advance_krook_collisions_ii,
                        advance_maxwell_diffusion_ii, advance_maxwell_diffusion_nn,
                        explicit_weakform_fp_collisions,
                        advance_external_source, advance_ion_numerical_dissipation,
                        advance_neutral_numerical_dissipation, advance_sources,
                        advance_continuity, advance_force_balance, advance_energy,
                        advance_electron_energy, advance_electron_conduction,
                        advance_neutral_external_source,
                        advance_neutral_sources, advance_neutral_continuity,
                        advance_neutral_force_balance, advance_neutral_energy,
                        manufactured_solns_test, r_diffusion, vpa_diffusion,
                        vperp_diffusion, vz_diffusion)
end

"""
create the 'advance_info' struct to be used in the time advance to
indicate which parts of the equations are to be advanced implicitly (using
`backward_euler!()`).
"""
function setup_implicit_advance_flags(moments, composition, t_params, collisions,
                                      external_source_settings, num_diss_params,
                                      manufactured_solns_input, r, z, vperp, vpa, vzeta,
                                      vr, vz)
    # default is not to concurrently advance different operators
    advance_vpa_advection = false
    advance_vperp_advection = false
    advance_z_advection = false
    advance_r_advection = false
    advance_ion_cx_1V = false
    advance_neutral_cx_1V = false
    advance_ion_cx = false
    advance_neutral_cx = false
    advance_ion_ionization = false
    advance_neutral_ionization = false
    advance_ion_ionization_1V = false
    advance_neutral_ionization_1V = false
    advance_krook_collisions_ii = false
    advance_maxwell_diffusion_ii = false
    advance_maxwell_diffusion_nn = false
    advance_external_source = false
    advance_ion_numerical_dissipation = false
    advance_neutral_numerical_dissipation = false
    advance_sources = false
    advance_continuity = false
    advance_force_balance = false
    advance_energy = false
    advance_electron_energy = false
    advance_electron_conduction = false
    advance_neutral_z_advection = false
    advance_neutral_r_advection = false
    advance_neutral_vz_advection = false
    advance_neutral_external_source = false
    advance_neutral_sources = false
    advance_neutral_continuity = false
    advance_neutral_force_balance = false
    advance_neutral_energy = false
    r_diffusion = false
    vpa_diffusion = false
    vperp_diffusion = false
    vz_diffusion = false
    explicit_weakform_fp_collisions = false
    if t_params.split_operators
        error("Implicit timesteps do not support `t_params.split_operators=true`")
    end
    if t_params.implicit_ion_advance
        advance_vpa_advection = vpa.n > 1 && z.n > 1
        advance_vperp_advection = vperp.n > 1 && z.n > 1
        advance_z_advection = z.n > 1
        advance_r_advection = r.n > 1
        if abs(collisions.reactions.charge_exchange_frequency) > 0.0
            if vperp.n == 1 && vr.n == 1 && vzeta.n == 1
                advance_ion_cx_1V = true
            elseif vperp.n > 1 && vr.n > 1 && vzeta.n > 1
                advance_ion_cx = true
            else
                error("If any perpendicular velocity has length>1 they all must. "
                      * "vperp.n=$(vperp.n), vr.n=$(vr.n), vzeta.n=$(vzeta.n), "
                      * "vpa.n=$(vpa.n), vz.n=$(vz.n)")
            end
        end
        if abs(collisions.reactions.ionization_frequency) > 0.0
            if vperp.n == 1 && vr.n == 1 && vzeta.n == 1
                advance_ion_ionization_1V = true
            elseif vperp.n > 1 && vr.n > 1 && vzeta.n > 1
                advance_ion_ionization = true
            else
                error("If any perpendicular velocity has length>1 they all must. "
                      * "vperp.n=$(vperp.n), vr.n=$(vr.n), vzeta.n=$(vzeta.n), "
                      * "vpa.n=$(vpa.n), vz.n=$(vz.n)")
            end
        end
        advance_krook_collisions_ii = collisions.krook.nuii0 > 0.0
        advance_external_source = any(x -> x.active, external_source_settings.ion)
        advance_ion_numerical_dissipation = true
        advance_sources = moments.evolve_density || moments.evolve_upar || moments.evolve_ppar
        explicit_weakform_fp_collisions = collisions.fkpl.nuii > 0.0 && vperp.n > 1
    elseif t_params.implicit_vpa_advection
        advance_vpa_advection = true
        advance_ion_numerical_dissipation = true
    end
    # *_diffusion flags are set regardless of whether diffusion is included in explicit or
    # implicit part of timestep, because they are used for boundary conditions, not to
    # controll which terms are advanced.
    #
    # flag to determine if a d^2/dr^2 operator is present
    r_diffusion = (num_diss_params.ion.r_dissipation_coefficient > 0.0)
    # flag to determine if a d^2/dvpa^2 operator is present
    # When using implicit_vpa_advection, the vpa diffusion is included in the implicit
    # step
    vpa_diffusion = ((num_diss_params.ion.vpa_dissipation_coefficient > 0.0) || (collisions.fkpl.nuii > 0.0 && vperp.n > 1))
    vperp_diffusion = ((num_diss_params.ion.vperp_dissipation_coefficient > 0.0) || (collisions.fkpl.nuii > 0.0 && vperp.n > 1))
    vz_diffusion = (num_diss_params.neutral.vz_dissipation_coefficient > 0.0)

    if t_params.implicit_braginskii_conduction
        # if treating the electrons as a fluid with Braginskii closure, and using an IMEX
        # scheme, advance the conduction part of the electron energy equation implicitly.
        advance_electron_energy = false
        advance_electron_conduction = true
    end

    if (t_params.implicit_electron_advance || t_params.implicit_electron_ppar)
        advance_electron_energy = true
        advance_electron_conduction = true
    end

    manufactured_solns_test = manufactured_solns_input.use_for_advance

    return advance_info(advance_vpa_advection, advance_vperp_advection, advance_z_advection, advance_r_advection,
                        advance_neutral_z_advection, advance_neutral_r_advection,
                        advance_neutral_vz_advection, advance_ion_cx, advance_neutral_cx,
                        advance_ion_cx_1V, advance_neutral_cx_1V, advance_ion_ionization,
                        advance_neutral_ionization, advance_ion_ionization_1V,
                        advance_neutral_ionization_1V, advance_krook_collisions_ii,
                        advance_maxwell_diffusion_ii, advance_maxwell_diffusion_nn,
                        explicit_weakform_fp_collisions,
                        advance_external_source, advance_ion_numerical_dissipation,
                        advance_neutral_numerical_dissipation, advance_sources,
                        advance_continuity, advance_force_balance, advance_energy,
                        advance_electron_energy, advance_electron_conduction,
                        advance_neutral_external_source, advance_neutral_sources,
                        advance_neutral_continuity, advance_neutral_force_balance,
                        advance_neutral_energy, manufactured_solns_test, r_diffusion,
                        vpa_diffusion, vperp_diffusion, vz_diffusion)
end

function setup_dummy_and_buffer_arrays(nr, nz, nvpa, nvperp, nvz, nvr, nvzeta,
                                       nspecies_ion, nspecies_neutral, t_params)

    dummy_s = allocate_float(nspecies_ion)
    dummy_sr = allocate_float(nr, nspecies_ion)
    dummy_zrs = allocate_shared_float(nz, nr, nspecies_ion)
    dummy_zrsn = allocate_shared_float(nz, nr, nspecies_neutral)
    dummy_vpavperp = allocate_float(nvpa, nvperp)
    
    buffer_z_1 = allocate_shared_float(nz)
    buffer_z_2 = allocate_shared_float(nz)
    buffer_z_3 = allocate_shared_float(nz)
    buffer_z_4 = allocate_shared_float(nz)
    
    buffer_r_1 = allocate_shared_float(nr)
    buffer_r_2 = allocate_shared_float(nr)
    buffer_r_3 = allocate_shared_float(nr)
    buffer_r_4 = allocate_shared_float(nr)

    buffer_zs_1 = allocate_shared_float(nz,nspecies_ion)
    buffer_zs_2 = allocate_shared_float(nz,nspecies_ion)
    buffer_zs_3 = allocate_shared_float(nz,nspecies_ion)
    buffer_zs_4 = allocate_shared_float(nz,nspecies_ion)
    buffer_zsn_1 = allocate_shared_float(nz,nspecies_neutral)
    buffer_zsn_2 = allocate_shared_float(nz,nspecies_neutral)
    buffer_zsn_3 = allocate_shared_float(nz,nspecies_neutral)
    buffer_zsn_4 = allocate_shared_float(nz,nspecies_neutral)

    buffer_rs_1 = allocate_shared_float(nr,nspecies_ion)
    buffer_rs_2 = allocate_shared_float(nr,nspecies_ion)
    buffer_rs_3 = allocate_shared_float(nr,nspecies_ion)
    buffer_rs_4 = allocate_shared_float(nr,nspecies_ion)
    buffer_rs_5 = allocate_shared_float(nr,nspecies_ion)
    buffer_rs_6 = allocate_shared_float(nr,nspecies_ion)
    buffer_rsn_1 = allocate_shared_float(nr,nspecies_neutral)
    buffer_rsn_2 = allocate_shared_float(nr,nspecies_neutral)
    buffer_rsn_3 = allocate_shared_float(nr,nspecies_neutral)
    buffer_rsn_4 = allocate_shared_float(nr,nspecies_neutral)
    buffer_rsn_5 = allocate_shared_float(nr,nspecies_neutral)
    buffer_rsn_6 = allocate_shared_float(nr,nspecies_neutral)

    buffer_zrs_1 = allocate_shared_float(nz,nr,nspecies_ion)
    buffer_zrs_2 = allocate_shared_float(nz,nr,nspecies_ion)
    buffer_zrs_3 = allocate_shared_float(nz,nr,nspecies_ion)
    
    buffer_vpavperpzs_1 = allocate_shared_float(nvpa,nvperp,nz,nspecies_ion)
    buffer_vpavperpzs_2 = allocate_shared_float(nvpa,nvperp,nz,nspecies_ion)
    buffer_vpavperpzs_3 = allocate_shared_float(nvpa,nvperp,nz,nspecies_ion)
    buffer_vpavperpzs_4 = allocate_shared_float(nvpa,nvperp,nz,nspecies_ion)
    buffer_vpavperpzs_5 = allocate_shared_float(nvpa,nvperp,nz,nspecies_ion)
    buffer_vpavperpzs_6 = allocate_shared_float(nvpa,nvperp,nz,nspecies_ion)

    buffer_vpavperprs_1 = allocate_shared_float(nvpa,nvperp,nr,nspecies_ion)
    buffer_vpavperprs_2 = allocate_shared_float(nvpa,nvperp,nr,nspecies_ion)
    buffer_vpavperprs_3 = allocate_shared_float(nvpa,nvperp,nr,nspecies_ion)
    buffer_vpavperprs_4 = allocate_shared_float(nvpa,nvperp,nr,nspecies_ion)
    buffer_vpavperprs_5 = allocate_shared_float(nvpa,nvperp,nr,nspecies_ion)
    buffer_vpavperprs_6 = allocate_shared_float(nvpa,nvperp,nr,nspecies_ion)

    buffer_vpavperpzrs_1 = allocate_shared_float(nvpa,nvperp,nz,nr,nspecies_ion)
    buffer_vpavperpzrs_2 = allocate_shared_float(nvpa,nvperp,nz,nr,nspecies_ion)

    buffer_vpavperpzr_1 = allocate_shared_float(nvpa,nvperp,nz,nr)
    buffer_vpavperpzr_2 = allocate_shared_float(nvpa,nvperp,nz,nr)
    buffer_vpavperpzr_3 = allocate_shared_float(nvpa,nvperp,nz,nr)
    buffer_vpavperpzr_4 = allocate_shared_float(nvpa,nvperp,nz,nr)
    buffer_vpavperpzr_5 = allocate_shared_float(nvpa,nvperp,nz,nr)
    buffer_vpavperpzr_6 = allocate_shared_float(nvpa,nvperp,nz,nr)
    
    buffer_vpavperpr_1 = allocate_shared_float(nvpa,nvperp,nr)
    buffer_vpavperpr_2 = allocate_shared_float(nvpa,nvperp,nr)
    buffer_vpavperpr_3 = allocate_shared_float(nvpa,nvperp,nr)
    buffer_vpavperpr_4 = allocate_shared_float(nvpa,nvperp,nr)
    buffer_vpavperpr_5 = allocate_shared_float(nvpa,nvperp,nr)
    buffer_vpavperpr_6 = allocate_shared_float(nvpa,nvperp,nr)

    if t_params.implicit_electron_advance || true
        implicit_buffer_z_1 = allocate_shared_float(nz)
        implicit_buffer_z_2 = allocate_shared_float(nz)
        implicit_buffer_z_3 = allocate_shared_float(nz)
        implicit_buffer_z_4 = allocate_shared_float(nz)
        implicit_buffer_z_5 = allocate_shared_float(nz)
        implicit_buffer_z_6 = allocate_shared_float(nz)

        implicit_buffer_vpavperpz_1 = allocate_shared_float(nvpa,nvperp,nz)
        implicit_buffer_vpavperpz_2 = allocate_shared_float(nvpa,nvperp,nz)
        implicit_buffer_vpavperpz_3 = allocate_shared_float(nvpa,nvperp,nz)
        implicit_buffer_vpavperpz_4 = allocate_shared_float(nvpa,nvperp,nz)
        implicit_buffer_vpavperpz_5 = allocate_shared_float(nvpa,nvperp,nz)
        implicit_buffer_vpavperpz_6 = allocate_shared_float(nvpa,nvperp,nz)
    else
        implicit_buffer_z_1 = allocate_shared_float(0)
        implicit_buffer_z_2 = allocate_shared_float(0)
        implicit_buffer_z_3 = allocate_shared_float(0)
        implicit_buffer_z_4 = allocate_shared_float(0)
        implicit_buffer_z_5 = allocate_shared_float(0)
        implicit_buffer_z_6 = allocate_shared_float(0)

        implicit_buffer_vpavperpz_1 = allocate_shared_float(0,0,0)
        implicit_buffer_vpavperpz_2 = allocate_shared_float(0,0,0)
        implicit_buffer_vpavperpz_3 = allocate_shared_float(0,0,0)
        implicit_buffer_vpavperpz_4 = allocate_shared_float(0,0,0)
        implicit_buffer_vpavperpz_5 = allocate_shared_float(0,0,0)
        implicit_buffer_vpavperpz_6 = allocate_shared_float(0,0,0)
    end

    if t_params.implicit_ion_advance
        implicit_buffer_vpavperpzrs_1 = allocate_shared_float(nvpa,nvperp,nz,nr,nspecies_ion)
        implicit_buffer_vpavperpzrs_2 = allocate_shared_float(nvpa,nvperp,nz,nr,nspecies_ion)
        implicit_buffer_vpavperpzrs_3 = allocate_shared_float(nvpa,nvperp,nz,nr,nspecies_ion)
        implicit_buffer_vpavperpzrs_4 = allocate_shared_float(nvpa,nvperp,nz,nr,nspecies_ion)
        implicit_buffer_vpavperpzrs_5 = allocate_shared_float(nvpa,nvperp,nz,nr,nspecies_ion)
        implicit_buffer_vpavperpzrs_6 = allocate_shared_float(nvpa,nvperp,nz,nr,nspecies_ion)
    else
        implicit_buffer_vpavperpzrs_1 = allocate_shared_float(0,0,0,0,0)
        implicit_buffer_vpavperpzrs_2 = allocate_shared_float(0,0,0,0,0)
        implicit_buffer_vpavperpzrs_3 = allocate_shared_float(0,0,0,0,0)
        implicit_buffer_vpavperpzrs_4 = allocate_shared_float(0,0,0,0,0)
        implicit_buffer_vpavperpzrs_5 = allocate_shared_float(0,0,0,0,0)
        implicit_buffer_vpavperpzrs_6 = allocate_shared_float(0,0,0,0,0)
    end

    buffer_vzvrvzetazsn_1 = allocate_shared_float(nvz,nvr,nvzeta,nz,nspecies_neutral)
    buffer_vzvrvzetazsn_2 = allocate_shared_float(nvz,nvr,nvzeta,nz,nspecies_neutral)
    buffer_vzvrvzetazsn_3 = allocate_shared_float(nvz,nvr,nvzeta,nz,nspecies_neutral)
    buffer_vzvrvzetazsn_4 = allocate_shared_float(nvz,nvr,nvzeta,nz,nspecies_neutral)
    buffer_vzvrvzetazsn_5 = allocate_shared_float(nvz,nvr,nvzeta,nz,nspecies_neutral)
    buffer_vzvrvzetazsn_6 = allocate_shared_float(nvz,nvr,nvzeta,nz,nspecies_neutral)

    buffer_vzvrvzetarsn_1 = allocate_shared_float(nvz,nvr,nvzeta,nr,nspecies_neutral)
    buffer_vzvrvzetarsn_2 = allocate_shared_float(nvz,nvr,nvzeta,nr,nspecies_neutral)
    buffer_vzvrvzetarsn_3 = allocate_shared_float(nvz,nvr,nvzeta,nr,nspecies_neutral)
    buffer_vzvrvzetarsn_4 = allocate_shared_float(nvz,nvr,nvzeta,nr,nspecies_neutral)
    buffer_vzvrvzetarsn_5 = allocate_shared_float(nvz,nvr,nvzeta,nr,nspecies_neutral)
    buffer_vzvrvzetarsn_6 = allocate_shared_float(nvz,nvr,nvzeta,nr,nspecies_neutral)

    buffer_vzvrvzetazrsn_1 = allocate_shared_float(nvz,nvr,nvzeta,nz,nr,nspecies_neutral)
    buffer_vzvrvzetazrsn_2 = allocate_shared_float(nvz,nvr,nvzeta,nz,nr,nspecies_neutral)
    
    buffer_vpavperp_1 = allocate_shared_float(nvpa,nvperp)
    buffer_vpavperp_2 = allocate_shared_float(nvpa,nvperp)
    buffer_vpavperp_3 = allocate_shared_float(nvpa,nvperp)
    
    int_buffer_rs_1 = allocate_shared_int(nr,nspecies_ion)
    int_buffer_rs_2 = allocate_shared_int(nr,nspecies_ion)

    return scratch_dummy_arrays(dummy_s,dummy_sr,dummy_vpavperp,dummy_zrs,dummy_zrsn,
        buffer_z_1,buffer_z_2,buffer_z_3,buffer_z_4,
        buffer_r_1,buffer_r_2,buffer_r_3,buffer_r_4,
        buffer_zs_1,buffer_zs_2,buffer_zs_3,buffer_zs_4,
        buffer_zsn_1,buffer_zsn_2,buffer_zsn_3,buffer_zsn_4,
        buffer_rs_1,buffer_rs_2,buffer_rs_3,buffer_rs_4,buffer_rs_5,buffer_rs_6,
        buffer_rsn_1,buffer_rsn_2,buffer_rsn_3,buffer_rsn_4,buffer_rsn_5,buffer_rsn_6,
        buffer_zrs_1,buffer_zrs_2,buffer_zrs_3,
        buffer_vpavperpzs_1,buffer_vpavperpzs_2,buffer_vpavperpzs_3,buffer_vpavperpzs_4,buffer_vpavperpzs_5,buffer_vpavperpzs_6,
        buffer_vpavperprs_1,buffer_vpavperprs_2,buffer_vpavperprs_3,buffer_vpavperprs_4,buffer_vpavperprs_5,buffer_vpavperprs_6,
        buffer_vpavperpzrs_1,buffer_vpavperpzrs_2,
        implicit_buffer_z_1,implicit_buffer_z_2,implicit_buffer_z_3,implicit_buffer_z_4,implicit_buffer_z_5,implicit_buffer_z_6,
        implicit_buffer_vpavperpz_1,implicit_buffer_vpavperpz_2,implicit_buffer_vpavperpz_3,implicit_buffer_vpavperpz_4,implicit_buffer_vpavperpz_5,implicit_buffer_vpavperpz_6,
        implicit_buffer_vpavperpzrs_1,implicit_buffer_vpavperpzrs_2,implicit_buffer_vpavperpzrs_3,implicit_buffer_vpavperpzrs_4,implicit_buffer_vpavperpzrs_5,implicit_buffer_vpavperpzrs_6,
        buffer_vzvrvzetazsn_1,buffer_vzvrvzetazsn_2,buffer_vzvrvzetazsn_3,buffer_vzvrvzetazsn_4,buffer_vzvrvzetazsn_5,buffer_vzvrvzetazsn_6,
        buffer_vzvrvzetarsn_1,buffer_vzvrvzetarsn_2,buffer_vzvrvzetarsn_3,buffer_vzvrvzetarsn_4,buffer_vzvrvzetarsn_5,buffer_vzvrvzetarsn_6,
        buffer_vzvrvzetazrsn_1, buffer_vzvrvzetazrsn_2,
        buffer_vpavperp_1,buffer_vpavperp_2,buffer_vpavperp_3,
        buffer_vpavperpzr_1, buffer_vpavperpzr_2,buffer_vpavperpzr_3,buffer_vpavperpzr_4,buffer_vpavperpzr_5,buffer_vpavperpzr_6,
        buffer_vpavperpr_1, buffer_vpavperpr_2, buffer_vpavperpr_3, buffer_vpavperpr_4, buffer_vpavperpr_5, buffer_vpavperpr_6,
        int_buffer_rs_1,int_buffer_rs_2)

end

"""
if evolving the density via continuity equation, redefine the normalised f → f/n
if evolving the parallel pressure via energy equation, redefine f -> f * vth / n
'scratch' should be a (nz,nspecies) array
"""
function normalize_pdf!(pdf, moments, scratch)
    error("Function normalise_pdf() has not been updated to be parallelized. Does not "
          * "seem to be used at the moment.")
    if moments.evolve_ppar
        @. scratch = moments.vth/moments.dens
        nvpa, nz, nspecies = size(pdf)
        for is ∈ 1:nspecies, iz ∈ 1:nz, ivpa ∈ 1:nvpa
            pdf[ivpa,iz,is] *= scratch[iz, is]
        end
    elseif moments.evolve_density
        @. scratch = 1.0 / moments.dens
        nvpa, nz, nspecies = size(pdf)
        for is ∈ 1:nspecies, iz ∈ 1:nz, ivpa ∈ 1:nvpa
            pdf[ivpa,iz,is] *= scratch[iz, is]
        end
    end
    return nothing
end

"""
create an array of structs containing scratch arrays for the normalised pdf and low-order moments
that may be evolved separately via fluid equations
"""
function setup_scratch_arrays(moments, pdf, n)
    # will create n structs, each of which will contain one pdf,
    # density, parallel flow, parallel pressure, and perpendicular pressure array for ions
    # (possibly) the same for electrons, and the same for neutrals. The actual array will
    # be created at the end of the first step of the loop below, once we have a
    # `scratch_pdf` object of the correct type.
    scratch = Vector{scratch_pdf{5,3,2,6,3}}(undef, n)
    pdf_dims = size(pdf.ion.norm)
    moment_dims = size(moments.ion.dens)
    moment_electron_dims = size(moments.electron.dens)

    pdf_neutral_dims = size(pdf.neutral.norm)
    moment_neutral_dims = size(moments.neutral.dens)
    # populate each of the structs
    for istage ∈ 1:n
        # Allocate arrays in temporary variables so that we can identify them
        # by source line when using @debug_shared_array
        pdf_array = allocate_shared_float(pdf_dims...)
        density_array = allocate_shared_float(moment_dims...)
        upar_array = allocate_shared_float(moment_dims...)
        ppar_array = allocate_shared_float(moment_dims...)
        pperp_array = allocate_shared_float(moment_dims...)
        temp_array = allocate_shared_float(moment_dims...)

        density_electron_array = allocate_shared_float(moment_electron_dims...)
        upar_electron_array = allocate_shared_float(moment_electron_dims...)
        ppar_electron_array = allocate_shared_float(moment_electron_dims...)
        pperp_electron_array = allocate_shared_float(moment_electron_dims...)
        temp_electron_array = allocate_shared_float(moment_electron_dims...)

        pdf_neutral_array = allocate_shared_float(pdf_neutral_dims...)
        density_neutral_array = allocate_shared_float(moment_neutral_dims...)
        uz_neutral_array = allocate_shared_float(moment_neutral_dims...)
        pz_neutral_array = allocate_shared_float(moment_neutral_dims...)


        scratch[istage] = scratch_pdf(pdf_array, density_array, upar_array,
                                      ppar_array, pperp_array, temp_array,
                                      density_electron_array, upar_electron_array,
                                      ppar_electron_array, pperp_electron_array,
                                      temp_electron_array, pdf_neutral_array,
                                      density_neutral_array, uz_neutral_array,
                                      pz_neutral_array)
        @serial_region begin
            scratch[istage].pdf .= pdf.ion.norm
            scratch[istage].density .= moments.ion.dens
            scratch[istage].upar .= moments.ion.upar
            scratch[istage].ppar .= moments.ion.ppar
            scratch[istage].pperp .= moments.ion.pperp

            scratch[istage].electron_density .= moments.electron.dens
            scratch[istage].electron_upar .= moments.electron.upar
            scratch[istage].electron_ppar .= moments.electron.ppar
            scratch[istage].electron_pperp .= 0.0 #moments.electron.pperp

            scratch[istage].pdf_neutral .= pdf.neutral.norm
            scratch[istage].density_neutral .= moments.neutral.dens
            scratch[istage].uz_neutral .= moments.neutral.uz
            scratch[istage].pz_neutral .= moments.neutral.pz
        end
    end
    return scratch
end

function setup_electron_scratch_arrays(moments, pdf, n)
    # will create n structs, each of which will contain one pdf, and parallel pressure
    # array for electrons.
    # The actual array will be created at the end of the first step of the loop below,
    # once we have a `scratch_electron_pdf` object of the correct type.
    scratch = Vector{scratch_electron_pdf{4,2}}(undef, n)
    pdf_dims = size(pdf.electron.norm)
    moment_dims = size(moments.electron.dens)

    # populate each of the structs
    for istage ∈ 1:n
        # Allocate arrays in temporary variables so that we can identify them
        # by source line when using @debug_shared_array
        pdf_array = allocate_shared_float(pdf_dims...)
        ppar_array = allocate_shared_float(moment_dims...)

        scratch[istage] = scratch_electron_pdf(pdf_array, ppar_array)
        @serial_region begin
            scratch[istage].pdf_electron .= pdf.electron.norm
            scratch[istage].electron_ppar .= moments.electron.ppar
        end
    end
    return scratch
end

"""
solve ∂f/∂t + v(z,t)⋅∂f/∂z + dvpa/dt ⋅ ∂f/∂vpa= 0
define approximate characteristic velocity
v₀(z)=vⁿ(z) and take time derivative along this characteristic
df/dt + δv⋅∂f/∂z = 0, with δv(z,t)=v(z,t)-v₀(z)
for prudent choice of v₀, expect δv≪v so that explicit
time integrator can be used without severe CFL condition
"""
function time_advance!(pdf, scratch, scratch_implicit, scratch_electron, t_params, vz,
                       vr, vzeta, vpa, vperp, gyrophase, z, r, moments, fields,
                       spectral_objects, advect_objects, composition, collisions,
                       geometry, gyroavs, boundary_distributions,
                       external_source_settings, num_diss_params, nl_solver_params,
                       advance, advance_implicit, fp_arrays, scratch_dummy,
                       manufactured_source_list, ascii_io, io_moments, io_dfns)

    @debug_detect_redundant_block_synchronize begin
        # Only want to check for redundant _block_synchronize() calls during the
        # time advance loop, so activate these checks here
        debug_detect_redundant_is_active[] = true
    end

    if isfile(t_params.stopfile)
        if filesize(t_params.stopfile) > 0
            error("Found a 'stop file' at $(t_params.stopfile), but it contains some data "
                  * "(file size is greater than zero), so will not delete.")
        end
        if global_rank[] == 0
            rm(t_params.stopfile)
        end
    end
    if isfile(t_params.stopfile * "now") && global_rank[] == 0
        rm(t_params.stopfile * "now")
    end

    @serial_region begin
        if global_rank[] == 0
             println("beginning time advance   ", Dates.format(now(), dateformat"H:MM:SS"))
             flush(stdout)
        end
    end

    start_time = now()

    epsilon = 1.e-11

    # main time advance loop
    finish_now = false
    t_params.step_counter[] = 1
    if t_params.t[] ≥ t_params.end_time - epsilon
        # User must have requested zero output steps, i.e. to just write out the initial
        # profiles
        return nothing
    end
    while true
        
        if t_params.adaptive && !t_params.write_after_fixed_step_count
            maybe_write_moments = t_params.step_to_moments_output[]
            maybe_write_dfns = t_params.step_to_dfns_output[]
        else
            maybe_write_moments = (t_params.step_counter[] % t_params.nwrite_moments == 0
                                   || t_params.step_counter[] >= t_params.nstep)
            maybe_write_dfns = (t_params.step_counter[] % t_params.nwrite_dfns == 0
                                || t_params.step_counter[] >= t_params.nstep)
        end
        diagnostic_checks = (maybe_write_moments || maybe_write_dfns)
        
        if t_params.split_operators
            # MRH NOT SUPPORTED
            time_advance_split_operators!(pdf, scratch, scratch_implicit,
                                          scratch_electron, t_params, vpa, z,
                                          vpa_spectral, z_spectral, moments, fields,
                                          vpa_advect, z_advect, composition, collisions,
                                          external_source_settings, num_diss_params,
                                          nl_solver_params, advance, advance_implicit,
                                          t_params.step_counter[])
        else
            time_advance_no_splitting!(pdf, scratch, scratch_implicit, scratch_electron,
                                       t_params, vz, vr, vzeta, vpa, vperp, gyrophase,
                                       z, r, moments, fields, spectral_objects,
                                       advect_objects, composition, collisions, geometry,
                                       gyroavs, boundary_distributions,
                                       external_source_settings, num_diss_params,
                                       nl_solver_params, advance, advance_implicit,
                                       fp_arrays, scratch_dummy, manufactured_source_list,
                                       diagnostic_checks, t_params.step_counter[])
        end
        # update the time
        @serial_region begin
            t_params.t[] += t_params.previous_dt[]
        end
        _block_synchronize()

        if t_params.t[] ≥ t_params.end_time - epsilon ||
                (t_params.write_after_fixed_step_count &&
                 t_params.step_counter[] >= t_params.nstep)
            # Ensure all output is written at the final step
            finish_now = true
        elseif t_params.dt[] < 0.0 || isnan(t_params.dt[]) || isinf(t_params.dt[])
            # Negative t_params.dt[] indicates the time stepping has failed, so stop and
            # write output.
            # t_params.dt[] should never be NaN or Inf, so if it is something has gone
            # wrong.
            println("dt=", t_params.dt[], " at t=", t_params.t[], ", terminating run.")
            finish_now = true
        end

        if isfile(t_params.stopfile * "now")
            # Stop cleanly if a file called 'stop' was created
            println("Found 'stopnow' file $(t_params.stopfile * "now"), aborting run")
            finish_now = true
        end

        if t_params.adaptive && !t_params.write_after_fixed_step_count
            write_moments = t_params.write_moments_output[] || finish_now
            write_dfns = t_params.write_dfns_output[] || finish_now

            _block_synchronize()
            @serial_region begin
                t_params.write_moments_output[] = false
                t_params.write_dfns_output[] = false
            end
        else
            write_moments = (t_params.step_counter[] % t_params.nwrite_moments == 0
                             || t_params.step_counter[] >= t_params.nstep
                             || finish_now)
            write_dfns = (t_params.step_counter[] % t_params.nwrite_dfns == 0
                          || t_params.step_counter[] >= t_params.nstep
                          || finish_now)
        end
        if write_moments
            t_params.moments_output_counter[] += 1
        end
        if write_dfns
            t_params.dfns_output_counter[] += 1
        end

        if write_moments || write_dfns || finish_now
            # Always synchronise here, regardless of if we changed region or not
            begin_serial_region(no_synchronize=true)
            _block_synchronize()

            if isfile(t_params.stopfile)
                # Stop cleanly if a file called 'stop' was created
                println("Found 'stop' file $(t_params.stopfile), aborting run")
                flush(stdout)
                finish_now = true
            end

            # If NaNs are present, they should propagate into every field, so only need to
            # check one. Choose phi because it is small (it has no species or velocity
            # dimensions). If a NaN is found, stop the simulation.
            if block_rank[] == 0
                if any(isnan.(fields.phi))
                    println("Found NaN, stopping simulation")
                    found_nan = 1
                else
                    found_nan = 0
                end
                found_nan = MPI.Allreduce(found_nan, +, comm_inter_block[])
            else
                found_nan = 0
            end
            found_nan = MPI.Bcast(found_nan, 0, comm_block[])
            if found_nan != 0
                finish_now = true
            end

            # Do MPI communication to add up counters from different processes, where
            # necessary.
            gather_nonlinear_solver_counters!(nl_solver_params)

            time_for_run = to_minutes(now() - start_time)
        end
        # write moments data to file
        if write_moments || finish_now
            @debug_detect_redundant_block_synchronize begin
                # Skip check for redundant _block_synchronize() during file I/O because
                # it only runs infrequently
                debug_detect_redundant_is_active[] = false
            end
            begin_serial_region()
            @serial_region begin
                if global_rank[] == 0
                    print("writing moments output ",
                          rpad(string(t_params.moments_output_counter[]), 4), "  ",
                          "t = ", rpad(string(round(t_params.t[], sigdigits=6)), 7), "  ",
                          "nstep = ", rpad(string(t_params.step_counter[]), 7), "  ")
                    if t_params.adaptive
                        print("nfail = ", rpad(string(t_params.failure_counter[]), 7), "  ",
                              "dt = ", rpad(string(t_params.dt_before_output[]), 7), "  ")
                    end
                    print(Dates.format(now(), dateformat"H:MM:SS"))
                end
            end
            write_data_to_ascii(pdf, moments, fields, vz, vr, vzeta, vpa, vperp, z, r,
                                t_params.t[], composition.n_ion_species,
                                composition.n_neutral_species, ascii_io)
            write_all_moments_data_to_binary(scratch, moments, fields,
                                             composition.n_ion_species,
                                             composition.n_neutral_species, io_moments,
                                             t_params.moments_output_counter[], time_for_run, t_params,
                                             nl_solver_params, r, z)

            if t_params.steady_state_residual
                # Calculate some residuals to see how close simulation is to steady state
                begin_r_z_region()
                result_string = ""
                all_residuals = Vector{mk_float}()
                @loop_s is begin
                    @views residual_ni =
                        steady_state_residuals(scratch[t_params.n_rk_stages+1].density[:,:,is],
                                               scratch[1].density[:,:,is], t_params.previous_dt[];
                                               use_mpi=true, only_max_abs=true)
                    if global_rank[] == 0
                        residual_ni = first(values(residual_ni))[1]
                        push!(all_residuals, residual_ni)
                        result_string *= "  density "
                        result_string *= rpad(string(round(residual_ni; sigdigits=4)), 11)
                    end
                end
                if composition.n_neutral_species > 0
                    @loop_sn isn begin
                        residual_nn =
                            steady_state_residuals(scratch[t_params.n_rk_stages+1].density_neutral[:,:,isn],
                                                   scratch[1].density_neutral[:,:,isn],
                                                   t_params.previous_dt[]; use_mpi=true,
                                                   only_max_abs=true)
                        if global_rank[] == 0
                            residual_nn = first(values(residual_nn))[1]
                            push!(all_residuals, residual_nn)
                            result_string *= " density_neutral "
                            result_string *= rpad(string(round(residual_nn; sigdigits=4)), 11)
                        end
                    end
                end
                if global_rank[] == 0
                    println("    residuals:", result_string)
                    flush(stdout)
                end
                if t_params.converged_residual_value > 0.0
                    if global_rank[] == 0
                        if all(r < t_params.converged_residual_value for r ∈ all_residuals)
                            println("Run converged! All tested residuals less than ",
                                    t_params.converged_residual_value)
                            flush(stdout)
                            finish_now = true
                        end
                    end
                    finish_now = MPI.Bcast(finish_now, 0, comm_world)
                end
            else
                if global_rank[] == 0
                    println()
                    flush(stdout)
                end
            end

            begin_s_r_z_vperp_region()
            @debug_detect_redundant_block_synchronize begin
                # Reactivate check for redundant _block_synchronize()
                debug_detect_redundant_is_active[] = true
            end
        end
        if write_dfns || finish_now
            @debug_detect_redundant_block_synchronize begin
                # Skip check for redundant _block_synchronize() during file I/O because
                # it only runs infrequently
                debug_detect_redundant_is_active[] = false
            end
            begin_serial_region()
            @serial_region begin
                if global_rank[] == 0
                    println("writing distribution functions output ",
                            rpad(string(t_params.dfns_output_counter[]), 4), "  ",
                            "t = ", rpad(string(round(t_params.t[], sigdigits=6)), 7), "  ",
                            "nstep = ", rpad(string(t_params.step_counter[]), 7), "  ",
                            Dates.format(now(), dateformat"H:MM:SS"))
                    flush(stdout)
                end
            end
            write_all_dfns_data_to_binary(scratch, scratch_electron, moments, fields,
                                          composition.n_ion_species,
                                          composition.n_neutral_species, io_dfns,
                                          t_params.dfns_output_counter[], time_for_run,
                                          t_params, nl_solver_params, r, z, vperp, vpa,
                                          vzeta, vr, vz)
            begin_s_r_z_vperp_region()
            @debug_detect_redundant_block_synchronize begin
                # Reactivate check for redundant _block_synchronize()
                debug_detect_redundant_is_active[] = true
            end
        end

        if t_params.previous_dt[] == 0.0
            # Timestep failed, so reset  scratch[t_params.n_rk_stages+1] equal to
            # scratch[1] to start the timestep over.
            scratch_temp = scratch[t_params.n_rk_stages+1]
            scratch[t_params.n_rk_stages+1] = scratch[1]
            scratch[1] = scratch_temp

            # Re-update remaining velocity moments that are calculable from the evolved
            # pdf These need to be re-calculated because `scratch[istage+1]` is now the
            # state at the beginning of the timestep, because the timestep failed
            apply_all_bcs_constraints_update_moments!(
                scratch[t_params.n_rk_stages+1], pdf, moments, fields, nothing, nothing, vz,
                vr, vzeta, vpa, vperp, z, r, spectral_objects, advect_objects, composition,
                collisions, geometry, gyroavs, external_source_settings, num_diss_params,
                t_params, nl_solver_params, advance, scratch_dummy, false, 0, 0.0;
                pdf_bc_constraints=false, update_electrons=false)
        end

        if finish_now
            break
        end
        if t_params.adaptive
            if t_params.t[] >= t_params.end_time - epsilon
                break
            end
        else
            if t_params.step_counter[] >= t_params.nstep
                break
            end
        end

        t_params.step_counter[] += 1
    end
    return nothing
end

"""
"""
function time_advance_split_operators!(pdf, scratch, scratch_implicit, scratch_electron,
                                       t_params, vpa, z, vpa_spectral, z_spectral,
                                       moments, fields, vpa_advect, z_advect, composition,
                                       collisions, external_source_settings,
                                       num_diss_params, nl_solver_params, advance,
                                       advance_implicit, istep)

    # define some abbreviated variables for tidiness
    n_ion_species = composition.n_ion_species
    n_neutral_species = composition.n_neutral_species
    n_rk_stages = t_params.n_rk_stages
    # to ensure 2nd order accuracy in time for operator-split advance,
    # have to reverse order of operations every other time step
    flipflop = (mod(istep,2)==0)
    if flipflop
        # advance the operator-split 1D advection equation in vpa
        # vpa-advection only applies for ion species
        advance.vpa_advection = true
        time_advance_no_splitting!(pdf, scratch, scratch_implicit, scratch_electron,
            t_params, vpa, z, vpa_spectral, z_spectral, moments, fields, vpa_advect,
            z_advect, composition, collisions, external_source_settings, num_diss_params,
            nl_solver_params, advance, advance_implicit, istep)
        advance.vpa_advection = false
        # z_advection! advances the operator-split 1D advection equation in z
        # apply z-advection operation to all species (ion and neutral)
        advance.z_advection = true
        time_advance_no_splitting!(pdf, scratch, scratch_implicit, scratch_electron,
            t_params, vpa, z, vpa_spectral, z_spectral, moments, fields, vpa_advect,
            z_advect, composition, collisions, external_source_settings, num_diss_params,
            nl_solver_params, advance, advance_implicit, istep)
        advance.z_advection = false
        # account for charge exchange collisions between ions and neutrals
        if composition.n_neutral_species > 0
            if collisions.reactions.charge_exchange_frequency > 0.0
                advance.ion_cx_collisions = true
                time_advance_no_splitting!(pdf, scratch, scratch_implicit,
                    scratch_electron, t_params, vpa, z, vpa_spectral, z_spectral,
                    moments, fields, vpa_advect, z_advect, composition, collisions,
                    external_source_settings, num_diss_params, nl_solver_params, advance,
                    advance_implicit, istep)
                advance.ion_cx_collisions = false
                advance.neutral_cx_collisions = true
                time_advance_no_splitting!(pdf, scratch, scratch_implicit,
                    scratch_electron, t_params, vpa, z, vpa_spectral, z_spectral,
                    moments, fields, vpa_advect, z_advect, composition, collisions,
                    external_source_settings, num_diss_params, nl_solver_params, advance,
                    advance_implicit, istep)
                advance.neutral_cx_collisions = false
            end
            if collisions.reactions.ionization_frequency > 0.0
                advance.ion_ionization_collisions = true
                time_advance_no_splitting!(pdf, scratch, scratch_implicit,
                    scratch_electron, t_params, z, vpa, z_spectral, vpa_spectral,
                    moments, fields, z_advect, vpa_advect, composition, collisions,
                    external_source_settings, num_diss_params, nl_solver_params, advance,
                    advance_implicit, istep)
                advance.ion_ionization_collisions = false
                advance.neutral_ionization_collisions = true
                time_advance_no_splitting!(pdf, scratch, scratch_implicit,
                    scratch_electron, t_params, z, vpa, z_spectral, vpa_spectral,
                    moments, fields, z_advect, vpa_advect, composition, collisions,
                    external_source_settings, num_diss_params, nl_solver_params, advance,
                    advance_implicit, istep)
                advance.neutral_ionization_collisions = false
            end
        end
        if collisions.krook.nuii0  > 0.0
            advance.krook_collisions_ii = true
            time_advance_no_splitting!(pdf, scratch, scratch_implicit, scratch_electron,
                t_params, z, vpa, z_spectral, vpa_spectral, moments, fields, z_advect,
                vpa_advect, z_SL, vpa_SL, composition, collisions, sources,
                num_diss_params, nl_solver_params, advance, advance_implicit, istep)
            advance.krook_collisions_ii = false
        end
        # and add the source terms associated with redefining g = pdf/density or pdf*vth/density
        # to the kinetic equation
        if moments.evolve_density || moments.evolve_upar || moments.evolve_ppar
            advance.source_terms = true
            time_advance_no_splitting!(pdf, scratch, scratch_implicit, scratch_electron,
                t_params, vpa, z, vpa_spectral, z_spectral, moments, fields,
                vpa_advect, z_advect, composition, collisions, external_source_settings,
                num_diss_params, nl_solver_params, advance, advance_implicit, istep)
            advance.source_terms = false
        end
        # use the continuity equation to update the density
        if moments.evolve_density
            advance.continuity = true
            time_advance_no_splitting!(pdf, scratch, scratch_implicit, scratch_electron,
                t_params, vpa, z, vpa_spectral, z_spectral, moments, fields,
                vpa_advect, z_advect, composition, collisions, external_source_settings,
                num_diss_params, nl_solver_params, advance, advance_implicit, istep)
            advance.continuity = false
        end
        # use force balance to update the parallel flow
        if moments.evolve_upar
            advance.force_balance = true
            time_advance_no_splitting!(pdf, scratch, scratch_implicit, scratch_electron,
                t_params, vpa, z, vpa_spectral, z_spectral, moments, fields,
                vpa_advect, z_advect, composition, collisions, external_source_settings,
                num_diss_params, nl_solver_params, advance, advance_implicit, istep)
            advance.force_balance = false
        end
        # use the energy equation to update the parallel pressure
        if moments.evolve_ppar
            advance.energy = true
            time_advance_no_splitting!(pdf, scratch, scratch_implicit, scratch_electron,
                t_params, vpa, z, vpa_spectral, z_spectral, moments, fields,
                vpa_advect, z_advect, composition, collisions, external_source_settings,
                num_diss_params, nl_solver_params, advance, advance_implicit, istep)
            advance.energy = false
        end
    else
        # use the energy equation to update the parallel pressure
        if moments.evolve_ppar
            advance.energy = true
            time_advance_no_splitting!(pdf, scratch, scratch_implicit, scratch_electron,
                t_params, vpa, z, vpa_spectral, z_spectral, moments, fields,
                vpa_advect, z_advect, composition, collisions, external_source_settings,
                num_diss_params, nl_solver_params, advance, advance_implicit, istep)
            advance.energy = false
        end
        # use force balance to update the parallel flow
        if moments.evolve_upar
            advance.force_balance = true
            time_advance_no_splitting!(pdf, scratch, scratch_implicit, scratch_electron,
                t_params, vpa, z, vpa_spectral, z_spectral, moments, fields,
                vpa_advect, z_advect, composition, collisions, external_source_settings,
                num_diss_params, nl_solver_params, advance, advance_implicit, istep)
            advance.force_balance = false
        end
        # use the continuity equation to update the density
        if moments.evolve_density
            advance.continuity = true
            time_advance_no_splitting!(pdf, scratch, scratch_implicit, scratch_electron,
                t_params, vpa, z, vpa_spectral, z_spectral, moments, fields,
                vpa_advect, z_advect, composition, collisions, external_source_settings,
                num_diss_params, nl_solver_params, advance, advance_implicit, istep)
            advance.continuity = false
        end
        # and add the source terms associated with redefining g = pdf/density or pdf*vth/density
        # to the kinetic equation
        if moments.evolve_density || moments.evolve_upar || moments.evolve_ppar
            advance.source_terms = true
            time_advance_no_splitting!(pdf, scratch, scratch_implicit, scratch_electron,
                t_params, vpa, z, vpa_spectral, z_spectral, moments, fields,
                vpa_advect, z_advect, composition, collisions, external_source_settings,
                num_diss_params, nl_solver_params, advance, advance_implicit, istep)
            advance.source_terms = false
        end
        # account for charge exchange collisions between ions and neutrals
        if composition.n_neutral_species > 0
            if collisions.reactions.ionization_frequency > 0.0
                advance.neutral_ionization = true
                time_advance_no_splitting!(pdf, scratch, scratch_implicit,
                    scratch_electron, t_params, z, vpa, z_spectral, vpa_spectral,
                    moments, fields, z_advect, vpa_advect, composition, collisions,
                    external_source_settings, num_diss_params, nl_solver_params, advance,
                    advance_implicit, istep)
                advance.neutral_ionization = false
                advance.ion_ionization = true
                time_advance_no_splitting!(pdf, scratch, scratch_implicit,
                    scratch_electron, t_params, z, vpa, z_spectral, vpa_spectral,
                    moments, fields, z_advect, vpa_advect, composition, collisions,
                    external_source_settings, num_diss_params, nl_solver_params, advance,
                    advance_implicit, istep)
                advance.ion_ionization = false
            end
            if collisions.reactions.charge_exchange_frequency > 0.0
                advance.neutral_cx_collisions = true
                time_advance_no_splitting!(pdf, scratch, scratch_implicit,
                    scratch_electron, t_params, vpa, z, vpa_spectral, z_spectral,
                    moments, fields, vpa_advect, z_advect, composition, collisions,
                    external_source_settings, num_diss_params, nl_solver_params, advance,
                    advance_implicit, istep)
                advance.neutral_cx_collisions = false
                advance.ion_cx_collisions = true
                time_advance_no_splitting!(pdf, scratch, scratch_implicit,
                    scratch_electron, t_params, vpa, z, vpa_spectral, z_spectral,
                    moments, fields, vpa_advect, z_advect, composition, collisions,
                    external_source_settings, num_diss_params, nl_solver_params, advance,
                    advance_implicit, istep)
                advance.ion_cx_collisions = false
            end
        end
        # z_advection! advances the operator-split 1D advection equation in z
        # apply z-advection operation to all species (ion and neutral)
        advance.z_advection = true
        time_advance_no_splitting!(pdf, scratch, scratch_implicit, scratch_electron,
            t_params, vpa, z, vpa_spectral, z_spectral, moments, fields, vpa_advect,
            z_advect, composition, collisions, external_source_settings, num_diss_params,
            nl_solver_params, advance, advance_implicit, istep)
        advance.z_advection = false
        # advance the operator-split 1D advection equation in vpa
        # vpa-advection only applies for ion species
        advance.vpa_advection = true
        time_advance_no_splitting!(pdf, scratch, scratch_implicit, scratch_electron,
            t_params, vpa, z, vpa_spectral, z_spectral, moments, fields, vpa_advect,
            z_advect, composition, collisions, external_source_settings, num_diss_params,
            nl_solver_params, advance, advance_implicit, istep)
        advance.vpa_advection = false
    end
    return nothing
end

"""
"""
function time_advance_no_splitting!(pdf, scratch, scratch_implicit, scratch_electron,
                                    t_params, vz, vr, vzeta, vpa, vperp, gyrophase, z, r,
                                    moments, fields, spectral_objects, advect_objects,
                                    composition, collisions, geometry, gyroavs,
                                    boundary_distributions, external_source_settings,
                                    num_diss_params, nl_solver_params, advance,
                                    advance_implicit, fp_arrays, scratch_dummy,
                                    manufactured_source_list, diagnostic_checks, istep)

    ssp_rk!(pdf, scratch, scratch_implicit, scratch_electron, t_params, vz, vr, vzeta,
            vpa, vperp, gyrophase, z, r, moments, fields, spectral_objects,
            advect_objects, composition, collisions, geometry, gyroavs,
            boundary_distributions, external_source_settings, num_diss_params,
            nl_solver_params, advance, advance_implicit, fp_arrays, scratch_dummy,
            manufactured_source_list, diagnostic_checks, istep)

    return nothing
end

"""
Use the result of the forward-Euler timestep and the previous Runge-Kutta stages to
compute the updated pdfs, and any evolved moments.
"""
function rk_update!(scratch, scratch_implicit, moments, t_params, istage, composition)
    begin_s_r_z_region()

    new_scratch = scratch[istage+1]
    old_scratch = scratch[istage]
    rk_coefs = t_params.rk_coefs[:,istage]

    ##
    # update the ion distribution and moments
    ##
    # here we seem to have duplicate arrays for storing n, u||, p||, etc, but not for vth
    # 'scratch' is for the multiple stages of time advanced quantities, but 'moments' can be updated directly at each stage
    rk_update_variable!(scratch, scratch_implicit, :pdf, t_params, istage)
    # use Runge Kutta to update any velocity moments evolved separately from the pdf
    rk_update_evolved_moments!(scratch, scratch_implicit, moments, t_params, istage)

    if composition.electron_physics ∈ (braginskii_fluid, kinetic_electrons,
                                       kinetic_electrons_with_temperature_equation)
        rk_update_variable!(scratch, scratch_implicit, :electron_ppar, t_params, istage)
    end

    if composition.n_neutral_species > 0
        ##
        # update the neutral particle distribution and moments
        ##
        rk_update_variable!(scratch, scratch_implicit, :pdf_neutral, t_params, istage; neutrals=true)
        # use Runge Kutta to update any velocity moments evolved separately from the pdf
        rk_update_evolved_moments_neutral!(scratch, scratch_implicit, moments, t_params, istage)
    end
end

"""
Apply boundary conditions and moment constraints to updated pdfs and calculate derived
moments and moment derivatives
"""
function apply_all_bcs_constraints_update_moments!(
        this_scratch, pdf, moments, fields, boundary_distributions, scratch_electron, vz,
        vr, vzeta, vpa, vperp, z, r, spectral_objects, advect_objects, composition,
        collisions, geometry, gyroavs, external_source_settings, num_diss_params,
        t_params, nl_solver_params, advance, scratch_dummy, diagnostic_moments,
        max_electron_pdf_iterations, max_electron_sim_time; pdf_bc_constraints=true,
        update_electrons=true)

    begin_s_r_z_region()

    z_spectral, r_spectral, vpa_spectral, vperp_spectral = spectral_objects.z_spectral, spectral_objects.r_spectral, spectral_objects.vpa_spectral, spectral_objects.vperp_spectral
    vzeta_spectral, vr_spectral, vz_spectral = spectral_objects.vzeta_spectral, spectral_objects.vr_spectral, spectral_objects.vz_spectral
    vpa_advect, vperp_advect, r_advect, z_advect = advect_objects.vpa_advect, advect_objects.vperp_advect, advect_objects.r_advect, advect_objects.z_advect
    electron_z_advect, electron_vpa_advect = advect_objects.electron_z_advect, advect_objects.electron_vpa_advect
    neutral_z_advect, neutral_r_advect, neutral_vz_advect = advect_objects.neutral_z_advect, advect_objects.neutral_r_advect, advect_objects.neutral_vz_advect

    success = ""

    if pdf_bc_constraints
        # Ensure there are no negative values in the pdf before applying boundary
        # conditions, so that negative deviations do not mess up the integral-constraint
        # corrections in the sheath boundary conditions.
        force_minimum_pdf_value!(this_scratch.pdf, num_diss_params.ion.force_minimum_pdf_value)

        # Enforce boundary conditions in z and vpa on the distribution function.
        # Must be done after Runge Kutta update so that the boundary condition applied to the
        # updated pdf is consistent with the updated moments - otherwise different upar
        # between 'pdf', 'scratch[istage]' and 'scratch[istage+1]' might mean a point that
        # should be set to zero at the sheath boundary according to the final upar has a
        # non-zero contribution from one or more of the terms.  NB: probably need to do the
        # same for the evolved moments
        enforce_boundary_conditions!(this_scratch, moments, fields,
            boundary_distributions.pdf_rboundary_ion, vpa.bc, z.bc, r.bc, vpa, vperp, z, r,
            vpa_spectral, vperp_spectral, vpa_advect, vperp_advect, z_advect, r_advect,
            composition, scratch_dummy, advance.r_diffusion, advance.vpa_diffusion,
            advance.vperp_diffusion)

        if moments.evolve_density && moments.enforce_conservation
            begin_s_r_z_region()
            A = moments.ion.constraints_A_coefficient
            B = moments.ion.constraints_B_coefficient
            C = moments.ion.constraints_C_coefficient
            @loop_s_r_z is ir iz begin
                (A[iz,ir,is], B[iz,ir,is], C[iz,ir,is]) =
                    @views hard_force_moment_constraints!(this_scratch.pdf[:,:,iz,ir,is],
                                                          moments, vpa)
            end
        end
    end

    # update remaining velocity moments that are calculable from the evolved pdf
    # Note these may be needed for the boundary condition on the neutrals, so must be
    # calculated before that is applied. Also may be needed to calculate advection speeds
    # for for CFL stability limit calculations in adaptive_timestep_update!().
    update_derived_moments!(this_scratch, moments, vpa, vperp, z, r, composition,
        r_spectral, geometry, gyroavs, scratch_dummy, z_advect, diagnostic_moments)

    calculate_ion_moment_derivatives!(moments, this_scratch, scratch_dummy, z, z_spectral,
                                      num_diss_params.ion.moment_dissipation_coefficient)

    calculate_electron_moments!(this_scratch, pdf, moments, composition, collisions, r, z,
                                vpa)
    calculate_electron_moment_derivatives!(moments, this_scratch, scratch_dummy, z,
                                           z_spectral,
                                           num_diss_params.electron.moment_dissipation_coefficient, 
                                           composition.electron_physics)
    if composition.electron_physics ∈ (kinetic_electrons,
                                       kinetic_electrons_with_temperature_equation)

        # Copy ion and electron moments from `scratch` into `moments` to be used in
        # electron kinetic equation update
        begin_r_z_region()
        @loop_s_r_z is ir iz begin
            moments.ion.dens[iz,ir,is] = this_scratch.density[iz,ir,is]
            moments.ion.upar[iz,ir,is] = this_scratch.upar[iz,ir,is]
            moments.ion.ppar[iz,ir,is] = this_scratch.ppar[iz,ir,is]
        end
        @loop_sn_r_z isn ir iz begin
            moments.neutral.dens[iz,ir,isn] = this_scratch.density_neutral[iz,ir,isn]
            moments.neutral.uz[iz,ir,isn] = this_scratch.uz_neutral[iz,ir,isn]
            moments.neutral.pz[iz,ir,isn] = this_scratch.pz_neutral[iz,ir,isn]
        end
        @loop_r_z ir iz begin
            moments.electron.dens[iz,ir] = this_scratch.electron_density[iz,ir]
            moments.electron.upar[iz,ir] = this_scratch.electron_upar[iz,ir]
            moments.electron.ppar[iz,ir] = this_scratch.electron_ppar[iz,ir]
        end

        # When we do not need to apply bc's and constraints to the ion/neutral pdf
        # (because this function is being called after a failed timestep, to reset to the
        # state at the beginning of the step), we also do not need to update the
        # electrons.
        # Note that if some solve for the implicit timestep already failed, we will reset
        # to the beginning of the ion/neutral timestep, so the electron solution
        # calculated here would be discarded - we might as well skip calculating it in
        # that case.
        if update_electrons && !(t_params.implicit_electron_advance) && success == ""
            kinetic_electron_success = update_electron_pdf!(
               scratch_electron, pdf.electron.norm, moments, fields.phi, r, z, vperp, vpa,
               z_spectral, vperp_spectral, vpa_spectral, electron_z_advect,
               electron_vpa_advect, scratch_dummy, t_params.electron, collisions,
               composition, external_source_settings, num_diss_params,
               nl_solver_params.electron_advance, max_electron_pdf_iterations,
               max_electron_sim_time)
            success = kinetic_electron_success
        end
    end
    # update the electron parallel friction force
    calculate_electron_parallel_friction_force!(
        moments.electron.parallel_friction, this_scratch.electron_density,
        this_scratch.electron_upar, this_scratch.upar, moments.electron.dT_dz,
        composition.me_over_mi, collisions.electron_fluid.nu_ei,
        composition.electron_physics)

    # update the electrostatic potential phi
    update_phi!(fields, this_scratch, vperp, z, r, composition, collisions, moments,
                geometry, z_spectral, r_spectral, scratch_dummy, gyroavs)

    if composition.n_neutral_species > 0
        if pdf_bc_constraints
            # Ensure there are no negative values in the pdf before applying boundary
            # conditions, so that negative deviations do not mess up the integral-constraint
            # corrections in the sheath boundary conditions.
            force_minimum_pdf_value_neutral!(this_scratch.pdf_neutral,
                                             num_diss_params.neutral.force_minimum_pdf_value)

            # Enforce boundary conditions in z and vpa on the distribution function.
            # Must be done after Runge Kutta update so that the boundary condition applied to
            # the updated pdf is consistent with the updated moments - otherwise different
            # upar between 'pdf', 'scratch[istage]' and 'scratch[istage+1]' might mean a point
            # that should be set to zero at the sheath boundary according to the final upar
            # has a non-zero contribution from one or more of the terms.  NB: probably need to
            # do the same for the evolved moments Note, so far vr and vzeta do not need advect
            # objects, so pass `nothing` for those as a placeholder
            enforce_neutral_boundary_conditions!(this_scratch.pdf_neutral, this_scratch.pdf,
                boundary_distributions, this_scratch.density_neutral, this_scratch.uz_neutral,
                this_scratch.pz_neutral, moments, this_scratch.density, this_scratch.upar,
                fields.Er, vzeta_spectral, vr_spectral, vz_spectral, neutral_r_advect,
                neutral_z_advect, nothing, nothing, neutral_vz_advect, r, z, vzeta, vr, vz,
                composition, geometry, scratch_dummy, advance.r_diffusion,
                advance.vz_diffusion)

            if moments.evolve_density && moments.enforce_conservation
                begin_sn_r_z_region()
                A = moments.neutral.constraints_A_coefficient
                B = moments.neutral.constraints_B_coefficient
                C = moments.neutral.constraints_C_coefficient
                @loop_sn_r_z isn ir iz begin
                    (A[iz,ir,isn], B[iz,ir,isn], C[iz,ir,isn]) =
                        @views hard_force_moment_constraints_neutral!(
                            this_scratch.pdf_neutral[:,:,:,iz,ir,isn], moments, vz)
                end
            end
        end

        # update remaining velocity moments that are calculable from the evolved pdf
        update_derived_moments_neutral!(this_scratch, moments, vz, vr, vzeta, z, r,
                                        composition)
        # update the thermal speed
        begin_sn_r_z_region()
        @loop_sn_r_z isn ir iz begin
            moments.neutral.vth[iz,ir,isn] = sqrt(2.0*this_scratch.pz_neutral[iz,ir,isn]/this_scratch.density_neutral[iz,ir,isn])
        end

        # update the parallel heat flux
        update_neutral_qz!(moments.neutral.qz, moments.neutral.qz_updated,
                           this_scratch.density_neutral, this_scratch.uz_neutral,
                           moments.neutral.vth, this_scratch.pdf_neutral, vz, vr, vzeta, z,
                           r, composition, moments.evolve_density, moments.evolve_upar,
                           moments.evolve_ppar)

        calculate_neutral_moment_derivatives!(moments, this_scratch, scratch_dummy, z,
                                              z_spectral,
                                              num_diss_params.neutral.moment_dissipation_coefficient)
    end

    return success
end

"""
    adaptive_timestep_update!(scratch, scratch_implicit, scratch_electron,
                              t_params, pdf, moments, fields, boundary_distributions,
                              composition, collisions, geometry,
                              external_source_settings, spectral_objects,
                              advect_objects, gyroavs, num_diss_params,
                              nl_solver_params, advance, scratch_dummy, r, z, vperp,
                              vpa, vzeta, vr, vz, success, nl_max_its_fraction)

Check the error estimate for the embedded RK method and adjust the timestep if
appropriate.
"""
function adaptive_timestep_update!(scratch, scratch_implicit, scratch_electron,
                                   t_params, pdf, moments, fields, boundary_distributions,
                                   composition, collisions, geometry,
                                   external_source_settings, spectral_objects,
                                   advect_objects, gyroavs, num_diss_params,
                                   nl_solver_params, advance, scratch_dummy, r, z, vperp,
                                   vpa, vzeta, vr, vz, success, nl_max_its_fraction)
    #error_norm_method = "Linf"
    error_norm_method = "L2"

    error_coeffs = t_params.rk_coefs[:,end]
    if t_params.n_rk_stages < 3
        # This should never happen as an adaptive RK scheme needs at least 2 RHS evals so
        # (with the pre-timestep data) there must be at least 3 entries in `scratch`.
        error("adaptive timestep needs a buffer scratch array")
    end

    n_ion_species = composition.n_ion_species
    n_neutral_species = composition.n_neutral_species
    vpa_advect, r_advect, z_advect = advect_objects.vpa_advect, advect_objects.r_advect, advect_objects.z_advect
    neutral_z_advect, neutral_r_advect, neutral_vz_advect = advect_objects.neutral_z_advect, advect_objects.neutral_r_advect, advect_objects.neutral_vz_advect
    evolve_density, evolve_upar, evolve_ppar = moments.evolve_density, moments.evolve_upar, moments.evolve_ppar

    CFL_limits = mk_float[]
    error_norm_type = typeof(t_params.error_sum_zero)
    error_norms = error_norm_type[]
    total_points = mk_int[]

    # Read the current dt here, so we only need one _block_synchronize() call for this and
    # the begin_s_r_z_vperp_vpa_region()
    current_dt = t_params.dt[]
    _block_synchronize()

    # Test CFL conditions for advection in kinetic equation to give stability limit for
    # timestep
    #
    # ion z-advection
    # No need to synchronize here, as we just called _block_synchronize()
    # Don't parallelise over species here, because get_minimum_CFL_*() does an MPI
    # reduction over the shared-memory block, so all processes must calculate the same
    # species at the same time.
    begin_r_vperp_vpa_region(; no_synchronize=true)
    if !t_params.implicit_ion_advance
        ion_z_CFL = Inf
        @loop_s is begin
            update_speed_z!(z_advect[is], moments.ion.upar, moments.ion.vth, evolve_upar,
                            evolve_ppar, fields, vpa, vperp, z, r, t_params.t[], geometry,
                            is)
            this_minimum = get_minimum_CFL_z(z_advect[is].speed, z)
            @serial_region begin
                ion_z_CFL = min(ion_z_CFL, this_minimum)
            end
        end
        push!(CFL_limits, t_params.CFL_prefactor * ion_z_CFL)
    end

    if !(t_params.implicit_ion_advance || t_params.implicit_vpa_advection)
        # ion vpa-advection
        begin_r_z_vperp_region()
        ion_vpa_CFL = Inf
        update_speed_vpa!(vpa_advect, fields, scratch[t_params.n_rk_stages+1], moments, vpa, vperp, z, r,
                          composition, collisions, external_source_settings.ion, t_params.t[],
                          geometry)
        @loop_s is begin
            this_minimum = get_minimum_CFL_vpa(vpa_advect[is].speed, vpa)
            @serial_region begin
                ion_vpa_CFL = min(ion_vpa_CFL, this_minimum)
            end
        end
        push!(CFL_limits, t_params.CFL_prefactor * ion_vpa_CFL)
    end

    # To avoid double counting points when we use distributed-memory MPI, skip the
    # inner/lower point in r and z if this process is not the first block in that
    # dimension.
    skip_r_inner = r.irank != 0
    skip_z_lower = z.irank != 0

    # Calculate low-order approximations, from which the timestep error can be estimated.
    # Note we store the calculated low-order approxmation in `scratch[2]`.
    rk_loworder_solution!(scratch, scratch_implicit, :pdf, t_params)
    if moments.evolve_density
        begin_s_r_z_region()
        rk_loworder_solution!(scratch, scratch_implicit, :density, t_params)
    end
    if moments.evolve_upar
        begin_s_r_z_region()
        rk_loworder_solution!(scratch, scratch_implicit, :upar, t_params)
    end
    if moments.evolve_ppar
        begin_s_r_z_region()
        rk_loworder_solution!(scratch, scratch_implicit, :ppar, t_params)
    end
    if composition.electron_physics ∈ (braginskii_fluid, kinetic_electrons,
                                       kinetic_electrons_with_temperature_equation)
        begin_r_z_region()
        rk_loworder_solution!(scratch, scratch_implicit, :electron_ppar, t_params)
    end
    if n_neutral_species > 0
        begin_sn_r_z_vzeta_vr_region()
        rk_loworder_solution!(scratch, scratch_implicit, :pdf_neutral, t_params; neutrals=true)
        if moments.evolve_density
            begin_sn_r_z_region()
            rk_loworder_solution!(scratch, scratch_implicit, :density_neutral, t_params; neutrals=true)
        end
        if moments.evolve_upar
            begin_sn_r_z_region()
            rk_loworder_solution!(scratch, scratch_implicit, :uz_neutral, t_params; neutrals=true)
        end
        if moments.evolve_ppar
            begin_sn_r_z_region()
            rk_loworder_solution!(scratch, scratch_implicit, :pz_neutral, t_params; neutrals=true)
        end
    end

    # Apply boundary conditions and constraints to the loworder approximation.
    # Need to apply constraints using the high-order moments for consistency, to avoid
    # potential for spurious error estimates at boundary points.
    loworder_constraints_scratch =
        scratch_pdf(scratch[2].pdf, scratch[t_params.n_rk_stages+1].density,
                    scratch[t_params.n_rk_stages+1].upar,
                    scratch[t_params.n_rk_stages+1].ppar,
                    scratch[t_params.n_rk_stages+1].pperp,
                    scratch[t_params.n_rk_stages+1].temp_z_s,
                    scratch[t_params.n_rk_stages+1].electron_density,
                    scratch[t_params.n_rk_stages+1].electron_upar,
                    scratch[t_params.n_rk_stages+1].electron_ppar,
                    scratch[t_params.n_rk_stages+1].electron_pperp,
                    scratch[t_params.n_rk_stages+1].electron_temp,
                    scratch[2].pdf_neutral,
                    scratch[t_params.n_rk_stages+1].density_neutral,
                    scratch[t_params.n_rk_stages+1].uz_neutral,
                    scratch[t_params.n_rk_stages+1].pz_neutral)
    apply_all_bcs_constraints_update_moments!(
        loworder_constraints_scratch, pdf, moments, fields, boundary_distributions,
        scratch_electron, vz, vr, vzeta, vpa, vperp, z, r, spectral_objects,
        advect_objects, composition, collisions, geometry, gyroavs,
        external_source_settings, num_diss_params, t_params, nl_solver_params, advance,
        scratch_dummy, false, 0, 0.0; update_electrons=false)

    # Re-calculate moment derivatives in the `moments` struct, in case they were changed
    # by the previous call
    apply_all_bcs_constraints_update_moments!(
        scratch[t_params.n_rk_stages+1], pdf, moments, fields, boundary_distributions,
        scratch_electron, vz, vr, vzeta, vpa, vperp, z, r, spectral_objects,
        advect_objects, composition, collisions, geometry, gyroavs,
        external_source_settings, num_diss_params, t_params, nl_solver_params, advance,
        scratch_dummy, false, 0, 0.0; pdf_bc_constraints=false, update_electrons=false)

    # Calculate the timstep error estimates
    if z.bc == "wall" && (moments.evolve_upar || moments.evolve_ppar)
        # Set error on last/first non-zero point in ion distribution function to zero, as
        # this this point may cause unhelpful timestep failures when the cutoff moves from
        # one point to another.
        if z.irank == 0 || z.irank == z.nrank - 1
            begin_s_r_region()
            @loop_s_r is ir begin
                density = @view scratch[t_params.n_rk_stages+1].density[:,ir,is]
                upar = @view scratch[t_params.n_rk_stages+1].upar[:,ir,is]
                ppar = @view scratch[t_params.n_rk_stages+1].ppar[:,ir,is]
                phi = fields.phi[:,ir]
                last_negative_vpa_ind, first_positive_vpa_ind =
                    get_ion_z_boundary_cutoff_indices(density, upar, ppar,
                                                      moments.evolve_upar,
                                                      moments.evolve_ppar, z, vpa,
                                                      1.0e-14, phi)
                if z.irank == 0
                    scratch[2].pdf[last_negative_vpa_ind,:,1,ir,is] .=
                        scratch[t_params.n_rk_stages+1].pdf[last_negative_vpa_ind,:,1,ir,is]
                end
                if z.irank == z.nrank - 1
                    scratch[2].pdf[first_positive_vpa_ind,:,end,ir,is] .=
                        scratch[t_params.n_rk_stages+1].pdf[first_positive_vpa_ind,:,end,ir,is]
                end
            end
        end
    end
    ion_pdf_error = local_error_norm(scratch[2].pdf, scratch[t_params.n_rk_stages+1].pdf,
                                     t_params.rtol, t_params.atol;
                                     method=error_norm_method, skip_r_inner=skip_r_inner,
                                     skip_z_lower=skip_z_lower,
                                     error_sum_zero=t_params.error_sum_zero)
    push!(error_norms, ion_pdf_error)
    push!(total_points,
          vpa.n_global * vperp.n_global * z.n_global * r.n_global * n_ion_species)

    # Calculate error for ion moments, if necessary
    if moments.evolve_density
        begin_s_r_z_region()
        ion_n_err = local_error_norm(scratch[2].density,
                                     scratch[t_params.n_rk_stages+1].density,
                                     t_params.rtol, t_params.atol;
                                     method=error_norm_method, skip_r_inner=skip_r_inner,
                                     skip_z_lower=skip_z_lower,
                                     error_sum_zero=t_params.error_sum_zero)
        push!(error_norms, ion_n_err)
        push!(total_points, z.n_global * r.n_global * n_ion_species)
    end
    if moments.evolve_upar
        begin_s_r_z_region()
        ion_u_err = local_error_norm(scratch[2].upar,
                                     scratch[t_params.n_rk_stages+1].upar, t_params.rtol,
                                     t_params.atol; method=error_norm_method,
                                     skip_r_inner=skip_r_inner, skip_z_lower=skip_z_lower,
                                     error_sum_zero=t_params.error_sum_zero)
        push!(error_norms, ion_u_err)
        push!(total_points, z.n_global * r.n_global * n_ion_species)
    end
    if moments.evolve_ppar
        begin_s_r_z_region()
        ion_p_err = local_error_norm(scratch[2].ppar,
                                     scratch[t_params.n_rk_stages+1].ppar, t_params.rtol,
                                     t_params.atol; method=error_norm_method,
                                     skip_r_inner=skip_r_inner, skip_z_lower=skip_z_lower,
                                     error_sum_zero=t_params.error_sum_zero)
        push!(error_norms, ion_p_err)
        push!(total_points, z.n_global * r.n_global * n_ion_species)
    end

    if composition.electron_physics ∈ (braginskii_fluid, kinetic_electrons,
                                       kinetic_electrons_with_temperature_equation)
        begin_r_z_region()
        electron_p_err = local_error_norm(scratch[2].electron_ppar,
                                          scratch[t_params.n_rk_stages+1].electron_ppar,
                                          t_params.rtol, t_params.atol;
                                          method=error_norm_method,
                                          skip_r_inner=skip_r_inner,
                                          skip_z_lower=skip_z_lower,
                                          error_sum_zero=t_params.error_sum_zero)
        push!(error_norms, electron_p_err)
        push!(total_points, z.n_global * r.n_global)
    end

    if n_neutral_species > 0
        # neutral z-advection
        # Don't parallelise over species here, because get_minimum_CFL_*() does an MPI
        # reduction over the shared-memory block, so all processes must calculate the same
        # species at the same time.
        begin_r_vzeta_vr_vz_region()
        neutral_z_CFL = Inf
        @loop_sn isn begin
            update_speed_neutral_z!(neutral_z_advect[isn], moments.neutral.uz,
                                    moments.neutral.vth, evolve_upar, evolve_ppar, vz, vr,
                                    vzeta, z, r, t_params.t[])
            this_minimum = get_minimum_CFL_neutral_z(neutral_z_advect[isn].speed, z)
            @serial_region begin
                neutral_z_CFL = min(neutral_z_CFL, this_minimum)
            end
        end
        push!(CFL_limits, t_params.CFL_prefactor * neutral_z_CFL)

        # neutral vz-advection
        begin_r_z_vzeta_vr_region()
        neutral_vz_CFL = Inf
        update_speed_neutral_vz!(neutral_vz_advect, fields,
                                 scratch[t_params.n_rk_stages+1], moments, vz, vr, vzeta,
                                 z, r, composition, collisions,
                                 external_source_settings.neutral)
        @loop_sn isn begin
            this_minimum = get_minimum_CFL_neutral_vz(neutral_vz_advect[isn].speed, vz)
            @serial_region begin
                neutral_vz_CFL = min(neutral_vz_CFL, this_minimum)
            end
        end
        push!(CFL_limits, t_params.CFL_prefactor * neutral_vz_CFL)

        # Calculate error for neutral distribution functions
        neut_pdf_error = local_error_norm(scratch[2].pdf_neutral,
                                          scratch[t_params.n_rk_stages+1].pdf_neutral,
                                          t_params.rtol, t_params.atol;
                                          method=error_norm_method,
                                          skip_r_inner=skip_r_inner,
                                          skip_z_lower=skip_z_lower,
                                          error_sum_zero=t_params.error_sum_zero)
        push!(error_norms, neut_pdf_error)
        push!(total_points,
              vz.n_global * vr.n_global * vzeta.n_global * z.n_global * r.n_global *
              n_neutral_species)

        # Calculate error for neutral moments, if necessary
        if moments.evolve_density
            begin_sn_r_z_region()
            neut_n_err = local_error_norm(scratch[2].density_neutral,
                                          scratch[t_params.n_rk_stages+1].density_neutral,
                                          t_params.rtol, t_params.atol, true;
                                          method=error_norm_method,
                                          skip_r_inner=skip_r_inner,
                                          skip_z_lower=skip_z_lower,
                                          error_sum_zero=t_params.error_sum_zero)
            push!(error_norms, neut_n_err)
            push!(total_points, z.n_global * r.n_global * n_neutral_species)
        end
        if moments.evolve_upar
            begin_sn_r_z_region()
            neut_u_err = local_error_norm(scratch[2].uz_neutral,
                                          scratch[t_params.n_rk_stages+1].uz_neutral,
                                          t_params.rtol, t_params.atol, true;
                                          method=error_norm_method,
                                          skip_r_inner=skip_r_inner,
                                          skip_z_lower=skip_z_lower,
                                          error_sum_zero=t_params.error_sum_zero)
            push!(error_norms, neut_u_err)
            push!(total_points, z.n_global * r.n_global * n_neutral_species)
        end
        if moments.evolve_ppar
            begin_sn_r_z_region()
            neut_p_err = local_error_norm(scratch[2].pz_neutral,
                                          scratch[t_params.n_rk_stages+1].pz_neutral,
                                          t_params.rtol, t_params.atol, true;
                                          method=error_norm_method,
                                          skip_r_inner=skip_r_inner,
                                          skip_z_lower=skip_z_lower,
                                          error_sum_zero=t_params.error_sum_zero)
            push!(error_norms, neut_p_err)
            push!(total_points, z.n_global * r.n_global * n_neutral_species)
        end
    end

    adaptive_timestep_update_t_params!(t_params, CFL_limits, error_norms, total_points,
                                       current_dt, error_norm_method, success,
                                       nl_max_its_fraction, composition)

    if composition.electron_physics ∈ (kinetic_electrons,
                                       kinetic_electrons_with_temperature_equation)
        if t_params.previous_dt[] == 0.0
            # Reset electron pdf to its value at the beginning of this step.
            begin_r_z_vperp_vpa_region()
            @loop_r_z_vperp_vpa ir iz ivperp ivpa begin
                pdf.electron.norm[ivpa,ivperp,iz,ir] =
                    pdf.electron.pdf_before_ion_timestep[ivpa,ivperp,iz,ir]
                scratch_electron[1].pdf_electron[ivpa,ivperp,iz,ir] =
                    pdf.electron.pdf_before_ion_timestep[ivpa,ivperp,iz,ir]
            end
        else
            # Store the current value, which will be the value at the beginning of the
            # next step.
            begin_r_z_vperp_vpa_region()
            @loop_r_z_vperp_vpa ir iz ivperp ivpa begin
                pdf.electron.pdf_before_ion_timestep[ivpa,ivperp,iz,ir] =
                    pdf.electron.norm[ivpa,ivperp,iz,ir]
            end
        end

        istage = t_params.n_rk_stages+1

        # update the pdf.norm and moments arrays as needed
        begin_s_r_z_region()
        final_scratch = scratch[istage]
        @loop_s_r_z_vperp_vpa is ir iz ivperp ivpa begin
            pdf.ion.norm[ivpa,ivperp,iz,ir,is] = final_scratch.pdf[ivpa,ivperp,iz,ir,is]
        end
        @loop_s_r_z is ir iz begin
            moments.ion.dens[iz,ir,is] = final_scratch.density[iz,ir,is]
            moments.ion.upar[iz,ir,is] = final_scratch.upar[iz,ir,is]
            moments.ion.ppar[iz,ir,is] = final_scratch.ppar[iz,ir,is]
            moments.ion.pperp[iz,ir,is] = final_scratch.pperp[iz,ir,is]
        end
        # No need to synchronize here as we only change electron quantities and previous
        # region only changed ion quantities.
        begin_r_z_region(no_synchronize=true)
        @loop_r_z ir iz begin
            moments.electron.dens[iz,ir] = final_scratch.electron_density[iz,ir]
            moments.electron.upar[iz,ir] = final_scratch.electron_upar[iz,ir]
            moments.electron.ppar[iz,ir] = final_scratch.electron_ppar[iz,ir]
            moments.electron.temp[iz,ir] = final_scratch.electron_temp[iz,ir]
        end
        if composition.n_neutral_species > 0
            # No need to synchronize here as we only change neutral quantities and previous
            # region only changed plasma quantities.
            begin_sn_r_z_region(no_synchronize=true)
            @loop_sn_r_z_vzeta_vr_vz isn ir iz ivzeta ivr ivz begin
                pdf.neutral.norm[ivz,ivr,ivzeta,iz,ir,isn] = final_scratch.pdf_neutral[ivz,ivr,ivzeta,iz,ir,isn]
            end
            @loop_sn_r_z isn ir iz begin
                moments.neutral.dens[iz,ir,isn] = final_scratch.density_neutral[iz,ir,isn]
                moments.neutral.uz[iz,ir,isn] = final_scratch.uz_neutral[iz,ir,isn]
                moments.neutral.pz[iz,ir,isn] = final_scratch.pz_neutral[iz,ir,isn]
            end
            # for now update moments.neutral object directly for diagnostic moments
            # that are not used in Runga-Kutta steps
            update_neutral_pr!(moments.neutral.pr, moments.neutral.pr_updated, pdf.neutral.norm, vz, vr, vzeta, z, r, composition)
            update_neutral_pzeta!(moments.neutral.pzeta, moments.neutral.pzeta_updated, pdf.neutral.norm, vz, vr, vzeta, z, r, composition)
            # Update ptot (isotropic pressure)
            if r.n > 1 #if 2D geometry
                @loop_sn_r_z isn ir iz begin
                    moments.neutral.ptot[iz,ir,isn] = (moments.neutral.pz[iz,ir,isn] + moments.neutral.pr[iz,ir,isn] + moments.neutral.pzeta[iz,ir,isn])/3.0
                end
            else # 1D model
                @loop_sn_r_z isn ir iz begin
                    moments.neutral.ptot[iz,ir,isn] = moments.neutral.pz[iz,ir,isn]
                end
            end
            # get particle fluxes (n.b. bad naming convention uz -> means -> n uz here)
            update_neutral_ur!(moments.neutral.ur, moments.neutral.ur_updated,
                               moments.neutral.dens, pdf.neutral.norm, vz, vr, vzeta, z, r,
                               composition)
            update_neutral_uzeta!(moments.neutral.uzeta, moments.neutral.uzeta_updated,
                                  moments.neutral.dens, pdf.neutral.norm, vz, vr, vzeta, z,
                                  r, composition)
            try #below loop can cause DomainError if ptot < 0 or density < 0, so exit cleanly if possible
                @loop_sn_r_z isn ir iz begin
                    # update density using last density from Runga-Kutta stages
                    moments.neutral.dens[iz,ir,isn] = final_scratch.density_neutral[iz,ir,isn]
                    # get vth for neutrals
                    moments.neutral.vth[iz,ir,isn] = sqrt(2.0*moments.neutral.ptot[iz,ir,isn]/moments.neutral.dens[iz,ir,isn])
                end
            catch e
                if global_size[] > 1
                    println("ERROR: error at line 724 of time_advance.jl")
                    println(e)
                    display(stacktrace(catch_backtrace()))
                    flush(stdout)
                    flush(stderr)
                    MPI.Abort(comm_world, 1)
                end
                rethrow(e)
            end
        end

    end

    return nothing
end

"""
"""
function ssp_rk!(pdf, scratch, scratch_implicit, scratch_electron, t_params, vz, vr,
                 vzeta, vpa, vperp, gyrophase, z, r, moments, fields, spectral_objects,
                 advect_objects, composition, collisions, geometry, gyroavs,
                 boundary_distributions, external_source_settings, num_diss_params,
                 nl_solver_params, advance, advance_implicit, fp_arrays, scratch_dummy,
                 manufactured_source_list,diagnostic_checks, istep)

    begin_s_r_z_region()

    n_rk_stages = t_params.n_rk_stages

    max_electron_pdf_iterations = 1000
    max_electron_sim_time = 1.0e-3

    first_scratch = scratch[1]
    @loop_s_r_z_vperp_vpa is ir iz ivperp ivpa begin
        first_scratch.pdf[ivpa,ivperp,iz,ir,is] = pdf.ion.norm[ivpa,ivperp,iz,ir,is]
    end
    @loop_s_r_z is ir iz begin
        first_scratch.density[iz,ir,is] = moments.ion.dens[iz,ir,is]
        first_scratch.upar[iz,ir,is] = moments.ion.upar[iz,ir,is]
        first_scratch.ppar[iz,ir,is] = moments.ion.ppar[iz,ir,is]
        first_scratch.pperp[iz,ir,is] = moments.ion.pperp[iz,ir,is]
    end

    begin_r_z_region()
    @loop_r_z ir iz begin
        first_scratch.electron_density[iz,ir] = moments.electron.dens[iz,ir]
        first_scratch.electron_upar[iz,ir] = moments.electron.upar[iz,ir]
        first_scratch.electron_ppar[iz,ir] = moments.electron.ppar[iz,ir]
        first_scratch.electron_temp[iz,ir] = moments.electron.temp[iz,ir]
    end

    if composition.n_neutral_species > 0
        begin_sn_r_z_region()
        @loop_sn_r_z_vzeta_vr_vz isn ir iz ivzeta ivr ivz begin
            first_scratch.pdf_neutral[ivz,ivr,ivzeta,iz,ir,isn] = pdf.neutral.norm[ivz,ivr,ivzeta,iz,ir,isn]
        end
        @loop_sn_r_z isn ir iz begin
            first_scratch.density_neutral[iz,ir,isn] = moments.neutral.dens[iz,ir,isn]
            first_scratch.uz_neutral[iz,ir,isn] = moments.neutral.uz[iz,ir,isn]
            first_scratch.pz_neutral[iz,ir,isn] = moments.neutral.pz[iz,ir,isn]
            # other neutral moments here if required
        end
    end
    if moments.evolve_upar
        # moments may be read on all ranks, even though loop type is z_s, so need to
        # synchronize here
        _block_synchronize()
    end

    # success is set to false if an iteration failed to converge in an implicit solve
    success = ""
    for istage ∈ 1:n_rk_stages
        if t_params.rk_coefs_implicit !== nothing
            update_solution_vector!(scratch_implicit[istage], scratch[istage], moments,
                                    composition, vpa, vperp, z, r)
            if t_params.implicit_coefficient_is_zero[istage]
                # No implicit solve needed at this stage. Do an explicit step of the
                # implicitly-evolved terms so we can store their time-derivative at this
                # stage.
                euler_time_advance!(scratch_implicit[istage], scratch[istage],
                                    pdf, fields, moments, advect_objects, vz, vr, vzeta,
                                    vpa, vperp, gyrophase, z, r, t_params.t[], t_params.dt[],
                                    spectral_objects, composition, collisions, geometry,
                                    scratch_dummy, manufactured_source_list,
                                    external_source_settings, num_diss_params,
                                    advance_implicit, fp_arrays, istage)
                # The result of the forward-Euler step is just a hack to store the
                # (explicit) time-derivative of the implicitly advanced terms. The result
                # is not used as input to the explicit part of the IMEX advance.
                old_scratch = scratch[istage]
            else
                # Backward-Euler step for implicitly-evolved terms.
                # Note the timestep for this solve is rk_coefs_implict[istage,istage]*dt.
                # The diagonal elements are equal to the Butcher 'a' coefficients
                # rk_coefs_implicit[istage,istage]=a[istage,istage].
                if scratch_electron === nothing
                    this_scratch_electron = nothing
                elseif t_params.implicit_electron_advance
                    this_scratch_electron = scratch_electron[t_params.electron.n_rk_stages+1]
                else
                    this_scratch_electron = scratch_electron
                end
                nl_success = backward_euler!(scratch_implicit[istage], scratch[istage],
                                             this_scratch_electron,
                                             pdf, fields, moments, advect_objects, vz, vr,
                                             vzeta, vpa, vperp, gyrophase, z, r,
                                             t_params.dt[] *
                                             t_params.rk_coefs_implicit[istage,istage],
                                             t_params, spectral_objects, composition,
                                             collisions, geometry, scratch_dummy,
                                             manufactured_source_list,
                                             external_source_settings, num_diss_params,
                                             gyroavs, nl_solver_params, advance_implicit,
                                             fp_arrays, istage)
                nl_success = MPI.Allreduce(nl_success, &, comm_world)
                if !nl_success
                    success = "nonlinear-solver"
                    # Break out of the istage loop, as passing `success != ""` to the
                    # adaptive timestep update function will signal a failed timestep, so
                    # that we restart this timestep with a smaller `dt`.
                    break
                end
                # The result of the implicit solve gives the state vector at 'istage'
                # which is used as input to the explicit part of the IMEX time step.
                old_scratch = scratch_implicit[istage]
                update_electrons = !(t_params.implicit_electron_advance || t_params.implicit_electron_ppar)
                success = apply_all_bcs_constraints_update_moments!(
                    scratch_implicit[istage], pdf, moments, fields,
                    boundary_distributions, scratch_electron, vz, vr, vzeta, vpa, vperp,
                    z, r, spectral_objects, advect_objects, composition, collisions,
                    geometry, gyroavs, external_source_settings, num_diss_params,
                    t_params, nl_solver_params, advance, scratch_dummy, false,
                    max_electron_pdf_iterations, max_electron_sim_time;
                    update_electrons=update_electrons)
                if success != ""
                    # Break out of the istage loop, as passing `success != ""` to the
                    # adaptive timestep update function will signal a failed timestep, so
                    # that we restart this timestep with a smaller `dt`.
                    break
                end
            end
        else
            # Fully explicit method starts the forward-Euler step with the result from the
            # previous stage.
            old_scratch = scratch[istage]
        end
        update_solution_vector!(scratch[istage+1], old_scratch, moments, composition, vpa,
                                vperp, z, r)
        # do an Euler time advance, with scratch[istage+1] containing the advanced
        # quantities and scratch[istage] containing quantities at time level n, RK stage
        # istage
        # calculate f^{(1)} = fⁿ + Δt*G[fⁿ] = scratch[2].pdf
        euler_time_advance!(scratch[istage+1], old_scratch, pdf, fields, moments,
                            advect_objects, vz, vr, vzeta, vpa, vperp, gyrophase, z,
                            r, t_params.t[], t_params.dt[], spectral_objects, composition,
                            collisions, geometry, scratch_dummy,
                            manufactured_source_list, external_source_settings,
                            num_diss_params, advance, fp_arrays, istage)

        rk_update!(scratch, scratch_implicit, moments, t_params, istage, composition)

        # Always apply boundary conditions and constraints here for explicit schemes. For
        # IMEX schemes, only apply boundary conditions and constraints at the final RK
        # stage - for other stages they are imposed after the implicit part of the step.
        # If `implicit_coefficient_is_zero` is true for the next stage, then this step is
        # explicit, so we need the bcs and constraints.
        apply_bc_constraints = (t_params.rk_coefs_implicit === nothing
                                || !t_params.implicit_ion_advance
                                || (istage == n_rk_stages && t_params.implicit_coefficient_is_zero[1])
                                || t_params.implicit_coefficient_is_zero[istage+1])
        update_electrons = (t_params.rk_coefs_implicit === nothing
                            || !(t_params.implicit_electron_advance || t_params.implicit_electron_ppar)
                            || (istage < n_rk_stages && t_params.implicit_coefficient_is_zero[istage+1])
                            || (istage == n_rk_stages && t_params.implicit_coefficient_is_zero[1]))
        diagnostic_moments = diagnostic_checks && istage == n_rk_stages
        success = apply_all_bcs_constraints_update_moments!(
            scratch[istage+1], pdf, moments, fields, boundary_distributions,
            scratch_electron, vz, vr, vzeta, vpa, vperp, z, r, spectral_objects,
            advect_objects, composition, collisions, geometry, gyroavs,
            external_source_settings, num_diss_params, t_params, nl_solver_params,
            advance, scratch_dummy, diagnostic_moments, max_electron_pdf_iterations,
            max_electron_sim_time; pdf_bc_constraints=apply_bc_constraints,
            update_electrons=update_electrons)
        if success != ""
            # Break out of the istage loop, as passing `success != ""` to the
            # adaptive timestep update function will signal a failed timestep, so
            # that we restart this timestep with a smaller `dt`.
            break
        end
    end

    if t_params.adaptive
        nl_max_its_fraction = 0.0
        if t_params.implicit_electron_advance
            params_to_check = (nl_solver_params.ion_advance,
                               nl_solver_params.vpa_advection,
                               nl_solver_params.electron_conduction,
                               nl_solver_params.electron_advance)
        else
            # nl_solver_params.electron_advance is used for the backward-Euler timestep in
            # electron timestepping, so its iteration count is not relevant here. Instead,
            # check the number of electron pseudo-timesteps or pseudo-time increment
            # compared to their maximum values
            params_to_check = (nl_solver_params.ion_advance,
                               nl_solver_params.vpa_advection,
                               nl_solver_params.electron_conduction)
            if t_params.electron !== nothing
                electron_time_advance_fraction =
                    min(t_params.electron.max_step_count_this_ion_step[] / max_electron_pdf_iterations,
                        t_params.electron.max_t_increment_this_ion_step[] / max_electron_sim_time)
                nl_max_its_fraction = max(electron_time_advance_fraction, nl_max_its_fraction)
            end
        end
        for p ∈ params_to_check
            if p !== nothing
                nl_max_its_fraction =
                    max(p.max_nonlinear_iterations_this_step[] / p.nonlinear_max_iterations,
                        nl_max_its_fraction)
            end
        end
        adaptive_timestep_update!(scratch, scratch_implicit, scratch_electron,
                                  t_params, pdf, moments, fields,
                                  boundary_distributions, composition, collisions,
                                  geometry, external_source_settings, spectral_objects,
                                  advect_objects, gyroavs, num_diss_params,
                                  nl_solver_params, advance, scratch_dummy, r, z, vperp,
                                  vpa, vzeta, vr, vz, success, nl_max_its_fraction)
    elseif success != ""
        error("Implicit part of timestep failed")
    end
#if global_rank[] == 0
#    println("loworder ", scratch[2].pdf[92:95,1,1,1,1])
#    println()
#end

    reset_nonlinear_per_stage_counters!(nl_solver_params.ion_advance)
    reset_nonlinear_per_stage_counters!(nl_solver_params.vpa_advection)
    reset_nonlinear_per_stage_counters!(nl_solver_params.electron_conduction)
    if !t_params.implicit_electron_advance && t_params.electron !== nothing
        t_params.electron.max_step_count_this_ion_step[] = 0
        t_params.electron.max_t_increment_this_ion_step[] = 0.0
    end


    if t_params.previous_dt[] > 0.0
        istage = n_rk_stages+1

        # update the pdf.norm and moments arrays as needed
        begin_s_r_z_region()
        final_scratch = scratch[istage]
        @loop_s_r_z_vperp_vpa is ir iz ivperp ivpa begin
            pdf.ion.norm[ivpa,ivperp,iz,ir,is] = final_scratch.pdf[ivpa,ivperp,iz,ir,is]
        end
        @loop_s_r_z is ir iz begin
            moments.ion.dens[iz,ir,is] = final_scratch.density[iz,ir,is]
            moments.ion.upar[iz,ir,is] = final_scratch.upar[iz,ir,is]
            moments.ion.ppar[iz,ir,is] = final_scratch.ppar[iz,ir,is]
            moments.ion.pperp[iz,ir,is] = final_scratch.pperp[iz,ir,is]
        end
        # No need to synchronize here as we only change electron quantities and previous
        # region only changed ion quantities.
        begin_r_z_region(no_synchronize=true)
        @loop_r_z ir iz begin
            moments.electron.dens[iz,ir] = final_scratch.electron_density[iz,ir]
            moments.electron.upar[iz,ir] = final_scratch.electron_upar[iz,ir]
            moments.electron.ppar[iz,ir] = final_scratch.electron_ppar[iz,ir]
            moments.electron.temp[iz,ir] = final_scratch.electron_temp[iz,ir]
        end
        if composition.n_neutral_species > 0
            # No need to synchronize here as we only change neutral quantities and previous
            # region only changed plasma quantities.
            begin_sn_r_z_region(no_synchronize=true)
            @loop_sn_r_z_vzeta_vr_vz isn ir iz ivzeta ivr ivz begin
                pdf.neutral.norm[ivz,ivr,ivzeta,iz,ir,isn] = final_scratch.pdf_neutral[ivz,ivr,ivzeta,iz,ir,isn]
            end
            @loop_sn_r_z isn ir iz begin
                moments.neutral.dens[iz,ir,isn] = final_scratch.density_neutral[iz,ir,isn]
                moments.neutral.uz[iz,ir,isn] = final_scratch.uz_neutral[iz,ir,isn]
                moments.neutral.pz[iz,ir,isn] = final_scratch.pz_neutral[iz,ir,isn]
            end
            # for now update moments.neutral object directly for diagnostic moments
            # that are not used in Runga-Kutta steps
            update_neutral_pr!(moments.neutral.pr, moments.neutral.pr_updated, pdf.neutral.norm, vz, vr, vzeta, z, r, composition)
            update_neutral_pzeta!(moments.neutral.pzeta, moments.neutral.pzeta_updated, pdf.neutral.norm, vz, vr, vzeta, z, r, composition)
            # Update ptot (isotropic pressure)
            if r.n > 1 #if 2D geometry
                @loop_sn_r_z isn ir iz begin
                    moments.neutral.ptot[iz,ir,isn] = (moments.neutral.pz[iz,ir,isn] + moments.neutral.pr[iz,ir,isn] + moments.neutral.pzeta[iz,ir,isn])/3.0
                end
            else # 1D model
                @loop_sn_r_z isn ir iz begin
                    moments.neutral.ptot[iz,ir,isn] = moments.neutral.pz[iz,ir,isn]
                end
            end
            # get particle fluxes (n.b. bad naming convention uz -> means -> n uz here)
            update_neutral_ur!(moments.neutral.ur, moments.neutral.ur_updated,
                               moments.neutral.dens, pdf.neutral.norm, vz, vr, vzeta, z, r,
                               composition)
            update_neutral_uzeta!(moments.neutral.uzeta, moments.neutral.uzeta_updated,
                                  moments.neutral.dens, pdf.neutral.norm, vz, vr, vzeta, z,
                                  r, composition)
            try #below loop can cause DomainError if ptot < 0 or density < 0, so exit cleanly if possible
                @loop_sn_r_z isn ir iz begin
                    # update density using last density from Runga-Kutta stages
                    moments.neutral.dens[iz,ir,isn] = final_scratch.density_neutral[iz,ir,isn]
                    # get vth for neutrals
                    moments.neutral.vth[iz,ir,isn] = sqrt(2.0*moments.neutral.ptot[iz,ir,isn]/moments.neutral.dens[iz,ir,isn])
                end
            catch e
                if global_size[] > 1
                    println("ERROR: error at line 724 of time_advance.jl")
                    println(e)
                    display(stacktrace(catch_backtrace()))
                    flush(stdout)
                    flush(stderr)
                    MPI.Abort(comm_world, 1)
                end
                rethrow(e)
            end
        end
    end

    return nothing
end

"""
euler_time_advance! advances the vector equation dfvec/dt = G[f]
that includes the kinetic equation + any evolved moment equations
using the forward Euler method: fvec_out = fvec_in + dt*fvec_in,
with fvec_in an input and fvec_out the output
"""
function euler_time_advance!(fvec_out, fvec_in, pdf, fields, moments,
    advect_objects, vz, vr, vzeta, vpa, vperp, gyrophase, z, r, t, dt,
    spectral_objects, composition, collisions, geometry, scratch_dummy,
    manufactured_source_list, external_source_settings, num_diss_params, advance, fp_arrays, istage)

    # define some abbreviated variables for tidiness
    n_ion_species = composition.n_ion_species
    n_neutral_species = composition.n_neutral_species
    # vpa_advection! advances the 1D advection equation in vpa.
    # only ion species have a force accelerating them in vpa;
    # however, neutral species do have non-zero d(wpa)/dt, so there is advection in wpa

    vpa_spectral, vperp_spectral, r_spectral, z_spectral = spectral_objects.vpa_spectral, spectral_objects.vperp_spectral, spectral_objects.r_spectral, spectral_objects.z_spectral
    vz_spectral, vr_spectral, vzeta_spectral = spectral_objects.vz_spectral, spectral_objects.vr_spectral, spectral_objects.vzeta_spectral
    vpa_advect, vperp_advect, r_advect, z_advect = advect_objects.vpa_advect, advect_objects.vperp_advect, advect_objects.r_advect, advect_objects.z_advect
    neutral_z_advect, neutral_r_advect, neutral_vz_advect = advect_objects.neutral_z_advect, advect_objects.neutral_r_advect, advect_objects.neutral_vz_advect

    if advance.external_source
        total_external_ion_source_controllers!(fvec_in, moments, external_source_settings.ion,
                                        dt)
    end
    if advance.neutral_external_source
        total_external_neutral_source_controllers!(fvec_in, moments,
                                            external_source_settings.neutral, r, z, dt)
    end

    if advance.vpa_advection
        vpa_advection!(fvec_out.pdf, fvec_in, fields, moments, vpa_advect, vpa, vperp, z, r, dt, t,
            vpa_spectral, composition, collisions, external_source_settings.ion, geometry)
    end

    # z_advection! advances 1D advection equation in z
    # apply z-advection operation to ion species

    if advance.z_advection
        z_advection!(fvec_out.pdf, fvec_in, moments, fields, z_advect, z, vpa, vperp, r,
                     dt, t, z_spectral, composition, geometry, scratch_dummy)
    end

    # r advection relies on derivatives in z to get ExB
    if advance.r_advection
        r_advection!(fvec_out.pdf, fvec_in, moments, fields, r_advect, r, z, vperp, vpa,
                     dt, r_spectral, composition, geometry, scratch_dummy)
    end
    # vperp_advection requires information about z and r advection
    # so call vperp_advection! only after z and r advection routines
    if advance.vperp_advection
        vperp_advection!(fvec_out.pdf, fvec_in, vperp_advect, r, z, vperp, vpa,
                      dt, vperp_spectral, composition, z_advect, r_advect, geometry,
                      moments, fields, t)
    end

    if advance.source_terms
        source_terms!(fvec_out.pdf, fvec_in, moments, vpa, z, r, dt, z_spectral,
                      composition, collisions, external_source_settings.ion)
    end

    if advance.neutral_z_advection
        neutral_advection_z!(fvec_out.pdf_neutral, fvec_in, moments, neutral_z_advect,
            r, z, vzeta, vr, vz, dt, t, z_spectral, composition, scratch_dummy)
    end

    if advance.neutral_r_advection
        neutral_advection_r!(fvec_out.pdf_neutral, fvec_in, neutral_r_advect,
            r, z, vzeta, vr, vz, dt, r_spectral, composition, geometry, scratch_dummy)
    end

    if advance.neutral_vz_advection
        neutral_advection_vz!(fvec_out.pdf_neutral, fvec_in, fields, moments,
                              neutral_vz_advect, vz, vr, vzeta, z, r, dt, vz_spectral,
                              composition, collisions, external_source_settings.neutral)
    end

    if advance.neutral_source_terms
        source_terms_neutral!(fvec_out.pdf_neutral, fvec_in, moments, vpa, z, r, dt, z_spectral,
                      composition, collisions, external_source_settings.neutral)
    end

    if advance.manufactured_solns_test
        source_terms_manufactured!(fvec_out.pdf, fvec_out.pdf_neutral, vz, vr, vzeta, vpa, vperp, z, r, t, dt, composition, manufactured_source_list)
    end

    if advance.ion_cx_collisions || advance.ion_ionization_collisions
        # gyroaverage neutral dfn and place it in the ion.buffer array for use in the collisions step
        vzvrvzeta_to_vpavperp!(pdf.ion.buffer, fvec_in.pdf_neutral, vz, vr, vzeta, vpa, vperp, gyrophase, z, r, geometry, composition)
    end
    if advance.neutral_cx_collisions || advance.neutral_ionization_collisions
        # interpolate ion particle dfn and place it in the neutral.buffer array for use in the collisions step
        vpavperp_to_vzvrvzeta!(pdf.neutral.buffer, fvec_in.pdf, vz, vr, vzeta, vpa, vperp, z, r, geometry, composition)
    end

    # account for charge exchange collisions between ions and neutrals
    if advance.ion_cx_collisions_1V
        ion_charge_exchange_collisions_1V!(fvec_out.pdf, fvec_in, moments, composition,
                                           vpa, vz, collisions.reactions.charge_exchange_frequency,
                                           vpa_spectral, vz_spectral, dt)
    elseif advance.ion_cx_collisions
        ion_charge_exchange_collisions_3V!(fvec_out.pdf, pdf.ion.buffer, fvec_in,
                                           composition, vz, vr, vzeta, vpa, vperp, z, r,
                                           collisions.reactions.charge_exchange_frequency, dt)
    end
    if advance.neutral_cx_collisions_1V
        neutral_charge_exchange_collisions_1V!(fvec_out.pdf_neutral, fvec_in, moments,
                                               composition, vpa, vz,
                                               collisions.reactions.charge_exchange_frequency, vpa_spectral,
                                               vz_spectral, dt)
    elseif advance.neutral_cx_collisions
        neutral_charge_exchange_collisions_3V!(fvec_out.pdf_neutral, pdf.neutral.buffer,
                                               fvec_in, composition, vz, vr, vzeta, vpa,
                                               vperp, z, r, collisions.reactions.charge_exchange_frequency,
                                               dt)
    end
    # account for ionization collisions between ions and neutrals
    if advance.ion_ionization_collisions_1V
        ion_ionization_collisions_1V!(fvec_out.pdf, fvec_in, vz, vpa, vperp, z, r,
                                      vz_spectral, moments, composition, collisions, dt)
    elseif advance.ion_ionization_collisions
        ion_ionization_collisions_3V!(fvec_out.pdf, pdf.ion.buffer, fvec_in, composition,
                                      vz, vr, vzeta, vpa, vperp, z, r, collisions, dt)
    end
    if advance.neutral_ionization_collisions_1V
        neutral_ionization_collisions_1V!(fvec_out.pdf_neutral, fvec_in, vz, vpa, vperp,
                                          z, r, vz_spectral, moments, composition,
                                          collisions, dt)
    elseif advance.neutral_ionization_collisions
        neutral_ionization_collisions_3V!(fvec_out.pdf_neutral, fvec_in, composition, vz,
                                          vr, vzeta, vpa, vperp, z, r, collisions, dt)
    end

    # Add Krook collision operator for ions
    if advance.krook_collisions_ii
        krook_collisions!(fvec_out.pdf, fvec_in, moments, composition, collisions,
                          vperp, vpa, dt)
    end
    # Add maxwellian diffusion collision operator for ions
    if advance.mxwl_diff_collisions_ii
        ion_vpa_maxwell_diffusion!(fvec_out.pdf, fvec_in, moments, vpa, vperp, vpa_spectral, 
                                   dt, collisions.mxwl_diff.D_ii)
    end
    # Add maxwellian diffusion collision operator for neutrals
    if advance.mxwl_diff_collisions_nn
        neutral_vz_maxwell_diffusion!(fvec_out.pdf_neutral, fvec_in, moments, vzeta, vr, vz, vz_spectral, 
                                   dt, collisions.mxwl_diff.D_nn)
    end

    if advance.external_source
        total_external_ion_sources!(fvec_out.pdf, fvec_in, moments, external_source_settings.ion,
                            vperp, vpa, dt, scratch_dummy)
    end
    if advance.neutral_external_source
        total_external_neutral_sources!(fvec_out.pdf_neutral, fvec_in, moments,
                                external_source_settings.neutral, vzeta, vr, vz, dt)
    end

    # add numerical dissipation
    if advance.ion_numerical_dissipation
        vpa_dissipation!(fvec_out.pdf, fvec_in.pdf, vpa, vpa_spectral, dt,
                         num_diss_params.ion.vpa_dissipation_coefficient)
        vperp_dissipation!(fvec_out.pdf, fvec_in.pdf, vperp, vperp_spectral, dt,
                         num_diss_params.ion.vperp_dissipation_coefficient)
        z_dissipation!(fvec_out.pdf, fvec_in.pdf, z, z_spectral, dt,
                       num_diss_params.ion.z_dissipation_coefficient, scratch_dummy)
        r_dissipation!(fvec_out.pdf, fvec_in.pdf, r, r_spectral, dt,
                       num_diss_params.ion.r_dissipation_coefficient, scratch_dummy)
    end
    if advance.neutral_numerical_dissipation
        vz_dissipation_neutral!(fvec_out.pdf_neutral, fvec_in.pdf_neutral, vz,
                                vz_spectral, dt, num_diss_params.neutral.vz_dissipation_coefficient)
        z_dissipation_neutral!(fvec_out.pdf_neutral, fvec_in.pdf_neutral, z, z_spectral,
                               dt, num_diss_params.neutral.z_dissipation_coefficient, scratch_dummy)
        r_dissipation_neutral!(fvec_out.pdf_neutral, fvec_in.pdf_neutral, r, r_spectral,
                               dt, num_diss_params.neutral.r_dissipation_coefficient, scratch_dummy)
    end
    # advance with the Fokker-Planck self-collision operator
    if advance.explicit_weakform_fp_collisions
        update_entropy_diagnostic = (istage == 1)
        if collisions.fkpl.self_collisions
            # self collisions for each species
            explicit_fokker_planck_collisions_weak_form!(fvec_out.pdf,fvec_in.pdf,moments.ion.dSdt,composition,
                                 collisions,dt,fp_arrays,r,z,vperp,vpa,vperp_spectral,vpa_spectral,scratch_dummy,
                                                     diagnose_entropy_production = update_entropy_diagnostic)
        end
        if collisions.fkpl.slowing_down_test
        # include cross-collsions with fixed Maxwellian backgrounds
            explicit_fp_collisions_weak_form_Maxwellian_cross_species!(fvec_out.pdf,fvec_in.pdf,moments.ion.dSdt,
                             composition,collisions,dt,fp_arrays,r,z,vperp,vpa,vperp_spectral,vpa_spectral,
                                             diagnose_entropy_production = update_entropy_diagnostic)
        end
    end
    
    # End of advance for distribution function

    # Start advancing moments
    if moments.evolve_density || moments.evolve_upar || moments.evolve_ppar
        # Only need to change region type if moment evolution equations will be used.
        # Exept when using wall boundary conditions, do not actually need to synchronize
        # here because above we only modify the distribution function and below we only
        # modify the moments, so there is no possibility of race conditions.
        begin_s_r_z_region(no_synchronize=true)
    end
    if advance.continuity
        continuity_equation!(fvec_out.density, fvec_in, moments, composition, dt,
                             z_spectral, collisions.reactions.ionization_frequency,
                             external_source_settings.ion, num_diss_params)
    end
    if advance.force_balance
        # fvec_out.upar is over-written in force_balance! and contains the particle flux
        force_balance!(fvec_out.upar, fvec_out.density, fvec_in, moments, fields,
                       collisions, dt, z_spectral, composition, geometry,
                       external_source_settings.ion, num_diss_params)
    end
    if advance.energy
        energy_equation!(fvec_out.ppar, fvec_in, moments, collisions, dt, z_spectral,
                         composition, external_source_settings.ion, num_diss_params)
    end
    if moments.evolve_density || moments.evolve_upar || moments.evolve_ppar
        # Only need to change region type if moment evolution equations will be used.
        # Exept when using wall boundary conditions, do not actually need to synchronize
        # here because above we only modify the distribution function and below we only
        # modify the moments, so there is no possibility of race conditions.
        begin_sn_r_z_region(no_synchronize=true)
    end
    if advance.neutral_continuity
        neutral_continuity_equation!(fvec_out.density_neutral, fvec_in, moments,
                                     composition, dt, z_spectral,
                                     collisions.reactions.ionization_frequency,
                                     external_source_settings.neutral, num_diss_params)
    end
    if advance.neutral_force_balance
        # fvec_out.upar is over-written in force_balance! and contains the particle flux
        neutral_force_balance!(fvec_out.uz_neutral, fvec_out.density_neutral, fvec_in,
                               moments, fields, collisions, dt, z_spectral, composition,
                               geometry, external_source_settings.neutral,
                               num_diss_params)
    end
    if advance.neutral_energy
        neutral_energy_equation!(fvec_out.pz_neutral, fvec_in, moments, collisions, dt,
                                 z_spectral, composition,
                                 external_source_settings.neutral, num_diss_params)
    end
    if advance.electron_energy
        electron_energy_equation!(fvec_out.electron_ppar, fvec_in.electron_ppar,
                                  fvec_in.density, fvec_in.electron_upar, fvec_in.density,
                                  fvec_in.upar, fvec_in.ppar, fvec_in.density_neutral,
                                  fvec_in.uz_neutral, fvec_in.pz_neutral,
                                  moments.electron, collisions, dt, composition,
                                  external_source_settings.electron, num_diss_params, r,
                                  z; conduction=advance.electron_conduction)
    elseif advance.electron_conduction
        # Explicit version of the implicit part of the IMEX timestep, need to evaluate
        # only the conduction term.
        for ir ∈ 1:r.n
            @views electron_braginskii_conduction!(
                fvec_out.electron_ppar[:,ir], fvec_in.electron_ppar[:,ir],
                fvec_in.electron_density[:,ir], fvec_in.electron_upar[:,ir],
                fvec_in.upar[:,ir], moments.electron, collisions, composition, z,
                z_spectral, scratch_dummy, dt, ir)
        end
    end
    # reset "xx.updated" flags to false since ff has been updated
    # and the corresponding moments have not
    reset_moments_status!(moments)
    return nothing
end

function backward_euler!(fvec_out, fvec_in, scratch_electron, pdf, fields, moments,
                         advect_objects, vz, vr, vzeta, vpa, vperp, gyrophase, z, r, dt,
                         t_params, spectral_objects, composition, collisions, geometry,
                         scratch_dummy, manufactured_source_list,
                         external_source_settings, num_diss_params, gyroavs,
                         nl_solver_params, advance, fp_arrays, istage)

    vpa_spectral, vperp_spectral, r_spectral, z_spectral = spectral_objects.vpa_spectral, spectral_objects.vperp_spectral, spectral_objects.r_spectral, spectral_objects.z_spectral
    vz_spectral, vr_spectral, vzeta_spectral = spectral_objects.vz_spectral, spectral_objects.vr_spectral, spectral_objects.vzeta_spectral
    vpa_advect, vperp_advect, r_advect, z_advect = advect_objects.vpa_advect, advect_objects.vperp_advect, advect_objects.r_advect, advect_objects.z_advect
    electron_z_advect, electron_vpa_advect = advect_objects.electron_z_advect, advect_objects.electron_vpa_advect
    neutral_z_advect, neutral_r_advect, neutral_vz_advect = advect_objects.neutral_z_advect, advect_objects.neutral_r_advect, advect_objects.neutral_vz_advect

    if t_params.implicit_electron_advance
        success = implicit_electron_advance!(fvec_out, fvec_in, pdf, scratch_electron,
                                             moments, fields, collisions, composition,
                                             geometry, external_source_settings,
                                             num_diss_params, r, z, vperp, vpa,
                                             r_spectral, z_spectral, vperp_spectral,
                                             vpa_spectral, electron_z_advect,
                                             electron_vpa_advect, gyroavs, scratch_dummy,
                                             dt, nl_solver_params.electron_advance)
    elseif t_params.implicit_electron_ppar
        max_electron_pdf_iterations = 1000
        max_electron_sim_time = 1.0e-3
        electron_success = update_electron_pdf!(scratch_electron, pdf.electron.norm,
                                                moments, fields.phi, r, z, vperp, vpa,
                                                z_spectral, vperp_spectral, vpa_spectral,
                                                electron_z_advect, electron_vpa_advect,
                                                scratch_dummy, t_params.electron,
                                                collisions, composition,
                                                external_source_settings, num_diss_params,
                                                nl_solver_params.electron_advance,
                                                max_electron_pdf_iterations,
                                                max_electron_sim_time; ion_dt=dt)
        success = (electron_success == "")
    elseif advance.electron_conduction
        success = implicit_braginskii_conduction!(fvec_out, fvec_in, moments, z, r, dt,
                                                  z_spectral, composition, collisions,
                                                  scratch_dummy,
                                                  nl_solver_params.electron_conduction)
    end

    if nl_solver_params.ion_advance !== nothing
        success = implicit_ion_advance!(fvec_out, fvec_in, pdf, fields, moments,
                                        advect_objects, vz, vr, vzeta, vpa, vperp,
                                        gyrophase, z, r, t_params.t[], dt,
                                        spectral_objects, composition, collisions,
                                        geometry, scratch_dummy, manufactured_source_list,
                                        external_source_settings, num_diss_params,
                                        gyroavs, nl_solver_params.ion_advance, advance,
                                        fp_arrays, istage)
    elseif advance.vpa_advection
        success = implicit_vpa_advection!(fvec_out.pdf, fvec_in, fields, moments,
                                          z_advect, vpa_advect, vpa, vperp, z, r, dt,
                                          t_params.t[], r_spectral, z_spectral,
                                          vpa_spectral, composition, collisions,
                                          external_source_settings.ion, geometry,
                                          nl_solver_params.vpa_advection,
                                          advance.vpa_diffusion, num_diss_params, gyroavs,
                                          scratch_dummy)
    end

    return success
end

"""
    implicit_ion_advance!(fvec_out, fvec_in, pdf, fields, moments, advect_objects,
                          vz, vr, vzeta, vpa, vperp, gyrophase, z, r, t, dt,
                          spectral_objects, composition, collisions, geometry,
                          scratch_dummy, manufactured_source_list,
                          external_source_settings, num_diss_params,
                          nl_solver_params, advance, fp_arrays, istage)

Do a backward-Euler timestep for all terms in the ion kinetic equation.
"""
function implicit_ion_advance!(fvec_out, fvec_in, pdf, fields, moments, advect_objects,
                               vz, vr, vzeta, vpa, vperp, gyrophase, z, r, t, dt,
                               spectral_objects, composition, collisions, geometry,
                               scratch_dummy, manufactured_source_list,
                               external_source_settings, num_diss_params, gyroavs,
                               nl_solver_params, advance, fp_arrays, istage)

    vpa_spectral, vperp_spectral, r_spectral, z_spectral = spectral_objects.vpa_spectral, spectral_objects.vperp_spectral, spectral_objects.r_spectral, spectral_objects.z_spectral
    vpa_advect, vperp_advect, r_advect, z_advect = advect_objects.vpa_advect, advect_objects.vperp_advect, advect_objects.r_advect, advect_objects.z_advect

    # Make a copy of fvec_in.pdf so we can apply boundary conditions at the 'new'
    # timestep, as these are the boundary conditions we need to apply the residual.
    f_old = scratch_dummy.implicit_buffer_vpavperpzrs_1
    begin_s_r_z_vperp_vpa_region()
    @loop_s_r_z_vperp_vpa is ir iz ivperp ivpa begin
        f_old[ivpa,ivperp,iz,ir,is] = fvec_in.pdf[ivpa,ivperp,iz,ir,is]
    end

    coords = (s=composition.n_ion_species, r=r, z=z, vperp=vperp, vpa=vpa)
    icut_lower_z = scratch_dummy.int_buffer_rs_1
    icut_upper_z = scratch_dummy.int_buffer_rs_2
    zero = 1.0e-14

    rtol = nl_solver_params.rtol
    atol = nl_solver_params.atol

    begin_s_r_z_region()
    @loop_s_r_z is ir iz begin
        @views hard_force_moment_constraints!(f_old[:,:,iz,ir,is], moments, vpa)
    end

    begin_s_r_region()
    @loop_s_r is ir begin
        if z.irank == 0
            iz = 1
            @. vpa.scratch = vpagrid_to_dzdt(vpa.grid, moments.ion.vth[iz,ir,is],
                                             fvec_in.upar[iz,ir,is],
                                             moments.evolve_ppar,
                                             moments.evolve_upar)
            icut_lower_z[ir,is] = vpa.n
            for ivpa ∈ vpa.n:-1:1
                # for left boundary in zed (z = -Lz/2), want
                # f(z=-Lz/2, v_parallel > 0) = 0
                if vpa.scratch[ivpa] ≤ zero
                    icut_lower_z[ir,is] = ivpa + 1
                    break
                end
            end
        end
        if z.irank == z.nrank - 1
            iz = z.n
            @. vpa.scratch = vpagrid_to_dzdt(vpa.grid, moments.ion.vth[iz,ir,is],
                                             fvec_in.upar[iz,ir,is],
                                             moments.evolve_ppar,
                                             moments.evolve_upar)
            icut_upper_z[ir,is] = 0
            for ivpa ∈ 1:vpa.n
                # for right boundary in zed (z = Lz/2), want
                # f(z=Lz/2, v_parallel < 0) = 0
                if vpa.scratch[ivpa] ≥ -zero
                    icut_upper_z[ir,is] = ivpa - 1
                    break
                end
            end
        end
    end

    if vpa.n > 1
        # calculate the vpa advection speed, to ensure it is correct when used to apply the
        # boundary condition
        update_speed_vpa!(vpa_advect, fields, fvec_in, moments, vpa, vperp, z, r, composition,
                          collisions, external_source_settings.ion, t, geometry)
    end
    if z.n > 1
        @loop_s is begin
            # get the updated speed along the z direction using the current f
            @views update_speed_z!(z_advect[is], fvec_in.upar[:,:,is],
                                   moments.ion.vth[:,:,is], moments.evolve_upar,
                                   moments.evolve_ppar, fields, vpa, vperp, z, r, t,
                                   geometry, is)
        end
    end
    if r.n > 1
        @loop_s is begin
            # get the updated speed along the r direction using the current f
            @views update_speed_r!(r_advect[is], fvec_in.upar[:,:,is],
                                   moments.ion.vth[:,:,is], fields, moments.evolve_upar,
                                   moments.evolve_ppar, vpa, vperp, z, r, geometry, is)
        end
    end
    if vperp.n > 1
        # calculate the vpa advection speed, to ensure it is correct when used to apply the
        # boundary condition
        begin_s_r_z_vpa_region()
        @loop_s is begin
            # get the updated speed along the r direction using the current f
            @views update_speed_vperp!(vperp_advect[is], vpa, vperp, z, r, z_advect[is],
                                       r_advect[is], geometry)
        end
    end

    function apply_bc!(x)
        if vpa.n > 1
            begin_s_r_z_vperp_region()
            @loop_s_r_z_vperp is ir iz ivperp begin
                @views enforce_v_boundary_condition_local!(x[:,ivperp,iz,ir,is], vpa.bc,
                                                           vpa_advect[is].speed[:,ivperp,iz,ir],
                                                           advance.vpa_diffusion, vpa,
                                                           vpa_spectral)
            end
        end
        if vperp.n > 1
            begin_s_r_z_vpa_region()
            enforce_vperp_boundary_condition!(x, vperp.bc, vperp, vperp_spectral,
                                              vperp_adv, vperp_diffusion)
        end

        if z.bc == "wall" && (z.irank == 0 || z.irank == z.nrank - 1)
            # Wall boundary conditions. Note that as density, upar, ppar do not
            # change in this implicit step, f_new, f_old, and residual should all
            # be zero at exactly the same set of grid points, so it is reasonable
            # to zero-out `residual` to impose the boundary condition. We impose
            # this after subtracting f_old in case rounding errors, etc. mean that
            # at some point f_old had a different boundary condition cut-off
            # index.
            begin_s_r_vperp_region()
            if z.irank == 0
                iz = 1
                @loop_s_r_vperp is ir ivperp begin
                    x[icut_lower_z[ir,is]:end,ivperp,iz,ir,is] .= 0.0
                end
            end
            if z.irank == z.nrank - 1
                iz = z.n
                @loop_s_r_vperp is ir ivperp begin
                    x[1:icut_upper_z[ir,is],ivperp,iz,ir,is] .= 0.0
                end
            end
        end

        return nothing
    end

    # Use a forward-Euler step as the initial guess for fvec_out.pdf
    euler_time_advance!(fvec_out, fvec_in, pdf, fields, moments, advect_objects, vz, vr,
                        vzeta, vpa, vperp, gyrophase, z, r, t, dt, spectral_objects,
                        composition, collisions, geometry, scratch_dummy,
                        manufactured_source_list, external_source_settings,
                        num_diss_params, advance, fp_arrays, istage)

    # Apply the 'new' boundary conditions to f_old, so it has the same boundary conditions
    # as we will apply to the residual, so that f_new obeys the 'new' boundary conditions.
    apply_bc!(f_old)
    # Also apply the bc to the forward-Euler updated values which are the initial state
    # for 'f_new'.
    apply_bc!(fvec_out.pdf)
    hard_force_moment_constraints!(fvec_out.pdf, moments, vpa)

    # Define a function whose input is `f_new`, so that when it's output
    # `residual` is zero, f_new is the result of a backward-Euler timestep:
    #   (f_new - f_old) / dt = RHS(f_new)
    # ⇒ f_new - f_old - dt*RHS(f_new) = 0
    function residual_func!(residual, f_new)
        begin_s_r_z_vperp_vpa_region()
        @loop_s_r_z_vperp_vpa is ir iz ivperp ivpa begin
            residual[ivpa,ivperp,iz,ir,is] = f_old[ivpa,ivperp,iz,ir,is]
        end

        # scratch_pdf struct containing the array passed as f_new
        new_scratch = scratch_pdf(f_new, fvec_out.density, fvec_out.upar, fvec_out.ppar,
                                  fvec_out.pperp, fvec_out.temp_z_s,
                                  fvec_out.electron_density, fvec_out.electron_upar,
                                  fvec_out.electron_ppar, fvec_out.electron_pperp,
                                  fvec_out.electron_temp, fvec_out.pdf_neutral,
                                  fvec_out.density_neutral, fvec_out.uz_neutral,
                                  fvec_out.pz_neutral)
        # scratch_pdf struct containing the array passed as residual
        residual_scratch = scratch_pdf(residual, fvec_out.density, fvec_out.upar,
                                       fvec_out.ppar, fvec_out.pperp, fvec_out.temp_z_s,
                                       fvec_out.electron_density, fvec_out.electron_upar,
                                       fvec_out.electron_ppar, fvec_out.electron_pperp,
                                       fvec_out.electron_temp, fvec_out.pdf_neutral,
                                       fvec_out.density_neutral, fvec_out.uz_neutral,
                                       fvec_out.pz_neutral)

        # Ensure moments are consistent with f_new
        update_derived_moments!(new_scratch, moments, vpa, vperp, z, r, composition,
                                r_spectral, geometry, gyroavs, scratch_dummy, z_advect,
                                false)
        calculate_ion_moment_derivatives!(moments, new_scratch, scratch_dummy, z,
                                          z_spectral,
                                          num_diss_params.ion.moment_dissipation_coefficient)

        euler_time_advance!(residual_scratch, new_scratch, pdf, fields, moments,
                            advect_objects, vz, vr, vzeta, vpa, vperp, gyrophase, z,
                            r, t, dt, spectral_objects, composition, collisions, geometry,
                            scratch_dummy, manufactured_source_list,
                            external_source_settings, num_diss_params, advance, fp_arrays,
                            istage)

        # Make sure updated f will not contain negative values
        #@. residual = max(residual, minval)

        # Now
        #   residual = f_old + dt*RHS(f_new)
        # so update to desired residual
        begin_s_r_z_vperp_vpa_region()
        @loop_s_r_z_vperp_vpa is ir iz ivperp ivpa begin
            residual[ivpa,ivperp,iz,ir,is] = f_new[ivpa,ivperp,iz,ir,is] - residual[ivpa,ivperp,iz,ir,is]
        end

        apply_bc!(residual)

        begin_s_r_z_region()
        @loop_s_r_z is ir iz begin
            @views moment_constraints_on_residual!(residual[:,:,iz,ir,is],
                                                   f_new[:,:,iz,ir,is], moments, vpa)
        end

        return nothing
    end

    # No preconditioning for now
    left_preconditioner = identity
    right_preconditioner = identity

    # Buffers
    # Note vpa,scratch is used by advance_f!, so we cannot use it here.
    residual = scratch_dummy.implicit_buffer_vpavperpzrs_2
    delta_x = scratch_dummy.implicit_buffer_vpavperpzrs_3
    rhs_delta = scratch_dummy.implicit_buffer_vpavperpzrs_4
    v = scratch_dummy.implicit_buffer_vpavperpzrs_5
    w = scratch_dummy.implicit_buffer_vpavperpzrs_6

    # Using the forward-Euler step seems (in at least one case) to slightly
    # increase the number of iterations, so skip this.
    ## Use forward-Euler step for initial guess
    #residual_func!(residual, this_f_out)
    #this_f_out .+= residual

    success = newton_solve!(fvec_out.pdf, residual_func!, residual, delta_x,
                            rhs_delta, v, w, nl_solver_params, coords=coords,
                            left_preconditioner=left_preconditioner,
                            right_preconditioner=right_preconditioner)

    return success
end

"""
update the vector containing the pdf and any evolved moments of the pdf
for use in the Runge-Kutta time advance
"""
function update_solution_vector!(new_evolved, old_evolved, moments, composition, vpa, vperp, z, r)
    begin_s_r_z_region()
    @loop_s_r_z_vperp_vpa is ir iz ivperp ivpa begin
        new_evolved.pdf[ivpa,ivperp,iz,ir,is] = old_evolved.pdf[ivpa,ivperp,iz,ir,is]
    end
    @loop_s_r_z is ir iz begin
        new_evolved.density[iz,ir,is] = old_evolved.density[iz,ir,is]
        new_evolved.upar[iz,ir,is] = old_evolved.upar[iz,ir,is]
        new_evolved.ppar[iz,ir,is] = old_evolved.ppar[iz,ir,is]
    end
    begin_r_z_region()
    @loop_r_z ir iz begin
        new_evolved.electron_density[iz,ir] = old_evolved.electron_density[iz,ir]
        new_evolved.electron_upar[iz,ir] = old_evolved.electron_upar[iz,ir]
        new_evolved.electron_ppar[iz,ir] = old_evolved.electron_ppar[iz,ir]
        new_evolved.electron_temp[iz,ir] = old_evolved.electron_temp[iz,ir]
    end
    if composition.n_neutral_species > 0
        begin_sn_r_z_region()
        @loop_sn_r_z_vzeta_vr_vz isn ir iz ivzeta ivr ivz begin
            new_evolved.pdf_neutral[ivz,ivr,ivzeta,iz,ir,isn] = old_evolved.pdf_neutral[ivz,ivr,ivzeta,iz,ir,isn]
        end
        @loop_sn_r_z isn ir iz begin
            new_evolved.density_neutral[iz,ir,isn] = old_evolved.density_neutral[iz,ir,isn]
            new_evolved.uz_neutral[iz,ir,isn] = old_evolved.uz_neutral[iz,ir,isn]
            new_evolved.pz_neutral[iz,ir,isn] = old_evolved.pz_neutral[iz,ir,isn]
        end
    end
    return nothing
end

end<|MERGE_RESOLUTION|>--- conflicted
+++ resolved
@@ -658,69 +658,19 @@
 
     # Set up parameters for Jacobian-free Newton-Krylov solver used for implicit part of
     # timesteps.
-<<<<<<< HEAD
-    if t_params.implicit_braginskii_conduction
-        # Should really have options to set solver tolerance, etc.
-        electron_conduction_nl_solve_parameters = setup_nonlinear_solve(input_dict, (z=z,);
-                                                                        default_rtol=t_params.rtol / 10.0,
-                                                                        default_atol=t_params.atol / 10.0)
-    else
-       electron_conduction_nl_solve_parameters = nothing
-    end
-    if t_params.implicit_electron_advance ||
-            composition.electron_physics ∈ (kinetic_electrons,
-                                            kinetic_electrons_with_temperature_equation)
-        nl_solver_electron_advance_params =
-            setup_nonlinear_solve(input_dict,
-                                  (z=z, vperp=vperp, vpa=vpa),
-                                  (r,);
-                                  default_rtol=t_params.rtol / 10.0,
-                                  default_atol=t_params.atol / 10.0,
-                                  electron_ppar_pdf_solve=true,
-                                  #preconditioner_type="electron_split_lu")
-                                  preconditioner_type="electron_lu")
-    else
-        nl_solver_electron_advance_params = nothing
-    end
-    if t_params.implicit_ion_advance
-        # Implicit solve for vpa_advection term should be done in serial, as it will be
-        # called within a parallelised s_r_z_vperp loop.
-        nl_solver_ion_advance_params =
-            setup_nonlinear_solve(input_dict,
-                                  (s=composition.n_ion_species, r=r, z=z, vperp=vperp,
-                                   vpa=vpa),
-                                  ();
-                                  default_rtol=t_params.rtol / 10.0,
-                                  default_atol=t_params.atol / 10.0,
-                                  preconditioner_type="lu")
-    else
-        nl_solver_ion_advance_params = nothing
-    end
-    if t_params.implicit_vpa_advection
-        # Implicit solve for vpa_advection term should be done in serial, as it will be
-        # called within a parallelised s_r_z_vperp loop.
-        nl_solver_vpa_advection_params =
-            setup_nonlinear_solve(input_dict, (vpa=vpa,),
-                                  (composition.n_ion_species, r, z, vperp);
-                                  default_rtol=t_params.rtol / 10.0,
-                                  default_atol=t_params.atol / 10.0,
-                                  serial_solve=true, preconditioner_type="lu")
-    else
-        nl_solver_vpa_advection_params = nothing
-    end
-=======
     electron_conduction_nl_solve_parameters = setup_nonlinear_solve(t_params.implicit_braginskii_conduction,
                                                                     input_dict, (z=z,);
                                                                     default_rtol=t_params.rtol / 10.0,
                                                                     default_atol=t_params.atol / 10.0)
     nl_solver_electron_advance_params =
-        setup_nonlinear_solve(t_params.implicit_electron_advance, input_dict,
-                              (r=r, z=z, vperp=vperp, vpa=vpa),
-                              ();
+        setup_nonlinear_solve(t_params.implicit_electron_advance || composition.electron_physics ∈ (kinetic_electrons, kinetic_electrons_with_temperature_equation),
+                              input_dict,
+                              (z=z, vperp=vperp, vpa=vpa),
+                              (r,);
                               default_rtol=t_params.rtol / 10.0,
                               default_atol=t_params.atol / 10.0,
                               electron_ppar_pdf_solve=true,
-                              preconditioner_type="lu")
+                              preconditioner_type="electron_lu")
     nl_solver_ion_advance_params =
         setup_nonlinear_solve(t_params.implicit_ion_advance, input_dict,
                               (s=composition.n_ion_species, r=r, z=z, vperp=vperp,
@@ -737,7 +687,6 @@
                               default_rtol=t_params.rtol / 10.0,
                               default_atol=t_params.atol / 10.0,
                               serial_solve=true, preconditioner_type="lu")
->>>>>>> ea9ebf14
     if nl_solver_ion_advance_params !== nothing &&
             nl_solver_vpa_advection_params !== nothing
         error("Cannot use implicit_ion_advance and implicit_vpa_advection at the same "
