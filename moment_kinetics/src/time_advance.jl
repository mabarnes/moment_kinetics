"""
"""
module time_advance

export setup_time_advance!
export time_advance!
export allocate_advection_structs
export setup_dummy_and_buffer_arrays

using MPI
using Quadmath
using ..type_definitions: mk_float, mk_int
using ..array_allocation: allocate_float, allocate_shared_float, allocate_shared_int, allocate_shared_bool
using ..communication
using ..communication: _block_synchronize
using ..debugging
using ..file_io: write_data_to_ascii, write_all_moments_data_to_binary,
                 write_all_dfns_data_to_binary, debug_dump, setup_electron_io
using ..initial_conditions: initialize_electrons!
using ..looping
using ..moment_kinetics_structs: scratch_pdf, scratch_electron_pdf
using ..velocity_moments: update_moments!, update_moments_neutral!, reset_moments_status!, update_derived_moments!, update_derived_moments_neutral!
using ..velocity_moments: update_density!, update_upar!, update_ppar!, update_pperp!, update_qpar!, update_vth!
using ..velocity_moments: update_neutral_density!, update_neutral_qz!
using ..velocity_moments: update_neutral_uzeta!, update_neutral_uz!, update_neutral_ur!
using ..velocity_moments: update_neutral_pzeta!, update_neutral_pz!, update_neutral_pr!
using ..velocity_moments: calculate_ion_moment_derivatives!, calculate_neutral_moment_derivatives!
using ..velocity_moments: calculate_electron_moment_derivatives!
using ..velocity_grid_transforms: vzvrvzeta_to_vpavperp!, vpavperp_to_vzvrvzeta!
using ..boundary_conditions: enforce_boundary_conditions!, get_ion_z_boundary_cutoff_indices
using ..boundary_conditions: enforce_neutral_boundary_conditions!
using ..boundary_conditions: vpagrid_to_dzdt, enforce_v_boundary_condition_local!
using ..input_structs
using ..moment_constraints: hard_force_moment_constraints!,
                            hard_force_moment_constraints_neutral!,
                            moment_constraints_on_residual!
using ..advection: setup_advection
using ..z_advection: update_speed_z!, z_advection!
using ..r_advection: update_speed_r!, r_advection!
using ..neutral_r_advection: update_speed_neutral_r!, neutral_advection_r!
using ..neutral_z_advection: update_speed_neutral_z!, neutral_advection_z!
using ..neutral_vz_advection: update_speed_neutral_vz!, neutral_advection_vz!
using ..vperp_advection: update_speed_vperp!, vperp_advection!
using ..vpa_advection: update_speed_vpa!, vpa_advection!, implicit_vpa_advection!
using ..charge_exchange: ion_charge_exchange_collisions_1V!,
                         neutral_charge_exchange_collisions_1V!,
                         ion_charge_exchange_collisions_3V!,
                         neutral_charge_exchange_collisions_3V!
using ..electron_kinetic_equation: update_electron_pdf!, implicit_electron_advance!
using ..ionization: ion_ionization_collisions_1V!, neutral_ionization_collisions_1V!,
                    ion_ionization_collisions_3V!, neutral_ionization_collisions_3V!,
                    constant_ionization_source!
using ..krook_collisions: krook_collisions!
using ..maxwell_diffusion: ion_vpa_maxwell_diffusion!, neutral_vz_maxwell_diffusion!
using ..external_sources
using ..nonlinear_solvers
using ..numerical_dissipation: vpa_boundary_buffer_decay!,
                               vpa_boundary_buffer_diffusion!, vpa_dissipation!,
                               z_dissipation!, r_dissipation!, vperp_dissipation!,
                               vz_dissipation_neutral!, z_dissipation_neutral!,
                               r_dissipation_neutral!,
                               vpa_boundary_force_decreasing!, force_minimum_pdf_value!,
                               force_minimum_pdf_value_neutral!
using ..source_terms: source_terms!, source_terms_neutral!, source_terms_manufactured!
using ..continuity: continuity_equation!, neutral_continuity_equation!
using ..force_balance: force_balance!, neutral_force_balance!
using ..energy_equation: energy_equation!, neutral_energy_equation!
using ..em_fields: setup_em_fields, update_phi!
using ..fokker_planck: init_fokker_planck_collisions_weak_form, explicit_fokker_planck_collisions_weak_form!
using ..fokker_planck: explicit_fp_collisions_weak_form_Maxwellian_cross_species!
using ..gyroaverages: init_gyro_operators, gyroaverage_pdf!
using ..manufactured_solns: manufactured_sources
using ..advection: advection_info
using ..runge_kutta: rk_update_evolved_moments!, rk_update_evolved_moments_neutral!,
                     rk_update_variable!, rk_loworder_solution!,
                     setup_runge_kutta_coefficients!, local_error_norm,
                     adaptive_timestep_update_t_params!
using ..utils: to_minutes, get_minimum_CFL_z, get_minimum_CFL_vpa,
               get_minimum_CFL_neutral_z, get_minimum_CFL_neutral_vz
using ..electron_fluid_equations: calculate_electron_moments!
using ..electron_fluid_equations: calculate_electron_density!
using ..electron_fluid_equations: calculate_electron_upar_from_charge_conservation!
using ..electron_fluid_equations: calculate_electron_qpar!, electron_fluid_qpar_boundary_condition!
using ..electron_fluid_equations: calculate_electron_parallel_friction_force!
using ..electron_fluid_equations: electron_energy_equation!, update_electron_vth_temperature!,
                                  electron_braginskii_conduction!,
                                  implicit_braginskii_conduction!
using ..input_structs: braginskii_fluid
using ..derivatives: derivative_z!
@debug_detect_redundant_block_synchronize using ..communication: debug_detect_redundant_is_active

using Dates
using ..analysis: steady_state_residuals
#using ..post_processing: draw_v_parallel_zero!

struct scratch_dummy_arrays
    dummy_s::Array{mk_float,1}
    dummy_sr::Array{mk_float,2}
    dummy_vpavperp::Array{mk_float,2}
    dummy_zrs::MPISharedArray{mk_float,3}
    dummy_zrsn::MPISharedArray{mk_float,3}

    #buffer arrays for MPI 
    buffer_z_1::MPISharedArray{mk_float,1}
    buffer_z_2::MPISharedArray{mk_float,1}
    buffer_z_3::MPISharedArray{mk_float,1}
    buffer_z_4::MPISharedArray{mk_float,1}
    buffer_r_1::MPISharedArray{mk_float,1}
    buffer_r_2::MPISharedArray{mk_float,1}
    buffer_r_3::MPISharedArray{mk_float,1}
    buffer_r_4::MPISharedArray{mk_float,1}
    
    buffer_zs_1::MPISharedArray{mk_float,2}
    buffer_zs_2::MPISharedArray{mk_float,2}
    buffer_zs_3::MPISharedArray{mk_float,2}
    buffer_zs_4::MPISharedArray{mk_float,2}
    buffer_zsn_1::MPISharedArray{mk_float,2}
    buffer_zsn_2::MPISharedArray{mk_float,2}
    buffer_zsn_3::MPISharedArray{mk_float,2}
    buffer_zsn_4::MPISharedArray{mk_float,2}

    buffer_rs_1::MPISharedArray{mk_float,2}
    buffer_rs_2::MPISharedArray{mk_float,2}
    buffer_rs_3::MPISharedArray{mk_float,2}
    buffer_rs_4::MPISharedArray{mk_float,2}
    buffer_rs_5::MPISharedArray{mk_float,2}
    buffer_rs_6::MPISharedArray{mk_float,2}
    buffer_rsn_1::MPISharedArray{mk_float,2}
    buffer_rsn_2::MPISharedArray{mk_float,2}
    buffer_rsn_3::MPISharedArray{mk_float,2}
    buffer_rsn_4::MPISharedArray{mk_float,2}
    buffer_rsn_5::MPISharedArray{mk_float,2}
    buffer_rsn_6::MPISharedArray{mk_float,2}

    buffer_zrs_1::MPISharedArray{mk_float,3}
    buffer_zrs_2::MPISharedArray{mk_float,3}
    buffer_zrs_3::MPISharedArray{mk_float,3}

    buffer_vpavperpzs_1::MPISharedArray{mk_float,4}
    buffer_vpavperpzs_2::MPISharedArray{mk_float,4}
    buffer_vpavperpzs_3::MPISharedArray{mk_float,4}
    buffer_vpavperpzs_4::MPISharedArray{mk_float,4}
    buffer_vpavperpzs_5::MPISharedArray{mk_float,4}
    buffer_vpavperpzs_6::MPISharedArray{mk_float,4}

    buffer_vpavperprs_1::MPISharedArray{mk_float,4}
    buffer_vpavperprs_2::MPISharedArray{mk_float,4}
    buffer_vpavperprs_3::MPISharedArray{mk_float,4}
    buffer_vpavperprs_4::MPISharedArray{mk_float,4}
    buffer_vpavperprs_5::MPISharedArray{mk_float,4}
    buffer_vpavperprs_6::MPISharedArray{mk_float,4}

    # buffer to hold derivative after MPI communicates
    # needs to be shared memory
    buffer_vpavperpzrs_1::MPISharedArray{mk_float,5}
    buffer_vpavperpzrs_2::MPISharedArray{mk_float,5}
    # buffers to hold moment quantities for implicit solves
    implicit_buffer_zr_1::MPISharedArray{mk_float,2}
    implicit_buffer_zr_2::MPISharedArray{mk_float,2}
    implicit_buffer_zr_3::MPISharedArray{mk_float,2}
    implicit_buffer_zr_4::MPISharedArray{mk_float,2}
    implicit_buffer_zr_5::MPISharedArray{mk_float,2}
    implicit_buffer_zr_6::MPISharedArray{mk_float,2}
    # buffers to hold electron for implicit solves
    implicit_buffer_vpavperpzr_1::MPISharedArray{mk_float,4}
    implicit_buffer_vpavperpzr_2::MPISharedArray{mk_float,4}
    implicit_buffer_vpavperpzr_3::MPISharedArray{mk_float,4}
    implicit_buffer_vpavperpzr_4::MPISharedArray{mk_float,4}
    implicit_buffer_vpavperpzr_5::MPISharedArray{mk_float,4}
    implicit_buffer_vpavperpzr_6::MPISharedArray{mk_float,4}
    # buffers to hold ion pdf for implicit solves
    implicit_buffer_vpavperpzrs_1::MPISharedArray{mk_float,5}
    implicit_buffer_vpavperpzrs_2::MPISharedArray{mk_float,5}
    implicit_buffer_vpavperpzrs_3::MPISharedArray{mk_float,5}
    implicit_buffer_vpavperpzrs_4::MPISharedArray{mk_float,5}
    implicit_buffer_vpavperpzrs_5::MPISharedArray{mk_float,5}
    implicit_buffer_vpavperpzrs_6::MPISharedArray{mk_float,5}

    buffer_vzvrvzetazsn_1::MPISharedArray{mk_float,5}
    buffer_vzvrvzetazsn_2::MPISharedArray{mk_float,5}
    buffer_vzvrvzetazsn_3::MPISharedArray{mk_float,5}
    buffer_vzvrvzetazsn_4::MPISharedArray{mk_float,5}
    buffer_vzvrvzetazsn_5::MPISharedArray{mk_float,5}
    buffer_vzvrvzetazsn_6::MPISharedArray{mk_float,5}

    buffer_vzvrvzetarsn_1::MPISharedArray{mk_float,5}
    buffer_vzvrvzetarsn_2::MPISharedArray{mk_float,5}
    buffer_vzvrvzetarsn_3::MPISharedArray{mk_float,5}
    buffer_vzvrvzetarsn_4::MPISharedArray{mk_float,5}
    buffer_vzvrvzetarsn_5::MPISharedArray{mk_float,5}
    buffer_vzvrvzetarsn_6::MPISharedArray{mk_float,5}

    # buffer to hold derivative after MPI communicates
    # needs to be shared memory
    buffer_vzvrvzetazrsn_1::MPISharedArray{mk_float,6}
    buffer_vzvrvzetazrsn_2::MPISharedArray{mk_float,6}
    
    buffer_vpavperp_1::MPISharedArray{mk_float,2}
    buffer_vpavperp_2::MPISharedArray{mk_float,2}
    buffer_vpavperp_3::MPISharedArray{mk_float,2}

    buffer_vpavperpzr_1::MPISharedArray{mk_float,4}
    buffer_vpavperpzr_2::MPISharedArray{mk_float,4}
    buffer_vpavperpzr_3::MPISharedArray{mk_float,4}
    buffer_vpavperpzr_4::MPISharedArray{mk_float,4}
    buffer_vpavperpzr_5::MPISharedArray{mk_float,4}
    buffer_vpavperpzr_6::MPISharedArray{mk_float,4}

    buffer_vpavperpr_1::MPISharedArray{mk_float,3}
    buffer_vpavperpr_2::MPISharedArray{mk_float,3}
    buffer_vpavperpr_3::MPISharedArray{mk_float,3}
    buffer_vpavperpr_4::MPISharedArray{mk_float,3}
    buffer_vpavperpr_5::MPISharedArray{mk_float,3}
    buffer_vpavperpr_6::MPISharedArray{mk_float,3}
    int_buffer_rs_1::MPISharedArray{mk_int,2}
    int_buffer_rs_2::MPISharedArray{mk_int,2}
end 

struct advect_object_struct
    vpa_advect::Vector{advection_info{4,5}}
    vperp_advect::Vector{advection_info{4,5}}
    z_advect::Vector{advection_info{4,5}}
    r_advect::Vector{advection_info{4,5}}
    electron_z_advect::Vector{advection_info{4,5}}
    electron_vpa_advect::Vector{advection_info{4,5}}
    neutral_z_advect::Vector{advection_info{5,6}}
    neutral_r_advect::Vector{advection_info{5,6}}
    neutral_vz_advect::Vector{advection_info{5,6}}
end

# consider changing code structure so that
# we can avoid arbitrary types below?
struct spectral_object_struct{Tvz,Tvr,Tvzeta,Tvpa,Tvperp,Tz,Tr}
    vz_spectral::Tvz
    vr_spectral::Tvr
    vzeta_spectral::Tvzeta
    vpa_spectral::Tvpa
    vperp_spectral::Tvperp
    z_spectral::Tz
    r_spectral::Tr
end

function allocate_advection_structs(composition, z, r, vpa, vperp, vz, vr, vzeta)
    # define some local variables for convenience/tidiness
    n_ion_species = composition.n_ion_species
    n_neutral_species = composition.n_neutral_species
    n_neutral_species_alloc = max(1,composition.n_neutral_species)
    ##                              ##
    # ion particle advection structs #
    ##                              ##
    # create structure z_advect whose members are the arrays needed to compute
    # the advection term(s) appearing in the part of the ion kinetic equation dealing
    # with advection in z
    begin_serial_region()
    z_advect = setup_advection(n_ion_species, z, vpa, vperp, r)
    # create structure r_advect whose members are the arrays needed to compute
    # the advection term(s) appearing in the split part of the ion kinetic equation dealing
    # with advection in r
    begin_serial_region()
    r_advect = setup_advection(n_ion_species, r, vpa, vperp, z)
    # create structure vpa_advect whose members are the arrays needed to compute
    # the advection term(s) appearing in the split part of the ion kinetic equation dealing
    # with advection in vpa
    begin_serial_region()
    vpa_advect = setup_advection(n_ion_species, vpa, vperp, z, r)
    # create structure vperp_advect whose members are the arrays needed to compute
    # the advection term(s) appearing in the split part of the ion kinetic equation dealing
    # with advection in vperp
    begin_serial_region()
    vperp_advect = setup_advection(n_ion_species, vperp, vpa, z, r)
    ##                                   ##
    # electron particle advection structs #
    ##                                   ##
    # create structure electron_z_advect whose members are the arrays needed to compute
    # the advection term(s) appearing in the part of the electron kinetic equation dealing
    # with advection in z
    begin_serial_region()
    electron_z_advect = setup_advection(1, z, vpa, vperp, r)
    # create structure vpa_advect whose members are the arrays needed to compute
    # the advection term(s) appearing in the part of the electron kinetic equation dealing
    # with advection in vpa
    begin_serial_region()
    electron_vpa_advect = setup_advection(1, vpa, vperp, z, r)
    ##                                  ##
    # neutral particle advection structs #
    ##                                  ##
    # create structure neutral_z_advect for neutral particle advection
    begin_serial_region()
    neutral_z_advect = setup_advection(n_neutral_species_alloc, z, vz, vr, vzeta, r)
    # create structure neutral_r_advect for neutral particle advection
    begin_serial_region()
    neutral_r_advect = setup_advection(n_neutral_species_alloc, r, vz, vr, vzeta, z)
    # create structure neutral_vz_advect for neutral particle advection
    begin_serial_region()
    neutral_vz_advect = setup_advection(n_neutral_species_alloc, vz, vr, vzeta, z, r)
    ##                                                                 ##
    # construct named list of advection structs to compactify arguments #
    ##                                                                 ##
    advection_structs = advect_object_struct(vpa_advect, vperp_advect, z_advect, r_advect, 
                                             electron_z_advect, electron_vpa_advect,
                                             neutral_z_advect, neutral_r_advect, neutral_vz_advect)
    return advection_structs
end

"""
    setup_time_info(t_input; electrons=nothing)

Create a [`input_structs.time_info`](@ref) struct using the settings in `t_input`.

If something is passed in `electron`, it is stored in the `electron_t_params` member of
the returned `time_info`.
"""
function setup_time_info(t_input, n_variables, code_time, dt_reload,
                         dt_before_last_fail_reload, composition,
                         manufactured_solns_input, io_input, input_dict; electron=nothing)
    rk_coefs, rk_coefs_implicit, implicit_coefficient_is_zero, n_rk_stages, rk_order,
    adaptive, low_storage, CFL_prefactor =
        setup_runge_kutta_coefficients!(t_input["type"],
                                        t_input["CFL_prefactor"],
                                        t_input["split_operators"])

    if !adaptive
        # No adaptive timestep, want to use the value from the input file even when we are
        # restarting
        dt_reload = nothing

        # Makes no sense to use write_error_diagnostics because non-adaptive schemes have
        # no error estimate
        input_dict["write_error_diagnostics"] = false
    end

    if adaptive && t_input["write_error_diagnostics"] && !t_input["write_after_fixed_step_count"]
        println("WARNING: using adaptive timestepping, so short, random-length timesteps "
                * "before output is written will make diagnostics from "
                * "`write_error_diagnostics=true` hard to interpret. If these "
                * "diagnostics are important, suggest using "
                * "`write_after_fixed_step_count=true`.")
    end

    t_shared = allocate_shared_float(1)
    dt_shared = allocate_shared_float(1)
    previous_dt_shared = allocate_shared_float(1)
    next_output_time = allocate_shared_float(1)
    dt_before_output = allocate_shared_float(1)
    dt_before_last_fail = allocate_shared_float(1)
    step_to_moments_output = allocate_shared_bool(1)
    step_to_dfns_output = allocate_shared_bool(1)
    write_moments_output = allocate_shared_bool(1)
    write_dfns_output = allocate_shared_bool(1)
    if block_rank[] == 0
        t_shared[] = code_time
        dt_shared[] = dt_reload === nothing ? t_input["dt"] : dt_reload
        previous_dt_shared[] = dt_reload === nothing ? t_input["dt"] : dt_reload
        next_output_time[] = 0.0
        dt_before_output[] = dt_reload === nothing ? t_input["dt"] : dt_reload
        dt_before_last_fail[] = dt_before_last_fail_reload === nothing ? Inf : dt_before_last_fail_reload
        step_to_moments_output[] = false
        step_to_dfns_output[] = false
        write_moments_output[] = false
        write_dfns_output[] = false
    end
    _block_synchronize()

    end_time = code_time + t_input["dt"] * t_input["nstep"]
    epsilon = 1.e-11
    if adaptive || t_input["write_after_fixed_step_count"]
        if t_input["nwrite"] == 0
            moments_output_times = [end_time]
        else
            moments_output_times = [code_time + i*t_input["dt"]
                                    for i ∈ t_input["nwrite"]:t_input["nwrite"]:t_input["nstep"]]
        end
        if moments_output_times[end] < end_time - epsilon
            push!(moments_output_times, end_time)
        end
        if t_input["nwrite_dfns"] == 0
            dfns_output_times = [end_time]
        else
            dfns_output_times = [code_time + i*t_input["dt"]
                                 for i ∈ t_input["nwrite_dfns"]:t_input["nwrite_dfns"]:t_input["nstep"]]
        end
        if dfns_output_times[end] < end_time - epsilon
            push!(dfns_output_times, end_time)
        end
    else
        # Use nwrite_moments and nwrite_dfns to determine when to write output
        moments_output_times = mk_float[]
        dfns_output_times = mk_float[]
    end

    if rk_coefs_implicit === nothing
        # Not an IMEX scheme, so cannot have any implicit terms
        t_input["implicit_braginskii_conduction"] = false
        t_input["implicit_electron_advance"] = false
        t_input["implicit_ion_advance"] = false
        t_input["implicit_vpa_advection"] = false
        t_input["implicit_electron_ppar"] = false
    else
        if composition.electron_physics != braginskii_fluid
            t_input["implicit_braginskii_conduction"] = false
        end
        if composition.electron_physics ∉ (kinetic_electrons,
                                           kinetic_electrons_with_temperature_equation)
            t_input["implicit_electron_advance"] = false
            t_input["implicit_electron_ppar"] = false
        end
    end

    if t_input["implicit_vpa_advection"]
        error("implicit_vpa_advection does not work at the moment. Need to figure out "
              * "what to do with constraints, as explicit and implicit parts would not "
              * "preserve constaints separately.")
    end

    if t_input["high_precision_error_sum"]
        error_sum_zero = Float128(0.0)
    else
        error_sum_zero = 0.0
    end
    if electron === nothing
        # Setting up time_info for electrons.
        # Store io_input as the debug_io variable so we can use it to open the debug
        # output file.
        if t_input["debug_io"] !== false
            if !isa(t_input["debug_io"], mk_int)
                error("`debug_io` input should be an integer, giving the number of steps "
                      * "between writes, if it is passed")
            end
            debug_io = (io_input, input_dict, t_input["debug_io"])
        else
            debug_io = nothing
        end
        electron_t_params = nothing
    elseif electron === false
        debug_io = nothing
        electron_t_params = nothing
    else
        debug_io = nothing
        electron_t_params = electron
    end
    return time_info(n_variables, t_input["nstep"], end_time, t_shared, dt_shared,
                     previous_dt_shared, next_output_time, dt_before_output,
                     dt_before_last_fail, CFL_prefactor, step_to_moments_output,
                     step_to_dfns_output, write_moments_output, write_dfns_output, Ref(0),
                     Ref(0), Ref(0), Ref(0), mk_int[], mk_int[], t_input["nwrite"],
                     t_input["nwrite_dfns"], moments_output_times, dfns_output_times,
                     t_input["type"], rk_coefs, rk_coefs_implicit,
                     implicit_coefficient_is_zero, n_rk_stages, rk_order, adaptive,
                     low_storage, t_input["rtol"], t_input["atol"], t_input["atol_upar"],
                     t_input["step_update_prefactor"], t_input["max_increase_factor"],
                     t_input["max_increase_factor_near_last_fail"],
                     t_input["last_fail_proximity_factor"], t_input["minimum_dt"],
                     t_input["maximum_dt"],
                     electron !== nothing && t_input["implicit_braginskii_conduction"],
                     electron !== nothing && t_input["implicit_electron_advance"],
                     electron !== nothing && t_input["implicit_ion_advance"],
                     electron !== nothing && t_input["implicit_vpa_advection"],
                     electron !== nothing && t_input["implicit_electron_ppar"],
                     t_input["write_after_fixed_step_count"], error_sum_zero,
                     t_input["split_operators"], t_input["steady_state_residual"],
                     t_input["converged_residual_value"],
                     manufactured_solns_input.use_for_advance, t_input["stopfile_name"],
                     debug_io, electron_t_params)
end

"""
create arrays and do other work needed to setup
the main time advance loop.
this includes creating and populating structs
for Chebyshev transforms, velocity space moments,
EM fields, and advection terms
"""
function setup_time_advance!(pdf, fields, vz, vr, vzeta, vpa, vperp, z, r, gyrophase,
                             vz_spectral, vr_spectral, vzeta_spectral, vpa_spectral,
                             vperp_spectral, z_spectral, r_spectral, composition,
                             moments, t_input, code_time, dt_reload,
                             dt_before_last_fail_reload, electron_dt_reload,
                             electron_dt_before_last_fail_reload, collisions, species,
                             geometry, boundary_distributions, external_source_settings,
                             num_diss_params, manufactured_solns_input,
                             advection_structs, io_input, restarting,
                             restart_electron_physics, input_dict)
    # define some local variables for convenience/tidiness
    n_ion_species = composition.n_ion_species
    n_neutral_species = composition.n_neutral_species
    ion_mom_diss_coeff = num_diss_params.ion.moment_dissipation_coefficient
    electron_mom_diss_coeff = num_diss_params.electron.moment_dissipation_coefficient
    neutral_mom_diss_coeff = num_diss_params.neutral.moment_dissipation_coefficient

    if composition.electron_physics != restart_electron_physics

        # When restarting from a different electron physics type, and
        # using an adaptive timestep, do not want to keep the `dt` from the previous
        # simulation, in case the new electron physics requires a smaller ion timestep.
        dt_reload = nothing
    end

    if composition.electron_physics ∈ (kinetic_electrons,
                                       kinetic_electrons_with_temperature_equation)
        electron_t_params = setup_time_info(t_input["electron_t_input"], 2, 0.0,
                                            electron_dt_reload,
                                            electron_dt_before_last_fail_reload,
                                            composition, manufactured_solns_input,
                                            io_input, input_dict)
        # Make Vectors that count which variable caused timestep limits and timestep failures
        # the right length. Do this setup even when not using adaptive timestepping, because
        # it is easier than modifying the file I/O according to whether we are using adaptive
        # timestepping.
        #
        # Entries for limit by accuracy (which is an average over all variables),
        # max_increase_factor, max_increase_factor_near_last_fail, minimum_dt, maximum_dt
        # and high_nl_iterations.
        push!(electron_t_params.limit_caused_by, 0, 0, 0, 0, 0)

        # electron pdf
        push!(electron_t_params.limit_caused_by, 0, 0, 0) # RK accuracy plus 2 CFL limits
        push!(electron_t_params.failure_caused_by, 0)

        # electron ppar
        push!(electron_t_params.limit_caused_by, 0) # RK accuracy
        push!(electron_t_params.failure_caused_by, 0)
    else
        # Pass `false` rather than `nothing` to `setup_time_info()` call for ions, which
        # indicates that 'debug_io' should never be set up for ions.
        electron_t_params = false
    end
    n_variables = 1 # pdf
    if moments.evolve_density
        # ion density
        n_variables += 1
    end
    if moments.evolve_upar
        # ion flow
        n_variables += 1
    end
    if moments.evolve_ppar
        # ion pressure
        n_variables += 1
    end
    if composition.electron_physics ∈ (braginskii_fluid, kinetic_electrons,
                                       kinetic_electrons_with_temperature_equation)
        # electron pressure
        n_variables += 1
    end
    if composition.n_neutral_species > 0
        # neutral pdf
        n_variables += 1
        if moments.evolve_density
            # neutral density
            n_variables += 1
        end
        if moments.evolve_upar
            # neutral flow
            n_variables += 1
        end
        if moments.evolve_ppar
            # neutral pressure
            n_variables += 1
        end
    end
    t_params = setup_time_info(t_input, n_variables, code_time, dt_reload,
                               dt_before_last_fail_reload, composition,
                               manufactured_solns_input, io_input, input_dict;
                               electron=electron_t_params)

    # Make Vectors that count which variable caused timestep limits and timestep failures
    # the right length. Do this setup even when not using adaptive timestepping, because
    # it is easier than modifying the file I/O according to whether we are using adaptive
    # timestepping.
    #
    # Entries for limit by max_increase_factor, max_increase_factor_near_last_fail,
    # minimum_dt, maximum_dt and high_nl_iterations.
    push!(t_params.limit_caused_by, 0, 0, 0, 0, 0)

    # ion pdf
    push!(t_params.limit_caused_by, 0) # RK accuracy
    if !t_params.implicit_ion_advance
        push!(t_params.limit_caused_by, 0) # z-advection CFL limit
    end
    if !(t_params.implicit_ion_advance || t_params.implicit_vpa_advection)
        push!(t_params.limit_caused_by, 0) # vpa-advection CFL limit
    end
    push!(t_params.failure_caused_by, 0)
    if moments.evolve_density
        # ion density
        push!(t_params.limit_caused_by, 0) # RK accuracy
        push!(t_params.failure_caused_by, 0)
    end
    if moments.evolve_upar
        # ion flow
        push!(t_params.limit_caused_by, 0) # RK accuracy
        push!(t_params.failure_caused_by, 0)
    end
    if moments.evolve_ppar
        # ion pressure
        push!(t_params.limit_caused_by, 0) # RK accuracy
        push!(t_params.failure_caused_by, 0)
    end
    if composition.electron_physics ∈ (braginskii_fluid, kinetic_electrons,
                                       kinetic_electrons_with_temperature_equation)
        # electron pressure
        push!(t_params.limit_caused_by, 0) # RK accuracy
        push!(t_params.failure_caused_by, 0) # RK accuracy for electron_ppar
        if composition.electron_physics ∈ (kinetic_electrons,
                                           kinetic_electrons_with_temperature_equation)
            push!(t_params.failure_caused_by, 0) # Convergence failure for kinetic electron solve
        end
    end
    if composition.n_neutral_species > 0
        # neutral pdf
        push!(t_params.limit_caused_by, 0, 0, 0) # RK accuracy plus 2 CFL limits
        push!(t_params.failure_caused_by, 0)
        if moments.evolve_density
            # neutral density
            push!(t_params.limit_caused_by, 0) # RK accuracy
            push!(t_params.failure_caused_by, 0)
        end
        if moments.evolve_upar
            # neutral flow
            push!(t_params.limit_caused_by, 0) # RK accuracy
            push!(t_params.failure_caused_by, 0)
        end
        if moments.evolve_ppar
            # neutral pressure
            push!(t_params.limit_caused_by, 0) # RK accuracy
            push!(t_params.failure_caused_by, 0)
        end
    end
    if t_params.rk_coefs_implicit !== nothing
        push!(t_params.failure_caused_by, 0) # Nonlinear iteration fails to converge
    end

    # create the 'advance' struct to be used in later Euler advance to
    # indicate which parts of the equations are to be advanced concurrently.
    # if no splitting of operators, all terms advanced concurrently;
    # else, will advance one term at a time.
    advance = setup_advance_flags(moments, composition, t_params, collisions,
                                  external_source_settings, num_diss_params,
                                  manufactured_solns_input, r, z, vperp, vpa, vzeta, vr,
                                  vz)
    advance_implicit =
        setup_implicit_advance_flags(moments, composition, t_params, collisions,
                                     external_source_settings, num_diss_params,
                                     manufactured_solns_input, r, z, vperp, vpa, vzeta,
                                     vr, vz)
    # Check that no flags that shouldn't be are set in both advance and advance_implicit
    for field ∈ fieldnames(advance_info)
        if field ∈ (:r_diffusion, :vpa_diffusion, :vperp_diffusion, :vz_diffusion)
            # These are meant to be set in both structs
            continue
        end
        if getfield(advance, field) && getfield(advance_implicit, field)
            error("$field is set to `true` in both `advance` and `advance_implicit`")
        end
    end

    # Set up parameters for Jacobian-free Newton-Krylov solver used for implicit part of
    # timesteps.
    if t_params.implicit_braginskii_conduction
        # Should really have options to set solver tolerance, etc.
        electron_conduction_nl_solve_parameters = setup_nonlinear_solve(input_dict, (z=z,);
                                                                        default_rtol=t_params.rtol / 10.0,
                                                                        default_atol=t_params.atol / 10.0)
    else
       electron_conduction_nl_solve_parameters = nothing
    end
    if t_params.implicit_electron_advance
        nl_solver_electron_advance_params =
            setup_nonlinear_solve(input_dict,
                                  (r=r, z=z, vperp=vperp, vpa=vpa),
                                  ();
                                  default_rtol=t_params.rtol / 10.0,
                                  default_atol=t_params.atol / 10.0,
                                  electron_ppar_pdf_solve=true,
                                  preconditioner_type="lu")
    else
        nl_solver_electron_advance_params = nothing
    end
    if t_params.implicit_ion_advance
        # Implicit solve for vpa_advection term should be done in serial, as it will be
        # called within a parallelised s_r_z_vperp loop.
        nl_solver_ion_advance_params =
            setup_nonlinear_solve(input_dict,
                                  (s=composition.n_ion_species, r=r, z=z, vperp=vperp,
                                   vpa=vpa),
                                  ();
                                  default_rtol=t_params.rtol / 10.0,
                                  default_atol=t_params.atol / 10.0,
                                  preconditioner_type="lu")
    else
        nl_solver_ion_advance_params = nothing
    end
    if t_params.implicit_vpa_advection
        # Implicit solve for vpa_advection term should be done in serial, as it will be
        # called within a parallelised s_r_z_vperp loop.
        nl_solver_vpa_advection_params =
            setup_nonlinear_solve(input_dict, (vpa=vpa,),
                                  (composition.n_ion_species, r, z, vperp);
                                  default_rtol=t_params.rtol / 10.0,
                                  default_atol=t_params.atol / 10.0,
                                  serial_solve=true, preconditioner_type="lu")
    else
        nl_solver_vpa_advection_params = nothing
    end
    if nl_solver_ion_advance_params !== nothing &&
            nl_solver_vpa_advection_params !== nothing
        error("Cannot use implicit_ion_advance and implicit_vpa_advection at the same "
              * "time")
    end
    if nl_solver_electron_advance_params !== nothing && t_params.implicit_electron_ppar
        error("Cannot use implicit_electron_advance and implicit_electron_ppar at the "
              * "same time.")
    end
    nl_solver_params = (electron_conduction=electron_conduction_nl_solve_parameters,
                        electron_advance=nl_solver_electron_advance_params,
                        ion_advance=nl_solver_ion_advance_params,
                        vpa_advection=nl_solver_vpa_advection_params,)

    begin_serial_region()

    # create an array of structs containing scratch arrays for the pdf and low-order moments
    # that may be evolved separately via fluid equations
    scratch = setup_scratch_arrays(moments, pdf, t_params.n_rk_stages + 1)
    if t_params.rk_coefs_implicit !== nothing
        scratch_implicit = setup_scratch_arrays(moments, pdf, t_params.n_rk_stages)
    else
        scratch_implicit = nothing
    end
    if composition.electron_physics ∈ (kinetic_electrons,
                                       kinetic_electrons_with_temperature_equation)
        scratch_electron = setup_electron_scratch_arrays(moments, pdf,
                                                         t_params.electron.n_rk_stages+1)
    else
        scratch_electron = nothing
    end
    # setup dummy arrays & buffer arrays for z r MPI
    n_neutral_species_alloc = max(1,composition.n_neutral_species)
    scratch_dummy = setup_dummy_and_buffer_arrays(r.n, z.n, vpa.n, vperp.n, vz.n, vr.n,
                                                  vzeta.n, composition.n_ion_species,
                                                  n_neutral_species_alloc, t_params)
    # create arrays for Fokker-Planck collisions 
    if advance.explicit_weakform_fp_collisions
        fp_arrays = init_fokker_planck_collisions_weak_form(vpa,vperp,vpa_spectral,vperp_spectral; precompute_weights=true)
    else
        fp_arrays = nothing
    end
    # create gyroaverage matrix arrays
    gyroavs = init_gyro_operators(vperp,z,r,gyrophase,geometry,composition)

    # Now that `t_params` and `scratch` have been created, initialize electrons if
    # necessary
    if restarting &&
            composition.electron_physics ∈ (kinetic_electrons,
                                            kinetic_electrons_with_temperature_equation) &&
            restart_electron_physics ∈ (kinetic_electrons,
                                        kinetic_electrons_with_temperature_equation)
        if t_params.electron.debug_io !== nothing
            # Create *.electron_debug.h5 file so that it can be re-opened in
            # update_electron_pdf!().
            io_electron = setup_electron_io(t_params.electron.debug_io[1], vpa, vperp, z, r,
                                            composition, collisions, moments.evolve_density,
                                            moments.evolve_upar, moments.evolve_ppar,
                                            external_source_settings, t_params.electron,
                                            t_params.electron.debug_io[2], -1, nothing,
                                            "electron_debug")
        end

        # No need to do electron I/O (apart from possibly debug I/O) any more, so if
        # adaptive timestep is used, it does not need to adjust to output times.
        resize!(t_params.electron.moments_output_times, 0)
        resize!(t_params.electron.dfns_output_times, 0)
        t_params.electron.moments_output_counter[] = 1
        t_params.electron.dfns_output_counter[] = 1
    elseif composition.electron_physics != restart_electron_physics
        begin_serial_region()
        @serial_region begin
            # zero-initialise phi here, because the boundary points of phi are used as an
            # effective 'cache' for the sheath-boundary cutoff speed for the electrons, so
            # needs to be initialised to something, but phi cannot be calculated properly
            # until after the electrons are initialised.
            fields.phi .= 0.0
        end
        initialize_electrons!(pdf, moments, fields, geometry, composition, r, z,
                              vperp, vpa, vzeta, vr, vz, z_spectral, r_spectral,
                              vperp_spectral, vpa_spectral, collisions, gyroavs,
                              external_source_settings, scratch_dummy, scratch,
                              scratch_electron, nl_solver_params, t_params, t_input,
                              num_diss_params, advection_structs, io_input, input_dict;
                              restart_electron_physics=restart_electron_physics)
    end

    # update the derivatives of the electron moments as these may be needed when
    # computing the electrostatic potential (and components of the electric field)
    calculate_electron_moment_derivatives!(moments, scratch[1], scratch_dummy, z, z_spectral, 
                                           electron_mom_diss_coeff, composition.electron_physics)
    # calculate the electron-ion parallel friction force
    calculate_electron_parallel_friction_force!(moments.electron.parallel_friction, moments.electron.dens,
        moments.electron.upar, moments.ion.upar, moments.electron.dT_dz,
        composition.me_over_mi, collisions.nu_ei, composition.electron_physics)
    # initialize the electrostatic potential
    begin_serial_region()
<<<<<<< HEAD
    update_phi!(fields, scratch[1], vperp, z, r, composition, collisions, moments, z_spectral, r_spectral, scratch_dummy, gyroavs)
=======
    update_phi!(fields, scratch[1], vperp, z, r, composition, geometry, z_spectral, r_spectral, scratch_dummy, gyroavs)
>>>>>>> b776ef22
    @serial_region begin
        # save the initial phi(z) for possible use later (e.g., if forcing phi)
        fields.phi0 .= fields.phi
    end

    # Preliminary calculation of moment derivatives, to be used for initial version of
    # 'speed' in advect objects, which are needed for boundary conditions on the
    # distribution function which is then used to (possibly) re-calculate the moments
    # after which the initial values of moment derivatives are re-calculated.
    calculate_ion_moment_derivatives!(moments, scratch[1], scratch_dummy, z, z_spectral, 
                                      ion_mom_diss_coeff)
    calculate_neutral_moment_derivatives!(moments, scratch[1], scratch_dummy, z, z_spectral, 
                                          neutral_mom_diss_coeff)

    r_advect = advection_structs.r_advect
    z_advect = advection_structs.z_advect
    vperp_advect = advection_structs.vperp_advect
    vpa_advect = advection_structs.vpa_advect
    neutral_r_advect = advection_structs.neutral_r_advect
    neutral_z_advect = advection_structs.neutral_z_advect
    neutral_vz_advect = advection_structs.neutral_vz_advect
    ##
    # ion particle advection only
    ##

    if r.n > 1
        # initialise the r advection speed
        begin_s_z_vperp_vpa_region()
        @loop_s is begin
            @views update_speed_r!(r_advect[is], moments.ion.upar[:,:,is],
                                   moments.ion.vth[:,:,is], fields, moments.evolve_upar,
                                   moments.evolve_ppar, vpa, vperp, z, r, geometry, is)
        end
        # enforce prescribed boundary condition in r on the distribution function f
    end

    if z.n > 1
        # initialise the z advection speed
        begin_s_r_vperp_vpa_region()
        @loop_s is begin
            @views update_speed_z!(z_advect[is], moments.ion.upar[:,:,is],
                                   moments.ion.vth[:,:,is], moments.evolve_upar,
                                   moments.evolve_ppar, fields, vpa, vperp, z, r, 0.0,
                                   geometry, is)
        end
    end

    # initialise the vpa advection speed
    begin_s_r_z_vperp_region()
    update_speed_vpa!(vpa_advect, fields, scratch[1], moments, vpa, vperp, z, r,
                      composition, collisions, external_source_settings.ion, 0.0,
                      geometry)

    # initialise the vperp advection speed
    # Note that z_advect and r_advect are arguments of update_speed_vperp!
    # This means that z_advect[is].speed and r_advect[is].speed are used to determine
    # vperp_advect[is].speed, so z_advect and r_advect must always be updated before
    # vperp_advect is updated and used.
    if vperp.n > 1
        begin_serial_region()
        @serial_region begin
            for is ∈ 1:n_ion_species
                @views update_speed_vperp!(vperp_advect[is], vpa, vperp, z, r, z_advect[is], r_advect[is], geometry)
            end
        end
    end
    
    ##
    # Neutral particle advection
    ##

    if n_neutral_species > 0 && r.n > 1
        # initialise the r advection speed
        begin_sn_z_vzeta_vr_vz_region()
        @loop_sn isn begin
            @views update_speed_neutral_r!(neutral_r_advect[isn], r, z, vzeta, vr, vz)
        end
    end

    if n_neutral_species > 0 && z.n > 1
        # initialise the z advection speed
        begin_sn_r_vzeta_vr_vz_region()
        @loop_sn isn begin
            @views update_speed_neutral_z!(neutral_z_advect[isn],
                                           moments.neutral.uz[:,:,isn],
                                           moments.neutral.vth[:,:,isn],
                                           moments.evolve_upar, moments.evolve_ppar, vz,
                                           vr, vzeta, z, r, 0.0)
        end
    end

    if n_neutral_species > 0
        # initialise the z advection speed
        @serial_region begin
            # Initialise the vz 'advection speed' in case it does not need updating. It
            # may still be used to decide which boundary is 'incoming' in the vz boundary
            # condition.
            @loop_sn isn begin
                neutral_vz_advect[isn].speed .= 0.0
            end
        end
        begin_sn_r_z_vzeta_vr_region()
        @views update_speed_neutral_vz!(neutral_vz_advect, fields, scratch[1], moments,
                                        vz, vr, vzeta, z, r, composition, collisions,
                                        external_source_settings.neutral)
    end

    ##
    # construct advect & spectral objects to compactify arguments
    ##

    spectral_objects = spectral_object_struct(vz_spectral, vr_spectral, vzeta_spectral, vpa_spectral, vperp_spectral, z_spectral, r_spectral)
    if(advance.manufactured_solns_test)
        manufactured_source_list = manufactured_sources(manufactured_solns_input, r, z,
                                                        vperp, vpa, vzeta, vr, vz,
                                                        composition, geometry.input, collisions,
                                                        num_diss_params, species)
    else
        manufactured_source_list = false # dummy Bool to be passed as argument instead of list
    end

    if !restarting
        begin_serial_region()
        # ensure initial pdf has no negative values
        force_minimum_pdf_value!(pdf.ion.norm, num_diss_params.ion.force_minimum_pdf_value)
        force_minimum_pdf_value_neutral!(pdf.neutral.norm, num_diss_params.neutral.force_minimum_pdf_value)
        # enforce boundary conditions and moment constraints to ensure a consistent initial
        # condition
        enforce_boundary_conditions!(
            pdf.ion.norm, boundary_distributions.pdf_rboundary_ion,
            moments.ion.dens, moments.ion.upar, moments.ion.ppar, moments,
            vpa.bc, z.bc, r.bc, vpa, vperp, z, r, vpa_spectral, vperp_spectral,
            vpa_advect, vperp_advect, z_advect, r_advect,
            composition, scratch_dummy, advance.r_diffusion,
            advance.vpa_diffusion, advance.vperp_diffusion)
        # Ensure normalised pdf exactly obeys integral constraints if evolving moments
        begin_s_r_z_region()
        if moments.evolve_density && moments.enforce_conservation
            A = moments.ion.constraints_A_coefficient
            B = moments.ion.constraints_B_coefficient
            C = moments.ion.constraints_C_coefficient
            @loop_s_r_z is ir iz begin
                (A[iz,ir,is], B[iz,ir,is], C[iz,ir,is]) =
                    @views hard_force_moment_constraints!(pdf.ion.norm[:,:,iz,ir,is],
                                                          moments, vpa)
            end
        end
        # update moments in case they were affected by applying boundary conditions or
        # constraints to the pdf
        reset_moments_status!(moments)
        update_moments!(moments, pdf.ion.norm, gyroavs, vpa, vperp, z, r, composition,
           r_spectral,geometry,scratch_dummy,z_advect)
        # enforce boundary conditions in r and z on the neutral particle distribution function
        if n_neutral_species > 0
            # Note, so far vr and vzeta do not need advect objects, so pass `nothing` for
            # those as a placeholder
            enforce_neutral_boundary_conditions!(
                pdf.neutral.norm, pdf.ion.norm, boundary_distributions,
                moments.neutral.dens, moments.neutral.uz, moments.neutral.pz, moments,
                moments.ion.dens, moments.ion.upar, fields.Er, vzeta_spectral,
                vr_spectral, vz_spectral, neutral_r_advect, neutral_z_advect, nothing,
                nothing, neutral_vz_advect, r, z, vzeta, vr, vz, composition, geometry,
                scratch_dummy, advance.r_diffusion, advance.vz_diffusion)
            begin_sn_r_z_region()
            if moments.evolve_density && moments.enforce_conservation
                A = moments.neutral.constraints_A_coefficient
                B = moments.neutral.constraints_B_coefficient
                C = moments.neutral.constraints_C_coefficient
                @loop_sn_r_z isn ir iz begin
                    (A[iz,ir,isn], B[iz,ir,isn], C[iz,ir,isn]) =
                        @views hard_force_moment_constraints_neutral!(
                            pdf.neutral.norm[:,:,:,iz,ir,isn], moments, vz)
                end
            end
            update_moments_neutral!(moments, pdf.neutral.norm, vz, vr, vzeta, z, r,
                                    composition)
        end

        # Update scratch arrays in case they were affected by applying boundary conditions
        # or constraints to the pdf.
        # Also update scratch[t_params.n_rk_stages+1] as this will be used for the I/O at
        # the initial time.
        begin_s_r_z_region()
        @loop_s_r_z is ir iz begin
            scratch[1].pdf[:,:,iz,ir,is] .= pdf.ion.norm[:,:,iz,ir,is]
            scratch[1].density[iz,ir,is] = moments.ion.dens[iz,ir,is]
            scratch[1].upar[iz,ir,is] = moments.ion.upar[iz,ir,is]
            scratch[1].ppar[iz,ir,is] = moments.ion.ppar[iz,ir,is]
            scratch[1].pperp[iz,ir,is] = moments.ion.pperp[iz,ir,is]
            scratch[t_params.n_rk_stages+1].pdf[:,:,iz,ir,is] .= pdf.ion.norm[:,:,iz,ir,is]
            scratch[t_params.n_rk_stages+1].density[iz,ir,is] = moments.ion.dens[iz,ir,is]
            scratch[t_params.n_rk_stages+1].upar[iz,ir,is] = moments.ion.upar[iz,ir,is]
            scratch[t_params.n_rk_stages+1].ppar[iz,ir,is] = moments.ion.ppar[iz,ir,is]
            scratch[t_params.n_rk_stages+1].pperp[iz,ir,is] = moments.ion.pperp[iz,ir,is]
        end

        # update the electron density, parallel flow and parallel pressure (and temperature)
        # in case the corresponding ion quantities have been changed by applying
        # constraints to the ion pdf
        calculate_electron_density!(moments.electron.dens, moments.electron.dens_updated, moments.ion.dens)
        calculate_electron_upar_from_charge_conservation!(moments.electron.upar, moments.electron.upar_updated,
                                                          moments.electron.dens, moments.ion.upar, moments.ion.dens,
                                                          composition.electron_physics, r, z)
        begin_serial_region()
        # compute the updated electron temperature
        # NB: not currently necessary, as initial vth is not directly dependent on ion quantities
        @serial_region begin
            @. moments.electron.temp = composition.me_over_mi * moments.electron.vth^2
        end
        # as the electron temperature has now been updated, set the appropriate flag
        moments.electron.temp_updated[] = true
        # compute the updated electron parallel pressure
        @serial_region begin
            @. moments.electron.ppar = 0.5 * moments.electron.dens * moments.electron.temp
        end
        # as the electron ppar has now been updated, set the appropriate flag
        moments.electron.ppar_updated[] = true
        # calculate the zed derivative of the initial electron temperature, potentially
        # needed in the following calculation of the electron parallel friction force and
        # parallel heat flux
        @views derivative_z!(moments.electron.dT_dz, moments.electron.temp, 
            scratch_dummy.buffer_rs_1[:,1], scratch_dummy.buffer_rs_2[:,1], scratch_dummy.buffer_rs_3[:,1],
            scratch_dummy.buffer_rs_4[:,1], z_spectral, z)
        # calculate the electron parallel heat flux
        calculate_electron_qpar!(moments.electron, pdf.electron, moments.electron.ppar,
            moments.electron.upar, moments.ion.upar, collisions.nu_ei,
            composition.me_over_mi, composition.electron_physics, vpa)
        if composition.electron_physics == braginskii_fluid
            electron_fluid_qpar_boundary_condition!(
                moments.electron.ppar, moments.electron.upar, moments.electron.dens,
                moments.electron, z)
        end
        # Update the electron moment entries in the scratch array.
        # Also update scratch[t_params.n_rk_stages+1] as this will be used for the I/O at
        # the initial time.
        begin_r_z_region()
        @loop_r_z ir iz begin
            scratch[1].electron_density[iz,ir] = moments.electron.dens[iz,ir]
            scratch[1].electron_upar[iz,ir] = moments.electron.upar[iz,ir]
            scratch[1].electron_ppar[iz,ir] = moments.electron.ppar[iz,ir]
            scratch[1].electron_temp[iz,ir] = moments.electron.temp[iz,ir]
            scratch[t_params.n_rk_stages+1].electron_density[iz,ir] = moments.electron.dens[iz,ir]
            scratch[t_params.n_rk_stages+1].electron_upar[iz,ir] = moments.electron.upar[iz,ir]
            scratch[t_params.n_rk_stages+1].electron_ppar[iz,ir] = moments.electron.ppar[iz,ir]
            scratch[t_params.n_rk_stages+1].electron_temp[iz,ir] = moments.electron.temp[iz,ir]
        end

        begin_sn_r_z_region(no_synchronize=true)
        @loop_sn_r_z isn ir iz begin
            scratch[1].pdf_neutral[:,:,:,iz,ir,isn] .= pdf.neutral.norm[:,:,:,iz,ir,isn]
            scratch[1].density_neutral[iz,ir,isn] = moments.neutral.dens[iz,ir,isn]
            scratch[1].uz_neutral[iz,ir,isn] = moments.neutral.uz[iz,ir,isn]
            scratch[1].pz_neutral[iz,ir,isn] = moments.neutral.pz[iz,ir,isn]
            scratch[t_params.n_rk_stages+1].pdf_neutral[:,:,:,iz,ir,isn] .= pdf.neutral.norm[:,:,:,iz,ir,isn]
            scratch[t_params.n_rk_stages+1].density_neutral[iz,ir,isn] = moments.neutral.dens[iz,ir,isn]
            scratch[t_params.n_rk_stages+1].uz_neutral[iz,ir,isn] = moments.neutral.uz[iz,ir,isn]
            scratch[t_params.n_rk_stages+1].pz_neutral[iz,ir,isn] = moments.neutral.pz[iz,ir,isn]
        end
    end
    # calculate the electron-ion parallel friction force
    calculate_electron_parallel_friction_force!(moments.electron.parallel_friction, moments.electron.dens,
        moments.electron.upar, moments.ion.upar, moments.electron.dT_dz,
        composition.me_over_mi, collisions.nu_ei, composition.electron_physics)

<<<<<<< HEAD
=======
    update_phi!(fields, scratch[1], vperp, z, r, composition, geometry, z_spectral, r_spectral,
                scratch_dummy, gyroavs)
>>>>>>> b776ef22
    calculate_ion_moment_derivatives!(moments, scratch[1], scratch_dummy, z, z_spectral, 
                                      ion_mom_diss_coeff)
    calculate_electron_moment_derivatives!(moments, scratch[1], scratch_dummy, z, z_spectral, 
                                      electron_mom_diss_coeff, composition.electron_physics)
    calculate_neutral_moment_derivatives!(moments, scratch[1], scratch_dummy, z, z_spectral, 
                                      neutral_mom_diss_coeff)
    # update the electrostatic potential and components of the electric field, as pdfs and moments
    # may have changed due to enforcing boundary/moment constraints                                      
    update_phi!(fields, scratch[1], vperp, z, r, composition, collisions, moments,
                z_spectral, r_spectral, scratch_dummy, gyroavs)

    # Ensure all processes are synchronized at the end of the setup
    _block_synchronize()

    return moments, spectral_objects, scratch, scratch_implicit, scratch_electron,
           scratch_dummy, advance, advance_implicit, t_params, fp_arrays, gyroavs,
           manufactured_source_list, nl_solver_params
end

"""
create the 'advance_info' struct to be used in later Euler advance to
indicate which parts of the equations are to be advanced concurrently.
if no splitting of operators, all terms advanced concurrently;
else, will advance one term at a time.
"""
function setup_advance_flags(moments, composition, t_params, collisions,
                             external_source_settings, num_diss_params,
                             manufactured_solns_input, r, z, vperp, vpa, vzeta, vr, vz)
    # default is not to concurrently advance different operators
    advance_vpa_advection = false
    advance_vperp_advection = false
    advance_z_advection = false
    advance_r_advection = false
    advance_ion_cx_1V = false
    advance_neutral_cx_1V = false
    advance_ion_cx = false
    advance_neutral_cx = false
    advance_ion_ionization = false
    advance_neutral_ionization = false
    advance_ion_ionization_1V = false
    advance_neutral_ionization_1V = false
    advance_ionization_source = false
    advance_krook_collisions_ii = false
    advance_maxwell_diffusion_ii = false
    advance_maxwell_diffusion_nn = false
    advance_external_source = false
    advance_ion_numerical_dissipation = false
    advance_neutral_numerical_dissipation = false
    advance_sources = false
    advance_continuity = false
    advance_force_balance = false
    advance_energy = false
    advance_electron_energy = false
    advance_electron_conduction = false
    advance_neutral_z_advection = false
    advance_neutral_r_advection = false
    advance_neutral_vz_advection = false
    advance_neutral_external_source = false
    advance_neutral_sources = false
    advance_neutral_continuity = false
    advance_neutral_force_balance = false
    advance_neutral_energy = false
    r_diffusion = false
    vpa_diffusion = false
    vperp_diffusion = false
    vz_diffusion = false
    explicit_weakform_fp_collisions = false
    # all advance flags remain false if using operator-splitting
    # otherwise, check to see if the flags need to be set to true
    if !t_params.split_operators
        # default for non-split operators is to include both vpa and z advection together
        # If using an IMEX scheme and implicit vpa advection has been requested, then vpa
        # advection is not included in the explicit part of the timestep.
        advance_vpa_advection = vpa.n > 1 && !(t_params.implicit_ion_advance || t_params.implicit_vpa_advection)
        advance_vperp_advection = vperp.n > 1 && !t_params.implicit_ion_advance
        advance_z_advection = z.n > 1 && !t_params.implicit_ion_advance
        advance_r_advection = r.n > 1 && !t_params.implicit_ion_advance
        if collisions.fkpl.nuii > 0.0 && vperp.n > 1 && !t_params.implicit_ion_advance
            explicit_weakform_fp_collisions = true
        else
            explicit_weakform_fp_collisions = false    
        end
        # if neutrals present, check to see if different ion-neutral
        # collisions are enabled
        if composition.n_neutral_species > 0
            advance_neutral_z_advection = true
            if r.n > 1
                advance_neutral_r_advection = true
            end
            if moments.evolve_upar || moments.evolve_ppar
                advance_neutral_vz_advection = true
            end
            # if charge exchange collision frequency non-zero,
            # account for charge exchange collisions
            if abs(collisions.charge_exchange) > 0.0
                if vperp.n == 1 && vr.n == 1 && vzeta.n == 1
                    advance_ion_cx_1V = !t_params.implicit_ion_advance
                    advance_neutral_cx_1V = true
                elseif vperp.n > 1 && vr.n > 1 && vzeta.n > 1
                    advance_ion_cx = !t_params.implicit_ion_advance
                    advance_neutral_cx = true
                else
                    error("If any perpendicular velocity has length>1 they all must. "
                          * "vperp.n=$(vperp.n), vr.n=$(vr.n), vzeta.n=$(vzeta.n), "
                          * "vpa.n=$(vpa.n), vz.n=$(vz.n)")
                end
            end
            # if ionization collision frequency non-zero,
            # account for ionization collisions
            if abs(collisions.ionization) > 0.0
                if vperp.n == 1 && vr.n == 1 && vzeta.n == 1
                    advance_ion_ionization_1V = !t_params.implicit_ion_advance
                    advance_neutral_ionization_1V = true
                elseif vperp.n > 1 && vr.n > 1 && vzeta.n > 1
                    advance_ion_ionization = !t_params.implicit_ion_advance
                    advance_neutral_ionization = true
                else
                    error("If any perpendicular velocity has length>1 they all must. "
                          * "vperp.n=$(vperp.n), vr.n=$(vr.n), vzeta.n=$(vzeta.n), "
                          * "vpa.n=$(vpa.n), vz.n=$(vz.n)")
                end
            end
        end
        # exception for the case where ions are evolved alone but sourced by ionization
        if collisions.ionization > 0.0 && collisions.constant_ionization_rate && !t_params.implicit_ion_advance
            advance_ionization_source = true
        end
        # set flags for krook and maxwell diffusion collisions, and negative coefficient
        # in both cases (as usual) will mean not employing that operator (flag remains false)
        if collisions.krook.nuii0 > 0.0
            advance_krook_collisions_ii = !t_params.implicit_ion_advance
        end
        if collisions.mxwl_diff.D_ii > 0.0
            advance_maxwell_diffusion_ii = true
        end
        if collisions.mxwl_diff.D_nn > 0.0
            advance_maxwell_diffusion_nn = true
        end
        advance_external_source = external_source_settings.ion.active && !t_params.implicit_ion_advance
        advance_neutral_external_source = external_source_settings.neutral.active
        advance_ion_numerical_dissipation = !(t_params.implicit_ion_advance || t_params.implicit_vpa_advection)
        advance_neutral_numerical_dissipation = true
        # if evolving the density, must advance the continuity equation,
        # in addition to including sources arising from the use of a modified distribution
        # function in the kinetic equation
        if moments.evolve_density
            advance_sources = !t_params.implicit_ion_advance
            advance_continuity = true
            if composition.n_neutral_species > 0
                advance_neutral_sources = true
                advance_neutral_continuity = true
            end
        end
        # if evolving the parallel flow, must advance the force balance equation,
        # in addition to including sources arising from the use of a modified distribution
        # function in the kinetic equation
        if moments.evolve_upar
            advance_sources = !t_params.implicit_ion_advance
            advance_force_balance = true
            if composition.n_neutral_species > 0
                advance_neutral_sources = true
                advance_neutral_force_balance = true
            end
        end
        # if evolving the parallel pressure, must advance the energy equation,
        # in addition to including sources arising from the use of a modified distribution
        # function in the kinetic equation
        if moments.evolve_ppar
            advance_sources = !t_params.implicit_ion_advance
            advance_energy = true
            if composition.n_neutral_species > 0
                advance_neutral_sources = true
                advance_neutral_energy = true
            end
        end
        # if treating the electrons as a fluid with Braginskii closure, or
        # moment-kinetically then advance the electron energy equation
        if composition.electron_physics ∈ (kinetic_electrons,
                                           kinetic_electrons_with_temperature_equation)
            if !(t_params.implicit_electron_advance || t_params.implicit_electron_ppar)
                advance_electron_energy = true
                advance_electron_conduction = true
            end
        elseif composition.electron_physics == braginskii_fluid
            if t_params.implicit_braginskii_conduction
                # if treating the electrons as a fluid with Braginskii closure, and using
                # an IMEX scheme, advance the conduction part of the electron energy
                # equation implicitly.
                advance_electron_energy = true
                advance_electron_conduction = false
            else
                # If not using an IMEX scheme, treat the conduction explicitly.
                advance_electron_energy = true
                advance_electron_conduction = true
            end
        end

        # *_diffusion flags are set regardless of whether diffusion is included in explicit or
        # implicit part of timestep, because they are used for boundary conditions, not to
        # controll which terms are advanced.
        #
        # flag to determine if a d^2/dr^2 operator is present
        r_diffusion = (num_diss_params.ion.r_dissipation_coefficient > 0.0)
        # flag to determine if a d^2/dvpa^2 operator is present
        # When using implicit_vpa_advection, the vpa diffusion is included in the implicit
        # step
        vpa_diffusion = ((num_diss_params.ion.vpa_dissipation_coefficient > 0.0) || (collisions.fkpl.nuii > 0.0 && vperp.n > 1) || advance_maxwell_diffusion_ii)
        vperp_diffusion = ((num_diss_params.ion.vperp_dissipation_coefficient > 0.0) || (collisions.fkpl.nuii > 0.0 && vperp.n > 1))
        vz_diffusion = (num_diss_params.neutral.vz_dissipation_coefficient > 0.0 || advance_maxwell_diffusion_nn)
    end

    manufactured_solns_test = manufactured_solns_input.use_for_advance

    return advance_info(advance_vpa_advection, advance_vperp_advection, advance_z_advection, advance_r_advection,
                        advance_neutral_z_advection, advance_neutral_r_advection,
                        advance_neutral_vz_advection, advance_ion_cx, advance_neutral_cx,
                        advance_ion_cx_1V, advance_neutral_cx_1V, advance_ion_ionization,
                        advance_neutral_ionization, advance_ion_ionization_1V,
                        advance_neutral_ionization_1V, advance_ionization_source,
                        advance_krook_collisions_ii,
                        advance_maxwell_diffusion_ii, advance_maxwell_diffusion_nn,
                        explicit_weakform_fp_collisions,
                        advance_external_source, advance_ion_numerical_dissipation,
                        advance_neutral_numerical_dissipation, advance_sources,
                        advance_continuity, advance_force_balance, advance_energy,
                        advance_electron_energy, advance_electron_conduction,
                        advance_neutral_external_source,
                        advance_neutral_sources, advance_neutral_continuity,
                        advance_neutral_force_balance, advance_neutral_energy,
                        manufactured_solns_test, r_diffusion, vpa_diffusion,
                        vperp_diffusion, vz_diffusion)
end

"""
create the 'advance_info' struct to be used in the time advance to
indicate which parts of the equations are to be advanced implicitly (using
`backward_euler!()`).
"""
function setup_implicit_advance_flags(moments, composition, t_params, collisions,
                                      external_source_settings, num_diss_params,
                                      manufactured_solns_input, r, z, vperp, vpa, vzeta,
                                      vr, vz)
    # default is not to concurrently advance different operators
    advance_vpa_advection = false
    advance_vperp_advection = false
    advance_z_advection = false
    advance_r_advection = false
    advance_ion_cx_1V = false
    advance_neutral_cx_1V = false
    advance_ion_cx = false
    advance_neutral_cx = false
    advance_ion_ionization = false
    advance_neutral_ionization = false
    advance_ion_ionization_1V = false
    advance_neutral_ionization_1V = false
    advance_ionization_source = false
    advance_krook_collisions_ii = false
    advance_maxwell_diffusion_ii = false
    advance_maxwell_diffusion_nn = false
    advance_external_source = false
    advance_ion_numerical_dissipation = false
    advance_neutral_numerical_dissipation = false
    advance_sources = false
    advance_continuity = false
    advance_force_balance = false
    advance_energy = false
    advance_electron_energy = false
    advance_electron_conduction = false
    advance_neutral_z_advection = false
    advance_neutral_r_advection = false
    advance_neutral_vz_advection = false
    advance_neutral_external_source = false
    advance_neutral_sources = false
    advance_neutral_continuity = false
    advance_neutral_force_balance = false
    advance_neutral_energy = false
    r_diffusion = false
    vpa_diffusion = false
    vperp_diffusion = false
    vz_diffusion = false
    explicit_weakform_fp_collisions = false
    if t_params.split_operators
        error("Implicit timesteps do not support `t_params.split_operators=true`")
    end
    if t_params.implicit_ion_advance
        advance_vpa_advection = vpa.n > 1 && z.n > 1
        advance_vperp_advection = vperp.n > 1 && z.n > 1
        advance_z_advection = z.n > 1
        advance_r_advection = r.n > 1
        if abs(collisions.charge_exchange) > 0.0
            if vperp.n == 1 && vr.n == 1 && vzeta.n == 1
                advance_ion_cx_1V = true
            elseif vperp.n > 1 && vr.n > 1 && vzeta.n > 1
                advance_ion_cx = true
            else
                error("If any perpendicular velocity has length>1 they all must. "
                      * "vperp.n=$(vperp.n), vr.n=$(vr.n), vzeta.n=$(vzeta.n), "
                      * "vpa.n=$(vpa.n), vz.n=$(vz.n)")
            end
        end
        if abs(collisions.ionization) > 0.0
            if vperp.n == 1 && vr.n == 1 && vzeta.n == 1
                advance_ion_ionization_1V = true
            elseif vperp.n > 1 && vr.n > 1 && vzeta.n > 1
                advance_ion_ionization = true
            else
                error("If any perpendicular velocity has length>1 they all must. "
                      * "vperp.n=$(vperp.n), vr.n=$(vr.n), vzeta.n=$(vzeta.n), "
                      * "vpa.n=$(vpa.n), vz.n=$(vz.n)")
            end
        end
        advance_ionization_source = collisions.ionization > 0.0 && collisions.constant_ionization_rate
        advance_krook_collisions_ii = collisions.krook.nuii0 > 0.0
        advance_external_source = external_source_settings.ion.active
        advance_ion_numerical_dissipation = true
        advance_sources = moments.evolve_density || moments.evolve_upar || moments.evolve_ppar
        explicit_weakform_fp_collisions = collisions.fkpl.nuii > 0.0 && vperp.n > 1
    elseif t_params.implicit_vpa_advection
        advance_vpa_advection = true
        advance_ion_numerical_dissipation = true
    end
    # *_diffusion flags are set regardless of whether diffusion is included in explicit or
    # implicit part of timestep, because they are used for boundary conditions, not to
    # controll which terms are advanced.
    #
    # flag to determine if a d^2/dr^2 operator is present
    r_diffusion = (num_diss_params.ion.r_dissipation_coefficient > 0.0)
    # flag to determine if a d^2/dvpa^2 operator is present
    # When using implicit_vpa_advection, the vpa diffusion is included in the implicit
    # step
    vpa_diffusion = ((num_diss_params.ion.vpa_dissipation_coefficient > 0.0) || (collisions.fkpl.nuii > 0.0 && vperp.n > 1))
    vperp_diffusion = ((num_diss_params.ion.vperp_dissipation_coefficient > 0.0) || (collisions.fkpl.nuii > 0.0 && vperp.n > 1))
    vz_diffusion = (num_diss_params.neutral.vz_dissipation_coefficient > 0.0)

    if t_params.implicit_braginskii_conduction
        # if treating the electrons as a fluid with Braginskii closure, and using an IMEX
        # scheme, advance the conduction part of the electron energy equation implicitly.
        advance_electron_energy = false
        advance_electron_conduction = true
    end

    if (t_params.implicit_electron_advance || t_params.implicit_electron_ppar)
        advance_electron_energy = true
        advance_electron_conduction = true
    end

    manufactured_solns_test = manufactured_solns_input.use_for_advance

    return advance_info(advance_vpa_advection, advance_vperp_advection, advance_z_advection, advance_r_advection,
                        advance_neutral_z_advection, advance_neutral_r_advection,
                        advance_neutral_vz_advection, advance_ion_cx, advance_neutral_cx,
                        advance_ion_cx_1V, advance_neutral_cx_1V, advance_ion_ionization,
                        advance_neutral_ionization, advance_ion_ionization_1V,
                        advance_neutral_ionization_1V,
                        advance_ionization_source, advance_krook_collisions_ii,
                        advance_maxwell_diffusion_ii, advance_maxwell_diffusion_nn,
                        explicit_weakform_fp_collisions,
                        advance_external_source, advance_ion_numerical_dissipation,
                        advance_neutral_numerical_dissipation, advance_sources,
                        advance_continuity, advance_force_balance, advance_energy,
                        advance_electron_energy, advance_electron_conduction,
                        advance_neutral_external_source, advance_neutral_sources,
                        advance_neutral_continuity, advance_neutral_force_balance,
                        advance_neutral_energy, manufactured_solns_test, r_diffusion,
                        vpa_diffusion, vperp_diffusion, vz_diffusion)
end

function setup_dummy_and_buffer_arrays(nr, nz, nvpa, nvperp, nvz, nvr, nvzeta,
                                       nspecies_ion, nspecies_neutral, t_params)

    dummy_s = allocate_float(nspecies_ion)
    dummy_sr = allocate_float(nr, nspecies_ion)
    dummy_zrs = allocate_shared_float(nz, nr, nspecies_ion)
    dummy_zrsn = allocate_shared_float(nz, nr, nspecies_neutral)
    dummy_vpavperp = allocate_float(nvpa, nvperp)
    
    buffer_z_1 = allocate_shared_float(nz)
    buffer_z_2 = allocate_shared_float(nz)
    buffer_z_3 = allocate_shared_float(nz)
    buffer_z_4 = allocate_shared_float(nz)
    
    buffer_r_1 = allocate_shared_float(nr)
    buffer_r_2 = allocate_shared_float(nr)
    buffer_r_3 = allocate_shared_float(nr)
    buffer_r_4 = allocate_shared_float(nr)

    buffer_zs_1 = allocate_shared_float(nz,nspecies_ion)
    buffer_zs_2 = allocate_shared_float(nz,nspecies_ion)
    buffer_zs_3 = allocate_shared_float(nz,nspecies_ion)
    buffer_zs_4 = allocate_shared_float(nz,nspecies_ion)
    buffer_zsn_1 = allocate_shared_float(nz,nspecies_neutral)
    buffer_zsn_2 = allocate_shared_float(nz,nspecies_neutral)
    buffer_zsn_3 = allocate_shared_float(nz,nspecies_neutral)
    buffer_zsn_4 = allocate_shared_float(nz,nspecies_neutral)

    buffer_rs_1 = allocate_shared_float(nr,nspecies_ion)
    buffer_rs_2 = allocate_shared_float(nr,nspecies_ion)
    buffer_rs_3 = allocate_shared_float(nr,nspecies_ion)
    buffer_rs_4 = allocate_shared_float(nr,nspecies_ion)
    buffer_rs_5 = allocate_shared_float(nr,nspecies_ion)
    buffer_rs_6 = allocate_shared_float(nr,nspecies_ion)
    buffer_rsn_1 = allocate_shared_float(nr,nspecies_neutral)
    buffer_rsn_2 = allocate_shared_float(nr,nspecies_neutral)
    buffer_rsn_3 = allocate_shared_float(nr,nspecies_neutral)
    buffer_rsn_4 = allocate_shared_float(nr,nspecies_neutral)
    buffer_rsn_5 = allocate_shared_float(nr,nspecies_neutral)
    buffer_rsn_6 = allocate_shared_float(nr,nspecies_neutral)

    buffer_zrs_1 = allocate_shared_float(nz,nr,nspecies_ion)
    buffer_zrs_2 = allocate_shared_float(nz,nr,nspecies_ion)
    buffer_zrs_3 = allocate_shared_float(nz,nr,nspecies_ion)
    
    buffer_vpavperpzs_1 = allocate_shared_float(nvpa,nvperp,nz,nspecies_ion)
    buffer_vpavperpzs_2 = allocate_shared_float(nvpa,nvperp,nz,nspecies_ion)
    buffer_vpavperpzs_3 = allocate_shared_float(nvpa,nvperp,nz,nspecies_ion)
    buffer_vpavperpzs_4 = allocate_shared_float(nvpa,nvperp,nz,nspecies_ion)
    buffer_vpavperpzs_5 = allocate_shared_float(nvpa,nvperp,nz,nspecies_ion)
    buffer_vpavperpzs_6 = allocate_shared_float(nvpa,nvperp,nz,nspecies_ion)

    buffer_vpavperprs_1 = allocate_shared_float(nvpa,nvperp,nr,nspecies_ion)
    buffer_vpavperprs_2 = allocate_shared_float(nvpa,nvperp,nr,nspecies_ion)
    buffer_vpavperprs_3 = allocate_shared_float(nvpa,nvperp,nr,nspecies_ion)
    buffer_vpavperprs_4 = allocate_shared_float(nvpa,nvperp,nr,nspecies_ion)
    buffer_vpavperprs_5 = allocate_shared_float(nvpa,nvperp,nr,nspecies_ion)
    buffer_vpavperprs_6 = allocate_shared_float(nvpa,nvperp,nr,nspecies_ion)

    buffer_vpavperpzrs_1 = allocate_shared_float(nvpa,nvperp,nz,nr,nspecies_ion)
    buffer_vpavperpzrs_2 = allocate_shared_float(nvpa,nvperp,nz,nr,nspecies_ion)

    buffer_vpavperpzr_1 = allocate_shared_float(nvpa,nvperp,nz,nr)
    buffer_vpavperpzr_2 = allocate_shared_float(nvpa,nvperp,nz,nr)
    buffer_vpavperpzr_3 = allocate_shared_float(nvpa,nvperp,nz,nr)
    buffer_vpavperpzr_4 = allocate_shared_float(nvpa,nvperp,nz,nr)
    buffer_vpavperpzr_5 = allocate_shared_float(nvpa,nvperp,nz,nr)
    buffer_vpavperpzr_6 = allocate_shared_float(nvpa,nvperp,nz,nr)
    
    buffer_vpavperpr_1 = allocate_shared_float(nvpa,nvperp,nr)
    buffer_vpavperpr_2 = allocate_shared_float(nvpa,nvperp,nr)
    buffer_vpavperpr_3 = allocate_shared_float(nvpa,nvperp,nr)
    buffer_vpavperpr_4 = allocate_shared_float(nvpa,nvperp,nr)
    buffer_vpavperpr_5 = allocate_shared_float(nvpa,nvperp,nr)
    buffer_vpavperpr_6 = allocate_shared_float(nvpa,nvperp,nr)

    if t_params.implicit_electron_advance
        implicit_buffer_zr_1 = allocate_shared_float(nz,nr)
        implicit_buffer_zr_2 = allocate_shared_float(nz,nr)
        implicit_buffer_zr_3 = allocate_shared_float(nz,nr)
        implicit_buffer_zr_4 = allocate_shared_float(nz,nr)
        implicit_buffer_zr_5 = allocate_shared_float(nz,nr)
        implicit_buffer_zr_6 = allocate_shared_float(nz,nr)

        implicit_buffer_vpavperpzr_1 = allocate_shared_float(nvpa,nvperp,nz,nr)
        implicit_buffer_vpavperpzr_2 = allocate_shared_float(nvpa,nvperp,nz,nr)
        implicit_buffer_vpavperpzr_3 = allocate_shared_float(nvpa,nvperp,nz,nr)
        implicit_buffer_vpavperpzr_4 = allocate_shared_float(nvpa,nvperp,nz,nr)
        implicit_buffer_vpavperpzr_5 = allocate_shared_float(nvpa,nvperp,nz,nr)
        implicit_buffer_vpavperpzr_6 = allocate_shared_float(nvpa,nvperp,nz,nr)
    else
        implicit_buffer_zr_1 = allocate_shared_float(0,0)
        implicit_buffer_zr_2 = allocate_shared_float(0,0)
        implicit_buffer_zr_3 = allocate_shared_float(0,0)
        implicit_buffer_zr_4 = allocate_shared_float(0,0)
        implicit_buffer_zr_5 = allocate_shared_float(0,0)
        implicit_buffer_zr_6 = allocate_shared_float(0,0)

        implicit_buffer_vpavperpzr_1 = allocate_shared_float(0,0,0,0)
        implicit_buffer_vpavperpzr_2 = allocate_shared_float(0,0,0,0)
        implicit_buffer_vpavperpzr_3 = allocate_shared_float(0,0,0,0)
        implicit_buffer_vpavperpzr_4 = allocate_shared_float(0,0,0,0)
        implicit_buffer_vpavperpzr_5 = allocate_shared_float(0,0,0,0)
        implicit_buffer_vpavperpzr_6 = allocate_shared_float(0,0,0,0)
    end

    if t_params.implicit_ion_advance
        implicit_buffer_vpavperpzrs_1 = allocate_shared_float(nvpa,nvperp,nz,nr,nspecies_ion)
        implicit_buffer_vpavperpzrs_2 = allocate_shared_float(nvpa,nvperp,nz,nr,nspecies_ion)
        implicit_buffer_vpavperpzrs_3 = allocate_shared_float(nvpa,nvperp,nz,nr,nspecies_ion)
        implicit_buffer_vpavperpzrs_4 = allocate_shared_float(nvpa,nvperp,nz,nr,nspecies_ion)
        implicit_buffer_vpavperpzrs_5 = allocate_shared_float(nvpa,nvperp,nz,nr,nspecies_ion)
        implicit_buffer_vpavperpzrs_6 = allocate_shared_float(nvpa,nvperp,nz,nr,nspecies_ion)
    else
        implicit_buffer_vpavperpzrs_1 = allocate_shared_float(0,0,0,0,0)
        implicit_buffer_vpavperpzrs_2 = allocate_shared_float(0,0,0,0,0)
        implicit_buffer_vpavperpzrs_3 = allocate_shared_float(0,0,0,0,0)
        implicit_buffer_vpavperpzrs_4 = allocate_shared_float(0,0,0,0,0)
        implicit_buffer_vpavperpzrs_5 = allocate_shared_float(0,0,0,0,0)
        implicit_buffer_vpavperpzrs_6 = allocate_shared_float(0,0,0,0,0)
    end

    buffer_vzvrvzetazsn_1 = allocate_shared_float(nvz,nvr,nvzeta,nz,nspecies_neutral)
    buffer_vzvrvzetazsn_2 = allocate_shared_float(nvz,nvr,nvzeta,nz,nspecies_neutral)
    buffer_vzvrvzetazsn_3 = allocate_shared_float(nvz,nvr,nvzeta,nz,nspecies_neutral)
    buffer_vzvrvzetazsn_4 = allocate_shared_float(nvz,nvr,nvzeta,nz,nspecies_neutral)
    buffer_vzvrvzetazsn_5 = allocate_shared_float(nvz,nvr,nvzeta,nz,nspecies_neutral)
    buffer_vzvrvzetazsn_6 = allocate_shared_float(nvz,nvr,nvzeta,nz,nspecies_neutral)

    buffer_vzvrvzetarsn_1 = allocate_shared_float(nvz,nvr,nvzeta,nr,nspecies_neutral)
    buffer_vzvrvzetarsn_2 = allocate_shared_float(nvz,nvr,nvzeta,nr,nspecies_neutral)
    buffer_vzvrvzetarsn_3 = allocate_shared_float(nvz,nvr,nvzeta,nr,nspecies_neutral)
    buffer_vzvrvzetarsn_4 = allocate_shared_float(nvz,nvr,nvzeta,nr,nspecies_neutral)
    buffer_vzvrvzetarsn_5 = allocate_shared_float(nvz,nvr,nvzeta,nr,nspecies_neutral)
    buffer_vzvrvzetarsn_6 = allocate_shared_float(nvz,nvr,nvzeta,nr,nspecies_neutral)

    buffer_vzvrvzetazrsn_1 = allocate_shared_float(nvz,nvr,nvzeta,nz,nr,nspecies_neutral)
    buffer_vzvrvzetazrsn_2 = allocate_shared_float(nvz,nvr,nvzeta,nz,nr,nspecies_neutral)
    
    buffer_vpavperp_1 = allocate_shared_float(nvpa,nvperp)
    buffer_vpavperp_2 = allocate_shared_float(nvpa,nvperp)
    buffer_vpavperp_3 = allocate_shared_float(nvpa,nvperp)
    
    int_buffer_rs_1 = allocate_shared_int(nr,nspecies_ion)
    int_buffer_rs_2 = allocate_shared_int(nr,nspecies_ion)

    return scratch_dummy_arrays(dummy_s,dummy_sr,dummy_vpavperp,dummy_zrs,dummy_zrsn,
        buffer_z_1,buffer_z_2,buffer_z_3,buffer_z_4,
        buffer_r_1,buffer_r_2,buffer_r_3,buffer_r_4,
        buffer_zs_1,buffer_zs_2,buffer_zs_3,buffer_zs_4,
        buffer_zsn_1,buffer_zsn_2,buffer_zsn_3,buffer_zsn_4,
        buffer_rs_1,buffer_rs_2,buffer_rs_3,buffer_rs_4,buffer_rs_5,buffer_rs_6,
        buffer_rsn_1,buffer_rsn_2,buffer_rsn_3,buffer_rsn_4,buffer_rsn_5,buffer_rsn_6,
        buffer_zrs_1,buffer_zrs_2,buffer_zrs_3,
        buffer_vpavperpzs_1,buffer_vpavperpzs_2,buffer_vpavperpzs_3,buffer_vpavperpzs_4,buffer_vpavperpzs_5,buffer_vpavperpzs_6,
        buffer_vpavperprs_1,buffer_vpavperprs_2,buffer_vpavperprs_3,buffer_vpavperprs_4,buffer_vpavperprs_5,buffer_vpavperprs_6,
        buffer_vpavperpzrs_1,buffer_vpavperpzrs_2,
        implicit_buffer_zr_1,implicit_buffer_zr_2,implicit_buffer_zr_3,implicit_buffer_zr_4,implicit_buffer_zr_5,implicit_buffer_zr_6,
        implicit_buffer_vpavperpzr_1,implicit_buffer_vpavperpzr_2,implicit_buffer_vpavperpzr_3,implicit_buffer_vpavperpzr_4,implicit_buffer_vpavperpzr_5,implicit_buffer_vpavperpzr_6,
        implicit_buffer_vpavperpzrs_1,implicit_buffer_vpavperpzrs_2,implicit_buffer_vpavperpzrs_3,implicit_buffer_vpavperpzrs_4,implicit_buffer_vpavperpzrs_5,implicit_buffer_vpavperpzrs_6,
        buffer_vzvrvzetazsn_1,buffer_vzvrvzetazsn_2,buffer_vzvrvzetazsn_3,buffer_vzvrvzetazsn_4,buffer_vzvrvzetazsn_5,buffer_vzvrvzetazsn_6,
        buffer_vzvrvzetarsn_1,buffer_vzvrvzetarsn_2,buffer_vzvrvzetarsn_3,buffer_vzvrvzetarsn_4,buffer_vzvrvzetarsn_5,buffer_vzvrvzetarsn_6,
        buffer_vzvrvzetazrsn_1, buffer_vzvrvzetazrsn_2,
        buffer_vpavperp_1,buffer_vpavperp_2,buffer_vpavperp_3,
        buffer_vpavperpzr_1, buffer_vpavperpzr_2,buffer_vpavperpzr_3,buffer_vpavperpzr_4,buffer_vpavperpzr_5,buffer_vpavperpzr_6,
        buffer_vpavperpr_1, buffer_vpavperpr_2, buffer_vpavperpr_3, buffer_vpavperpr_4, buffer_vpavperpr_5, buffer_vpavperpr_6,
        int_buffer_rs_1,int_buffer_rs_2)

end

"""
if evolving the density via continuity equation, redefine the normalised f → f/n
if evolving the parallel pressure via energy equation, redefine f -> f * vth / n
'scratch' should be a (nz,nspecies) array
"""
function normalize_pdf!(pdf, moments, scratch)
    error("Function normalise_pdf() has not been updated to be parallelized. Does not "
          * "seem to be used at the moment.")
    if moments.evolve_ppar
        @. scratch = moments.vth/moments.dens
        nvpa, nz, nspecies = size(pdf)
        for is ∈ 1:nspecies, iz ∈ 1:nz, ivpa ∈ 1:nvpa
            pdf[ivpa,iz,is] *= scratch[iz, is]
        end
    elseif moments.evolve_density
        @. scratch = 1.0 / moments.dens
        nvpa, nz, nspecies = size(pdf)
        for is ∈ 1:nspecies, iz ∈ 1:nz, ivpa ∈ 1:nvpa
            pdf[ivpa,iz,is] *= scratch[iz, is]
        end
    end
    return nothing
end

"""
create an array of structs containing scratch arrays for the normalised pdf and low-order moments
that may be evolved separately via fluid equations
"""
function setup_scratch_arrays(moments, pdf, n)
    # will create n structs, each of which will contain one pdf,
    # density, parallel flow, parallel pressure, and perpendicular pressure array for ions
    # (possibly) the same for electrons, and the same for neutrals. The actual array will
    # be created at the end of the first step of the loop below, once we have a
    # `scratch_pdf` object of the correct type.
    scratch = Vector{scratch_pdf{5,3,2,6,3}}(undef, n)
    pdf_dims = size(pdf.ion.norm)
    moment_dims = size(moments.ion.dens)
    moment_electron_dims = size(moments.electron.dens)

    pdf_neutral_dims = size(pdf.neutral.norm)
    moment_neutral_dims = size(moments.neutral.dens)
    # populate each of the structs
    for istage ∈ 1:n
        # Allocate arrays in temporary variables so that we can identify them
        # by source line when using @debug_shared_array
        pdf_array = allocate_shared_float(pdf_dims...)
        density_array = allocate_shared_float(moment_dims...)
        upar_array = allocate_shared_float(moment_dims...)
        ppar_array = allocate_shared_float(moment_dims...)
        pperp_array = allocate_shared_float(moment_dims...)
        temp_array = allocate_shared_float(moment_dims...)

        density_electron_array = allocate_shared_float(moment_electron_dims...)
        upar_electron_array = allocate_shared_float(moment_electron_dims...)
        ppar_electron_array = allocate_shared_float(moment_electron_dims...)
        pperp_electron_array = allocate_shared_float(moment_electron_dims...)
        temp_electron_array = allocate_shared_float(moment_electron_dims...)

        pdf_neutral_array = allocate_shared_float(pdf_neutral_dims...)
        density_neutral_array = allocate_shared_float(moment_neutral_dims...)
        uz_neutral_array = allocate_shared_float(moment_neutral_dims...)
        pz_neutral_array = allocate_shared_float(moment_neutral_dims...)


        scratch[istage] = scratch_pdf(pdf_array, density_array, upar_array,
                                      ppar_array, pperp_array, temp_array,
                                      density_electron_array, upar_electron_array,
                                      ppar_electron_array, pperp_electron_array,
                                      temp_electron_array, pdf_neutral_array,
                                      density_neutral_array, uz_neutral_array,
                                      pz_neutral_array)
        @serial_region begin
            scratch[istage].pdf .= pdf.ion.norm
            scratch[istage].density .= moments.ion.dens
            scratch[istage].upar .= moments.ion.upar
            scratch[istage].ppar .= moments.ion.ppar
            scratch[istage].pperp .= moments.ion.pperp

            scratch[istage].electron_density .= moments.electron.dens
            scratch[istage].electron_upar .= moments.electron.upar
            scratch[istage].electron_ppar .= moments.electron.ppar
            scratch[istage].electron_pperp .= 0.0 #moments.electron.pperp

            scratch[istage].pdf_neutral .= pdf.neutral.norm
            scratch[istage].density_neutral .= moments.neutral.dens
            scratch[istage].uz_neutral .= moments.neutral.uz
            scratch[istage].pz_neutral .= moments.neutral.pz
        end
    end
    return scratch
end

function setup_electron_scratch_arrays(moments, pdf, n)
    # will create n structs, each of which will contain one pdf, and parallel pressure
    # array for electrons.
    # The actual array will be created at the end of the first step of the loop below,
    # once we have a `scratch_electron_pdf` object of the correct type.
    scratch = Vector{scratch_electron_pdf{4,2}}(undef, n)
    pdf_dims = size(pdf.electron.norm)
    moment_dims = size(moments.electron.dens)

    # populate each of the structs
    for istage ∈ 1:n
        # Allocate arrays in temporary variables so that we can identify them
        # by source line when using @debug_shared_array
        pdf_array = allocate_shared_float(pdf_dims...)
        ppar_array = allocate_shared_float(moment_dims...)

        scratch[istage] = scratch_electron_pdf(pdf_array, ppar_array)
        @serial_region begin
            scratch[istage].pdf_electron .= pdf.electron.norm
            scratch[istage].electron_ppar .= moments.electron.ppar
        end
    end
    return scratch
end

"""
solve ∂f/∂t + v(z,t)⋅∂f/∂z + dvpa/dt ⋅ ∂f/∂vpa= 0
define approximate characteristic velocity
v₀(z)=vⁿ(z) and take time derivative along this characteristic
df/dt + δv⋅∂f/∂z = 0, with δv(z,t)=v(z,t)-v₀(z)
for prudent choice of v₀, expect δv≪v so that explicit
time integrator can be used without severe CFL condition
"""
function time_advance!(pdf, scratch, scratch_implicit, scratch_electron, t_params, vz,
                       vr, vzeta, vpa, vperp, gyrophase, z, r, moments, fields,
                       spectral_objects, advect_objects, composition, collisions,
                       geometry, gyroavs, boundary_distributions,
                       external_source_settings, num_diss_params, nl_solver_params,
                       advance, advance_implicit, fp_arrays, scratch_dummy,
                       manufactured_source_list, ascii_io, io_moments, io_dfns)

    @debug_detect_redundant_block_synchronize begin
        # Only want to check for redundant _block_synchronize() calls during the
        # time advance loop, so activate these checks here
        debug_detect_redundant_is_active[] = true
    end

    if isfile(t_params.stopfile)
        if filesize(t_params.stopfile) > 0
            error("Found a 'stop file' at $(t_params.stopfile), but it contains some data "
                  * "(file size is greater than zero), so will not delete.")
        end
        if global_rank[] == 0
            rm(t_params.stopfile)
        end
    end
    if isfile(t_params.stopfile * "now") && global_rank[] == 0
        rm(t_params.stopfile * "now")
    end

    @serial_region begin
        if global_rank[] == 0
             println("beginning time advance   ", Dates.format(now(), dateformat"H:MM:SS"))
             flush(stdout)
        end
    end

    start_time = now()

    epsilon = 1.e-11

    # main time advance loop
    finish_now = false
    t_params.step_counter[] = 1
    if t_params.t[] ≥ t_params.end_time - epsilon
        # User must have requested zero output steps, i.e. to just write out the initial
        # profiles
        return nothing
    end
    while true
        
        if t_params.adaptive && !t_params.write_after_fixed_step_count
            maybe_write_moments = t_params.step_to_moments_output[]
            maybe_write_dfns = t_params.step_to_dfns_output[]
        else
            maybe_write_moments = (t_params.step_counter[] % t_params.nwrite_moments == 0
                                   || t_params.step_counter[] >= t_params.nstep)
            maybe_write_dfns = (t_params.step_counter[] % t_params.nwrite_dfns == 0
                                || t_params.step_counter[] >= t_params.nstep)
        end
        diagnostic_checks = (maybe_write_moments || maybe_write_dfns)
        
        if t_params.split_operators
            # MRH NOT SUPPORTED
            time_advance_split_operators!(pdf, scratch, scratch_implicit,
                                          scratch_electron, t_params, vpa, z,
                                          vpa_spectral, z_spectral, moments, fields,
                                          vpa_advect, z_advect, composition, collisions,
                                          external_source_settings, num_diss_params,
                                          nl_solver_params, advance, advance_implicit,
                                          t_params.step_counter[])
        else
            time_advance_no_splitting!(pdf, scratch, scratch_implicit, scratch_electron,
                                       t_params, vz, vr, vzeta, vpa, vperp, gyrophase,
                                       z, r, moments, fields, spectral_objects,
                                       advect_objects, composition, collisions, geometry,
                                       gyroavs, boundary_distributions,
                                       external_source_settings, num_diss_params,
                                       nl_solver_params, advance, advance_implicit,
                                       fp_arrays, scratch_dummy, manufactured_source_list,
                                       diagnostic_checks, t_params.step_counter[])
        end
        # update the time
        @serial_region begin
            t_params.t[] += t_params.previous_dt[]
        end
        _block_synchronize()

        if t_params.t[] ≥ t_params.end_time - epsilon ||
                (t_params.write_after_fixed_step_count &&
                 t_params.step_counter[] >= t_params.nstep)
            # Ensure all output is written at the final step
            finish_now = true
        elseif t_params.dt[] < 0.0 || isnan(t_params.dt[]) || isinf(t_params.dt[])
            # Negative t_params.dt[] indicates the time stepping has failed, so stop and
            # write output.
            # t_params.dt[] should never be NaN or Inf, so if it is something has gone
            # wrong.
            println("dt=", t_params.dt[], " at t=", t_params.t[], ", terminating run.")
            finish_now = true
        end

        if isfile(t_params.stopfile * "now")
            # Stop cleanly if a file called 'stop' was created
            println("Found 'stopnow' file $(t_params.stopfile * "now"), aborting run")
            finish_now = true
        end

        if t_params.adaptive && !t_params.write_after_fixed_step_count
            write_moments = t_params.write_moments_output[] || finish_now
            write_dfns = t_params.write_dfns_output[] || finish_now

            _block_synchronize()
            @serial_region begin
                t_params.write_moments_output[] = false
                t_params.write_dfns_output[] = false
            end
        else
            write_moments = (t_params.step_counter[] % t_params.nwrite_moments == 0
                             || t_params.step_counter[] >= t_params.nstep
                             || finish_now)
            write_dfns = (t_params.step_counter[] % t_params.nwrite_dfns == 0
                          || t_params.step_counter[] >= t_params.nstep
                          || finish_now)
        end
        if write_moments
            t_params.moments_output_counter[] += 1
        end
        if write_dfns
            t_params.dfns_output_counter[] += 1
        end

        if write_moments || write_dfns || finish_now
            # Always synchronise here, regardless of if we changed region or not
            begin_serial_region(no_synchronize=true)
            _block_synchronize()

            if isfile(t_params.stopfile)
                # Stop cleanly if a file called 'stop' was created
                println("Found 'stop' file $(t_params.stopfile), aborting run")
                flush(stdout)
                finish_now = true
            end

            # If NaNs are present, they should propagate into every field, so only need to
            # check one. Choose phi because it is small (it has no species or velocity
            # dimensions). If a NaN is found, stop the simulation.
            if block_rank[] == 0
                if any(isnan.(fields.phi))
                    println("Found NaN, stopping simulation")
                    found_nan = 1
                else
                    found_nan = 0
                end
                found_nan = MPI.Allreduce(found_nan, +, comm_inter_block[])
            else
                found_nan = 0
            end
            found_nan = MPI.Bcast(found_nan, 0, comm_block[])
            if found_nan != 0
                finish_now = true
            end

            # Do MPI communication to add up counters from different processes, where
            # necessary.
            gather_nonlinear_solver_counters!(nl_solver_params)

            time_for_run = to_minutes(now() - start_time)
        end
        # write moments data to file
        if write_moments || finish_now
            @debug_detect_redundant_block_synchronize begin
                # Skip check for redundant _block_synchronize() during file I/O because
                # it only runs infrequently
                debug_detect_redundant_is_active[] = false
            end
            begin_serial_region()
            @serial_region begin
                if global_rank[] == 0
                    print("writing moments output ",
                          rpad(string(t_params.moments_output_counter[]), 4), "  ",
                          "t = ", rpad(string(round(t_params.t[], sigdigits=6)), 7), "  ",
                          "nstep = ", rpad(string(t_params.step_counter[]), 7), "  ")
                    if t_params.adaptive
                        print("nfail = ", rpad(string(t_params.failure_counter[]), 7), "  ",
                              "dt = ", rpad(string(t_params.dt_before_output[]), 7), "  ")
                    end
                    print(Dates.format(now(), dateformat"H:MM:SS"))
                end
            end
            write_data_to_ascii(pdf, moments, fields, vpa, vperp, z, r, t_params.t[],
                                composition.n_ion_species, composition.n_neutral_species,
                                ascii_io)
            write_all_moments_data_to_binary(scratch, moments, fields,
                                             composition.n_ion_species,
                                             composition.n_neutral_species, io_moments,
                                             t_params.moments_output_counter[], time_for_run, t_params,
                                             nl_solver_params, r, z)

            if t_params.steady_state_residual
                # Calculate some residuals to see how close simulation is to steady state
                begin_r_z_region()
                result_string = ""
                all_residuals = Vector{mk_float}()
                @loop_s is begin
                    @views residual_ni =
                        steady_state_residuals(scratch[t_params.n_rk_stages+1].density[:,:,is],
                                               scratch[1].density[:,:,is], t_params.previous_dt[];
                                               use_mpi=true, only_max_abs=true)
                    if global_rank[] == 0
                        residual_ni = first(values(residual_ni))[1]
                        push!(all_residuals, residual_ni)
                        result_string *= "  density "
                        result_string *= rpad(string(round(residual_ni; sigdigits=4)), 11)
                    end
                end
                if composition.n_neutral_species > 0
                    @loop_sn isn begin
                        residual_nn =
                            steady_state_residuals(scratch[t_params.n_rk_stages+1].density_neutral[:,:,isn],
                                                   scratch[1].density_neutral[:,:,isn],
                                                   t_params.previous_dt[]; use_mpi=true,
                                                   only_max_abs=true)
                        if global_rank[] == 0
                            residual_nn = first(values(residual_nn))[1]
                            push!(all_residuals, residual_nn)
                            result_string *= " density_neutral "
                            result_string *= rpad(string(round(residual_nn; sigdigits=4)), 11)
                        end
                    end
                end
                if global_rank[] == 0
                    println("    residuals:", result_string)
                    flush(stdout)
                end
                if t_params.converged_residual_value > 0.0
                    if global_rank[] == 0
                        if all(r < t_params.converged_residual_value for r ∈ all_residuals)
                            println("Run converged! All tested residuals less than ",
                                    t_params.converged_residual_value)
                            flush(stdout)
                            finish_now = true
                        end
                    end
                    finish_now = MPI.Bcast(finish_now, 0, comm_world)
                end
            else
                if global_rank[] == 0
                    println()
                    flush(stdout)
                end
            end

            begin_s_r_z_vperp_region()
            @debug_detect_redundant_block_synchronize begin
                # Reactivate check for redundant _block_synchronize()
                debug_detect_redundant_is_active[] = true
            end
        end
        if write_dfns || finish_now
            @debug_detect_redundant_block_synchronize begin
                # Skip check for redundant _block_synchronize() during file I/O because
                # it only runs infrequently
                debug_detect_redundant_is_active[] = false
            end
            begin_serial_region()
            @serial_region begin
                if global_rank[] == 0
                    println("writing distribution functions output ",
                            rpad(string(t_params.dfns_output_counter[]), 4), "  ",
                            "t = ", rpad(string(round(t_params.t[], sigdigits=6)), 7), "  ",
                            "nstep = ", rpad(string(t_params.step_counter[]), 7), "  ",
                            Dates.format(now(), dateformat"H:MM:SS"))
                    flush(stdout)
                end
            end
            write_all_dfns_data_to_binary(scratch, scratch_electron, moments, fields,
                                          composition.n_ion_species,
                                          composition.n_neutral_species, io_dfns,
                                          t_params.dfns_output_counter[], time_for_run,
                                          t_params, nl_solver_params, r, z, vperp, vpa,
                                          vzeta, vr, vz)
            begin_s_r_z_vperp_region()
            @debug_detect_redundant_block_synchronize begin
                # Reactivate check for redundant _block_synchronize()
                debug_detect_redundant_is_active[] = true
            end
        end

        if t_params.previous_dt[] == 0.0
            # Timestep failed, so reset  scratch[t_params.n_rk_stages+1] equal to
            # scratch[1] to start the timestep over.
            scratch_temp = scratch[t_params.n_rk_stages+1]
            scratch[t_params.n_rk_stages+1] = scratch[1]
            scratch[1] = scratch_temp

            # Re-update remaining velocity moments that are calculable from the evolved
            # pdf These need to be re-calculated because `scratch[istage+1]` is now the
            # state at the beginning of the timestep, because the timestep failed
            apply_all_bcs_constraints_update_moments!(
                scratch[t_params.n_rk_stages+1], pdf, moments, fields, nothing, nothing, vz,
                vr, vzeta, vpa, vperp, z, r, spectral_objects, advect_objects, composition,
                collisions, geometry, gyroavs, external_source_settings, num_diss_params,
                t_params, advance, scratch_dummy, false; pdf_bc_constraints=false,
                update_electrons=false)
        end

        if finish_now
            break
        end
        if t_params.adaptive
            if t_params.t[] >= t_params.end_time - epsilon
                break
            end
        else
            if t_params.step_counter[] >= t_params.nstep
                break
            end
        end

        t_params.step_counter[] += 1
    end
    return nothing
end

"""
"""
function time_advance_split_operators!(pdf, scratch, scratch_implicit, scratch_electron,
                                       t_params, vpa, z, vpa_spectral, z_spectral,
                                       moments, fields, vpa_advect, z_advect, composition,
                                       collisions, external_source_settings,
                                       num_diss_params, nl_solver_params, advance,
                                       advance_implicit, istep)

    # define some abbreviated variables for tidiness
    n_ion_species = composition.n_ion_species
    n_neutral_species = composition.n_neutral_species
    n_rk_stages = t_params.n_rk_stages
    # to ensure 2nd order accuracy in time for operator-split advance,
    # have to reverse order of operations every other time step
    flipflop = (mod(istep,2)==0)
    if flipflop
        # advance the operator-split 1D advection equation in vpa
        # vpa-advection only applies for ion species
        advance.vpa_advection = true
        time_advance_no_splitting!(pdf, scratch, scratch_implicit, scratch_electron,
            t_params, vpa, z, vpa_spectral, z_spectral, moments, fields, vpa_advect,
            z_advect, composition, collisions, external_source_settings, num_diss_params,
            nl_solver_params, advance, advance_implicit, istep)
        advance.vpa_advection = false
        # z_advection! advances the operator-split 1D advection equation in z
        # apply z-advection operation to all species (ion and neutral)
        advance.z_advection = true
        time_advance_no_splitting!(pdf, scratch, scratch_implicit, scratch_electron,
            t_params, vpa, z, vpa_spectral, z_spectral, moments, fields, vpa_advect,
            z_advect, composition, collisions, external_source_settings, num_diss_params,
            nl_solver_params, advance, advance_implicit, istep)
        advance.z_advection = false
        # account for charge exchange collisions between ions and neutrals
        if composition.n_neutral_species > 0
            if collisions.charge_exchange > 0.0
                advance.ion_cx_collisions = true
                time_advance_no_splitting!(pdf, scratch, scratch_implicit,
                    scratch_electron, t_params, vpa, z, vpa_spectral, z_spectral,
                    moments, fields, vpa_advect, z_advect, composition, collisions,
                    external_source_settings, num_diss_params, nl_solver_params, advance,
                    advance_implicit, istep)
                advance.ion_cx_collisions = false
                advance.neutral_cx_collisions = true
                time_advance_no_splitting!(pdf, scratch, scratch_implicit,
                    scratch_electron, t_params, vpa, z, vpa_spectral, z_spectral,
                    moments, fields, vpa_advect, z_advect, composition, collisions,
                    external_source_settings, num_diss_params, nl_solver_params, advance,
                    advance_implicit, istep)
                advance.neutral_cx_collisions = false
            end
            if collisions.ionization > 0.0
                advance.ion_ionization_collisions = true
                time_advance_no_splitting!(pdf, scratch, scratch_implicit,
                    scratch_electron, t_params, z, vpa, z_spectral, vpa_spectral,
                    moments, fields, z_advect, vpa_advect, composition, collisions,
                    external_source_settings, num_diss_params, nl_solver_params, advance,
                    advance_implicit, istep)
                advance.ion_ionization_collisions = false
                advance.neutral_ionization_collisions = true
                time_advance_no_splitting!(pdf, scratch, scratch_implicit,
                    scratch_electron, t_params, z, vpa, z_spectral, vpa_spectral,
                    moments, fields, z_advect, vpa_advect, composition, collisions,
                    external_source_settings, num_diss_params, nl_solver_params, advance,
                    advance_implicit, istep)
                advance.neutral_ionization_collisions = false
            end
        end
        if collisions.krook.nuii0  > 0.0
            advance.krook_collisions_ii = true
            time_advance_no_splitting!(pdf, scratch, scratch_implicit, scratch_electron,
                t_params, z, vpa, z_spectral, vpa_spectral, moments, fields, z_advect,
                vpa_advect, z_SL, vpa_SL, composition, collisions, sources,
                num_diss_params, nl_solver_params, advance, advance_implicit, istep)
            advance.krook_collisions_ii = false
        end
        # and add the source terms associated with redefining g = pdf/density or pdf*vth/density
        # to the kinetic equation
        if moments.evolve_density || moments.evolve_upar || moments.evolve_ppar
            advance.source_terms = true
            time_advance_no_splitting!(pdf, scratch, scratch_implicit, scratch_electron,
                t_params, vpa, z, vpa_spectral, z_spectral, moments, fields,
                vpa_advect, z_advect, composition, collisions, external_source_settings,
                num_diss_params, nl_solver_params, advance, advance_implicit, istep)
            advance.source_terms = false
        end
        # use the continuity equation to update the density
        if moments.evolve_density
            advance.continuity = true
            time_advance_no_splitting!(pdf, scratch, scratch_implicit, scratch_electron,
                t_params, vpa, z, vpa_spectral, z_spectral, moments, fields,
                vpa_advect, z_advect, composition, collisions, external_source_settings,
                num_diss_params, nl_solver_params, advance, advance_implicit, istep)
            advance.continuity = false
        end
        # use force balance to update the parallel flow
        if moments.evolve_upar
            advance.force_balance = true
            time_advance_no_splitting!(pdf, scratch, scratch_implicit, scratch_electron,
                t_params, vpa, z, vpa_spectral, z_spectral, moments, fields,
                vpa_advect, z_advect, composition, collisions, external_source_settings,
                num_diss_params, nl_solver_params, advance, advance_implicit, istep)
            advance.force_balance = false
        end
        # use the energy equation to update the parallel pressure
        if moments.evolve_ppar
            advance.energy = true
            time_advance_no_splitting!(pdf, scratch, scratch_implicit, scratch_electron,
                t_params, vpa, z, vpa_spectral, z_spectral, moments, fields,
                vpa_advect, z_advect, composition, collisions, external_source_settings,
                num_diss_params, nl_solver_params, advance, advance_implicit, istep)
            advance.energy = false
        end
    else
        # use the energy equation to update the parallel pressure
        if moments.evolve_ppar
            advance.energy = true
            time_advance_no_splitting!(pdf, scratch, scratch_implicit, scratch_electron,
                t_params, vpa, z, vpa_spectral, z_spectral, moments, fields,
                vpa_advect, z_advect, composition, collisions, external_source_settings,
                num_diss_params, nl_solver_params, advance, advance_implicit, istep)
            advance.energy = false
        end
        # use force balance to update the parallel flow
        if moments.evolve_upar
            advance.force_balance = true
            time_advance_no_splitting!(pdf, scratch, scratch_implicit, scratch_electron,
                t_params, vpa, z, vpa_spectral, z_spectral, moments, fields,
                vpa_advect, z_advect, composition, collisions, external_source_settings,
                num_diss_params, nl_solver_params, advance, advance_implicit, istep)
            advance.force_balance = false
        end
        # use the continuity equation to update the density
        if moments.evolve_density
            advance.continuity = true
            time_advance_no_splitting!(pdf, scratch, scratch_implicit, scratch_electron,
                t_params, vpa, z, vpa_spectral, z_spectral, moments, fields,
                vpa_advect, z_advect, composition, collisions, external_source_settings,
                num_diss_params, nl_solver_params, advance, advance_implicit, istep)
            advance.continuity = false
        end
        # and add the source terms associated with redefining g = pdf/density or pdf*vth/density
        # to the kinetic equation
        if moments.evolve_density || moments.evolve_upar || moments.evolve_ppar
            advance.source_terms = true
            time_advance_no_splitting!(pdf, scratch, scratch_implicit, scratch_electron,
                t_params, vpa, z, vpa_spectral, z_spectral, moments, fields,
                vpa_advect, z_advect, composition, collisions, external_source_settings,
                num_diss_params, nl_solver_params, advance, advance_implicit, istep)
            advance.source_terms = false
        end
        # account for charge exchange collisions between ions and neutrals
        if composition.n_neutral_species > 0
            if collisions.ionization > 0.0
                advance.neutral_ionization = true
                time_advance_no_splitting!(pdf, scratch, scratch_implicit,
                    scratch_electron, t_params, z, vpa, z_spectral, vpa_spectral,
                    moments, fields, z_advect, vpa_advect, composition, collisions,
                    external_source_settings, num_diss_params, nl_solver_params, advance,
                    advance_implicit, istep)
                advance.neutral_ionization = false
                advance.ion_ionization = true
                time_advance_no_splitting!(pdf, scratch, scratch_implicit,
                    scratch_electron, t_params, z, vpa, z_spectral, vpa_spectral,
                    moments, fields, z_advect, vpa_advect, composition, collisions,
                    external_source_settings, num_diss_params, nl_solver_params, advance,
                    advance_implicit, istep)
                advance.ion_ionization = false
            end
            if collisions.charge_exchange > 0.0
                advance.neutral_cx_collisions = true
                time_advance_no_splitting!(pdf, scratch, scratch_implicit,
                    scratch_electron, t_params, vpa, z, vpa_spectral, z_spectral,
                    moments, fields, vpa_advect, z_advect, composition, collisions,
                    external_source_settings, num_diss_params, nl_solver_params, advance,
                    advance_implicit, istep)
                advance.neutral_cx_collisions = false
                advance.ion_cx_collisions = true
                time_advance_no_splitting!(pdf, scratch, scratch_implicit,
                    scratch_electron, t_params, vpa, z, vpa_spectral, z_spectral,
                    moments, fields, vpa_advect, z_advect, composition, collisions,
                    external_source_settings, num_diss_params, nl_solver_params, advance,
                    advance_implicit, istep)
                advance.ion_cx_collisions = false
            end
        end
        # z_advection! advances the operator-split 1D advection equation in z
        # apply z-advection operation to all species (ion and neutral)
        advance.z_advection = true
        time_advance_no_splitting!(pdf, scratch, scratch_implicit, scratch_electron,
            t_params, vpa, z, vpa_spectral, z_spectral, moments, fields, vpa_advect,
            z_advect, composition, collisions, external_source_settings, num_diss_params,
            nl_solver_params, advance, advance_implicit, istep)
        advance.z_advection = false
        # advance the operator-split 1D advection equation in vpa
        # vpa-advection only applies for ion species
        advance.vpa_advection = true
        time_advance_no_splitting!(pdf, scratch, scratch_implicit, scratch_electron,
            t_params, vpa, z, vpa_spectral, z_spectral, moments, fields, vpa_advect,
            z_advect, composition, collisions, external_source_settings, num_diss_params,
            nl_solver_params, advance, advance_implicit, istep)
        advance.vpa_advection = false
    end
    return nothing
end

"""
"""
function time_advance_no_splitting!(pdf, scratch, scratch_implicit, scratch_electron,
                                    t_params, vz, vr, vzeta, vpa, vperp, gyrophase, z, r,
                                    moments, fields, spectral_objects, advect_objects,
                                    composition, collisions, geometry, gyroavs,
                                    boundary_distributions, external_source_settings,
                                    num_diss_params, nl_solver_params, advance,
                                    advance_implicit, fp_arrays, scratch_dummy,
                                    manufactured_source_list, diagnostic_checks, istep)

    ssp_rk!(pdf, scratch, scratch_implicit, scratch_electron, t_params, vz, vr, vzeta,
            vpa, vperp, gyrophase, z, r, moments, fields, spectral_objects,
            advect_objects, composition, collisions, geometry, gyroavs,
            boundary_distributions, external_source_settings, num_diss_params,
            nl_solver_params, advance, advance_implicit, fp_arrays, scratch_dummy,
            manufactured_source_list, diagnostic_checks, istep)

    return nothing
end

"""
Use the result of the forward-Euler timestep and the previous Runge-Kutta stages to
compute the updated pdfs, and any evolved moments.
"""
function rk_update!(scratch, scratch_implicit, moments, t_params, istage, composition)
    begin_s_r_z_region()

    new_scratch = scratch[istage+1]
    old_scratch = scratch[istage]
    rk_coefs = t_params.rk_coefs[:,istage]

    ##
    # update the ion distribution and moments
    ##
    # here we seem to have duplicate arrays for storing n, u||, p||, etc, but not for vth
    # 'scratch' is for the multiple stages of time advanced quantities, but 'moments' can be updated directly at each stage
    rk_update_variable!(scratch, scratch_implicit, :pdf, t_params, istage)
    # use Runge Kutta to update any velocity moments evolved separately from the pdf
    rk_update_evolved_moments!(scratch, scratch_implicit, moments, t_params, istage)

    if composition.electron_physics ∈ (braginskii_fluid, kinetic_electrons,
                                       kinetic_electrons_with_temperature_equation)
        rk_update_variable!(scratch, scratch_implicit, :electron_ppar, t_params, istage)
    end

    if composition.n_neutral_species > 0
        ##
        # update the neutral particle distribution and moments
        ##
        rk_update_variable!(scratch, scratch_implicit, :pdf_neutral, t_params, istage; neutrals=true)
        # use Runge Kutta to update any velocity moments evolved separately from the pdf
        rk_update_evolved_moments_neutral!(scratch, scratch_implicit, moments, t_params, istage)
    end
end

"""
Apply boundary conditions and moment constraints to updated pdfs and calculate derived
moments and moment derivatives
"""
function apply_all_bcs_constraints_update_moments!(
        this_scratch, pdf, moments, fields, boundary_distributions, scratch_electron, vz,
        vr, vzeta, vpa, vperp, z, r, spectral_objects, advect_objects, composition,
        collisions, geometry, gyroavs, external_source_settings, num_diss_params,
        t_params, advance, scratch_dummy, diagnostic_moments; pdf_bc_constraints=true,
        update_electrons=true)

    begin_s_r_z_region()

    z_spectral, r_spectral, vpa_spectral, vperp_spectral = spectral_objects.z_spectral, spectral_objects.r_spectral, spectral_objects.vpa_spectral, spectral_objects.vperp_spectral
    vzeta_spectral, vr_spectral, vz_spectral = spectral_objects.vzeta_spectral, spectral_objects.vr_spectral, spectral_objects.vz_spectral
    vpa_advect, vperp_advect, r_advect, z_advect = advect_objects.vpa_advect, advect_objects.vperp_advect, advect_objects.r_advect, advect_objects.z_advect
    electron_z_advect, electron_vpa_advect = advect_objects.electron_z_advect, advect_objects.electron_vpa_advect
    neutral_z_advect, neutral_r_advect, neutral_vz_advect = advect_objects.neutral_z_advect, advect_objects.neutral_r_advect, advect_objects.neutral_vz_advect

    success = ""

    if pdf_bc_constraints
        # Ensure there are no negative values in the pdf before applying boundary
        # conditions, so that negative deviations do not mess up the integral-constraint
        # corrections in the sheath boundary conditions.
        force_minimum_pdf_value!(this_scratch.pdf, num_diss_params.ion.force_minimum_pdf_value)

        # Enforce boundary conditions in z and vpa on the distribution function.
        # Must be done after Runge Kutta update so that the boundary condition applied to the
        # updated pdf is consistent with the updated moments - otherwise different upar
        # between 'pdf', 'scratch[istage]' and 'scratch[istage+1]' might mean a point that
        # should be set to zero at the sheath boundary according to the final upar has a
        # non-zero contribution from one or more of the terms.  NB: probably need to do the
        # same for the evolved moments
        enforce_boundary_conditions!(this_scratch, moments,
            boundary_distributions.pdf_rboundary_ion, vpa.bc, z.bc, r.bc, vpa, vperp, z, r,
            vpa_spectral, vperp_spectral, vpa_advect, vperp_advect, z_advect, r_advect,
            composition, scratch_dummy, advance.r_diffusion, advance.vpa_diffusion,
            advance.vperp_diffusion)

        if moments.evolve_density && moments.enforce_conservation
            begin_s_r_z_region()
            A = moments.ion.constraints_A_coefficient
            B = moments.ion.constraints_B_coefficient
            C = moments.ion.constraints_C_coefficient
            @loop_s_r_z is ir iz begin
                (A[iz,ir,is], B[iz,ir,is], C[iz,ir,is]) =
                    @views hard_force_moment_constraints!(this_scratch.pdf[:,:,iz,ir,is],
                                                          moments, vpa)
            end
        end
    end

    # update remaining velocity moments that are calculable from the evolved pdf
    # Note these may be needed for the boundary condition on the neutrals, so must be
    # calculated before that is applied. Also may be needed to calculate advection speeds
    # for for CFL stability limit calculations in adaptive_timestep_update!().
    update_derived_moments!(this_scratch, moments, vpa, vperp, z, r, composition,
        r_spectral, geometry, gyroavs, scratch_dummy, z_advect, diagnostic_moments)

    calculate_ion_moment_derivatives!(moments, this_scratch, scratch_dummy, z, z_spectral,
                                      num_diss_params.ion.moment_dissipation_coefficient)

    calculate_electron_moments!(this_scratch, pdf, moments, composition, collisions, r, z,
                                vpa)
    calculate_electron_moment_derivatives!(moments, this_scratch, scratch_dummy, z,
                                           z_spectral,
                                           num_diss_params.electron.moment_dissipation_coefficient, 
                                           composition.electron_physics)
    if composition.electron_physics ∈ (kinetic_electrons,
                                       kinetic_electrons_with_temperature_equation)
        #max_electron_pdf_iterations = 1000
        #max_electron_sim_time = nothing
        max_electron_pdf_iterations = nothing
        max_electron_sim_time = 1.0e-3

        # Copy ion and electron moments from `scratch` into `moments` to be used in
        # electron kinetic equation update
        begin_r_z_region()
        @loop_s_r_z is ir iz begin
            moments.ion.dens[iz,ir,is] = this_scratch.density[iz,ir,is]
            moments.ion.upar[iz,ir,is] = this_scratch.upar[iz,ir,is]
            moments.ion.ppar[iz,ir,is] = this_scratch.ppar[iz,ir,is]
        end
        @loop_sn_r_z isn ir iz begin
            moments.neutral.dens[iz,ir,isn] = this_scratch.density_neutral[iz,ir,isn]
            moments.neutral.uz[iz,ir,isn] = this_scratch.uz_neutral[iz,ir,isn]
            moments.neutral.pz[iz,ir,isn] = this_scratch.pz_neutral[iz,ir,isn]
        end
        @loop_r_z ir iz begin
            moments.electron.dens[iz,ir] = this_scratch.electron_density[iz,ir]
            moments.electron.upar[iz,ir] = this_scratch.electron_upar[iz,ir]
            moments.electron.ppar[iz,ir] = this_scratch.electron_ppar[iz,ir]
        end

        # When we do not need to apply bc's and constraints to the ion/neutral pdf
        # (because this function is being called after a failed timestep, to reset to the
        # state at the beginning of the step), we also do not need to update the
        # electrons.
        # Note that if some solve for the implicit timestep already failed, we will reset
        # to the beginning of the ion/neutral timestep, so the electron solution
        # calculated here would be discarded - we might as well skip calculating it in
        # that case.
        if update_electrons &&
                !(t_params.implicit_electron_advance || t_params.implicit_electron_ppar) &&
                success == ""
            kinetic_electron_success = update_electron_pdf!(
               scratch_electron, pdf.electron.norm, moments, fields.phi, r, z, vperp, vpa,
               z_spectral, vperp_spectral, vpa_spectral, electron_z_advect,
               electron_vpa_advect, scratch_dummy, t_params.electron, collisions,
               composition, external_source_settings, num_diss_params,
               max_electron_pdf_iterations, max_electron_sim_time)
            success = kinetic_electron_success
        end
    end
    # update the electron parallel friction force
    calculate_electron_parallel_friction_force!(
        moments.electron.parallel_friction, this_scratch.electron_density,
        this_scratch.electron_upar, this_scratch.upar, moments.electron.dT_dz,
        composition.me_over_mi, collisions.nu_ei, composition.electron_physics)

    # update the electrostatic potential phi
<<<<<<< HEAD
    update_phi!(fields, this_scratch, vperp, z, r, composition, collisions, moments,
                z_spectral, r_spectral, scratch_dummy, gyroavs)
=======
    update_phi!(fields, this_scratch, vperp, z, r, composition, geometry, z_spectral, r_spectral,
                scratch_dummy, gyroavs)
>>>>>>> b776ef22

    if composition.n_neutral_species > 0
        if pdf_bc_constraints
            # Ensure there are no negative values in the pdf before applying boundary
            # conditions, so that negative deviations do not mess up the integral-constraint
            # corrections in the sheath boundary conditions.
            force_minimum_pdf_value_neutral!(this_scratch.pdf_neutral,
                                             num_diss_params.neutral.force_minimum_pdf_value)

            # Enforce boundary conditions in z and vpa on the distribution function.
            # Must be done after Runge Kutta update so that the boundary condition applied to
            # the updated pdf is consistent with the updated moments - otherwise different
            # upar between 'pdf', 'scratch[istage]' and 'scratch[istage+1]' might mean a point
            # that should be set to zero at the sheath boundary according to the final upar
            # has a non-zero contribution from one or more of the terms.  NB: probably need to
            # do the same for the evolved moments Note, so far vr and vzeta do not need advect
            # objects, so pass `nothing` for those as a placeholder
            enforce_neutral_boundary_conditions!(this_scratch.pdf_neutral, this_scratch.pdf,
                boundary_distributions, this_scratch.density_neutral, this_scratch.uz_neutral,
                this_scratch.pz_neutral, moments, this_scratch.density, this_scratch.upar,
                fields.Er, vzeta_spectral, vr_spectral, vz_spectral, neutral_r_advect,
                neutral_z_advect, nothing, nothing, neutral_vz_advect, r, z, vzeta, vr, vz,
                composition, geometry, scratch_dummy, advance.r_diffusion,
                advance.vz_diffusion)

            if moments.evolve_density && moments.enforce_conservation
                begin_sn_r_z_region()
                A = moments.neutral.constraints_A_coefficient
                B = moments.neutral.constraints_B_coefficient
                C = moments.neutral.constraints_C_coefficient
                @loop_sn_r_z isn ir iz begin
                    (A[iz,ir,isn], B[iz,ir,isn], C[iz,ir,isn]) =
                        @views hard_force_moment_constraints_neutral!(
                            this_scratch.pdf_neutral[:,:,:,iz,ir,isn], moments, vz)
                end
            end
        end

        # update remaining velocity moments that are calculable from the evolved pdf
        update_derived_moments_neutral!(this_scratch, moments, vz, vr, vzeta, z, r,
                                        composition)
        # update the thermal speed
        begin_sn_r_z_region()
        @loop_sn_r_z isn ir iz begin
            moments.neutral.vth[iz,ir,isn] = sqrt(2.0*this_scratch.pz_neutral[iz,ir,isn]/this_scratch.density_neutral[iz,ir,isn])
        end

        # update the parallel heat flux
        update_neutral_qz!(moments.neutral.qz, moments.neutral.qz_updated,
                           this_scratch.density_neutral, this_scratch.uz_neutral,
                           moments.neutral.vth, this_scratch.pdf_neutral, vz, vr, vzeta, z,
                           r, composition, moments.evolve_density, moments.evolve_upar,
                           moments.evolve_ppar)

        calculate_neutral_moment_derivatives!(moments, this_scratch, scratch_dummy, z,
                                              z_spectral,
                                              num_diss_params.neutral.moment_dissipation_coefficient)
    end

    return success
end

"""
    adaptive_timestep_update!(scratch, scratch_implicit, scratch_electron,
                              t_params, moments, fields,
                              composition, collisions, geometry,
                              external_source_settings, spectral_objects,
                              advect_objects, gyroavs, num_diss_params, advance,
                              scratch_dummy, r, z, vperp, vpa, vzeta, vr, vz,
                              success, nl_max_its_fraction)

Check the error estimate for the embedded RK method and adjust the timestep if
appropriate.
"""
function adaptive_timestep_update!(scratch, scratch_implicit, scratch_electron,
                                   t_params, pdf, moments, fields, boundary_distributions,
                                   composition, collisions, geometry,
                                   external_source_settings, spectral_objects,
                                   advect_objects, gyroavs, num_diss_params, advance,
                                   scratch_dummy, r, z, vperp, vpa, vzeta, vr, vz,
                                   success, nl_max_its_fraction)
    #error_norm_method = "Linf"
    error_norm_method = "L2"

    error_coeffs = t_params.rk_coefs[:,end]
    if t_params.n_rk_stages < 3
        # This should never happen as an adaptive RK scheme needs at least 2 RHS evals so
        # (with the pre-timestep data) there must be at least 3 entries in `scratch`.
        error("adaptive timestep needs a buffer scratch array")
    end

    n_ion_species = composition.n_ion_species
    n_neutral_species = composition.n_neutral_species
    vpa_advect, r_advect, z_advect = advect_objects.vpa_advect, advect_objects.r_advect, advect_objects.z_advect
    neutral_z_advect, neutral_r_advect, neutral_vz_advect = advect_objects.neutral_z_advect, advect_objects.neutral_r_advect, advect_objects.neutral_vz_advect
    evolve_density, evolve_upar, evolve_ppar = moments.evolve_density, moments.evolve_upar, moments.evolve_ppar

    CFL_limits = mk_float[]
    error_norm_type = typeof(t_params.error_sum_zero)
    error_norms = error_norm_type[]
    total_points = mk_int[]

    # Read the current dt here, so we only need one _block_synchronize() call for this and
    # the begin_s_r_z_vperp_vpa_region()
    current_dt = t_params.dt[]
    _block_synchronize()

    # Test CFL conditions for advection in kinetic equation to give stability limit for
    # timestep
    #
    # ion z-advection
    # No need to synchronize here, as we just called _block_synchronize()
    # Don't parallelise over species here, because get_minimum_CFL_*() does an MPI
    # reduction over the shared-memory block, so all processes must calculate the same
    # species at the same time.
    begin_r_vperp_vpa_region(; no_synchronize=true)
    if !t_params.implicit_ion_advance
        ion_z_CFL = Inf
        @loop_s is begin
            update_speed_z!(z_advect[is], moments.ion.upar, moments.ion.vth, evolve_upar,
                            evolve_ppar, fields, vpa, vperp, z, r, t_params.t[], geometry,
                            is)
            this_minimum = get_minimum_CFL_z(z_advect[is].speed, z)
            @serial_region begin
                ion_z_CFL = min(ion_z_CFL, this_minimum)
            end
        end
        push!(CFL_limits, t_params.CFL_prefactor * ion_z_CFL)
    end

    if !(t_params.implicit_ion_advance || t_params.implicit_vpa_advection)
        # ion vpa-advection
        begin_r_z_vperp_region()
        ion_vpa_CFL = Inf
        update_speed_vpa!(vpa_advect, fields, scratch[t_params.n_rk_stages+1], moments, vpa, vperp, z, r,
                          composition, collisions, external_source_settings.ion, t_params.t[],
                          geometry)
        @loop_s is begin
            this_minimum = get_minimum_CFL_vpa(vpa_advect[is].speed, vpa)
            @serial_region begin
                ion_vpa_CFL = min(ion_vpa_CFL, this_minimum)
            end
        end
        push!(CFL_limits, t_params.CFL_prefactor * ion_vpa_CFL)
    end

    # To avoid double counting points when we use distributed-memory MPI, skip the
    # inner/lower point in r and z if this process is not the first block in that
    # dimension.
    skip_r_inner = r.irank != 0
    skip_z_lower = z.irank != 0

    # Calculate low-order approximations, from which the timestep error can be estimated.
    # Note we store the calculated low-order approxmation in `scratch[2]`.
    rk_loworder_solution!(scratch, scratch_implicit, :pdf, t_params)
    if moments.evolve_density
        begin_s_r_z_region()
        rk_loworder_solution!(scratch, scratch_implicit, :density, t_params)
    end
    if moments.evolve_upar
        begin_s_r_z_region()
        rk_loworder_solution!(scratch, scratch_implicit, :upar, t_params)
    end
    if moments.evolve_ppar
        begin_s_r_z_region()
        rk_loworder_solution!(scratch, scratch_implicit, :ppar, t_params)
    end
    if composition.electron_physics ∈ (braginskii_fluid, kinetic_electrons,
                                       kinetic_electrons_with_temperature_equation)
        begin_r_z_region()
        rk_loworder_solution!(scratch, scratch_implicit, :electron_ppar, t_params)
    end
    if n_neutral_species > 0
        begin_sn_r_z_vzeta_vr_region()
        rk_loworder_solution!(scratch, scratch_implicit, :pdf_neutral, t_params; neutrals=true)
        if moments.evolve_density
            begin_sn_r_z_region()
            rk_loworder_solution!(scratch, scratch_implicit, :density_neutral, t_params; neutrals=true)
        end
        if moments.evolve_upar
            begin_sn_r_z_region()
            rk_loworder_solution!(scratch, scratch_implicit, :uz_neutral, t_params; neutrals=true)
        end
        if moments.evolve_ppar
            begin_sn_r_z_region()
            rk_loworder_solution!(scratch, scratch_implicit, :pz_neutral, t_params; neutrals=true)
        end
    end

    # Apply boundary conditions and constraints to the loworder approximation.
    # Need to apply constraints using the high-order moments for consistency, to avoid
    # potential for spurious error estimates at boundary points.
    loworder_constraints_scratch =
        scratch_pdf(scratch[2].pdf, scratch[t_params.n_rk_stages+1].density,
                    scratch[t_params.n_rk_stages+1].upar,
                    scratch[t_params.n_rk_stages+1].ppar,
                    scratch[t_params.n_rk_stages+1].pperp,
                    scratch[t_params.n_rk_stages+1].temp_z_s,
                    scratch[t_params.n_rk_stages+1].electron_density,
                    scratch[t_params.n_rk_stages+1].electron_upar,
                    scratch[t_params.n_rk_stages+1].electron_ppar,
                    scratch[t_params.n_rk_stages+1].electron_pperp,
                    scratch[t_params.n_rk_stages+1].electron_temp,
                    scratch[2].pdf_neutral,
                    scratch[t_params.n_rk_stages+1].density_neutral,
                    scratch[t_params.n_rk_stages+1].uz_neutral,
                    scratch[t_params.n_rk_stages+1].pz_neutral)
    apply_all_bcs_constraints_update_moments!(
        loworder_constraints_scratch, pdf, moments, fields, boundary_distributions,
        scratch_electron, vz, vr, vzeta, vpa, vperp, z, r, spectral_objects,
        advect_objects, composition, collisions, geometry, gyroavs,
        external_source_settings, num_diss_params, t_params, advance, scratch_dummy,
        false; update_electrons=false)

    # Re-calculate moment derivatives in the `moments` struct, in case they were changed
    # by the previous call
    apply_all_bcs_constraints_update_moments!(
        scratch[t_params.n_rk_stages+1], pdf, moments, fields, boundary_distributions,
        scratch_electron, vz, vr, vzeta, vpa, vperp, z, r, spectral_objects,
        advect_objects, composition, collisions, geometry, gyroavs,
        external_source_settings, num_diss_params, t_params, advance, scratch_dummy,
        false; pdf_bc_constraints=false, update_electrons=false)

    # Calculate the timstep error estimates
    if z.bc == "wall" && (moments.evolve_upar || moments.evolve_ppar)
        # Set error on last/first non-zero point in ion distribution function to zero, as
        # this this point may cause unhelpful timestep failures when the cutoff moves from
        # one point to another.
        if z.irank == 0 || z.irank == z.nrank - 1
            begin_s_r_region()
            @loop_s_r is ir begin
                density = @view scratch[t_params.n_rk_stages+1].density[:,ir,is]
                upar = @view scratch[t_params.n_rk_stages+1].upar[:,ir,is]
                ppar = @view scratch[t_params.n_rk_stages+1].ppar[:,ir,is]
                last_negative_vpa_ind, first_positive_vpa_ind =
                    get_ion_z_boundary_cutoff_indices(density, upar, ppar,
                                                      moments.evolve_upar,
                                                      moments.evolve_ppar, z, vpa,
                                                      1.0e-14)
                if z.irank == 0
                    scratch[2].pdf[last_negative_vpa_ind,:,1,ir,is] .=
                        scratch[t_params.n_rk_stages+1].pdf[last_negative_vpa_ind,:,1,ir,is]
                end
                if z.irank == z.nrank - 1
                    scratch[2].pdf[first_positive_vpa_ind,:,end,ir,is] .=
                        scratch[t_params.n_rk_stages+1].pdf[first_positive_vpa_ind,:,end,ir,is]
                end
            end
        end
    end
    ion_pdf_error = local_error_norm(scratch[2].pdf, scratch[t_params.n_rk_stages+1].pdf,
                                     t_params.rtol, t_params.atol;
                                     method=error_norm_method, skip_r_inner=skip_r_inner,
                                     skip_z_lower=skip_z_lower,
                                     error_sum_zero=t_params.error_sum_zero)
    push!(error_norms, ion_pdf_error)
    push!(total_points,
          vpa.n_global * vperp.n_global * z.n_global * r.n_global * n_ion_species)

    # Calculate error for ion moments, if necessary
    if moments.evolve_density
        begin_s_r_z_region()
        ion_n_err = local_error_norm(scratch[2].density,
                                     scratch[t_params.n_rk_stages+1].density,
                                     t_params.rtol, t_params.atol;
                                     method=error_norm_method, skip_r_inner=skip_r_inner,
                                     skip_z_lower=skip_z_lower,
                                     error_sum_zero=t_params.error_sum_zero)
        push!(error_norms, ion_n_err)
        push!(total_points, z.n_global * r.n_global * n_ion_species)
    end
    if moments.evolve_upar
        begin_s_r_z_region()
        ion_u_err = local_error_norm(scratch[2].upar,
                                     scratch[t_params.n_rk_stages+1].upar, t_params.rtol,
                                     t_params.atol; method=error_norm_method,
                                     skip_r_inner=skip_r_inner, skip_z_lower=skip_z_lower,
                                     error_sum_zero=t_params.error_sum_zero)
        push!(error_norms, ion_u_err)
        push!(total_points, z.n_global * r.n_global * n_ion_species)
    end
    if moments.evolve_ppar
        begin_s_r_z_region()
        ion_p_err = local_error_norm(scratch[2].ppar,
                                     scratch[t_params.n_rk_stages+1].ppar, t_params.rtol,
                                     t_params.atol; method=error_norm_method,
                                     skip_r_inner=skip_r_inner, skip_z_lower=skip_z_lower,
                                     error_sum_zero=t_params.error_sum_zero)
        push!(error_norms, ion_p_err)
        push!(total_points, z.n_global * r.n_global * n_ion_species)
    end

    if composition.electron_physics ∈ (braginskii_fluid, kinetic_electrons,
                                       kinetic_electrons_with_temperature_equation)
        begin_r_z_region()
        electron_p_err = local_error_norm(scratch[2].electron_ppar,
                                          scratch[t_params.n_rk_stages+1].electron_ppar,
                                          t_params.rtol, t_params.atol;
                                          method=error_norm_method,
                                          skip_r_inner=skip_r_inner,
                                          skip_z_lower=skip_z_lower,
                                          error_sum_zero=t_params.error_sum_zero)
        push!(error_norms, electron_p_err)
        push!(total_points, z.n_global * r.n_global)
    end

    if n_neutral_species > 0
        # neutral z-advection
        # Don't parallelise over species here, because get_minimum_CFL_*() does an MPI
        # reduction over the shared-memory block, so all processes must calculate the same
        # species at the same time.
        begin_r_vzeta_vr_vz_region()
        neutral_z_CFL = Inf
        @loop_sn isn begin
            update_speed_neutral_z!(neutral_z_advect[isn], moments.neutral.uz,
                                    moments.neutral.vth, evolve_upar, evolve_ppar, vz, vr,
                                    vzeta, z, r, t_params.t[])
            this_minimum = get_minimum_CFL_neutral_z(neutral_z_advect[isn].speed, z)
            @serial_region begin
                neutral_z_CFL = min(neutral_z_CFL, this_minimum)
            end
        end
        push!(CFL_limits, t_params.CFL_prefactor * neutral_z_CFL)

        # neutral vz-advection
        begin_r_z_vzeta_vr_region()
        neutral_vz_CFL = Inf
        update_speed_neutral_vz!(neutral_vz_advect, fields,
                                 scratch[t_params.n_rk_stages+1], moments, vz, vr, vzeta,
                                 z, r, composition, collisions,
                                 external_source_settings.neutral)
        @loop_sn isn begin
            this_minimum = get_minimum_CFL_neutral_vz(neutral_vz_advect[isn].speed, vz)
            @serial_region begin
                neutral_vz_CFL = min(neutral_vz_CFL, this_minimum)
            end
        end
        push!(CFL_limits, t_params.CFL_prefactor * neutral_vz_CFL)

        # Calculate error for neutral distribution functions
        neut_pdf_error = local_error_norm(scratch[2].pdf_neutral,
                                          scratch[t_params.n_rk_stages+1].pdf_neutral,
                                          t_params.rtol, t_params.atol;
                                          method=error_norm_method,
                                          skip_r_inner=skip_r_inner,
                                          skip_z_lower=skip_z_lower,
                                          error_sum_zero=t_params.error_sum_zero)
        push!(error_norms, neut_pdf_error)
        push!(total_points,
              vz.n_global * vr.n_global * vzeta.n_global * z.n_global * r.n_global *
              n_neutral_species)

        # Calculate error for neutral moments, if necessary
        if moments.evolve_density
            begin_sn_r_z_region()
            neut_n_err = local_error_norm(scratch[2].density_neutral,
                                          scratch[t_params.n_rk_stages+1].density_neutral,
                                          t_params.rtol, t_params.atol, true;
                                          method=error_norm_method,
                                          skip_r_inner=skip_r_inner,
                                          skip_z_lower=skip_z_lower,
                                          error_sum_zero=t_params.error_sum_zero)
            push!(error_norms, neut_n_err)
            push!(total_points, z.n_global * r.n_global * n_neutral_species)
        end
        if moments.evolve_upar
            begin_sn_r_z_region()
            neut_u_err = local_error_norm(scratch[2].uz_neutral,
                                          scratch[t_params.n_rk_stages+1].uz_neutral,
                                          t_params.rtol, t_params.atol, true;
                                          method=error_norm_method,
                                          skip_r_inner=skip_r_inner,
                                          skip_z_lower=skip_z_lower,
                                          error_sum_zero=t_params.error_sum_zero)
            push!(error_norms, neut_u_err)
            push!(total_points, z.n_global * r.n_global * n_neutral_species)
        end
        if moments.evolve_ppar
            begin_sn_r_z_region()
            neut_p_err = local_error_norm(scratch[2].pz_neutral,
                                          scratch[t_params.n_rk_stages+1].pz_neutral,
                                          t_params.rtol, t_params.atol, true;
                                          method=error_norm_method,
                                          skip_r_inner=skip_r_inner,
                                          skip_z_lower=skip_z_lower,
                                          error_sum_zero=t_params.error_sum_zero)
            push!(error_norms, neut_p_err)
            push!(total_points, z.n_global * r.n_global * n_neutral_species)
        end
    end

    adaptive_timestep_update_t_params!(t_params, CFL_limits, error_norms, total_points,
                                       current_dt, error_norm_method, success,
                                       nl_max_its_fraction, composition)

    if composition.electron_physics ∈ (kinetic_electrons,
                                       kinetic_electrons_with_temperature_equation)
        if t_params.previous_dt[] == 0.0
            # Reset electron pdf to its value at the beginning of this step.
            begin_r_z_vperp_vpa_region()
            @loop_r_z_vperp_vpa ir iz ivperp ivpa begin
                pdf.electron.norm[ivpa,ivperp,iz,ir] =
                    pdf.electron.pdf_before_ion_timestep[ivpa,ivperp,iz,ir]
                scratch_electron[1].pdf_electron[ivpa,ivperp,iz,ir] =
                    pdf.electron.pdf_before_ion_timestep[ivpa,ivperp,iz,ir]
            end
        else
            # Store the current value, which will be the value at the beginning of the
            # next step.
            begin_r_z_vperp_vpa_region()
            @loop_r_z_vperp_vpa ir iz ivperp ivpa begin
                pdf.electron.pdf_before_ion_timestep[ivpa,ivperp,iz,ir] =
                    pdf.electron.norm[ivpa,ivperp,iz,ir]
            end
        end

        istage = t_params.n_rk_stages+1

        # update the pdf.norm and moments arrays as needed
        begin_s_r_z_region()
        final_scratch = scratch[istage]
        @loop_s_r_z_vperp_vpa is ir iz ivperp ivpa begin
            pdf.ion.norm[ivpa,ivperp,iz,ir,is] = final_scratch.pdf[ivpa,ivperp,iz,ir,is]
        end
        @loop_s_r_z is ir iz begin
            moments.ion.dens[iz,ir,is] = final_scratch.density[iz,ir,is]
            moments.ion.upar[iz,ir,is] = final_scratch.upar[iz,ir,is]
            moments.ion.ppar[iz,ir,is] = final_scratch.ppar[iz,ir,is]
            moments.ion.pperp[iz,ir,is] = final_scratch.pperp[iz,ir,is]
        end
        # No need to synchronize here as we only change electron quantities and previous
        # region only changed ion quantities.
        begin_r_z_region(no_synchronize=true)
        @loop_r_z ir iz begin
            moments.electron.dens[iz,ir] = final_scratch.electron_density[iz,ir]
            moments.electron.upar[iz,ir] = final_scratch.electron_upar[iz,ir]
            moments.electron.ppar[iz,ir] = final_scratch.electron_ppar[iz,ir]
            moments.electron.temp[iz,ir] = final_scratch.electron_temp[iz,ir]
        end
        if composition.n_neutral_species > 0
            # No need to synchronize here as we only change neutral quantities and previous
            # region only changed plasma quantities.
            begin_sn_r_z_region(no_synchronize=true)
            @loop_sn_r_z_vzeta_vr_vz isn ir iz ivzeta ivr ivz begin
                pdf.neutral.norm[ivz,ivr,ivzeta,iz,ir,isn] = final_scratch.pdf_neutral[ivz,ivr,ivzeta,iz,ir,isn]
            end
            @loop_sn_r_z isn ir iz begin
                moments.neutral.dens[iz,ir,isn] = final_scratch.density_neutral[iz,ir,isn]
                moments.neutral.uz[iz,ir,isn] = final_scratch.uz_neutral[iz,ir,isn]
                moments.neutral.pz[iz,ir,isn] = final_scratch.pz_neutral[iz,ir,isn]
            end
            # for now update moments.neutral object directly for diagnostic moments
            # that are not used in Runga-Kutta steps
            update_neutral_pr!(moments.neutral.pr, moments.neutral.pr_updated, pdf.neutral.norm, vz, vr, vzeta, z, r, composition)
            update_neutral_pzeta!(moments.neutral.pzeta, moments.neutral.pzeta_updated, pdf.neutral.norm, vz, vr, vzeta, z, r, composition)
            # Update ptot (isotropic pressure)
            if r.n > 1 #if 2D geometry
                @loop_sn_r_z isn ir iz begin
                    moments.neutral.ptot[iz,ir,isn] = (moments.neutral.pz[iz,ir,isn] + moments.neutral.pr[iz,ir,isn] + moments.neutral.pzeta[iz,ir,isn])/3.0
                end
            else # 1D model
                @loop_sn_r_z isn ir iz begin
                    moments.neutral.ptot[iz,ir,isn] = moments.neutral.pz[iz,ir,isn]
                end
            end
            # get particle fluxes (n.b. bad naming convention uz -> means -> n uz here)
            update_neutral_ur!(moments.neutral.ur, moments.neutral.ur_updated,
                               moments.neutral.dens, pdf.neutral.norm, vz, vr, vzeta, z, r,
                               composition)
            update_neutral_uzeta!(moments.neutral.uzeta, moments.neutral.uzeta_updated,
                                  moments.neutral.dens, pdf.neutral.norm, vz, vr, vzeta, z,
                                  r, composition)
            try #below loop can cause DomainError if ptot < 0 or density < 0, so exit cleanly if possible
                @loop_sn_r_z isn ir iz begin
                    # update density using last density from Runga-Kutta stages
                    moments.neutral.dens[iz,ir,isn] = final_scratch.density_neutral[iz,ir,isn]
                    # get vth for neutrals
                    moments.neutral.vth[iz,ir,isn] = sqrt(2.0*moments.neutral.ptot[iz,ir,isn]/moments.neutral.dens[iz,ir,isn])
                end
            catch e
                if global_size[] > 1
                    println("ERROR: error at line 724 of time_advance.jl")
                    println(e)
                    display(stacktrace(catch_backtrace()))
                    flush(stdout)
                    flush(stderr)
                    MPI.Abort(comm_world, 1)
                end
                rethrow(e)
            end
        end

    end

    return nothing
end

"""
"""
function ssp_rk!(pdf, scratch, scratch_implicit, scratch_electron, t_params, vz, vr,
                 vzeta, vpa, vperp, gyrophase, z, r, moments, fields, spectral_objects,
                 advect_objects, composition, collisions, geometry, gyroavs,
                 boundary_distributions, external_source_settings, num_diss_params,
                 nl_solver_params, advance, advance_implicit, fp_arrays, scratch_dummy,
                 manufactured_source_list,diagnostic_checks, istep)

    begin_s_r_z_region()

    n_rk_stages = t_params.n_rk_stages

    first_scratch = scratch[1]
    @loop_s_r_z_vperp_vpa is ir iz ivperp ivpa begin
        first_scratch.pdf[ivpa,ivperp,iz,ir,is] = pdf.ion.norm[ivpa,ivperp,iz,ir,is]
    end
    @loop_s_r_z is ir iz begin
        first_scratch.density[iz,ir,is] = moments.ion.dens[iz,ir,is]
        first_scratch.upar[iz,ir,is] = moments.ion.upar[iz,ir,is]
        first_scratch.ppar[iz,ir,is] = moments.ion.ppar[iz,ir,is]
        first_scratch.pperp[iz,ir,is] = moments.ion.pperp[iz,ir,is]
    end

    begin_r_z_region()
    @loop_r_z ir iz begin
        first_scratch.electron_density[iz,ir] = moments.electron.dens[iz,ir]
        first_scratch.electron_upar[iz,ir] = moments.electron.upar[iz,ir]
        first_scratch.electron_ppar[iz,ir] = moments.electron.ppar[iz,ir]
        first_scratch.electron_temp[iz,ir] = moments.electron.temp[iz,ir]
    end

    if composition.n_neutral_species > 0
        begin_sn_r_z_region()
        @loop_sn_r_z_vzeta_vr_vz isn ir iz ivzeta ivr ivz begin
            first_scratch.pdf_neutral[ivz,ivr,ivzeta,iz,ir,isn] = pdf.neutral.norm[ivz,ivr,ivzeta,iz,ir,isn]
        end
        @loop_sn_r_z isn ir iz begin
            first_scratch.density_neutral[iz,ir,isn] = moments.neutral.dens[iz,ir,isn]
            first_scratch.uz_neutral[iz,ir,isn] = moments.neutral.uz[iz,ir,isn]
            first_scratch.pz_neutral[iz,ir,isn] = moments.neutral.pz[iz,ir,isn]
            # other neutral moments here if required
        end
    end
    if moments.evolve_upar
        # moments may be read on all ranks, even though loop type is z_s, so need to
        # synchronize here
        _block_synchronize()
    end

    # success is set to false if an iteration failed to converge in an implicit solve
    success = ""
    for istage ∈ 1:n_rk_stages
        if t_params.rk_coefs_implicit !== nothing
            update_solution_vector!(scratch_implicit[istage], scratch[istage], moments,
                                    composition, vpa, vperp, z, r)
            if t_params.implicit_coefficient_is_zero[istage]
                # No implicit solve needed at this stage. Do an explicit step of the
                # implicitly-evolved terms so we can store their time-derivative at this
                # stage.
                euler_time_advance!(scratch_implicit[istage], scratch[istage],
                                    pdf, fields, moments, advect_objects, vz, vr, vzeta,
                                    vpa, vperp, gyrophase, z, r, t_params.t[], t_params.dt[],
                                    spectral_objects, composition, collisions, geometry,
                                    scratch_dummy, manufactured_source_list,
                                    external_source_settings, num_diss_params,
                                    advance_implicit, fp_arrays, istage)
                # The result of the forward-Euler step is just a hack to store the
                # (explicit) time-derivative of the implicitly advanced terms. The result
                # is not used as input to the explicit part of the IMEX advance.
                old_scratch = scratch[istage]
            else
                # Backward-Euler step for implicitly-evolved terms.
                # Note the timestep for this solve is rk_coefs_implict[istage,istage]*dt.
                # The diagonal elements are equal to the Butcher 'a' coefficients
                # rk_coefs_implicit[istage,istage]=a[istage,istage].
                if scratch_electron === nothing
                    this_scratch_electron = nothing
                elseif t_params.implicit_electron_advance
                    this_scratch_electron = scratch_electron[t_params.electron.n_rk_stages+1]
                else
                    this_scratch_electron = scratch_electron
                end
                nl_success = backward_euler!(scratch_implicit[istage], scratch[istage],
                                             this_scratch_electron,
                                             pdf, fields, moments, advect_objects, vz, vr,
                                             vzeta, vpa, vperp, gyrophase, z, r,
                                             t_params.dt[] *
                                             t_params.rk_coefs_implicit[istage,istage],
                                             t_params, spectral_objects, composition,
                                             collisions, geometry, scratch_dummy,
                                             manufactured_source_list,
                                             external_source_settings, num_diss_params,
                                             gyroavs, nl_solver_params, advance_implicit,
                                             fp_arrays, istage)
                nl_success = MPI.Allreduce(nl_success, &, comm_world)
                if !nl_success
                    success = "nonlinear-solver"
                    # Break out of the istage loop, as passing `success != ""` to the
                    # adaptive timestep update function will signal a failed timestep, so
                    # that we restart this timestep with a smaller `dt`.
                    break
                end
                # The result of the implicit solve gives the state vector at 'istage'
                # which is used as input to the explicit part of the IMEX time step.
                old_scratch = scratch_implicit[istage]
                success = apply_all_bcs_constraints_update_moments!(
                    scratch_implicit[istage], pdf, moments, fields,
                    boundary_distributions, scratch_electron, vz, vr, vzeta, vpa, vperp,
                    z, r, spectral_objects, advect_objects, composition, collisions,
                    geometry, gyroavs, external_source_settings, num_diss_params,
                    t_params, advance, scratch_dummy, false)
                if success != ""
                    # Break out of the istage loop, as passing `success != ""` to the
                    # adaptive timestep update function will signal a failed timestep, so
                    # that we restart this timestep with a smaller `dt`.
                    break
                end
            end
        else
            # Fully explicit method starts the forward-Euler step with the result from the
            # previous stage.
            old_scratch = scratch[istage]
        end
        update_solution_vector!(scratch[istage+1], old_scratch, moments, composition, vpa,
                                vperp, z, r)
        # do an Euler time advance, with scratch[istage+1] containing the advanced
        # quantities and scratch[istage] containing quantities at time level n, RK stage
        # istage
        # calculate f^{(1)} = fⁿ + Δt*G[fⁿ] = scratch[2].pdf
        euler_time_advance!(scratch[istage+1], old_scratch, pdf, fields, moments,
                            advect_objects, vz, vr, vzeta, vpa, vperp, gyrophase, z,
                            r, t_params.t[], t_params.dt[], spectral_objects, composition,
                            collisions, geometry, scratch_dummy,
                            manufactured_source_list, external_source_settings,
                            num_diss_params, advance, fp_arrays, istage)

        rk_update!(scratch, scratch_implicit, moments, t_params, istage, composition)

        # Always apply boundary conditions and constraints here for explicit schemes. For
        # IMEX schemes, only apply boundary conditions and constraints at the final RK
        # stage - for other stages they are imposed after the implicit part of the step.
        # If `implicit_coefficient_is_zero` is true for the next stage, then this step is
        # explicit, so we need the bcs and constraints.
        apply_bc_constraints = (t_params.rk_coefs_implicit === nothing
                                || !t_params.implicit_ion_advance
                                || (istage == n_rk_stages && t_params.implicit_coefficient_is_zero[1])
                                || t_params.implicit_coefficient_is_zero[istage+1])
        update_electrons = (t_params.rk_coefs_implicit === nothing
                            || !(t_params.implicit_electron_advance || t_params.implicit_electron_ppar)
                            || t_params.implicit_coefficient_is_zero[istage+1]
                            || (istage == n_rk_stages && t_params.implicit_coefficient_is_zero[1]))
        diagnostic_moments = diagnostic_checks && istage == n_rk_stages
        success = apply_all_bcs_constraints_update_moments!(
            scratch[istage+1], pdf, moments, fields, boundary_distributions,
            scratch_electron, vz, vr, vzeta, vpa, vperp, z, r, spectral_objects,
            advect_objects, composition, collisions, geometry, gyroavs,
            external_source_settings, num_diss_params, t_params, advance, scratch_dummy,
            diagnostic_moments; pdf_bc_constraints=apply_bc_constraints,
            update_electrons=update_electrons)
        if success != ""
            # Break out of the istage loop, as passing `success != ""` to the
            # adaptive timestep update function will signal a failed timestep, so
            # that we restart this timestep with a smaller `dt`.
            break
        end
    end

    if t_params.adaptive
        nl_max_its_fraction = 0.0
        for p ∈ nl_solver_params
            if p !== nothing
                nl_max_its_fraction =
                    max(p.max_nonlinear_iterations_this_step[] / p.nonlinear_max_iterations,
                        nl_max_its_fraction)
            end
        end
        adaptive_timestep_update!(scratch, scratch_implicit, scratch_electron,
                                  t_params, pdf, moments, fields,
                                  boundary_distributions, composition, collisions,
                                  geometry, external_source_settings, spectral_objects,
                                  advect_objects, gyroavs, num_diss_params,
                                  advance, scratch_dummy, r, z, vperp, vpa,
                                  vzeta, vr, vz, success, nl_max_its_fraction)
    elseif success != ""
        error("Implicit part of timestep failed")
    end
#if global_rank[] == 0
#    println("loworder ", scratch[2].pdf[92:95,1,1,1,1])
#    println()
#end

    reset_nonlinear_per_stage_counters(nl_solver_params.ion_advance)
    reset_nonlinear_per_stage_counters(nl_solver_params.vpa_advection)

    if t_params.previous_dt[] > 0.0
        istage = n_rk_stages+1

        # update the pdf.norm and moments arrays as needed
        begin_s_r_z_region()
        final_scratch = scratch[istage]
        @loop_s_r_z_vperp_vpa is ir iz ivperp ivpa begin
            pdf.ion.norm[ivpa,ivperp,iz,ir,is] = final_scratch.pdf[ivpa,ivperp,iz,ir,is]
        end
        @loop_s_r_z is ir iz begin
            moments.ion.dens[iz,ir,is] = final_scratch.density[iz,ir,is]
            moments.ion.upar[iz,ir,is] = final_scratch.upar[iz,ir,is]
            moments.ion.ppar[iz,ir,is] = final_scratch.ppar[iz,ir,is]
            moments.ion.pperp[iz,ir,is] = final_scratch.pperp[iz,ir,is]
        end
        # No need to synchronize here as we only change electron quantities and previous
        # region only changed ion quantities.
        begin_r_z_region(no_synchronize=true)
        @loop_r_z ir iz begin
            moments.electron.dens[iz,ir] = final_scratch.electron_density[iz,ir]
            moments.electron.upar[iz,ir] = final_scratch.electron_upar[iz,ir]
            moments.electron.ppar[iz,ir] = final_scratch.electron_ppar[iz,ir]
            moments.electron.temp[iz,ir] = final_scratch.electron_temp[iz,ir]
        end
        if composition.n_neutral_species > 0
            # No need to synchronize here as we only change neutral quantities and previous
            # region only changed plasma quantities.
            begin_sn_r_z_region(no_synchronize=true)
            @loop_sn_r_z_vzeta_vr_vz isn ir iz ivzeta ivr ivz begin
                pdf.neutral.norm[ivz,ivr,ivzeta,iz,ir,isn] = final_scratch.pdf_neutral[ivz,ivr,ivzeta,iz,ir,isn]
            end
            @loop_sn_r_z isn ir iz begin
                moments.neutral.dens[iz,ir,isn] = final_scratch.density_neutral[iz,ir,isn]
                moments.neutral.uz[iz,ir,isn] = final_scratch.uz_neutral[iz,ir,isn]
                moments.neutral.pz[iz,ir,isn] = final_scratch.pz_neutral[iz,ir,isn]
            end
            # for now update moments.neutral object directly for diagnostic moments
            # that are not used in Runga-Kutta steps
            update_neutral_pr!(moments.neutral.pr, moments.neutral.pr_updated, pdf.neutral.norm, vz, vr, vzeta, z, r, composition)
            update_neutral_pzeta!(moments.neutral.pzeta, moments.neutral.pzeta_updated, pdf.neutral.norm, vz, vr, vzeta, z, r, composition)
            # Update ptot (isotropic pressure)
            if r.n > 1 #if 2D geometry
                @loop_sn_r_z isn ir iz begin
                    moments.neutral.ptot[iz,ir,isn] = (moments.neutral.pz[iz,ir,isn] + moments.neutral.pr[iz,ir,isn] + moments.neutral.pzeta[iz,ir,isn])/3.0
                end
            else # 1D model
                @loop_sn_r_z isn ir iz begin
                    moments.neutral.ptot[iz,ir,isn] = moments.neutral.pz[iz,ir,isn]
                end
            end
            # get particle fluxes (n.b. bad naming convention uz -> means -> n uz here)
            update_neutral_ur!(moments.neutral.ur, moments.neutral.ur_updated,
                               moments.neutral.dens, pdf.neutral.norm, vz, vr, vzeta, z, r,
                               composition)
            update_neutral_uzeta!(moments.neutral.uzeta, moments.neutral.uzeta_updated,
                                  moments.neutral.dens, pdf.neutral.norm, vz, vr, vzeta, z,
                                  r, composition)
            try #below loop can cause DomainError if ptot < 0 or density < 0, so exit cleanly if possible
                @loop_sn_r_z isn ir iz begin
                    # update density using last density from Runga-Kutta stages
                    moments.neutral.dens[iz,ir,isn] = final_scratch.density_neutral[iz,ir,isn]
                    # get vth for neutrals
                    moments.neutral.vth[iz,ir,isn] = sqrt(2.0*moments.neutral.ptot[iz,ir,isn]/moments.neutral.dens[iz,ir,isn])
                end
            catch e
                if global_size[] > 1
                    println("ERROR: error at line 724 of time_advance.jl")
                    println(e)
                    display(stacktrace(catch_backtrace()))
                    flush(stdout)
                    flush(stderr)
                    MPI.Abort(comm_world, 1)
                end
                rethrow(e)
            end
        end
    end

    return nothing
end

"""
euler_time_advance! advances the vector equation dfvec/dt = G[f]
that includes the kinetic equation + any evolved moment equations
using the forward Euler method: fvec_out = fvec_in + dt*fvec_in,
with fvec_in an input and fvec_out the output
"""
function euler_time_advance!(fvec_out, fvec_in, pdf, fields, moments,
    advect_objects, vz, vr, vzeta, vpa, vperp, gyrophase, z, r, t, dt,
    spectral_objects, composition, collisions, geometry, scratch_dummy,
    manufactured_source_list, external_source_settings, num_diss_params, advance, fp_arrays, istage)

    # define some abbreviated variables for tidiness
    n_ion_species = composition.n_ion_species
    n_neutral_species = composition.n_neutral_species
    # vpa_advection! advances the 1D advection equation in vpa.
    # only ion species have a force accelerating them in vpa;
    # however, neutral species do have non-zero d(wpa)/dt, so there is advection in wpa

    vpa_spectral, vperp_spectral, r_spectral, z_spectral = spectral_objects.vpa_spectral, spectral_objects.vperp_spectral, spectral_objects.r_spectral, spectral_objects.z_spectral
    vz_spectral, vr_spectral, vzeta_spectral = spectral_objects.vz_spectral, spectral_objects.vr_spectral, spectral_objects.vzeta_spectral
    vpa_advect, vperp_advect, r_advect, z_advect = advect_objects.vpa_advect, advect_objects.vperp_advect, advect_objects.r_advect, advect_objects.z_advect
    neutral_z_advect, neutral_r_advect, neutral_vz_advect = advect_objects.neutral_z_advect, advect_objects.neutral_r_advect, advect_objects.neutral_vz_advect

    if advance.external_source
        external_ion_source_controller!(fvec_in, moments, external_source_settings.ion,
                                        dt)
    end
    if advance.neutral_external_source
        external_neutral_source_controller!(fvec_in, moments,
                                            external_source_settings.neutral, r, z, dt)
    end

    if advance.vpa_advection
        vpa_advection!(fvec_out.pdf, fvec_in, fields, moments, vpa_advect, vpa, vperp, z, r, dt, t,
            vpa_spectral, composition, collisions, external_source_settings.ion, geometry)
    end

    # z_advection! advances 1D advection equation in z
    # apply z-advection operation to ion species

    if advance.z_advection
        z_advection!(fvec_out.pdf, fvec_in, moments, fields, z_advect, z, vpa, vperp, r,
                     dt, t, z_spectral, composition, geometry, scratch_dummy)
    end

    # r advection relies on derivatives in z to get ExB
    if advance.r_advection
        r_advection!(fvec_out.pdf, fvec_in, moments, fields, r_advect, r, z, vperp, vpa,
                     dt, r_spectral, composition, geometry, scratch_dummy)
    end
    # vperp_advection requires information about z and r advection
    # so call vperp_advection! only after z and r advection routines
    if advance.vperp_advection
        vperp_advection!(fvec_out.pdf, fvec_in, vperp_advect, r, z, vperp, vpa,
                      dt, vperp_spectral, composition, z_advect, r_advect, geometry,
                      moments, fields, t)
    end

    if advance.source_terms
        source_terms!(fvec_out.pdf, fvec_in, moments, vpa, z, r, dt, z_spectral,
                      composition, collisions, external_source_settings.ion)
    end

    if advance.neutral_z_advection
        neutral_advection_z!(fvec_out.pdf_neutral, fvec_in, moments, neutral_z_advect,
            r, z, vzeta, vr, vz, dt, t, z_spectral, composition, scratch_dummy)
    end

    if advance.neutral_r_advection
        neutral_advection_r!(fvec_out.pdf_neutral, fvec_in, neutral_r_advect,
            r, z, vzeta, vr, vz, dt, r_spectral, composition, geometry, scratch_dummy)
    end

    if advance.neutral_vz_advection
        neutral_advection_vz!(fvec_out.pdf_neutral, fvec_in, fields, moments,
                              neutral_vz_advect, vz, vr, vzeta, z, r, dt, vz_spectral,
                              composition, collisions, external_source_settings.neutral)
    end

    if advance.neutral_source_terms
        source_terms_neutral!(fvec_out.pdf_neutral, fvec_in, moments, vpa, z, r, dt, z_spectral,
                      composition, collisions, external_source_settings.neutral)
    end

    if advance.manufactured_solns_test
        source_terms_manufactured!(fvec_out.pdf, fvec_out.pdf_neutral, vz, vr, vzeta, vpa, vperp, z, r, t, dt, composition, manufactured_source_list)
    end

    if advance.ion_cx_collisions || advance.ion_ionization_collisions
        # gyroaverage neutral dfn and place it in the ion.buffer array for use in the collisions step
        vzvrvzeta_to_vpavperp!(pdf.ion.buffer, fvec_in.pdf_neutral, vz, vr, vzeta, vpa, vperp, gyrophase, z, r, geometry, composition)
    end
    if advance.neutral_cx_collisions || advance.neutral_ionization_collisions
        # interpolate ion particle dfn and place it in the neutral.buffer array for use in the collisions step
        vpavperp_to_vzvrvzeta!(pdf.neutral.buffer, fvec_in.pdf, vz, vr, vzeta, vpa, vperp, z, r, geometry, composition)
    end

    # account for charge exchange collisions between ions and neutrals
    if advance.ion_cx_collisions_1V
        ion_charge_exchange_collisions_1V!(fvec_out.pdf, fvec_in, moments, composition,
                                           vpa, vz, collisions.charge_exchange,
                                           vpa_spectral, vz_spectral, dt)
    elseif advance.ion_cx_collisions
        ion_charge_exchange_collisions_3V!(fvec_out.pdf, pdf.ion.buffer, fvec_in,
                                           composition, vz, vr, vzeta, vpa, vperp, z, r,
                                           collisions.charge_exchange, dt)
    end
    if advance.neutral_cx_collisions_1V
        neutral_charge_exchange_collisions_1V!(fvec_out.pdf_neutral, fvec_in, moments,
                                               composition, vpa, vz,
                                               collisions.charge_exchange, vpa_spectral,
                                               vz_spectral, dt)
    elseif advance.neutral_cx_collisions
        neutral_charge_exchange_collisions_3V!(fvec_out.pdf_neutral, pdf.neutral.buffer,
                                               fvec_in, composition, vz, vr, vzeta, vpa,
                                               vperp, z, r, collisions.charge_exchange,
                                               dt)
    end
    # account for ionization collisions between ions and neutrals
    if advance.ion_ionization_collisions_1V
        ion_ionization_collisions_1V!(fvec_out.pdf, fvec_in, vz, vpa, vperp, z, r,
                                      vz_spectral, moments, composition, collisions, dt)
    elseif advance.ion_ionization_collisions
        ion_ionization_collisions_3V!(fvec_out.pdf, pdf.ion.buffer, fvec_in, composition,
                                      vz, vr, vzeta, vpa, vperp, z, r, collisions, dt)
    end
    if advance.neutral_ionization_collisions_1V
        neutral_ionization_collisions_1V!(fvec_out.pdf_neutral, fvec_in, vz, vpa, vperp,
                                          z, r, vz_spectral, moments, composition,
                                          collisions, dt)
    elseif advance.neutral_ionization_collisions
        neutral_ionization_collisions_3V!(fvec_out.pdf_neutral, fvec_in, composition, vz,
                                          vr, vzeta, vpa, vperp, z, r, collisions, dt)
    end
    if advance.ionization_source
        constant_ionization_source!(fvec_out.pdf, fvec_in, vpa, vperp, z, r, moments,
                                    composition, collisions, dt)
    end

    # Add Krook collision operator for ions
    if advance.krook_collisions_ii
        krook_collisions!(fvec_out.pdf, fvec_in, moments, composition, collisions,
                          vperp, vpa, dt)
    end
    # Add maxwellian diffusion collision operator for ions
    if advance.mxwl_diff_collisions_ii
        ion_vpa_maxwell_diffusion!(fvec_out.pdf, fvec_in, moments, vpa, vperp, vpa_spectral, 
                                   dt, collisions.mxwl_diff.D_ii)
    end
    # Add maxwellian diffusion collision operator for neutrals
    if advance.mxwl_diff_collisions_nn
        neutral_vz_maxwell_diffusion!(fvec_out.pdf_neutral, fvec_in, moments, vzeta, vr, vz, vz_spectral, 
                                   dt, collisions.mxwl_diff.D_nn)
    end

    if advance.external_source
        external_ion_source!(fvec_out.pdf, fvec_in, moments, external_source_settings.ion,
                            vperp, vpa, dt, scratch_dummy)
    end
    if advance.neutral_external_source
        external_neutral_source!(fvec_out.pdf_neutral, fvec_in, moments,
                                external_source_settings.neutral, vzeta, vr, vz, dt)
    end

    # add numerical dissipation
    if advance.ion_numerical_dissipation
        vpa_dissipation!(fvec_out.pdf, fvec_in.pdf, vpa, vpa_spectral, dt,
                         num_diss_params.ion.vpa_dissipation_coefficient)
        vperp_dissipation!(fvec_out.pdf, fvec_in.pdf, vperp, vperp_spectral, dt,
                         num_diss_params.ion.vperp_dissipation_coefficient)
        z_dissipation!(fvec_out.pdf, fvec_in.pdf, z, z_spectral, dt,
                       num_diss_params.ion.z_dissipation_coefficient, scratch_dummy)
        r_dissipation!(fvec_out.pdf, fvec_in.pdf, r, r_spectral, dt,
                       num_diss_params.ion.r_dissipation_coefficient, scratch_dummy)
    end
    if advance.neutral_numerical_dissipation
        vz_dissipation_neutral!(fvec_out.pdf_neutral, fvec_in.pdf_neutral, vz,
                                vz_spectral, dt, num_diss_params.neutral.vz_dissipation_coefficient)
        z_dissipation_neutral!(fvec_out.pdf_neutral, fvec_in.pdf_neutral, z, z_spectral,
                               dt, num_diss_params.neutral.z_dissipation_coefficient, scratch_dummy)
        r_dissipation_neutral!(fvec_out.pdf_neutral, fvec_in.pdf_neutral, r, r_spectral,
                               dt, num_diss_params.neutral.r_dissipation_coefficient, scratch_dummy)
    end
    # advance with the Fokker-Planck self-collision operator
    if advance.explicit_weakform_fp_collisions
        update_entropy_diagnostic = (istage == 1)
        if collisions.fkpl.self_collisions
            # self collisions for each species
            explicit_fokker_planck_collisions_weak_form!(fvec_out.pdf,fvec_in.pdf,moments.ion.dSdt,composition,
                                 collisions,dt,fp_arrays,r,z,vperp,vpa,vperp_spectral,vpa_spectral,scratch_dummy,
                                                     diagnose_entropy_production = update_entropy_diagnostic)
        end
        if collisions.fkpl.slowing_down_test
        # include cross-collsions with fixed Maxwellian backgrounds
            explicit_fp_collisions_weak_form_Maxwellian_cross_species!(fvec_out.pdf,fvec_in.pdf,moments.ion.dSdt,
                             composition,collisions,dt,fp_arrays,r,z,vperp,vpa,vperp_spectral,vpa_spectral,
                                             diagnose_entropy_production = update_entropy_diagnostic)
        end
    end
    
    # End of advance for distribution function

    # Start advancing moments
    if moments.evolve_density || moments.evolve_upar || moments.evolve_ppar
        # Only need to change region type if moment evolution equations will be used.
        # Exept when using wall boundary conditions, do not actually need to synchronize
        # here because above we only modify the distribution function and below we only
        # modify the moments, so there is no possibility of race conditions.
        begin_s_r_z_region(no_synchronize=true)
    end
    if advance.continuity
        continuity_equation!(fvec_out.density, fvec_in, moments, composition, dt,
                             z_spectral, collisions.ionization,
                             external_source_settings.ion, num_diss_params)
    end
    if advance.force_balance
        # fvec_out.upar is over-written in force_balance! and contains the particle flux
        force_balance!(fvec_out.upar, fvec_out.density, fvec_in, moments, fields,
                       collisions, dt, z_spectral, composition, geometry,
                       external_source_settings.ion, num_diss_params)
    end
    if advance.energy
        energy_equation!(fvec_out.ppar, fvec_in, moments, collisions, dt, z_spectral,
                         composition, external_source_settings.ion, num_diss_params)
    end
    if moments.evolve_density || moments.evolve_upar || moments.evolve_ppar
        # Only need to change region type if moment evolution equations will be used.
        # Exept when using wall boundary conditions, do not actually need to synchronize
        # here because above we only modify the distribution function and below we only
        # modify the moments, so there is no possibility of race conditions.
        begin_sn_r_z_region(no_synchronize=true)
    end
    if advance.neutral_continuity
        neutral_continuity_equation!(fvec_out.density_neutral, fvec_in, moments,
                                     composition, dt, z_spectral, collisions.ionization,
                                     external_source_settings.neutral, num_diss_params)
    end
    if advance.neutral_force_balance
        # fvec_out.upar is over-written in force_balance! and contains the particle flux
        neutral_force_balance!(fvec_out.uz_neutral, fvec_out.density_neutral, fvec_in,
                               moments, fields, collisions, dt, z_spectral, composition,
                               geometry, external_source_settings.neutral,
                               num_diss_params)
    end
    if advance.neutral_energy
        neutral_energy_equation!(fvec_out.pz_neutral, fvec_in, moments, collisions, dt,
                                 z_spectral, composition,
                                 external_source_settings.neutral, num_diss_params)
    end
    if advance.electron_energy
        electron_energy_equation!(fvec_out.electron_ppar, fvec_in.electron_ppar,
                                  fvec_in.density, fvec_in.electron_upar, fvec_in.density,
                                  fvec_in.upar, fvec_in.ppar, fvec_in.density_neutral,
                                  fvec_in.uz_neutral, fvec_in.pz_neutral,
                                  moments.electron, collisions, dt, composition,
                                  external_source_settings.electron, num_diss_params, z;
                                  conduction=advance.electron_conduction)
    elseif advance.electron_conduction
        # Explicit version of the implicit part of the IMEX timestep, need to evaluate
        # only the conduction term.
        for ir ∈ 1:r.n
            @views electron_braginskii_conduction!(
                fvec_out.electron_ppar[:,ir], fvec_in.electron_ppar[:,ir],
                fvec_in.electron_density[:,ir], fvec_in.electron_upar[:,ir],
                fvec_in.upar[:,ir], moments.electron, collisions, composition, z,
                z_spectral, scratch_dummy, dt, ir)
        end
    end
    # reset "xx.updated" flags to false since ff has been updated
    # and the corresponding moments have not
    reset_moments_status!(moments)
    return nothing
end

function backward_euler!(fvec_out, fvec_in, scratch_electron, pdf, fields, moments,
                         advect_objects, vz, vr, vzeta, vpa, vperp, gyrophase, z, r, dt,
                         t_params, spectral_objects, composition, collisions, geometry,
                         scratch_dummy, manufactured_source_list,
                         external_source_settings, num_diss_params, gyroavs,
                         nl_solver_params, advance, fp_arrays, istage)

    vpa_spectral, vperp_spectral, r_spectral, z_spectral = spectral_objects.vpa_spectral, spectral_objects.vperp_spectral, spectral_objects.r_spectral, spectral_objects.z_spectral
    vz_spectral, vr_spectral, vzeta_spectral = spectral_objects.vz_spectral, spectral_objects.vr_spectral, spectral_objects.vzeta_spectral
    vpa_advect, vperp_advect, r_advect, z_advect = advect_objects.vpa_advect, advect_objects.vperp_advect, advect_objects.r_advect, advect_objects.z_advect
    electron_z_advect, electron_vpa_advect = advect_objects.electron_z_advect, advect_objects.electron_vpa_advect
    neutral_z_advect, neutral_r_advect, neutral_vz_advect = advect_objects.neutral_z_advect, advect_objects.neutral_r_advect, advect_objects.neutral_vz_advect

    if nl_solver_params.electron_advance !== nothing
        success = implicit_electron_advance!(fvec_out, fvec_in, pdf, scratch_electron,
                                             moments, fields, collisions, composition,
                                             external_source_settings, num_diss_params, r,
                                             z, vperp, vpa, r_spectral, z_spectral,
                                             vperp_spectral, vpa_spectral,
                                             electron_z_advect, electron_vpa_advect,
                                             gyroavs, scratch_dummy, dt,
                                             nl_solver_params.electron_advance)
    elseif t_params.implicit_electron_ppar
        #max_electron_pdf_iterations = 1000
        #max_electron_sim_time = nothing
        max_electron_pdf_iterations = nothing
        max_electron_sim_time = 1.0e-3
        electron_success = update_electron_pdf!(scratch_electron, pdf.electron.norm,
                                                moments, fields.phi, r, z, vperp, vpa,
                                                z_spectral, vperp_spectral, vpa_spectral,
                                                electron_z_advect, electron_vpa_advect,
                                                scratch_dummy, t_params.electron,
                                                collisions, composition,
                                                external_source_settings, num_diss_params,
                                                max_electron_pdf_iterations,
                                                max_electron_sim_time; ion_dt=dt)
        success = (electron_success == "")
    elseif advance.electron_conduction
        success = implicit_braginskii_conduction!(fvec_out, fvec_in, moments, z, r, dt,
                                                  z_spectral, composition, collisions,
                                                  scratch_dummy,
                                                  nl_solver_params.electron_conduction)
    end

    if nl_solver_params.ion_advance !== nothing
        success = implicit_ion_advance!(fvec_out, fvec_in, pdf, fields, moments,
                                        advect_objects, vz, vr, vzeta, vpa, vperp,
                                        gyrophase, z, r, t_params.t[], dt,
                                        spectral_objects, composition, collisions,
                                        geometry, scratch_dummy, manufactured_source_list,
                                        external_source_settings, num_diss_params,
                                        gyroavs, nl_solver_params.ion_advance, advance,
                                        fp_arrays, istage)
    elseif advance.vpa_advection
        success = implicit_vpa_advection!(fvec_out.pdf, fvec_in, fields, moments,
                                          z_advect, vpa_advect, vpa, vperp, z, r, dt,
                                          t_params.t[], r_spectral, z_spectral,
                                          vpa_spectral, composition, collisions,
                                          external_source_settings.ion, geometry,
                                          nl_solver_params.vpa_advection,
                                          advance.vpa_diffusion, num_diss_params, gyroavs,
                                          scratch_dummy)
    end

    return success
end

"""
    implicit_ion_advance!(fvec_out, fvec_in, pdf, fields, moments, advect_objects,
                          vz, vr, vzeta, vpa, vperp, gyrophase, z, r, t, dt,
                          spectral_objects, composition, collisions, geometry,
                          scratch_dummy, manufactured_source_list,
                          external_source_settings, num_diss_params,
                          nl_solver_params, advance, fp_arrays, istage)

Do a backward-Euler timestep for all terms in the ion kinetic equation.
"""
function implicit_ion_advance!(fvec_out, fvec_in, pdf, fields, moments, advect_objects,
                               vz, vr, vzeta, vpa, vperp, gyrophase, z, r, t, dt,
                               spectral_objects, composition, collisions, geometry,
                               scratch_dummy, manufactured_source_list,
                               external_source_settings, num_diss_params, gyroavs,
                               nl_solver_params, advance, fp_arrays, istage)

    vpa_spectral, vperp_spectral, r_spectral, z_spectral = spectral_objects.vpa_spectral, spectral_objects.vperp_spectral, spectral_objects.r_spectral, spectral_objects.z_spectral
    vpa_advect, vperp_advect, r_advect, z_advect = advect_objects.vpa_advect, advect_objects.vperp_advect, advect_objects.r_advect, advect_objects.z_advect

    # Make a copy of fvec_in.pdf so we can apply boundary conditions at the 'new'
    # timestep, as these are the boundary conditions we need to apply the residual.
    f_old = scratch_dummy.implicit_buffer_vpavperpzrs_1
    begin_s_r_z_vperp_vpa_region()
    @loop_s_r_z_vperp_vpa is ir iz ivperp ivpa begin
        f_old[ivpa,ivperp,iz,ir,is] = fvec_in.pdf[ivpa,ivperp,iz,ir,is]
    end

    coords = (s=composition.n_ion_species, r=r, z=z, vperp=vperp, vpa=vpa)
    icut_lower_z = scratch_dummy.int_buffer_rs_1
    icut_upper_z = scratch_dummy.int_buffer_rs_2
    zero = 1.0e-14

    rtol = nl_solver_params.rtol
    atol = nl_solver_params.atol

    begin_s_r_z_region()
    @loop_s_r_z is ir iz begin
        @views hard_force_moment_constraints!(f_old[:,:,iz,ir,is], moments, vpa)
    end

    begin_s_r_region()
    @loop_s_r is ir begin
        if z.irank == 0
            iz = 1
            @. vpa.scratch = vpagrid_to_dzdt(vpa.grid, moments.ion.vth[iz,ir,is],
                                             fvec_in.upar[iz,ir,is],
                                             moments.evolve_ppar,
                                             moments.evolve_upar)
            icut_lower_z[ir,is] = vpa.n
            for ivpa ∈ vpa.n:-1:1
                # for left boundary in zed (z = -Lz/2), want
                # f(z=-Lz/2, v_parallel > 0) = 0
                if vpa.scratch[ivpa] ≤ zero
                    icut_lower_z[ir,is] = ivpa + 1
                    break
                end
            end
        end
        if z.irank == z.nrank - 1
            iz = z.n
            @. vpa.scratch = vpagrid_to_dzdt(vpa.grid, moments.ion.vth[iz,ir,is],
                                             fvec_in.upar[iz,ir,is],
                                             moments.evolve_ppar,
                                             moments.evolve_upar)
            icut_upper_z[ir,is] = 0
            for ivpa ∈ 1:vpa.n
                # for right boundary in zed (z = Lz/2), want
                # f(z=Lz/2, v_parallel < 0) = 0
                if vpa.scratch[ivpa] ≥ -zero
                    icut_upper_z[ir,is] = ivpa - 1
                    break
                end
            end
        end
    end

    if vpa.n > 1
        # calculate the vpa advection speed, to ensure it is correct when used to apply the
        # boundary condition
        update_speed_vpa!(vpa_advect, fields, fvec_in, moments, vpa, vperp, z, r, composition,
                          collisions, external_source_settings.ion, t, geometry)
    end
    if z.n > 1
        @loop_s is begin
            # get the updated speed along the z direction using the current f
            @views update_speed_z!(z_advect[is], fvec_in.upar[:,:,is],
                                   moments.ion.vth[:,:,is], moments.evolve_upar,
                                   moments.evolve_ppar, fields, vpa, vperp, z, r, t,
                                   geometry, is)
        end
    end
    if r.n > 1
        @loop_s is begin
            # get the updated speed along the r direction using the current f
            @views update_speed_r!(r_advect[is], fvec_in.upar[:,:,is],
                                   moments.ion.vth[:,:,is], fields, moments.evolve_upar,
                                   moments.evolve_ppar, vpa, vperp, z, r, geometry, is)
        end
    end
    if vperp.n > 1
        # calculate the vpa advection speed, to ensure it is correct when used to apply the
        # boundary condition
        begin_s_r_z_vpa_region()
        @loop_s is begin
            # get the updated speed along the r direction using the current f
            @views update_speed_vperp!(vperp_advect[is], vpa, vperp, z, r, z_advect[is],
                                       r_advect[is], geometry)
        end
    end

    function apply_bc!(x)
        if vpa.n > 1
            begin_s_r_z_vperp_region()
            @loop_s_r_z_vperp is ir iz ivperp begin
                @views enforce_v_boundary_condition_local!(x[:,ivperp,iz,ir,is], vpa.bc,
                                                           vpa_advect[is].speed[:,ivperp,iz,ir],
                                                           advance.vpa_diffusion, vpa,
                                                           vpa_spectral)
            end
        end
        if vperp.n > 1
            begin_s_r_z_vpa_region()
            enforce_vperp_boundary_condition!(x, vperp.bc, vperp, vperp_spectral,
                                              vperp_adv, vperp_diffusion)
        end

        if z.bc == "wall" && (z.irank == 0 || z.irank == z.nrank - 1)
            # Wall boundary conditions. Note that as density, upar, ppar do not
            # change in this implicit step, f_new, f_old, and residual should all
            # be zero at exactly the same set of grid points, so it is reasonable
            # to zero-out `residual` to impose the boundary condition. We impose
            # this after subtracting f_old in case rounding errors, etc. mean that
            # at some point f_old had a different boundary condition cut-off
            # index.
            begin_s_r_vperp_region()
            if z.irank == 0
                iz = 1
                @loop_s_r_vperp is ir ivperp begin
                    x[icut_lower_z[ir,is]:end,ivperp,iz,ir,is] .= 0.0
                end
            end
            if z.irank == z.nrank - 1
                iz = z.n
                @loop_s_r_vperp is ir ivperp begin
                    x[1:icut_upper_z[ir,is],ivperp,iz,ir,is] .= 0.0
                end
            end
        end

        return nothing
    end

    # Use a forward-Euler step as the initial guess for fvec_out.pdf
    euler_time_advance!(fvec_out, fvec_in, pdf, fields, moments, advect_objects, vz, vr,
                        vzeta, vpa, vperp, gyrophase, z, r, t, dt, spectral_objects,
                        composition, collisions, geometry, scratch_dummy,
                        manufactured_source_list, external_source_settings,
                        num_diss_params, advance, fp_arrays, istage)

    # Apply the 'new' boundary conditions to f_old, so it has the same boundary conditions
    # as we will apply to the residual, so that f_new obeys the 'new' boundary conditions.
    apply_bc!(f_old)
    # Also apply the bc to the forward-Euler updated values which are the initial state
    # for 'f_new'.
    apply_bc!(fvec_out.pdf)
    hard_force_moment_constraints!(fvec_out.pdf, moments, vpa)

    # Define a function whose input is `f_new`, so that when it's output
    # `residual` is zero, f_new is the result of a backward-Euler timestep:
    #   (f_new - f_old) / dt = RHS(f_new)
    # ⇒ f_new - f_old - dt*RHS(f_new) = 0
    function residual_func!(residual, f_new)
        begin_s_r_z_vperp_vpa_region()
        @loop_s_r_z_vperp_vpa is ir iz ivperp ivpa begin
            residual[ivpa,ivperp,iz,ir,is] = f_old[ivpa,ivperp,iz,ir,is]
        end

        # scratch_pdf struct containing the array passed as f_new
        new_scratch = scratch_pdf(f_new, fvec_out.density, fvec_out.upar, fvec_out.ppar,
                                  fvec_out.pperp, fvec_out.temp_z_s,
                                  fvec_out.electron_density, fvec_out.electron_upar,
                                  fvec_out.electron_ppar, fvec_out.electron_pperp,
                                  fvec_out.electron_temp, fvec_out.pdf_neutral,
                                  fvec_out.density_neutral, fvec_out.uz_neutral,
                                  fvec_out.pz_neutral)
        # scratch_pdf struct containing the array passed as residual
        residual_scratch = scratch_pdf(residual, fvec_out.density, fvec_out.upar,
                                       fvec_out.ppar, fvec_out.pperp, fvec_out.temp_z_s,
                                       fvec_out.electron_density, fvec_out.electron_upar,
                                       fvec_out.electron_ppar, fvec_out.electron_pperp,
                                       fvec_out.electron_temp, fvec_out.pdf_neutral,
                                       fvec_out.density_neutral, fvec_out.uz_neutral,
                                       fvec_out.pz_neutral)

        # Ensure moments are consistent with f_new
        update_derived_moments!(new_scratch, moments, vpa, vperp, z, r, composition,
                                r_spectral, geometry, gyroavs, scratch_dummy, z_advect,
                                false)
        calculate_ion_moment_derivatives!(moments, new_scratch, scratch_dummy, z,
                                          z_spectral,
                                          num_diss_params.ion.moment_dissipation_coefficient)

        euler_time_advance!(residual_scratch, new_scratch, pdf, fields, moments,
                            advect_objects, vz, vr, vzeta, vpa, vperp, gyrophase, z,
                            r, t, dt, spectral_objects, composition, collisions, geometry,
                            scratch_dummy, manufactured_source_list,
                            external_source_settings, num_diss_params, advance, fp_arrays,
                            istage)

        # Make sure updated f will not contain negative values
        #@. residual = max(residual, minval)

        # Now
        #   residual = f_old + dt*RHS(f_new)
        # so update to desired residual
        begin_s_r_z_vperp_vpa_region()
        @loop_s_r_z_vperp_vpa is ir iz ivperp ivpa begin
            residual[ivpa,ivperp,iz,ir,is] = f_new[ivpa,ivperp,iz,ir,is] - residual[ivpa,ivperp,iz,ir,is]
        end

        apply_bc!(residual)

        begin_s_r_z_region()
        @loop_s_r_z is ir iz begin
            @views moment_constraints_on_residual!(residual[:,:,iz,ir,is],
                                                   f_new[:,:,iz,ir,is], moments, vpa)
        end

        return nothing
    end

    # No preconditioning for now
    left_preconditioner = identity
    right_preconditioner = identity

    # Buffers
    # Note vpa,scratch is used by advance_f!, so we cannot use it here.
    residual = scratch_dummy.implicit_buffer_vpavperpzrs_2
    delta_x = scratch_dummy.implicit_buffer_vpavperpzrs_3
    rhs_delta = scratch_dummy.implicit_buffer_vpavperpzrs_4
    v = scratch_dummy.implicit_buffer_vpavperpzrs_5
    w = scratch_dummy.implicit_buffer_vpavperpzrs_6

    # Using the forward-Euler step seems (in at least one case) to slightly
    # increase the number of iterations, so skip this.
    ## Use forward-Euler step for initial guess
    #residual_func!(residual, this_f_out)
    #this_f_out .+= residual

    success = newton_solve!(fvec_out.pdf, residual_func!, residual, delta_x,
                            rhs_delta, v, w, nl_solver_params, coords=coords,
                            left_preconditioner=left_preconditioner,
                            right_preconditioner=right_preconditioner)

    nl_solver_params.stage_counter[] += 1

    return success
end

"""
update the vector containing the pdf and any evolved moments of the pdf
for use in the Runge-Kutta time advance
"""
function update_solution_vector!(new_evolved, old_evolved, moments, composition, vpa, vperp, z, r)
    begin_s_r_z_region()
    @loop_s_r_z_vperp_vpa is ir iz ivperp ivpa begin
        new_evolved.pdf[ivpa,ivperp,iz,ir,is] = old_evolved.pdf[ivpa,ivperp,iz,ir,is]
    end
    @loop_s_r_z is ir iz begin
        new_evolved.density[iz,ir,is] = old_evolved.density[iz,ir,is]
        new_evolved.upar[iz,ir,is] = old_evolved.upar[iz,ir,is]
        new_evolved.ppar[iz,ir,is] = old_evolved.ppar[iz,ir,is]
    end
    begin_r_z_region()
    @loop_r_z ir iz begin
        new_evolved.electron_density[iz,ir] = old_evolved.electron_density[iz,ir]
        new_evolved.electron_upar[iz,ir] = old_evolved.electron_upar[iz,ir]
        new_evolved.electron_ppar[iz,ir] = old_evolved.electron_ppar[iz,ir]
        new_evolved.electron_temp[iz,ir] = old_evolved.electron_temp[iz,ir]
    end
    if composition.n_neutral_species > 0
        begin_sn_r_z_region()
        @loop_sn_r_z_vzeta_vr_vz isn ir iz ivzeta ivr ivz begin
            new_evolved.pdf_neutral[ivz,ivr,ivzeta,iz,ir,isn] = old_evolved.pdf_neutral[ivz,ivr,ivzeta,iz,ir,isn]
        end
        @loop_sn_r_z isn ir iz begin
            new_evolved.density_neutral[iz,ir,isn] = old_evolved.density_neutral[iz,ir,isn]
            new_evolved.uz_neutral[iz,ir,isn] = old_evolved.uz_neutral[iz,ir,isn]
            new_evolved.pz_neutral[iz,ir,isn] = old_evolved.pz_neutral[iz,ir,isn]
        end
    end
    return nothing
end

end<|MERGE_RESOLUTION|>--- conflicted
+++ resolved
@@ -799,11 +799,8 @@
         composition.me_over_mi, collisions.nu_ei, composition.electron_physics)
     # initialize the electrostatic potential
     begin_serial_region()
-<<<<<<< HEAD
-    update_phi!(fields, scratch[1], vperp, z, r, composition, collisions, moments, z_spectral, r_spectral, scratch_dummy, gyroavs)
-=======
-    update_phi!(fields, scratch[1], vperp, z, r, composition, geometry, z_spectral, r_spectral, scratch_dummy, gyroavs)
->>>>>>> b776ef22
+    update_phi!(fields, scratch[1], vperp, z, r, composition, collisions, moments,
+                geometry, z_spectral, r_spectral, scratch_dummy, gyroavs)
     @serial_region begin
         # save the initial phi(z) for possible use later (e.g., if forcing phi)
         fields.phi0 .= fields.phi
@@ -1068,11 +1065,6 @@
         moments.electron.upar, moments.ion.upar, moments.electron.dT_dz,
         composition.me_over_mi, collisions.nu_ei, composition.electron_physics)
 
-<<<<<<< HEAD
-=======
-    update_phi!(fields, scratch[1], vperp, z, r, composition, geometry, z_spectral, r_spectral,
-                scratch_dummy, gyroavs)
->>>>>>> b776ef22
     calculate_ion_moment_derivatives!(moments, scratch[1], scratch_dummy, z, z_spectral, 
                                       ion_mom_diss_coeff)
     calculate_electron_moment_derivatives!(moments, scratch[1], scratch_dummy, z, z_spectral, 
@@ -1082,7 +1074,7 @@
     # update the electrostatic potential and components of the electric field, as pdfs and moments
     # may have changed due to enforcing boundary/moment constraints                                      
     update_phi!(fields, scratch[1], vperp, z, r, composition, collisions, moments,
-                z_spectral, r_spectral, scratch_dummy, gyroavs)
+                geometry, z_spectral, r_spectral, scratch_dummy, gyroavs)
 
     # Ensure all processes are synchronized at the end of the setup
     _block_synchronize()
@@ -2441,13 +2433,8 @@
         composition.me_over_mi, collisions.nu_ei, composition.electron_physics)
 
     # update the electrostatic potential phi
-<<<<<<< HEAD
     update_phi!(fields, this_scratch, vperp, z, r, composition, collisions, moments,
-                z_spectral, r_spectral, scratch_dummy, gyroavs)
-=======
-    update_phi!(fields, this_scratch, vperp, z, r, composition, geometry, z_spectral, r_spectral,
-                scratch_dummy, gyroavs)
->>>>>>> b776ef22
+                geometry, z_spectral, r_spectral, scratch_dummy, gyroavs)
 
     if composition.n_neutral_species > 0
         if pdf_bc_constraints
@@ -3511,12 +3498,12 @@
     if nl_solver_params.electron_advance !== nothing
         success = implicit_electron_advance!(fvec_out, fvec_in, pdf, scratch_electron,
                                              moments, fields, collisions, composition,
-                                             external_source_settings, num_diss_params, r,
-                                             z, vperp, vpa, r_spectral, z_spectral,
-                                             vperp_spectral, vpa_spectral,
-                                             electron_z_advect, electron_vpa_advect,
-                                             gyroavs, scratch_dummy, dt,
-                                             nl_solver_params.electron_advance)
+                                             geometry, external_source_settings,
+                                             num_diss_params, r, z, vperp, vpa,
+                                             r_spectral, z_spectral, vperp_spectral,
+                                             vpa_spectral, electron_z_advect,
+                                             electron_vpa_advect, gyroavs, scratch_dummy,
+                                             dt, nl_solver_params.electron_advance)
     elseif t_params.implicit_electron_ppar
         #max_electron_pdf_iterations = 1000
         #max_electron_sim_time = nothing
