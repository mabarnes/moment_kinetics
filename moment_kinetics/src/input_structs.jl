--- conflicted
+++ resolved
@@ -9,11 +9,7 @@
 export spatial_initial_condition_input, velocity_initial_condition_input
 export ion_species_parameters, neutral_species_parameters
 export species_composition
-<<<<<<< HEAD
-=======
-export drive_input, drive_input_mutable
 export ion_source_data, electron_source_data, neutral_source_data
->>>>>>> 3038940d
 export collisions_input, krook_collisions_input, fkpl_collisions_input
 export io_input
 export pp_input
@@ -285,32 +281,6 @@
     ion::Vector{ion_species_parameters}
     # array of structs of parameters for each neutral species
     neutral::Vector{neutral_species_parameters}
-end
-
-"""
-<<<<<<< HEAD
-=======
-"""
-mutable struct drive_input_mutable
-    # if drive.phi = true, include external electrostatic potential
-    force_phi::Bool
-    # if external field included, it is of the form
-    # phi(z,t=0)*amplitude*sinpi(t*frequency)
-    amplitude::mk_float
-    frequency::mk_float
-end
-
-"""
-"""
-struct drive_input
-    # if drive.phi = true, include external electrostatic potential
-    force_phi::Bool
-    # if external field included, it is of the form
-    # phi(z,t=0)*amplitude*sinpi(t*frequency)
-    amplitude::mk_float
-    frequency::mk_float
-    # if true, forces Er = 0.0 at wall plates 
-    force_Er_zero_at_wall::Bool 
 end
 
 """
@@ -455,8 +425,8 @@
     PI_density_target_rank::Union{mk_int, Nothing} #possibly this should have Int64 as well, 
     # in the event that the code is running with mk_int = Int32 but the rank is set to 0::Int64
 end
-"""
->>>>>>> 3038940d
+
+"""
 Structs set up for the collision operators so far in use. These will each
 be contained in the main collisions_input struct below, as substructs. 
 """
