--- conflicted
+++ resolved
@@ -354,10 +354,6 @@
 
 """
 """
-<<<<<<< HEAD
-mutable struct collisions_input
-    # ion-neutral charge exchange collision frequency
-=======
 Base.@kwdef struct krook_collisions_input
     use_krook::Bool
     # Coulomb collision rate at the reference density and temperature
@@ -379,8 +375,7 @@
 """
 """
 struct collisions_input
-    # charge exchange collision frequency
->>>>>>> 294483e0
+    # ion-neutral charge exchange collision frequency
     charge_exchange::mk_float
     # electron-neutral charge exchange collision frequency
     charge_exchange_electron::mk_float
@@ -392,27 +387,12 @@
     ionization_energy::mk_float
     # if constant_ionization_rate = true, use an ionization term that is constant in z
     constant_ionization_rate::Bool
-<<<<<<< HEAD
     # electron-ion collision frequency
     nu_ei::mk_float
-    # Ion-ion Coulomb collision rate at the reference density and temperature
-    krook_collision_frequency_prefactor_ii::mk_float
-    # Electron-electron Coulomb collision rate at the reference density and temperature
-    krook_collision_frequency_prefactor_ee::mk_float
-    # Electron-ion Coulomb collision rate at the reference density and temperature
-    krook_collision_frequency_prefactor_ei::mk_float
-    # Setting to switch between different options for Krook collision operator
-    krook_collisions_option::String
-    # ion-ion self collision frequency
-    # nu_{ss'} = gamma_{ss'} n_{ref} / 2 (m_s)^2 (c_{ref})^3
-    # with gamma_ss' = 2 pi (Z_s Z_s')^2 e^4 ln \Lambda_{ss'} / (4 pi \epsilon_0)^2
-    nuii::mk_float
-=======
     # struct of parameters for the Krook operator
     krook::krook_collisions_input
     # struct of parameters for the Fokker-Planck operator
     fkpl::fkpl_collisions_input
->>>>>>> 294483e0
 end
 
 """
