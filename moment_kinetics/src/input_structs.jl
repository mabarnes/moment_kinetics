--- conflicted
+++ resolved
@@ -319,27 +319,17 @@
 Base.@kwdef struct fkpl_collisions_input
     use_fokker_planck::Bool
     # ion-ion self collision frequency
-    # nu_{ss'} = gamma_{ss'} n_{ref} / 2 (m_s)^2 (c_{ref})^3
+    # nu_{ss'} = (L/c_{ref}) * gamma_{ss'} n_{ref} / 2 (m_s)^2 (c_{ref})^3
     # with gamma_ss' = 2 pi (Z_s Z_s')^2 e^4 ln \Lambda_{ss'} / (4 pi \epsilon_0)^2
     nuii::mk_float
-<<<<<<< HEAD
     # option to determine which FP collision operator is used
     slowing_down_test::Bool
-=======
     # Setting to switch between different options for Fokker-Planck collision frequency input
     frequency_option::String # "manual" # "reference_parameters"
->>>>>>> 54f4987b
-end
-
-"""
-"""
-<<<<<<< HEAD
-Base.@kwdef struct fkpl_collisions_input
-    # ion-ion self collision frequency
-    # nu_{ss'} = gamma_{ss'} n_{ref} / 2 (m_s)^2 (c_{ref})^3
-    # with gamma_ss' = 2 pi (Z_s Z_s')^2 e^4 ln \Lambda_{ss'} / (4 pi \epsilon_0)^2
-    nuii::mk_float
-=======
+end
+
+"""
+"""
 struct collisions_input
     # charge exchange collision frequency
     charge_exchange::mk_float
@@ -351,7 +341,6 @@
     krook::krook_collisions_input
     # struct of parameters for the Fokker-Planck operator
     fkpl::fkpl_collisions_input
->>>>>>> 54f4987b
 end
 
 """
