"""
"""
module input_structs

export advance_info
export evolve_moments_options
export time_info
export advection_input, advection_input_mutable
export grid_input, grid_input_mutable
export initial_condition_input, initial_condition_input_mutable
export spatial_initial_condition_input, velocity_initial_condition_input
export ion_species_parameters, neutral_species_parameters, species_parameters_mutable
export species_composition
export drive_input, drive_input_mutable
export collisions_input, krook_collisions_input, fkpl_collisions_input
export io_input
export pp_input
export geometry_input
export set_defaults_and_check_top_level!, set_defaults_and_check_section!,
<<<<<<< HEAD
       Dict_to_NamedTuple
export merge_dict_with_kwargs!
=======
       options_to_TOML, Dict_to_NamedTuple
>>>>>>> 6cbce083

using ..communication
using ..type_definitions: mk_float, mk_int

using MPI
using TOML

"""
"""
mutable struct evolve_moments_options
    density::Bool
    parallel_flow::Bool
    parallel_pressure::Bool
    conservation::Bool
    #advective_form::Bool
end

"""
`t_error_sum` is included so that a type which might be mk_float or Float128 can be set by
an option but known at compile time when a `time_info` struct is passed as a function
argument.
"""
struct time_info{Terrorsum <: Real, T_debug_output, T_electron, Trkimp, Timpzero}
    n_variables::mk_int
    nstep::mk_int
    end_time::mk_float
    t::MPISharedArray{mk_float,1}
    dt::MPISharedArray{mk_float,1}
    previous_dt::MPISharedArray{mk_float,1}
    next_output_time::MPISharedArray{mk_float,1}
    dt_before_output::MPISharedArray{mk_float,1}
    dt_before_last_fail::MPISharedArray{mk_float,1}
    CFL_prefactor::mk_float
    step_to_moments_output::MPISharedArray{Bool,1}
    step_to_dfns_output::MPISharedArray{Bool,1}
    write_moments_output::MPISharedArray{Bool,1}
    write_dfns_output::MPISharedArray{Bool,1}
    step_counter::Ref{mk_int}
    moments_output_counter::Ref{mk_int}
    dfns_output_counter::Ref{mk_int}
    failure_counter::Ref{mk_int}
    failure_caused_by::Vector{mk_int}
    limit_caused_by::Vector{mk_int}
    nwrite_moments::mk_int
    nwrite_dfns::mk_int
    moments_output_times::Vector{mk_float}
    dfns_output_times::Vector{mk_float}
    type::String
    rk_coefs::Array{mk_float,2}
    rk_coefs_implicit::Trkimp
    implicit_coefficient_is_zero::Timpzero
    n_rk_stages::mk_int
    rk_order::mk_int
    adaptive::Bool
    low_storage::Bool
    rtol::mk_float
    atol::mk_float
    atol_upar::mk_float
    step_update_prefactor::mk_float
    max_increase_factor::mk_float
    max_increase_factor_near_last_fail::mk_float
    last_fail_proximity_factor::mk_float
    minimum_dt::mk_float
    maximum_dt::mk_float
    implicit_braginskii_conduction::Bool
    implicit_electron_advance::Bool
    implicit_ion_advance::Bool
    implicit_vpa_advection::Bool
    implicit_electron_ppar::Bool
    write_after_fixed_step_count::Bool
    error_sum_zero::Terrorsum
    split_operators::Bool
    steady_state_residual::Bool
    converged_residual_value::mk_float
    use_manufactured_solns_for_advance::Bool
    stopfile::String
    debug_io::T_debug_output # Currently only used by electrons
    electron::T_electron
end

"""
"""
mutable struct advance_info
    vpa_advection::Bool
    vperp_advection::Bool
    z_advection::Bool
    r_advection::Bool
    neutral_z_advection::Bool
    neutral_r_advection::Bool
    neutral_vz_advection::Bool
    ion_cx_collisions::Bool
    neutral_cx_collisions::Bool
    ion_cx_collisions_1V::Bool
    neutral_cx_collisions_1V::Bool
    ion_ionization_collisions::Bool
    neutral_ionization_collisions::Bool
    ion_ionization_collisions_1V::Bool
    neutral_ionization_collisions_1V::Bool
    ionization_source::Bool
    krook_collisions_ii::Bool
    mxwl_diff_collisions_ii::Bool
    mxwl_diff_collisions_nn::Bool
    explicit_weakform_fp_collisions::Bool
    external_source::Bool
    ion_numerical_dissipation::Bool
    neutral_numerical_dissipation::Bool
    source_terms::Bool
    continuity::Bool
    force_balance::Bool
    energy::Bool
    electron_energy::Bool
    electron_conduction::Bool
    neutral_external_source::Bool
    neutral_source_terms::Bool
    neutral_continuity::Bool
    neutral_force_balance::Bool
    neutral_energy::Bool
    manufactured_solns_test::Bool
    r_diffusion::Bool #flag to control how r bc is imposed when r diffusion terms are present
    vpa_diffusion::Bool #flag to control how vpa bc is imposed when vpa diffusion terms are present
    vperp_diffusion::Bool #flag to control how vperp bc is imposed when vperp diffusion terms are present
    vz_diffusion::Bool #flag to control how vz bc is imposed when vz diffusion terms are present
end

"""
"""
mutable struct advection_input_mutable
    # advection speed option
    option::String
    # constant advection speed to use with the "constant" advection option
    constant_speed::mk_float
    # for option = "oscillating", advection speed is of form
    # speed = constant_speed*(1 + oscillation_amplitude*sinpi(frequency*t))
    frequency::mk_float
    oscillation_amplitude::mk_float
end

"""
"""
struct advection_input
    # advection speed option
    option::String
    # constant advection speed to use with the "constant" advection option
    constant_speed::mk_float
    # for option = "oscillating", advection speed is of form
    # speed = constant_speed*(1 + oscillation_amplitude*sinpi(frequency*t))
    frequency::mk_float
    oscillation_amplitude::mk_float
end

"""
"""
<<<<<<< HEAD
const boltzmann_electron_response = "boltzmann_electron_response"
const boltzmann_electron_response_with_simple_sheath = "boltzmann_electron_response_with_simple_sheath"
export boltzmann_electron_response, boltzmann_electron_response_with_simple_sheath
=======
@enum electron_physics_type begin
    boltzmann_electron_response 
    boltzmann_electron_response_with_simple_sheath 
    braginskii_fluid
    kinetic_electrons
    kinetic_electrons_with_temperature_equation
end
export electron_physics_type
export boltzmann_electron_response
export boltzmann_electron_response_with_simple_sheath
export braginskii_fluid
export kinetic_electrons
export kinetic_electrons_with_temperature_equation
>>>>>>> 6cbce083

"""
"""
mutable struct grid_input_mutable
    # name of the variable associated with this coordinate
    name::String
    # number of grid points per element
    ngrid::mk_int
    # number of elements in global grid across ranks 
    nelement_global::mk_int
    # number of elements in local grid on this rank 
    nelement_local::mk_int
	# box length
    L::mk_float
    # discretization option
    discretization::String
    # finite difference option (only used if discretization is "finite_difference")
    fd_option::String
    # cheb option (only used if discretization is "chebyshev_pseudospectral")
    cheb_option::String
    # boundary option
    bc::String
    # mutable struct containing advection speed options
    advection::advection_input_mutable
    # string option determining boundary spacing
    element_spacing_option::String
end

"""
"""
struct grid_input
    # name of the variable associated with this coordinate
    name::String
    # number of grid points per element
    ngrid::mk_int
    # number of elements globally
    nelement_global::mk_int
    # number of elements locally
    nelement_local::mk_int
    # number of ranks involved in the calculation
    nrank::mk_int
    # rank of this process
    irank::mk_int
    # box length
    L::mk_float
    # discretization option
    discretization::String
    # finite difference option (only used if discretization is "finite_difference")
    fd_option::String
    # cheb option (only used if discretization is "chebyshev_pseudospectral")
    cheb_option::String
    # boundary option
    bc::String
    # struct containing advection speed options
    advection::advection_input
    # MPI communicator
    comm::MPI.Comm
    # string option determining boundary spacing
    element_spacing_option::String
end

"""
"""
mutable struct initial_condition_input_mutable
    # initialization inputs for one coordinate of a separable distribution function
    initialization_option::String
    # inputs for "gaussian" initial condition
    width::mk_float
    # inputs for "sinusoid" initial condition
    wavenumber::mk_int
    density_amplitude::mk_float
    density_phase::mk_float
    upar_amplitude::mk_float
    upar_phase::mk_float
    temperature_amplitude::mk_float
    temperature_phase::mk_float
    # inputs for "monomial" initial condition
    monomial_degree::mk_int
end

"""
"""
Base.@kwdef struct spatial_initial_condition_input
    # initialization inputs for one coordinate of a separable distribution function
    initialization_option::String
    # inputs for "gaussian" initial condition
    width::mk_float
    # inputs for "sinusoid" initial condition
    wavenumber::mk_int
    density_amplitude::mk_float
    density_phase::mk_float
    upar_amplitude::mk_float
    upar_phase::mk_float
    temperature_amplitude::mk_float
    temperature_phase::mk_float
    # inputs for "monomial" initial condition
    monomial_degree::mk_int
end

"""
"""
Base.@kwdef struct velocity_initial_condition_input
    # initialization inputs for one coordinate of a separable distribution function
    initialization_option::String
    # inputs for "gaussian" initial condition
    width::mk_float
    # inputs for "sinusoid" initial condition
    wavenumber::mk_int
    density_amplitude::mk_float
    density_phase::mk_float
    upar_amplitude::mk_float
    upar_phase::mk_float
    temperature_amplitude::mk_float
    temperature_phase::mk_float
    # inputs for "monomial" initial condition
    monomial_degree::mk_int
    # inputs for "isotropic-beam", "directed-beam" initial conditions
    v0::mk_float
    vth0::mk_float
    vpa0::mk_float
    vperp0::mk_float
end

"""
"""
mutable struct species_parameters_mutable
    # type is the type of species; options are 'ion' or 'neutral'
    type::String
    # array containing the initial line-averaged temperature for this species
    initial_temperature::mk_float
    # array containing the initial line-averaged density for this species
    initial_density::mk_float
    # struct containing the initial condition info in z for this species
    z_IC::initial_condition_input_mutable
    # struct containing the initial condition info in r for this species
    r_IC::initial_condition_input_mutable
    # struct containing the initial condition info in vpa for this species
    vpa_IC::initial_condition_input_mutable
end

"""
"""
Base.@kwdef struct ion_species_parameters
    # type is the type of species
    type::String
    # mass/reference mass
    mass::mk_float
    # charge number, absolute w.r.t. proton charge
    zeds::mk_float
    # array containing the initial line-averaged temperature for this species
    initial_temperature::mk_float
    # array containing the initial line-averaged density for this species
    initial_density::mk_float
    # struct containing the initial condition info in z for this species
    z_IC::spatial_initial_condition_input
    # struct containing the initial condition info in r for this species
    r_IC::spatial_initial_condition_input
    # struct containing the initial condition info in vpa for this species
    vpa_IC::velocity_initial_condition_input
end

"""
"""
Base.@kwdef struct neutral_species_parameters
    # type is the type of species
    type::String
    # mass/reference mass
    mass::mk_float
    # array containing the initial line-averaged temperature for this species
    initial_temperature::mk_float
    # array containing the initial line-averaged density for this species
    initial_density::mk_float
    # struct containing the initial condition info in z for this species
    z_IC::spatial_initial_condition_input
    # struct containing the initial condition info in r for this species
    r_IC::spatial_initial_condition_input
    # struct containing the initial condition info in vpa for this species
    vpa_IC::velocity_initial_condition_input
end

"""
"""
Base.@kwdef struct species_composition
    # n_species = total number of evolved species (including ions, neutrals and electrons)
    # a diagnostic, not an input parameter
    n_species::mk_int
    # n_ion_species is the number of evolved ion species
    n_ion_species::mk_int
    # n_neutral_species is the number of evolved neutral species
    n_neutral_species::mk_int
    # * if electron_physics=boltzmann_electron_response, the electron density is fixed
    #   to be Nₑ*(eϕ/T_e)
    # * if electron_physics=boltzmann_electron_response_with_simple_sheath, the electron
    #   density is fixed to be Nₑ*(eϕ/T_e) and N_e is calculated using a current
    #   condition at the wall
    electron_physics::String
    # if false -- wall bc uses true Knudsen cosine to specify neutral pdf leaving the wall
    # if true -- use a simpler pdf that is easier to integrate
    use_test_neutral_wall_pdf::Bool
    # electron temperature used for Boltzmann response
    T_e::mk_float
    # wall temperature used if 'wall' BC selected for z coordinate; normalised by electron temperature
    T_wall::mk_float
    # wall potential used if electron_physics=boltzmann_electron_response_with_simple_sheath
    phi_wall::mk_float
    # ratio of the neutral particle mass to the ion mass
    mn_over_mi::mk_float
    # ratio of the electron particle mass to the ion mass
    me_over_mi::mk_float
    # The ion flux reaching the wall that is recycled as neutrals is reduced by
    # `recycling_fraction` to account for ions absorbed by the wall.
    recycling_fraction::mk_float
    # gyrokinetic_ions is a flag determining if the ion species is gyrokinetic
    # gyrokinetic_ions = true -> use gyroaveraged fields at fixed guiding centre and moments of the pdf computed at fixed r
    # gyrokinetic_ions = false -> use drift kinetic approximation
    gyrokinetic_ions::Bool
    # array of structs of parameters for each ion species
    ion::Vector{ion_species_parameters}
    # array of structs of parameters for each neutral species
    neutral::Vector{neutral_species_parameters}
end

"""
"""
mutable struct drive_input_mutable
    # if drive.phi = true, include external electrostatic potential
    force_phi::Bool
    # if external field included, it is of the form
    # phi(z,t=0)*amplitude*sinpi(t*frequency)
    amplitude::mk_float
    frequency::mk_float
end

"""
"""
struct drive_input
    # if drive.phi = true, include external electrostatic potential
    force_phi::Bool
    # if external field included, it is of the form
    # phi(z,t=0)*amplitude*sinpi(t*frequency)
    amplitude::mk_float
    frequency::mk_float
    # if true, forces Er = 0.0 at wall plates 
    force_Er_zero_at_wall::Bool 
end

"""
Structs set up for the collision operators so far in use. These will each
be contained in the main collisions_input struct below, as substructs. 
"""
Base.@kwdef struct mxwl_diff_collisions_input
    use_maxwell_diffusion::Bool
    # different diffusion coefficients for each species, has units of 
    # frequency * velocity^2. Diffusion coefficients usually denoted D
    D_ii::mk_float
    D_nn::mk_float
    # Setting to switch between different options for Krook collision operator
    diffusion_coefficient_option::String # "reference_parameters" # "manual", 
end

Base.@kwdef struct krook_collisions_input
    use_krook::Bool
    # Ion-ion Coulomb collision rate at the reference density and temperature
    nuii0::mk_float
    # Electron-electron Coulomb collision rate at the reference density and temperature
    nuee0::mk_float
    # Electron-ion Coulomb collision rate at the reference density and temperature
    nuei0::mk_float
    # Setting to switch between different options for Krook collision operator
    frequency_option::String # "reference_parameters" # "manual", 
end

Base.@kwdef struct fkpl_collisions_input
    # option to check if fokker planck frequency should be > 0
    use_fokker_planck::Bool
    # ion-ion self collision frequency (for a species with Z = 1)
    # nu_{ii} = (L/c_{ref}) * gamma_{ref} n_{ref} /(m_s)^2 (c_{ref})^3
    # with gamma_ref = 2 pi e^4 ln \Lambda_{ii} / (4 pi \epsilon_0)^2
    # and ln \Lambda_{ii} the Coulomb logarithm for ion-ion collisions
    nuii::mk_float
    # option to determine if self collisions are used (for physics test)
    self_collisions::Bool
    # option to determine if ad-hoc moment_kinetics-style conserving corrections are used
    use_conserving_corrections::Bool
    # option to determine if cross-collisions against fixed Maxwellians are used
    slowing_down_test::Bool
    # Setting to switch between different options for Fokker-Planck collision frequency input
    frequency_option::String # "manual" # "reference_parameters"
    # options for fixed Maxwellian species in slowing down test operator
    # ion density - electron density determined from quasineutrality
    sd_density::mk_float
    # ion temperature - electron temperature assumed identical
    sd_temp::mk_float
    # ion charge number of fixed Maxwellian species
    sd_q::mk_float
    # ion mass with respect to reference
    sd_mi::mk_float
    # electron mass with respect to reference
    sd_me::mk_float
    # charge number of evolved ion species
    # kept here because charge number different from 1
    # is not supported for other physics features
    Zi::mk_float
end

"""
Collisions input struct to contain all the different collisions substructs and overall 
collision input parameters.
"""
struct collisions_input
    # ion-neutral charge exchange collision frequency
    charge_exchange::mk_float
    # electron-neutral charge exchange collision frequency
    charge_exchange_electron::mk_float
    # ionization collision frequency
    ionization::mk_float
    # ionization collision frequency for electrons (probably should be same as for ions)
    ionization_electron::mk_float
    # ionization energy cost
    ionization_energy::mk_float
    # if constant_ionization_rate = true, use an ionization term that is constant in z
    constant_ionization_rate::Bool
    # electron-ion collision frequency
    nu_ei::mk_float
    # struct of parameters for the Krook operator
    krook::krook_collisions_input
    # struct of parameters for the Fokker-Planck operator
    fkpl::fkpl_collisions_input
    # struct of parameters for the Maxwellian Diffusion operator
    mxwl_diff::mxwl_diff_collisions_input
end

"""
"""
Base.@kwdef struct geometry_input
    # rhostar ion (ref)
    rhostar::mk_float = 0.0 #used to premultiply ExB drift terms
    # magnetic geometry option
    option::String = "constant-helical" # "1D-mirror"
    # pitch ( = Bzed/Bmag if geometry_option == "constant-helical")
    pitch::mk_float = 1.0
    # DeltaB ( = (Bzed(z=L/2) - Bzed(0))/Bref if geometry_option == "1D-mirror")
    DeltaB::mk_float = 0.0
    # constant for testing nonzero Er when nr = 1
    Er_constant::mk_float
    # constant for testing nonzero Ez when nz = 1
    Ez_constant::mk_float
    # constant for testing nonzero dBdz when nz = 1
    dBdz_constant::mk_float
    # constant for testing nonzero dBdr when nr = 1
    dBdr_constant::mk_float
end

@enum binary_format_type hdf5 netcdf
export binary_format_type, hdf5, netcdf

"""
Settings and input for setting up file I/O
"""
Base.@kwdef struct io_input
    output_dir::String
    run_name::String
    ascii_output::Bool
    binary_format::binary_format_type
    parallel_io::Bool
    run_id::String
end

"""
"""
struct pp_input
    # if calculate_frequencies = true, calculate and print the frequency and growth/decay
    # rate of phi, using values at iz = iz0
    calculate_frequencies::Bool
    # if plot_phi0_vs_t = true, create plot of phi(z0) vs time
    plot_phi0_vs_t::Bool
    # if plot_phi_vs_z_t = true, create plot of phi vs z and time
    plot_phi_vs_z_t::Bool
    # if animate_phi_vs_z = true, create animation of phi vs z at different time slices
    animate_phi_vs_z::Bool
    # if plot_dens0_vs_t = true, create plots of species density(z0) vs time
    plot_dens0_vs_t::Bool
    # if plot_upar0_vs_t = true, create plots of species upar(z0) vs time
    plot_upar0_vs_t::Bool
    # if plot_ppar0_vs_t = true, create plots of species ppar(z0) vs time
    plot_ppar0_vs_t::Bool
    # if plot_pperp0_vs_t = true, create plots of species pperp(z0) vs time
    plot_pperp0_vs_t::Bool
    # if plot_vth0_vs_t = true, create plots of species vth(z0) vs time
    plot_vth0_vs_t::Bool
    # if plot_dSdt0_vs_t = true, create plots of species vth(z0) vs time
    plot_dSdt0_vs_t::Bool
    # if plot_qpar0_vs_t = true, create plots of species qpar(z0) vs time
    plot_qpar0_vs_t::Bool
    # if plot_dens_vs_z_t = true, create plot of species density vs z and time
    plot_dens_vs_z_t::Bool
    # if plot_upar_vs_z_t = true, create plot of species parallel flow vs z and time
    plot_upar_vs_z_t::Bool
    # if plot_ppar_vs_z_t = true, create plot of species parallel pressure vs z and time
    plot_ppar_vs_z_t::Bool
    # if plot_Tpar_vs_z_t = true, create plot of species parallel temperature vs z and time
    plot_Tpar_vs_z_t::Bool
    # if plot_qpar_vs_z_t = true, create plot of species parallel heat flux vs z and time
    plot_qpar_vs_z_t::Bool
    # if animate_dens_vs_z = true, create animation of species density vs z at different time slices
    animate_dens_vs_z::Bool
    # if animate_upar_vs_z = true, create animation of species parallel flow vs z at different time slices
    animate_upar_vs_z::Bool
    # if animate_ppar_vs_z = true, create animation of species parallel pressure vs z at different time slices
    animate_ppar_vs_z::Bool
    # if animate_Tpar_vs_z = true, create animation of species parallel temperature vs z at different time slices
    animate_Tpar_vs_z::Bool
    # if animate_vth_vs_z = true, create animation of species thermal speed vs z at different time slices
    animate_vth_vs_z::Bool
    # if animate_qpar_vs_z = true, create animation of species parallel heat flux vs z at different time slices
    animate_qpar_vs_z::Bool
    # if plot_f_unnormalized_vs_vpa_z = true, create plot of f_unnorm(v_parallel_unnorm,z)
    # at it=itime_max
    plot_f_unnormalized_vs_vpa_z::Bool
    # if animate_f_vs_vpa_z = true, create animation of f(z,vpa) at different time slices
    animate_f_vs_vpa_z::Bool
    # if animate_f_unnormalized = true, create animation of
    # f_unnorm(v_parallel_unnorm,z) at different time slices
    animate_f_unnormalized::Bool
    # if animate_f_vs_z_vpa0 = true, create animation of f(z,vpa0) at different time slices
    animate_f_vs_vpa0_z::Bool
    # if animate_f_vs_z0_vpa = true, create animation of f(z0,vpa) at different time slices
    animate_f_vs_vpa_z0::Bool
    # if animate_deltaf_vs_z_vpa = true, create animation of δf(z,vpa) at different time slices
    animate_deltaf_vs_vpa_z::Bool
    # if animate_deltaf_vs_z_vpa0 = true, create animation of δf(z,vpa0) at different time slices
    animate_deltaf_vs_vpa0_z::Bool
    # if animate_deltaf_vs_z0_vpa = true, create animation of δf(z0,vpa) at different time slices
    animate_deltaf_vs_vpa_z0::Bool
    # if animate_f_vs_vpa_r = true, create animation of f(vpa,r) at different time slices
    animate_f_vs_vpa_r::Bool
    # if animate_f_vs_vperp_z = true, create animation of f(vperp,z) at different time slices
    animate_f_vs_vperp_z::Bool
    # if animate_f_vs_vperp_r = true, create animation of f(vperp,r) at different time slices
    animate_f_vs_vperp_r::Bool
    # if animate_f_vs_vperp_vpa = true, create animation of f(vperp,vpa) at different time slices
    animate_f_vs_vperp_vpa::Bool
    # if animate_f_vs_r_z = true, create animation of f(r,z) at different time slices
    animate_f_vs_r_z::Bool
    # if animate_f_vs_vz_z = true, create animation of f(vz,z) at different time slices
    animate_f_vs_vz_z::Bool
    # if animate_f_vs_vr_r = true, create animation of f(vr,r) at different time slices
    animate_f_vs_vr_r::Bool
    # if animate_Er_vs_r_z = true, create animation of Er(r,z) at different time slices
    animate_Er_vs_r_z::Bool
    # if animate_Ez_vs_r_z = true, create animation of Ez(r,z) at different time slices
    animate_Ez_vs_r_z::Bool
    # if animate_phi_vs_r_z = true, create animation of phi(r,z) at different time slices
    animate_phi_vs_r_z::Bool
    # if plot_phi_vs_r0_z = true, plot last timestep phi[z,ir0]
    plot_phi_vs_r0_z::Bool
    # if plot_Ez_vs_r0_z = true, plot last timestep Ez[z,ir0]
    plot_Ez_vs_r0_z::Bool
    # if plot_wall_Ez_vs_r = true, plot last timestep Ez[z_wall,r]
    plot_wall_Ez_vs_r::Bool
    # if plot_Er_vs_r0_z  = true, plot last timestep Er[z,ir0]
    plot_Er_vs_r0_z::Bool
    # if plot_wall_Er_vs_r = true, plot last timestep Er[z_wall,r]
    plot_wall_Er_vs_r::Bool
	# if plot_density_vs_r0_z = true  plot last timestep density[z,ir0]
	plot_density_vs_r0_z::Bool
	# if plot_wall_density_vs_r = true  plot last timestep density[z_wall,r]
	plot_wall_density_vs_r::Bool
    # if plot_density_vs_r_z = true plot density vs r z at last timestep
	plot_density_vs_r_z::Bool
	# if animate_density_vs_r_z = true animate density vs r z
	animate_density_vs_r_z::Bool
	# if plot_parallel_flow_vs_r0_z = true  plot last timestep parallel_flow[z,ir0]
	plot_parallel_flow_vs_r0_z::Bool
	# if plot_wall_parallel_flow_vs_r = true  plot last timestep parallel_flow[z_wall,r]
	plot_wall_parallel_flow_vs_r::Bool
    # if plot_parallel_flow_vs_r_z = true plot parallel_flow vs r z at last timestep
	plot_parallel_flow_vs_r_z::Bool
	# if animate_parallel_flow_vs_r_z = true animate parallel_flow vs r z
	animate_parallel_flow_vs_r_z::Bool
	# if plot_parallel_pressure_vs_r0_z = true  plot last timestep parallel_pressure[z,ir0]
	plot_parallel_pressure_vs_r0_z::Bool
	# if plot_perpendicular_pressure_vs_r0_z = true  plot last timestep perpendicular_pressure[z,ir0]
	plot_perpendicular_pressure_vs_r0_z::Bool
	# if plot_wall_parallel_pressure_vs_r = true  plot last timestep parallel_pressure[z_wall,r]
	plot_wall_parallel_pressure_vs_r::Bool
    # if plot_parallel_pressure_vs_r_z = true plot parallel_pressure vs r z at last timestep 
	plot_parallel_pressure_vs_r_z::Bool
    # if animate_parallel_pressure_vs_r_z = true animate parallel_pressure vs r z
	animate_parallel_pressure_vs_r_z::Bool
    # if plot_parallel_temperature_vs_r0_z = true  plot last timestep parallel_temperature[z,ir0]
    plot_parallel_temperature_vs_r0_z::Bool
    # if plot_wall_parallel_temperature_vs_r = true  plot last timestep parallel_temperature[z_wall,r]
    plot_wall_parallel_temperature_vs_r::Bool
    # if plot_parallel_temperature_vs_r_z = true plot parallel_temperature vs r z at last timestep
    plot_parallel_temperature_vs_r_z::Bool
    # if animate_parallel_temperature_vs_r_z = true animate parallel_temperature vs r z
    animate_parallel_temperature_vs_r_z::Bool
    # if plot_chodura_integral = true then plots of the in-simulation Chodura integrals are generated
    plot_chodura_integral::Bool
    # if plot_wall_pdf = true then plot the ion distribution (vpa,vperp,z,r) in the element nearest the wall at the last timestep 
    plot_wall_pdf::Bool
    # run analysis for a 2D (in R-Z) linear mode?
    instability2D::Bool
    # animations of moments will use one in every nwrite_movie data slices
    nwrite_movie::mk_int
    # itime_min is the minimum time index at which to start animations of the moments
    itime_min::mk_int
    # itime_max is the final time index at which to end animations of the moments
    # if itime_max < 0, the value used will be the total number of time slices
    itime_max::mk_int
    # Only load every itime_skip'th time-point when loading data, to save memory
    itime_skip::mk_int
    # animations of pdfs will use one in every nwrite_movie data slices
    nwrite_movie_pdfs::mk_int
    # itime_min_pdfs is the minimum time index at which to start animations of the pdfs
    itime_min_pdfs::mk_int
    # itime_max_pdfs is the final time index at which to end animations of the pdfs
    # if itime_max < 0, the value used will be the total number of time slices
    itime_max_pdfs::mk_int
    # Only load every itime_skip_pdfs'th time-point when loading pdf data, to save memory
    itime_skip_pdfs::mk_int
    # ivpa0 is the ivpa index used when plotting data at a single vpa location
    ivpa0::mk_int
    # ivperp0 is the ivperp index used when plotting data at a single vperp location
    ivperp0::mk_int
    # iz0 is the iz index used when plotting data at a single z location
    iz0::mk_int
    # ir0 is the ir index used when plotting data at a single r location
    ir0::mk_int
    # ivz0 is the ivz index used when plotting data at a single vz location
    ivz0::mk_int
    # ivr0 is the ivr index used when plotting data at a single vr location
    ivr0::mk_int
    # ivzeta0 is the ivzeta index used when plotting data at a single vzeta location
    ivzeta0::mk_int
    # Calculate and plot the 'Chodura criterion' at the wall boundaries vs t at fixed r
    diagnostics_chodura_t::Bool
    # Calculate and plot the 'Chodura criterion' at the wall boundaries vs r at fixed t
    diagnostics_chodura_r::Bool
end

import Base: get
"""
Utility method for converting a string to an Enum when getting from a Dict, based on the
type of the default value
"""
function get(d::Dict, key, default::Enum)
    val_maybe_string = get(d, key, nothing)
    if val_maybe_string == nothing
        return default
    elseif isa(val_maybe_string, Enum)
        return val_maybe_string
    # instances(typeof(default)) gets the possible values of the Enum. Then convert to
    # Symbol, then to String.
    elseif val_maybe_string ∈ Tuple(split(s, ".")[end] for s ∈ string.(instances(typeof(default))))
        return eval(Symbol(val_maybe_string))
    else
        error("Expected a $(typeof(default)), but '$val_maybe_string' is not in "
              * "$(instances(typeof(default)))")
    end
end

"""
Set the defaults for options in the top level of the input, and check that there are not
any unexpected options (i.e. options that have no default).

Modifies the options[section_name]::Dict by adding defaults for any values that are not
already present.

Ignores any sections, as these will be checked separately.
"""
function set_defaults_and_check_top_level!(options::AbstractDict; kwargs...)
    DictType = typeof(options)

    # Check for any unexpected values in the options - all options that are set should be
    # present in the kwargs of this function call
    options_keys_symbols = keys(kwargs)
    options_keys = (String(k) for k ∈ options_keys_symbols)
    for (key, value) in options
        # Ignore any ssections when checking
        if !(isa(value, AbstractDict) || key ∈ options_keys)
            error("Unexpected option '$key=$value' in top-level options")
        end
    end

    # Set default values if a key was not set explicitly
    explicit_keys = keys(options)
    for (key_sym, value) ∈ kwargs
        key = String(key_sym)
        if !(key ∈ explicit_keys)
            options[key] = value
        end
    end

    return options
end

"""
Set the defaults for options in a section, and check that there are not any unexpected
options (i.e. options that have no default).

Modifies the options[section_name]::Dict by adding defaults for any values that are not
already present.
"""
function set_defaults_and_check_section!(options::AbstractDict, section_name;
                                         kwargs...)
    DictType = typeof(options)

    if !(section_name ∈ keys(options))
        # If section is not present, create it
        options[section_name] = DictType()
    end

    if !isa(options[section_name], AbstractDict)
        error("Expected '$section_name' to be a section in the input file, but it has a "
              * "value '$(options[section_name])'")
    end

    section = options[section_name]

    # Check for any unexpected values in the section - all options that are set should be
    # present in the kwargs of this function call
    section_keys_symbols = keys(kwargs)
    section_keys = (String(k) for k ∈ section_keys_symbols)
    for (key, value) in section
        if !(key ∈ section_keys)
            error("Unexpected option '$key=$value' in section '$section_name'")
        end
    end

    # Set default values if a key was not set explicitly
    for (key_sym, default_value) ∈ kwargs
        key = String(key_sym)
<<<<<<< HEAD
        if !(key ∈ explicit_keys)
            # merge this entry to section Dict 
            # (creating a temporary Dict seems necessary in general,
            # rather than just referencing the unexisting key in the section Dict)
            section = merge(section, Dict{String,Any}(key => value))
            #section[key] = value
        end
=======

        # Use `Base.get()` here to take advantage of our `Enum`-handling method of
        # `Base.get()` defined above.
        section[key] = get(section, key, default_value)
>>>>>>> 6cbce083
    end

    return section
end

"""
Convert a Dict whose keys are String or Symbol to a NamedTuple

Useful as NamedTuple is immutable, so option values cannot be accidentally changed.
"""
function Dict_to_NamedTuple(d)
    return NamedTuple(Symbol(k)=>v for (k,v) ∈ d)
end

"""
<<<<<<< HEAD
Dict merge function for named keyword arguments 
for case when input Dict is a mixed Dict of Dicts
and non-Dict float/int/string entries, and the 
keyword arguments are also a mix of Dicts and non-Dicts
"""

function merge_dict_with_kwargs!(dict_base; args...)
    for (k,v) in args
        k = String(k)
        if k in keys(dict_base) && isa(v, AbstractDict)
            v = merge(dict_base[k], v)
        end
        dict_base[k] = v
    end
    return nothing
=======
    options_to_toml(io::IO [=stdout], data::AbstractDict; sorted=false, by=identity)

Convert `moment_kinetics` 'options' (in the form of a `Dict`) to TOML format.

This function is defined so that we can handle some extra types, for example `Enum`.

For descriptions of the arguments, see `TOML.print`.
"""
function options_to_TOML(args...; kwargs...)
    function handle_extra_types(x)
        if isa(x, Enum)
            return string(x)
        else
            error("Unhandled type $(typeof(x)) for x=$x")
        end
    end

    return TOML.print(handle_extra_types, args...; kwargs...)
>>>>>>> 6cbce083
end

end<|MERGE_RESOLUTION|>--- conflicted
+++ resolved
@@ -17,12 +17,8 @@
 export pp_input
 export geometry_input
 export set_defaults_and_check_top_level!, set_defaults_and_check_section!,
-<<<<<<< HEAD
-       Dict_to_NamedTuple
+       options_to_TOML, Dict_to_NamedTuple
 export merge_dict_with_kwargs!
-=======
-       options_to_TOML, Dict_to_NamedTuple
->>>>>>> 6cbce083
 
 using ..communication
 using ..type_definitions: mk_float, mk_int
@@ -175,11 +171,6 @@
 
 """
 """
-<<<<<<< HEAD
-const boltzmann_electron_response = "boltzmann_electron_response"
-const boltzmann_electron_response_with_simple_sheath = "boltzmann_electron_response_with_simple_sheath"
-export boltzmann_electron_response, boltzmann_electron_response_with_simple_sheath
-=======
 @enum electron_physics_type begin
     boltzmann_electron_response 
     boltzmann_electron_response_with_simple_sheath 
@@ -193,7 +184,6 @@
 export braginskii_fluid
 export kinetic_electrons
 export kinetic_electrons_with_temperature_equation
->>>>>>> 6cbce083
 
 """
 """
@@ -828,20 +818,9 @@
     # Set default values if a key was not set explicitly
     for (key_sym, default_value) ∈ kwargs
         key = String(key_sym)
-<<<<<<< HEAD
-        if !(key ∈ explicit_keys)
-            # merge this entry to section Dict 
-            # (creating a temporary Dict seems necessary in general,
-            # rather than just referencing the unexisting key in the section Dict)
-            section = merge(section, Dict{String,Any}(key => value))
-            #section[key] = value
-        end
-=======
-
         # Use `Base.get()` here to take advantage of our `Enum`-handling method of
         # `Base.get()` defined above.
         section[key] = get(section, key, default_value)
->>>>>>> 6cbce083
     end
 
     return section
@@ -857,7 +836,6 @@
 end
 
 """
-<<<<<<< HEAD
 Dict merge function for named keyword arguments 
 for case when input Dict is a mixed Dict of Dicts
 and non-Dict float/int/string entries, and the 
@@ -873,7 +851,9 @@
         dict_base[k] = v
     end
     return nothing
-=======
+end
+
+"""
     options_to_toml(io::IO [=stdout], data::AbstractDict; sorted=false, by=identity)
 
 Convert `moment_kinetics` 'options' (in the form of a `Dict`) to TOML format.
@@ -892,7 +872,6 @@
     end
 
     return TOML.print(handle_extra_types, args...; kwargs...)
->>>>>>> 6cbce083
 end
 
 end