"""
This module contains all the necessary derivatives needed to carry out
distributed memory differential operations on the arrays in moment kinetics.
We provide separate derivative functions for each (i) distributed dimension
and (ii) array shape. We do not need to provide derivatives for non-distributed
dimensions as these can by handled by the derivative! function from calculus.jl

"""
module derivatives

export derivative_r!, derivative_r_chrg!, derivative_r_ntrl!
export derivative_z!, derivative_z_chrg!, derivative_z_ntrl!

using ..calculus: derivative!, reconcile_element_boundaries_MPI!
using ..type_definitions: mk_float
using ..looping

"""
Centered derivatives
df/dr group of rountines for
fields & moments -> [z,r]
dfns (ion) -> [vpa,vperp,z,r,s]
dfns (neutrals) -> [vz,vr,vzeta,z,r,sn]
"""

#df/dr
#2D version for f[z,r] -> Er, Ez, phi
function derivative_r!(dfdr::AbstractArray{mk_float,2}, f::AbstractArray{mk_float,2},
        dfdr_lower_endpoints::AbstractArray{mk_float,1},
        dfdr_upper_endpoints::AbstractArray{mk_float,1},
        r_receive_buffer1::AbstractArray{mk_float,1},
        r_receive_buffer2::AbstractArray{mk_float,1}, r_spectral, r)

        begin_z_region()

	# differentiate f w.r.t r
	@loop_z iz begin
		@views derivative!(dfdr[iz,:], f[iz,:], r, r_spectral)
		# get external endpoints to reconcile via MPI
		dfdr_lower_endpoints[iz] = r.scratch_2d[1,1]
		dfdr_upper_endpoints[iz] = r.scratch_2d[end,end]
	end
	# now reconcile element boundaries across
	# processes with large message involving all other dimensions
	if r.nelement_local < r.nelement_global
		reconcile_element_boundaries_MPI!(dfdr,
		 dfdr_lower_endpoints,dfdr_upper_endpoints,
		 r_receive_buffer1, r_receive_buffer2, r)
	end
	
end

#df/dr
<<<<<<< HEAD
#5D version for f[vpa,vperp,z,r,s] -> ion particle dfn (species indexing taken outside this loop)
=======
#3D version for f[s,z,r] -> moments n, u, T etc
function derivative_r!(dfdr::AbstractArray{mk_float,3}, f::AbstractArray{mk_float,3},
        dfdr_lower_endpoints::AbstractArray{mk_float,2},
        dfdr_upper_endpoints::AbstractArray{mk_float,2},
        r_receive_buffer1::AbstractArray{mk_float,2},
        r_receive_buffer2::AbstractArray{mk_float,2}, r_spectral, r; neutrals=false)

    # differentiate f w.r.t r
    if neutrals
	@loop_sn_z isn iz begin
		@views derivative!(dfdr[iz,:,isn], f[iz,:,isn], r, r_spectral)
		# get external endpoints to reconcile via MPI
		dfdr_lower_endpoints[iz,isn] = r.scratch_2d[1,1]
		dfdr_upper_endpoints[iz,isn] = r.scratch_2d[end,end]
	end
    else
	@loop_s_z is iz begin
		@views derivative!(dfdr[iz,:,is], f[iz,:,is], r, r_spectral)
		# get external endpoints to reconcile via MPI
		dfdr_lower_endpoints[iz,is] = r.scratch_2d[1,1]
		dfdr_upper_endpoints[iz,is] = r.scratch_2d[end,end]
	end
    end

    # Sometimes an array might contain no data (e.g. if n_neutral_species=0). Then don't
    # need to reconcile boundaries
    if length(dfdr) > 0
	# now reconcile element boundaries across
	# processes with large message involving all other dimensions
	if r.nelement_local < r.nelement_global
		reconcile_element_boundaries_MPI!(dfdr,
		 dfdr_lower_endpoints,dfdr_upper_endpoints,
		 r_receive_buffer1, r_receive_buffer2, r)
	end
    end
end

#df/dr
#5D version for f[vpa,vperp,z,r,s] -> charged particle dfn (species indexing taken outside this loop)
>>>>>>> 9bbbcbd9
function derivative_r!(dfdr::AbstractArray{mk_float,5}, f::AbstractArray{mk_float,5},
        dfdr_lower_endpoints::AbstractArray{mk_float,4},
        dfdr_upper_endpoints::AbstractArray{mk_float,4},
        r_receive_buffer1::AbstractArray{mk_float,4},
        r_receive_buffer2::AbstractArray{mk_float,4}, r_spectral, r)

        begin_s_z_vperp_vpa_region()

	# differentiate f w.r.t r
	@loop_s_z_vperp_vpa is iz ivperp ivpa begin
		@views derivative!(dfdr[ivpa,ivperp,iz,:,is], f[ivpa,ivperp,iz,:,is], r, r_spectral)
		# get external endpoints to reconcile via MPI
		dfdr_lower_endpoints[ivpa,ivperp,iz,is] = r.scratch_2d[1,1]
		dfdr_upper_endpoints[ivpa,ivperp,iz,is] = r.scratch_2d[end,end]
	end
	# now reconcile element boundaries across
	# processes with large message involving all other dimensions
	if r.nelement_local < r.nelement_global
		reconcile_element_boundaries_MPI!(dfdr,
		 dfdr_lower_endpoints,dfdr_upper_endpoints,
		 r_receive_buffer1, r_receive_buffer2, r)
	end
	
end

#6D version for f[vz,vz,vzeta,z,r,sn] -> neutral particle dfn (species indexing taken outside this loop)
function derivative_r!(dfdr::AbstractArray{mk_float,6}, f::AbstractArray{mk_float,6},
        dfdr_lower_endpoints::AbstractArray{mk_float,5},
        dfdr_upper_endpoints::AbstractArray{mk_float,5},
        r_receive_buffer1::AbstractArray{mk_float,5},
        r_receive_buffer2::AbstractArray{mk_float,5}, r_spectral, r)

        begin_sn_z_vzeta_vr_vz_region()

	# differentiate f w.r.t r
	@loop_sn_z_vzeta_vr_vz isn iz ivzeta ivr ivz begin
		@views derivative!(dfdr[ivz,ivr,ivzeta,iz,:,isn], f[ivz,ivr,ivzeta,iz,:,isn], r, r_spectral)
		# get external endpoints to reconcile via MPI
		dfdr_lower_endpoints[ivz,ivr,ivzeta,iz,isn] = r.scratch_2d[1,1]
		dfdr_upper_endpoints[ivz,ivr,ivzeta,iz,isn] = r.scratch_2d[end,end]
	end
	# now reconcile element boundaries across
	# processes with large message involving all other dimensions
	if r.nelement_local < r.nelement_global
		reconcile_element_boundaries_MPI!(dfdr,
		 dfdr_lower_endpoints,dfdr_upper_endpoints,
		 r_receive_buffer1, r_receive_buffer2, r)
	end
	
end

"""
Centered derivatives
df/dz group of rountines for
fields & moments -> [z,r]
dfns (ion) -> [vpa,vperp,z,r,s]
dfns (neutrals) -> [vz,vr,vzeta,z,r,sn]
"""

#df/dz
#2D version for f[z,r] -> Er, Ez, phi
function derivative_z!(dfdz::AbstractArray{mk_float,2}, f::AbstractArray{mk_float,2},
        dfdz_lower_endpoints::AbstractArray{mk_float,1},
        dfdz_upper_endpoints::AbstractArray{mk_float,1},
        z_send_buffer::AbstractArray{mk_float,1},
        z_receive_buffer::AbstractArray{mk_float,1}, z_spectral, z)

        begin_r_region()

	# differentiate f w.r.t z
	@loop_r ir begin
		@views derivative!(dfdz[:,ir], f[:,ir], z, z_spectral)
		# get external endpoints to reconcile via MPI
		dfdz_lower_endpoints[ir] = z.scratch_2d[1,1]
		dfdz_upper_endpoints[ir] = z.scratch_2d[end,end]
	end
	# now reconcile element boundaries across
	# processes with large message involving all y
	if z.nelement_local < z.nelement_global
		reconcile_element_boundaries_MPI!(dfdz,
		 dfdz_lower_endpoints,dfdz_upper_endpoints,
		 z_send_buffer, z_receive_buffer, z)
	end
	
end

<<<<<<< HEAD
#5D version for f[vpa,vperp,z,r,s] -> dfn ion particles
=======
#df/dz
#3D version for f[z,r] -> moments n, u, T etc
function derivative_z!(dfdz::AbstractArray{mk_float,3}, f::AbstractArray{mk_float,3},
        dfdz_lower_endpoints::AbstractArray{mk_float,2},
        dfdz_upper_endpoints::AbstractArray{mk_float,2},
        z_send_buffer::AbstractArray{mk_float,2},
        z_receive_buffer::AbstractArray{mk_float,2}, z_spectral, z; neutrals=false)

    # differentiate f w.r.t z
    if neutrals
	@loop_sn_r isn ir begin
		@views derivative!(dfdz[:,ir,isn], f[:,ir,isn], z, z_spectral)
		# get external endpoints to reconcile via MPI
		dfdz_lower_endpoints[ir,isn] = z.scratch_2d[1,1]
		dfdz_upper_endpoints[ir,isn] = z.scratch_2d[end,end]
	end
    else
	@loop_s_r is ir begin
		@views derivative!(dfdz[:,ir,is], f[:,ir,is], z, z_spectral)
		# get external endpoints to reconcile via MPI
		dfdz_lower_endpoints[ir,is] = z.scratch_2d[1,1]
		dfdz_upper_endpoints[ir,is] = z.scratch_2d[end,end]
	end
    end

    # Sometimes an array might contain no data (e.g. if n_neutral_species=0). Then don't
    # need to reconcile boundaries
    if length(dfdz) > 0
	# now reconcile element boundaries across
	# processes with large message involving all y
	if z.nelement_local < z.nelement_global
		reconcile_element_boundaries_MPI!(dfdz,
		 dfdz_lower_endpoints,dfdz_upper_endpoints,
		 z_send_buffer, z_receive_buffer, z)
	end
    end
end

#5D version for f[vpa,vperp,z,r,s] -> dfn charged particles
>>>>>>> 9bbbcbd9
function derivative_z!(dfdz::AbstractArray{mk_float,5}, f::AbstractArray{mk_float,5},
        dfdz_lower_endpoints::AbstractArray{mk_float,4},
        dfdz_upper_endpoints::AbstractArray{mk_float,4},
        z_send_buffer::AbstractArray{mk_float,4},
        z_receive_buffer::AbstractArray{mk_float,4}, z_spectral, z)

        begin_s_r_vperp_vpa_region()

	# differentiate f w.r.t z
	@loop_s_r_vperp_vpa is ir ivperp ivpa begin
		@views derivative!(dfdz[ivpa,ivperp,:,ir,is], f[ivpa,ivperp,:,ir,is], z, z_spectral)
		# get external endpoints to reconcile via MPI
		dfdz_lower_endpoints[ivpa,ivperp,ir,is] = z.scratch_2d[1,1]
		dfdz_upper_endpoints[ivpa,ivperp,ir,is] = z.scratch_2d[end,end]
	end
	# now reconcile element boundaries across
	# processes with large message involving all y
	if z.nelement_local < z.nelement_global
		reconcile_element_boundaries_MPI!(dfdz,
		 dfdz_lower_endpoints,dfdz_upper_endpoints,
		 z_send_buffer, z_receive_buffer, z)
	end
	
end

#4D version for f[vpa,vperp,z,r] -> dfn electron particles
function derivative_z!(dfdz::AbstractArray{mk_float,4}, f::AbstractArray{mk_float,4},
	dfdz_lower_endpoints::AbstractArray{mk_float,3},
	dfdz_upper_endpoints::AbstractArray{mk_float,3},
	z_send_buffer::AbstractArray{mk_float,3},
	z_receive_buffer::AbstractArray{mk_float,3}, z_spectral, z)

        begin_r_vperp_vpa_region()

	# differentiate f w.r.t z
	@loop_r_vperp_vpa ir ivperp ivpa begin
		@views derivative!(dfdz[ivpa,ivperp,:,ir], f[ivpa,ivperp,:,ir], z, z_spectral)
		# get external endpoints to reconcile via MPI
		dfdz_lower_endpoints[ivpa,ivperp,ir] = z.scratch_2d[1,1]
		dfdz_upper_endpoints[ivpa,ivperp,ir] = z.scratch_2d[end,end]
	end
	# now reconcile element boundaries across
	# processes with large message involving all y
	if z.nelement_local < z.nelement_global
		reconcile_element_boundaries_MPI!(dfdz,
		dfdz_lower_endpoints, dfdz_upper_endpoints,
		z_send_buffer, z_receive_buffer, z)
	end

end

#6D version for f[vz,vr,vzeta,z,r] -> dfn neutral particles
function derivative_z!(dfdz::AbstractArray{mk_float,6}, f::AbstractArray{mk_float,6},
        dfdz_lower_endpoints::AbstractArray{mk_float,5},
        dfdz_upper_endpoints::AbstractArray{mk_float,5},
        z_send_buffer::AbstractArray{mk_float,5},
        z_receive_buffer::AbstractArray{mk_float,5}, z_spectral, z)

        begin_sn_r_vzeta_vr_vz_region()

	# differentiate f w.r.t z
	@loop_sn_r_vzeta_vr_vz isn ir ivzeta ivr ivz begin
		@views derivative!(dfdz[ivz,ivr,ivzeta,:,ir,isn], f[ivz,ivr,ivzeta,:,ir,isn], z, z_spectral)
		# get external endpoints to reconcile via MPI
		dfdz_lower_endpoints[ivz,ivr,ivzeta,ir,isn] = z.scratch_2d[1,1]
		dfdz_upper_endpoints[ivz,ivr,ivzeta,ir,isn] = z.scratch_2d[end,end]
	end
	# now reconcile element boundaries across
	# processes with large message involving all y
	if z.nelement_local < z.nelement_global
		reconcile_element_boundaries_MPI!(dfdz,
		 dfdz_lower_endpoints,dfdz_upper_endpoints,
		 z_send_buffer, z_receive_buffer, z)
	end
	
end

"""
Upwind derivatives
df/dr group of rountines for
fields & moments -> [z,r]
dfns (ion) -> [vpa,vperp,z,r,s]
dfns (neutrals) -> [vz,vr,vzeta,z,r,sn]
"""

#df/dr
#2D version for f[z,r] -> Er, Ez, phi
function derivative_r!(dfdr::AbstractArray{mk_float,2}, f::AbstractArray{mk_float,2},
        adv_fac, adv_fac_lower_buffer::AbstractArray{mk_float,1},
        adv_fac_upper_buffer::AbstractArray{mk_float,1},
        dfdr_lower_endpoints::AbstractArray{mk_float,1},
        dfdr_upper_endpoints::AbstractArray{mk_float,1},
        r_receive_buffer1::AbstractArray{mk_float,1},
        r_receive_buffer2::AbstractArray{mk_float,1}, r_spectral, r)

    begin_z_region()

    # differentiate f w.r.t r
    @loop_z iz begin
        @views derivative!(dfdr[iz,:], f[iz,:], r, adv_fac[:,iz], r_spectral)
        # get external endpoints to reconcile via MPI
        dfdr_lower_endpoints[iz] = r.scratch_2d[1,1]
        dfdr_upper_endpoints[iz] = r.scratch_2d[end,end]
        adv_fac_lower_buffer[iz] = adv_fac[1,iz]
        adv_fac_upper_buffer[iz] = adv_fac[end,iz]
    end
    # now reconcile element boundaries across
    # processes with large message involving all other dimensions
    if r.nelement_local < r.nelement_global
        reconcile_element_boundaries_MPI!(
            dfdr, adv_fac_lower_buffer, adv_fac_upper_buffer, dfdr_lower_endpoints,
            dfdr_upper_endpoints, r_receive_buffer1, r_receive_buffer2, r)
    end
end

#df/dr
<<<<<<< HEAD
#5D version for f[vpa,vperp,z,r,s] -> ion particle dfn (species indexing taken outside this loop)
=======
#3D version for f[z,r,s] -> moments n, u, T etc
function derivative_r!(dfdr::AbstractArray{mk_float,3}, f::AbstractArray{mk_float,3},
        adv_fac, adv_fac_lower_buffer::AbstractArray{mk_float,2},
        adv_fac_upper_buffer::AbstractArray{mk_float,2},
        dfdr_lower_endpoints::AbstractArray{mk_float,2},
        dfdr_upper_endpoints::AbstractArray{mk_float,2},
        r_receive_buffer1::AbstractArray{mk_float,2},
        r_receive_buffer2::AbstractArray{mk_float,2}, r_spectral, r; neutrals=false)

    # differentiate f w.r.t r
    if neutrals
        @loop_sn_z isn iz begin
            @views derivative!(dfdr[iz,:,isn], f[iz,:,isn], r, adv_fac[:,iz,isn], r_spectral)
            # get external endpoints to reconcile via MPI
            dfdr_lower_endpoints[iz,isn] = r.scratch_2d[1,1]
            dfdr_upper_endpoints[iz,isn] = r.scratch_2d[end,end]
            adv_fac_lower_buffer[iz,isn] = adv_fac[1,iz,isn]
            adv_fac_upper_buffer[iz,isn] = adv_fac[end,iz,isn]
        end
    else
        @loop_s_z is iz begin
            @views derivative!(dfdr[iz,:,is], f[iz,:,is], r, adv_fac[:,iz,is], r_spectral)
            # get external endpoints to reconcile via MPI
            dfdr_lower_endpoints[iz,is] = r.scratch_2d[1,1]
            dfdr_upper_endpoints[iz,is] = r.scratch_2d[end,end]
            adv_fac_lower_buffer[iz,is] = adv_fac[1,iz,is]
            adv_fac_upper_buffer[iz,is] = adv_fac[end,iz,is]
        end
    end

    # Sometimes an array might contain no data (e.g. if n_neutral_species=0). Then don't
    # need to reconcile boundaries
    if length(dfdr) > 0
        # now reconcile element boundaries across
        # processes with large message involving all other dimensions
        if r.nelement_local < r.nelement_global
            reconcile_element_boundaries_MPI!(
                dfdr, adv_fac_lower_buffer, adv_fac_upper_buffer, dfdr_lower_endpoints,
                dfdr_upper_endpoints, r_receive_buffer1, r_receive_buffer2, r)
        end
    end
end

#df/dr
#5D version for f[vpa,vperp,z,r,s] -> charged particle dfn (species indexing taken outside this loop)
>>>>>>> 9bbbcbd9
function derivative_r!(dfdr::AbstractArray{mk_float,5}, f::AbstractArray{mk_float,5},
        advect, adv_fac_lower_buffer::AbstractArray{mk_float,4},
        adv_fac_upper_buffer::AbstractArray{mk_float,4},
        dfdr_lower_endpoints::AbstractArray{mk_float,4},
        dfdr_upper_endpoints::AbstractArray{mk_float,4},
        r_receive_buffer1::AbstractArray{mk_float,4},
        r_receive_buffer2::AbstractArray{mk_float,4}, r_spectral, r)

        begin_s_z_vperp_vpa_region()

	# differentiate f w.r.t r
	@loop_s_z_vperp_vpa is iz ivperp ivpa begin
		@views derivative!(dfdr[ivpa,ivperp,iz,:,is], f[ivpa,ivperp,iz,:,is], r, advect[is].adv_fac[:,ivpa,ivperp,iz], r_spectral)
		# get external endpoints to reconcile via MPI
		dfdr_lower_endpoints[ivpa,ivperp,iz,is] = r.scratch_2d[1,1]
		dfdr_upper_endpoints[ivpa,ivperp,iz,is] = r.scratch_2d[end,end]
		adv_fac_lower_buffer[ivpa,ivperp,iz,is] = advect[is].adv_fac[1,ivpa,ivperp,iz]
		adv_fac_upper_buffer[ivpa,ivperp,iz,is] = advect[is].adv_fac[end,ivpa,ivperp,iz]
	end
	# now reconcile element boundaries across
	# processes with large message involving all other dimensions
	if r.nelement_local < r.nelement_global
		reconcile_element_boundaries_MPI!(dfdr,
		 adv_fac_lower_buffer, adv_fac_upper_buffer,
		 dfdr_lower_endpoints,dfdr_upper_endpoints,
		 r_receive_buffer1, r_receive_buffer2, r)
	end
	
end

#6D version for f[vz,vz,vzeta,z,r,sn] -> neutral particle dfn (species indexing taken outside this loop)
function derivative_r!(dfdr::AbstractArray{mk_float,6}, f::AbstractArray{mk_float,6},
        advect, adv_fac_lower_buffer::AbstractArray{mk_float,5},
        adv_fac_upper_buffer::AbstractArray{mk_float,5},
        dfdr_lower_endpoints::AbstractArray{mk_float,5},
        dfdr_upper_endpoints::AbstractArray{mk_float,5},
        r_receive_buffer1::AbstractArray{mk_float,5},
        r_receive_buffer2::AbstractArray{mk_float,5}, r_spectral, r)

        begin_sn_z_vzeta_vr_vz_region()

	# differentiate f w.r.t r
	@loop_sn_z_vzeta_vr_vz isn iz ivzeta ivr ivz begin
		@views derivative!(dfdr[ivz,ivr,ivzeta,iz,:,isn], f[ivz,ivr,ivzeta,iz,:,isn],
                            r, advect[isn].adv_fac[:,ivz,ivr,ivzeta,iz], r_spectral)
		# get external endpoints to reconcile via MPI
		dfdr_lower_endpoints[ivz,ivr,ivzeta,iz,isn] = r.scratch_2d[1,1]
		dfdr_upper_endpoints[ivz,ivr,ivzeta,iz,isn] = r.scratch_2d[end,end]
		adv_fac_lower_buffer[ivz,ivr,ivzeta,iz,isn] = advect[isn].adv_fac[1,ivz,ivr,ivzeta,iz]
		adv_fac_upper_buffer[ivz,ivr,ivzeta,iz,isn] = advect[isn].adv_fac[end,ivz,ivr,ivzeta,iz]
	end
	# now reconcile element boundaries across
	# processes with large message involving all other dimensions
	if r.nelement_local < r.nelement_global
		reconcile_element_boundaries_MPI!(dfdr,
		 adv_fac_lower_buffer, adv_fac_upper_buffer,
		 dfdr_lower_endpoints,dfdr_upper_endpoints,
		 r_receive_buffer1, r_receive_buffer2, r)
	end
	
end

"""
Upwind derivatives
df/dz group of rountines for
fields & moments -> [z,r]
dfns (ion) -> [vpa,vperp,z,r,s]
dfns (neutrals) -> [vz,vr,vzeta,z,r,sn]
"""

#2D version for f[z,r] -> Er, Ez, phi
function derivative_z!(dfdz::AbstractArray{mk_float,2}, f::AbstractArray{mk_float,2},
        adv_fac, adv_fac_lower_buffer::AbstractArray{mk_float,1},
        adv_fac_upper_buffer::AbstractArray{mk_float,1},
        dfdz_lower_endpoints::AbstractArray{mk_float,1},
        dfdz_upper_endpoints::AbstractArray{mk_float,1},
        z_send_buffer::AbstractArray{mk_float,1},
        z_receive_buffer::AbstractArray{mk_float,1}, z_spectral, z)

    begin_r_region()

    # differentiate f w.r.t z
    @loop_r ir begin
        @views derivative!(dfdz[:,ir], f[:,ir], z, adv_fac[:,ir], z_spectral)
        # get external endpoints to reconcile via MPI
        dfdz_lower_endpoints[ir] = z.scratch_2d[1,1]
        dfdz_upper_endpoints[ir] = z.scratch_2d[end,end]
        adv_fac_lower_buffer[ir] = adv_fac[1,ir]
        adv_fac_upper_buffer[ir] = adv_fac[end,ir]
    end
    # now reconcile element boundaries across
    # processes with large message
    if z.nelement_local < z.nelement_global
        reconcile_element_boundaries_MPI!(
            dfdz, adv_fac_lower_buffer, adv_fac_upper_buffer,
            dfdz_lower_endpoints,dfdz_upper_endpoints, z_send_buffer, z_receive_buffer, z)
    end
end

<<<<<<< HEAD
#5D version for f[vpa,vperp,z,r,s] -> dfn ion particles
=======
#3D version for f[z,r] -> moments n, u, T etc
function derivative_z!(dfdz::AbstractArray{mk_float,3}, f::AbstractArray{mk_float,3},
        adv_fac, adv_fac_lower_buffer::AbstractArray{mk_float,2},
        adv_fac_upper_buffer::AbstractArray{mk_float,2},
        dfdz_lower_endpoints::AbstractArray{mk_float,2},
        dfdz_upper_endpoints::AbstractArray{mk_float,2},
        z_send_buffer::AbstractArray{mk_float,2},
        z_receive_buffer::AbstractArray{mk_float,2}, z_spectral, z; neutrals=false)

    # differentiate f w.r.t z
    if neutrals
        @loop_sn_r isn ir begin
            @views derivative!(dfdz[:,ir,isn], f[:,ir,isn], z, adv_fac[:,ir,isn], z_spectral)
            # get external endpoints to reconcile via MPI
            dfdz_lower_endpoints[ir,isn] = z.scratch_2d[1,1]
            dfdz_upper_endpoints[ir,isn] = z.scratch_2d[end,end]
            adv_fac_lower_buffer[ir,isn] = adv_fac[1,ir,isn]
            adv_fac_upper_buffer[ir,isn] = adv_fac[end,ir,isn]
        end
    else
        @loop_s_r is ir begin
            @views derivative!(dfdz[:,ir,is], f[:,ir,is], z, adv_fac[:,ir,is], z_spectral)
            # get external endpoints to reconcile via MPI
            dfdz_lower_endpoints[ir,is] = z.scratch_2d[1,1]
            dfdz_upper_endpoints[ir,is] = z.scratch_2d[end,end]
            adv_fac_lower_buffer[ir,is] = adv_fac[1,ir,is]
            adv_fac_upper_buffer[ir,is] = adv_fac[end,ir,is]
        end
    end

    # Sometimes an array might contain no data (e.g. if n_neutral_species=0). Then don't
    # need to reconcile boundaries
    if length(dfdz) > 0
        # now reconcile element boundaries across
        # processes with large message
        if z.nelement_local < z.nelement_global
            reconcile_element_boundaries_MPI!(
                dfdz, adv_fac_lower_buffer, adv_fac_upper_buffer,
                dfdz_lower_endpoints,dfdz_upper_endpoints, z_send_buffer, z_receive_buffer, z)
        end
    end
end

#5D version for f[vpa,vperp,z,r,s] -> dfn charged particles
>>>>>>> 9bbbcbd9
function derivative_z!(dfdz::AbstractArray{mk_float,5}, f::AbstractArray{mk_float,5},
        advect, adv_fac_lower_buffer::AbstractArray{mk_float,4},
        adv_fac_upper_buffer::AbstractArray{mk_float,4},
        dfdz_lower_endpoints::AbstractArray{mk_float,4},
        dfdz_upper_endpoints::AbstractArray{mk_float,4},
        z_send_buffer::AbstractArray{mk_float,4},
        z_receive_buffer::AbstractArray{mk_float,4}, z_spectral, z)

        begin_s_r_vperp_vpa_region()

	# differentiate f w.r.t z
	@loop_s_r_vperp_vpa is ir ivperp ivpa begin
		@views derivative!(dfdz[ivpa,ivperp,:,ir,is], f[ivpa,ivperp,:,ir,is], z, advect[is].adv_fac[:,ivpa,ivperp,ir], z_spectral)
		# get external endpoints to reconcile via MPI
		dfdz_lower_endpoints[ivpa,ivperp,ir,is] = z.scratch_2d[1,1]
		dfdz_upper_endpoints[ivpa,ivperp,ir,is] = z.scratch_2d[end,end]
		adv_fac_lower_buffer[ivpa,ivperp,ir,is] = advect[is].adv_fac[1,ivpa,ivperp,ir]
		adv_fac_upper_buffer[ivpa,ivperp,ir,is] = advect[is].adv_fac[end,ivpa,ivperp,ir]
	end
	# now reconcile element boundaries across
	# processes with large message
	if z.nelement_local < z.nelement_global
		reconcile_element_boundaries_MPI!(dfdz,
		 adv_fac_lower_buffer, adv_fac_upper_buffer,
		 dfdz_lower_endpoints,dfdz_upper_endpoints,
		 z_send_buffer, z_receive_buffer, z)
	end
	
end

#4D version for f[vpa,vperp,z,r] -> dfn electron particles
function derivative_z!(dfdz::AbstractArray{mk_float,4}, f::AbstractArray{mk_float,4},
	advect, adv_fac_lower_buffer::AbstractArray{mk_float,3},
	adv_fac_upper_buffer::AbstractArray{mk_float,3},
	dfdz_lower_endpoints::AbstractArray{mk_float,3},
	dfdz_upper_endpoints::AbstractArray{mk_float,3},
	z_send_buffer::AbstractArray{mk_float,3},
	z_receive_buffer::AbstractArray{mk_float,3}, z_spectral, z)

    begin_r_vperp_vpa_region()

    # differentiate the pdf f w.r.t z
    @loop_r_vperp_vpa ir ivperp ivpa begin
            @views derivative!(dfdz[ivpa,ivperp,:,ir], f[ivpa,ivperp,:,ir], z, advect[1].adv_fac[:,ivpa,ivperp,ir], z_spectral)
            # get external endpoints to reconcile via MPI
            dfdz_lower_endpoints[ivpa,ivperp,ir] = z.scratch_2d[1,1]
            dfdz_upper_endpoints[ivpa,ivperp,ir] = z.scratch_2d[end,end]
            adv_fac_lower_buffer[ivpa,ivperp,ir] = advect[1].adv_fac[1,ivpa,ivperp,ir]
            adv_fac_upper_buffer[ivpa,ivperp,ir] = advect[1].adv_fac[end,ivpa,ivperp,ir]
    end
    # now reconcile element boundaries across
    # processes with large message
    if z.nelement_local < z.nelement_global
            reconcile_element_boundaries_MPI!(dfdz,
             adv_fac_lower_buffer, adv_fac_upper_buffer,
             dfdz_lower_endpoints,dfdz_upper_endpoints,
             z_send_buffer, z_receive_buffer, z)
    end

end

#6D version for f[vz,vr,vzeta,z,r,sn] -> dfn neutral particles
function derivative_z!(dfdz::AbstractArray{mk_float,6}, f::AbstractArray{mk_float,6},
        advect, adv_fac_lower_buffer::AbstractArray{mk_float,5},
        adv_fac_upper_buffer::AbstractArray{mk_float,5},
        dfdz_lower_endpoints::AbstractArray{mk_float,5},
        dfdz_upper_endpoints::AbstractArray{mk_float,5},
        z_send_buffer::AbstractArray{mk_float,5},
        z_receive_buffer::AbstractArray{mk_float,5}, z_spectral, z)

        begin_sn_r_vzeta_vr_vz_region()

	# differentiate f w.r.t z
	@loop_sn_r_vzeta_vr_vz isn ir ivzeta ivr ivz begin
		@views derivative!(dfdz[ivz,ivr,ivzeta,:,ir,isn], f[ivz,ivr,ivzeta,:,ir,isn],
                            z, advect[isn].adv_fac[:,ivz,ivr,ivzeta,ir], z_spectral)
		# get external endpoints to reconcile via MPI
		dfdz_lower_endpoints[ivz,ivr,ivzeta,ir,isn] = z.scratch_2d[1,1]
		dfdz_upper_endpoints[ivz,ivr,ivzeta,ir,isn] = z.scratch_2d[end,end]
		adv_fac_lower_buffer[ivz,ivr,ivzeta,ir,isn] = advect[isn].adv_fac[1,ivz,ivr,ivzeta,ir]
		adv_fac_upper_buffer[ivz,ivr,ivzeta,ir,isn] = advect[isn].adv_fac[end,ivz,ivr,ivzeta,ir]
	end
    # now reconcile element boundaries across
	# processes with large message
	if z.nelement_local < z.nelement_global
		reconcile_element_boundaries_MPI!(dfdz,
		 adv_fac_lower_buffer, adv_fac_upper_buffer,
		 dfdz_lower_endpoints,dfdz_upper_endpoints,
		 z_send_buffer, z_receive_buffer, z)
	end
	
end

end
<|MERGE_RESOLUTION|>--- conflicted
+++ resolved
@@ -1,631 +1,615 @@
-"""
-This module contains all the necessary derivatives needed to carry out
-distributed memory differential operations on the arrays in moment kinetics.
-We provide separate derivative functions for each (i) distributed dimension
-and (ii) array shape. We do not need to provide derivatives for non-distributed
-dimensions as these can by handled by the derivative! function from calculus.jl
-
-"""
-module derivatives
-
-export derivative_r!, derivative_r_chrg!, derivative_r_ntrl!
-export derivative_z!, derivative_z_chrg!, derivative_z_ntrl!
-
-using ..calculus: derivative!, reconcile_element_boundaries_MPI!
-using ..type_definitions: mk_float
-using ..looping
-
-"""
-Centered derivatives
-df/dr group of rountines for
-fields & moments -> [z,r]
-dfns (ion) -> [vpa,vperp,z,r,s]
-dfns (neutrals) -> [vz,vr,vzeta,z,r,sn]
-"""
-
-#df/dr
-#2D version for f[z,r] -> Er, Ez, phi
-function derivative_r!(dfdr::AbstractArray{mk_float,2}, f::AbstractArray{mk_float,2},
-        dfdr_lower_endpoints::AbstractArray{mk_float,1},
-        dfdr_upper_endpoints::AbstractArray{mk_float,1},
-        r_receive_buffer1::AbstractArray{mk_float,1},
-        r_receive_buffer2::AbstractArray{mk_float,1}, r_spectral, r)
-
-        begin_z_region()
-
-	# differentiate f w.r.t r
-	@loop_z iz begin
-		@views derivative!(dfdr[iz,:], f[iz,:], r, r_spectral)
-		# get external endpoints to reconcile via MPI
-		dfdr_lower_endpoints[iz] = r.scratch_2d[1,1]
-		dfdr_upper_endpoints[iz] = r.scratch_2d[end,end]
-	end
-	# now reconcile element boundaries across
-	# processes with large message involving all other dimensions
-	if r.nelement_local < r.nelement_global
-		reconcile_element_boundaries_MPI!(dfdr,
-		 dfdr_lower_endpoints,dfdr_upper_endpoints,
-		 r_receive_buffer1, r_receive_buffer2, r)
-	end
-	
-end
-
-#df/dr
-<<<<<<< HEAD
-#5D version for f[vpa,vperp,z,r,s] -> ion particle dfn (species indexing taken outside this loop)
-=======
-#3D version for f[s,z,r] -> moments n, u, T etc
-function derivative_r!(dfdr::AbstractArray{mk_float,3}, f::AbstractArray{mk_float,3},
-        dfdr_lower_endpoints::AbstractArray{mk_float,2},
-        dfdr_upper_endpoints::AbstractArray{mk_float,2},
-        r_receive_buffer1::AbstractArray{mk_float,2},
-        r_receive_buffer2::AbstractArray{mk_float,2}, r_spectral, r; neutrals=false)
-
-    # differentiate f w.r.t r
-    if neutrals
-	@loop_sn_z isn iz begin
-		@views derivative!(dfdr[iz,:,isn], f[iz,:,isn], r, r_spectral)
-		# get external endpoints to reconcile via MPI
-		dfdr_lower_endpoints[iz,isn] = r.scratch_2d[1,1]
-		dfdr_upper_endpoints[iz,isn] = r.scratch_2d[end,end]
-	end
-    else
-	@loop_s_z is iz begin
-		@views derivative!(dfdr[iz,:,is], f[iz,:,is], r, r_spectral)
-		# get external endpoints to reconcile via MPI
-		dfdr_lower_endpoints[iz,is] = r.scratch_2d[1,1]
-		dfdr_upper_endpoints[iz,is] = r.scratch_2d[end,end]
-	end
-    end
-
-    # Sometimes an array might contain no data (e.g. if n_neutral_species=0). Then don't
-    # need to reconcile boundaries
-    if length(dfdr) > 0
-	# now reconcile element boundaries across
-	# processes with large message involving all other dimensions
-	if r.nelement_local < r.nelement_global
-		reconcile_element_boundaries_MPI!(dfdr,
-		 dfdr_lower_endpoints,dfdr_upper_endpoints,
-		 r_receive_buffer1, r_receive_buffer2, r)
-	end
-    end
-end
-
-#df/dr
-#5D version for f[vpa,vperp,z,r,s] -> charged particle dfn (species indexing taken outside this loop)
->>>>>>> 9bbbcbd9
-function derivative_r!(dfdr::AbstractArray{mk_float,5}, f::AbstractArray{mk_float,5},
-        dfdr_lower_endpoints::AbstractArray{mk_float,4},
-        dfdr_upper_endpoints::AbstractArray{mk_float,4},
-        r_receive_buffer1::AbstractArray{mk_float,4},
-        r_receive_buffer2::AbstractArray{mk_float,4}, r_spectral, r)
-
-        begin_s_z_vperp_vpa_region()
-
-	# differentiate f w.r.t r
-	@loop_s_z_vperp_vpa is iz ivperp ivpa begin
-		@views derivative!(dfdr[ivpa,ivperp,iz,:,is], f[ivpa,ivperp,iz,:,is], r, r_spectral)
-		# get external endpoints to reconcile via MPI
-		dfdr_lower_endpoints[ivpa,ivperp,iz,is] = r.scratch_2d[1,1]
-		dfdr_upper_endpoints[ivpa,ivperp,iz,is] = r.scratch_2d[end,end]
-	end
-	# now reconcile element boundaries across
-	# processes with large message involving all other dimensions
-	if r.nelement_local < r.nelement_global
-		reconcile_element_boundaries_MPI!(dfdr,
-		 dfdr_lower_endpoints,dfdr_upper_endpoints,
-		 r_receive_buffer1, r_receive_buffer2, r)
-	end
-	
-end
-
-#6D version for f[vz,vz,vzeta,z,r,sn] -> neutral particle dfn (species indexing taken outside this loop)
-function derivative_r!(dfdr::AbstractArray{mk_float,6}, f::AbstractArray{mk_float,6},
-        dfdr_lower_endpoints::AbstractArray{mk_float,5},
-        dfdr_upper_endpoints::AbstractArray{mk_float,5},
-        r_receive_buffer1::AbstractArray{mk_float,5},
-        r_receive_buffer2::AbstractArray{mk_float,5}, r_spectral, r)
-
-        begin_sn_z_vzeta_vr_vz_region()
-
-	# differentiate f w.r.t r
-	@loop_sn_z_vzeta_vr_vz isn iz ivzeta ivr ivz begin
-		@views derivative!(dfdr[ivz,ivr,ivzeta,iz,:,isn], f[ivz,ivr,ivzeta,iz,:,isn], r, r_spectral)
-		# get external endpoints to reconcile via MPI
-		dfdr_lower_endpoints[ivz,ivr,ivzeta,iz,isn] = r.scratch_2d[1,1]
-		dfdr_upper_endpoints[ivz,ivr,ivzeta,iz,isn] = r.scratch_2d[end,end]
-	end
-	# now reconcile element boundaries across
-	# processes with large message involving all other dimensions
-	if r.nelement_local < r.nelement_global
-		reconcile_element_boundaries_MPI!(dfdr,
-		 dfdr_lower_endpoints,dfdr_upper_endpoints,
-		 r_receive_buffer1, r_receive_buffer2, r)
-	end
-	
-end
-
-"""
-Centered derivatives
-df/dz group of rountines for
-fields & moments -> [z,r]
-dfns (ion) -> [vpa,vperp,z,r,s]
-dfns (neutrals) -> [vz,vr,vzeta,z,r,sn]
-"""
-
-#df/dz
-#2D version for f[z,r] -> Er, Ez, phi
-function derivative_z!(dfdz::AbstractArray{mk_float,2}, f::AbstractArray{mk_float,2},
-        dfdz_lower_endpoints::AbstractArray{mk_float,1},
-        dfdz_upper_endpoints::AbstractArray{mk_float,1},
-        z_send_buffer::AbstractArray{mk_float,1},
-        z_receive_buffer::AbstractArray{mk_float,1}, z_spectral, z)
-
-        begin_r_region()
-
-	# differentiate f w.r.t z
-	@loop_r ir begin
-		@views derivative!(dfdz[:,ir], f[:,ir], z, z_spectral)
-		# get external endpoints to reconcile via MPI
-		dfdz_lower_endpoints[ir] = z.scratch_2d[1,1]
-		dfdz_upper_endpoints[ir] = z.scratch_2d[end,end]
-	end
-	# now reconcile element boundaries across
-	# processes with large message involving all y
-	if z.nelement_local < z.nelement_global
-		reconcile_element_boundaries_MPI!(dfdz,
-		 dfdz_lower_endpoints,dfdz_upper_endpoints,
-		 z_send_buffer, z_receive_buffer, z)
-	end
-	
-end
-
-<<<<<<< HEAD
-#5D version for f[vpa,vperp,z,r,s] -> dfn ion particles
-=======
-#df/dz
-#3D version for f[z,r] -> moments n, u, T etc
-function derivative_z!(dfdz::AbstractArray{mk_float,3}, f::AbstractArray{mk_float,3},
-        dfdz_lower_endpoints::AbstractArray{mk_float,2},
-        dfdz_upper_endpoints::AbstractArray{mk_float,2},
-        z_send_buffer::AbstractArray{mk_float,2},
-        z_receive_buffer::AbstractArray{mk_float,2}, z_spectral, z; neutrals=false)
-
-    # differentiate f w.r.t z
-    if neutrals
-	@loop_sn_r isn ir begin
-		@views derivative!(dfdz[:,ir,isn], f[:,ir,isn], z, z_spectral)
-		# get external endpoints to reconcile via MPI
-		dfdz_lower_endpoints[ir,isn] = z.scratch_2d[1,1]
-		dfdz_upper_endpoints[ir,isn] = z.scratch_2d[end,end]
-	end
-    else
-	@loop_s_r is ir begin
-		@views derivative!(dfdz[:,ir,is], f[:,ir,is], z, z_spectral)
-		# get external endpoints to reconcile via MPI
-		dfdz_lower_endpoints[ir,is] = z.scratch_2d[1,1]
-		dfdz_upper_endpoints[ir,is] = z.scratch_2d[end,end]
-	end
-    end
-
-    # Sometimes an array might contain no data (e.g. if n_neutral_species=0). Then don't
-    # need to reconcile boundaries
-    if length(dfdz) > 0
-	# now reconcile element boundaries across
-	# processes with large message involving all y
-	if z.nelement_local < z.nelement_global
-		reconcile_element_boundaries_MPI!(dfdz,
-		 dfdz_lower_endpoints,dfdz_upper_endpoints,
-		 z_send_buffer, z_receive_buffer, z)
-	end
-    end
-end
-
-#5D version for f[vpa,vperp,z,r,s] -> dfn charged particles
->>>>>>> 9bbbcbd9
-function derivative_z!(dfdz::AbstractArray{mk_float,5}, f::AbstractArray{mk_float,5},
-        dfdz_lower_endpoints::AbstractArray{mk_float,4},
-        dfdz_upper_endpoints::AbstractArray{mk_float,4},
-        z_send_buffer::AbstractArray{mk_float,4},
-        z_receive_buffer::AbstractArray{mk_float,4}, z_spectral, z)
-
-        begin_s_r_vperp_vpa_region()
-
-	# differentiate f w.r.t z
-	@loop_s_r_vperp_vpa is ir ivperp ivpa begin
-		@views derivative!(dfdz[ivpa,ivperp,:,ir,is], f[ivpa,ivperp,:,ir,is], z, z_spectral)
-		# get external endpoints to reconcile via MPI
-		dfdz_lower_endpoints[ivpa,ivperp,ir,is] = z.scratch_2d[1,1]
-		dfdz_upper_endpoints[ivpa,ivperp,ir,is] = z.scratch_2d[end,end]
-	end
-	# now reconcile element boundaries across
-	# processes with large message involving all y
-	if z.nelement_local < z.nelement_global
-		reconcile_element_boundaries_MPI!(dfdz,
-		 dfdz_lower_endpoints,dfdz_upper_endpoints,
-		 z_send_buffer, z_receive_buffer, z)
-	end
-	
-end
-
-#4D version for f[vpa,vperp,z,r] -> dfn electron particles
-function derivative_z!(dfdz::AbstractArray{mk_float,4}, f::AbstractArray{mk_float,4},
-	dfdz_lower_endpoints::AbstractArray{mk_float,3},
-	dfdz_upper_endpoints::AbstractArray{mk_float,3},
-	z_send_buffer::AbstractArray{mk_float,3},
-	z_receive_buffer::AbstractArray{mk_float,3}, z_spectral, z)
-
-        begin_r_vperp_vpa_region()
-
-	# differentiate f w.r.t z
-	@loop_r_vperp_vpa ir ivperp ivpa begin
-		@views derivative!(dfdz[ivpa,ivperp,:,ir], f[ivpa,ivperp,:,ir], z, z_spectral)
-		# get external endpoints to reconcile via MPI
-		dfdz_lower_endpoints[ivpa,ivperp,ir] = z.scratch_2d[1,1]
-		dfdz_upper_endpoints[ivpa,ivperp,ir] = z.scratch_2d[end,end]
-	end
-	# now reconcile element boundaries across
-	# processes with large message involving all y
-	if z.nelement_local < z.nelement_global
-		reconcile_element_boundaries_MPI!(dfdz,
-		dfdz_lower_endpoints, dfdz_upper_endpoints,
-		z_send_buffer, z_receive_buffer, z)
-	end
-
-end
-
-#6D version for f[vz,vr,vzeta,z,r] -> dfn neutral particles
-function derivative_z!(dfdz::AbstractArray{mk_float,6}, f::AbstractArray{mk_float,6},
-        dfdz_lower_endpoints::AbstractArray{mk_float,5},
-        dfdz_upper_endpoints::AbstractArray{mk_float,5},
-        z_send_buffer::AbstractArray{mk_float,5},
-        z_receive_buffer::AbstractArray{mk_float,5}, z_spectral, z)
-
-        begin_sn_r_vzeta_vr_vz_region()
-
-	# differentiate f w.r.t z
-	@loop_sn_r_vzeta_vr_vz isn ir ivzeta ivr ivz begin
-		@views derivative!(dfdz[ivz,ivr,ivzeta,:,ir,isn], f[ivz,ivr,ivzeta,:,ir,isn], z, z_spectral)
-		# get external endpoints to reconcile via MPI
-		dfdz_lower_endpoints[ivz,ivr,ivzeta,ir,isn] = z.scratch_2d[1,1]
-		dfdz_upper_endpoints[ivz,ivr,ivzeta,ir,isn] = z.scratch_2d[end,end]
-	end
-	# now reconcile element boundaries across
-	# processes with large message involving all y
-	if z.nelement_local < z.nelement_global
-		reconcile_element_boundaries_MPI!(dfdz,
-		 dfdz_lower_endpoints,dfdz_upper_endpoints,
-		 z_send_buffer, z_receive_buffer, z)
-	end
-	
-end
-
-"""
-Upwind derivatives
-df/dr group of rountines for
-fields & moments -> [z,r]
-dfns (ion) -> [vpa,vperp,z,r,s]
-dfns (neutrals) -> [vz,vr,vzeta,z,r,sn]
-"""
-
-#df/dr
-#2D version for f[z,r] -> Er, Ez, phi
-function derivative_r!(dfdr::AbstractArray{mk_float,2}, f::AbstractArray{mk_float,2},
-        adv_fac, adv_fac_lower_buffer::AbstractArray{mk_float,1},
-        adv_fac_upper_buffer::AbstractArray{mk_float,1},
-        dfdr_lower_endpoints::AbstractArray{mk_float,1},
-        dfdr_upper_endpoints::AbstractArray{mk_float,1},
-        r_receive_buffer1::AbstractArray{mk_float,1},
-        r_receive_buffer2::AbstractArray{mk_float,1}, r_spectral, r)
-
-    begin_z_region()
-
-    # differentiate f w.r.t r
-    @loop_z iz begin
-        @views derivative!(dfdr[iz,:], f[iz,:], r, adv_fac[:,iz], r_spectral)
-        # get external endpoints to reconcile via MPI
-        dfdr_lower_endpoints[iz] = r.scratch_2d[1,1]
-        dfdr_upper_endpoints[iz] = r.scratch_2d[end,end]
-        adv_fac_lower_buffer[iz] = adv_fac[1,iz]
-        adv_fac_upper_buffer[iz] = adv_fac[end,iz]
-    end
-    # now reconcile element boundaries across
-    # processes with large message involving all other dimensions
-    if r.nelement_local < r.nelement_global
-        reconcile_element_boundaries_MPI!(
-            dfdr, adv_fac_lower_buffer, adv_fac_upper_buffer, dfdr_lower_endpoints,
-            dfdr_upper_endpoints, r_receive_buffer1, r_receive_buffer2, r)
-    end
-end
-
-#df/dr
-<<<<<<< HEAD
-#5D version for f[vpa,vperp,z,r,s] -> ion particle dfn (species indexing taken outside this loop)
-=======
-#3D version for f[z,r,s] -> moments n, u, T etc
-function derivative_r!(dfdr::AbstractArray{mk_float,3}, f::AbstractArray{mk_float,3},
-        adv_fac, adv_fac_lower_buffer::AbstractArray{mk_float,2},
-        adv_fac_upper_buffer::AbstractArray{mk_float,2},
-        dfdr_lower_endpoints::AbstractArray{mk_float,2},
-        dfdr_upper_endpoints::AbstractArray{mk_float,2},
-        r_receive_buffer1::AbstractArray{mk_float,2},
-        r_receive_buffer2::AbstractArray{mk_float,2}, r_spectral, r; neutrals=false)
-
-    # differentiate f w.r.t r
-    if neutrals
-        @loop_sn_z isn iz begin
-            @views derivative!(dfdr[iz,:,isn], f[iz,:,isn], r, adv_fac[:,iz,isn], r_spectral)
-            # get external endpoints to reconcile via MPI
-            dfdr_lower_endpoints[iz,isn] = r.scratch_2d[1,1]
-            dfdr_upper_endpoints[iz,isn] = r.scratch_2d[end,end]
-            adv_fac_lower_buffer[iz,isn] = adv_fac[1,iz,isn]
-            adv_fac_upper_buffer[iz,isn] = adv_fac[end,iz,isn]
-        end
-    else
-        @loop_s_z is iz begin
-            @views derivative!(dfdr[iz,:,is], f[iz,:,is], r, adv_fac[:,iz,is], r_spectral)
-            # get external endpoints to reconcile via MPI
-            dfdr_lower_endpoints[iz,is] = r.scratch_2d[1,1]
-            dfdr_upper_endpoints[iz,is] = r.scratch_2d[end,end]
-            adv_fac_lower_buffer[iz,is] = adv_fac[1,iz,is]
-            adv_fac_upper_buffer[iz,is] = adv_fac[end,iz,is]
-        end
-    end
-
-    # Sometimes an array might contain no data (e.g. if n_neutral_species=0). Then don't
-    # need to reconcile boundaries
-    if length(dfdr) > 0
-        # now reconcile element boundaries across
-        # processes with large message involving all other dimensions
-        if r.nelement_local < r.nelement_global
-            reconcile_element_boundaries_MPI!(
-                dfdr, adv_fac_lower_buffer, adv_fac_upper_buffer, dfdr_lower_endpoints,
-                dfdr_upper_endpoints, r_receive_buffer1, r_receive_buffer2, r)
-        end
-    end
-end
-
-#df/dr
-#5D version for f[vpa,vperp,z,r,s] -> charged particle dfn (species indexing taken outside this loop)
->>>>>>> 9bbbcbd9
-function derivative_r!(dfdr::AbstractArray{mk_float,5}, f::AbstractArray{mk_float,5},
-        advect, adv_fac_lower_buffer::AbstractArray{mk_float,4},
-        adv_fac_upper_buffer::AbstractArray{mk_float,4},
-        dfdr_lower_endpoints::AbstractArray{mk_float,4},
-        dfdr_upper_endpoints::AbstractArray{mk_float,4},
-        r_receive_buffer1::AbstractArray{mk_float,4},
-        r_receive_buffer2::AbstractArray{mk_float,4}, r_spectral, r)
-
-        begin_s_z_vperp_vpa_region()
-
-	# differentiate f w.r.t r
-	@loop_s_z_vperp_vpa is iz ivperp ivpa begin
-		@views derivative!(dfdr[ivpa,ivperp,iz,:,is], f[ivpa,ivperp,iz,:,is], r, advect[is].adv_fac[:,ivpa,ivperp,iz], r_spectral)
-		# get external endpoints to reconcile via MPI
-		dfdr_lower_endpoints[ivpa,ivperp,iz,is] = r.scratch_2d[1,1]
-		dfdr_upper_endpoints[ivpa,ivperp,iz,is] = r.scratch_2d[end,end]
-		adv_fac_lower_buffer[ivpa,ivperp,iz,is] = advect[is].adv_fac[1,ivpa,ivperp,iz]
-		adv_fac_upper_buffer[ivpa,ivperp,iz,is] = advect[is].adv_fac[end,ivpa,ivperp,iz]
-	end
-	# now reconcile element boundaries across
-	# processes with large message involving all other dimensions
-	if r.nelement_local < r.nelement_global
-		reconcile_element_boundaries_MPI!(dfdr,
-		 adv_fac_lower_buffer, adv_fac_upper_buffer,
-		 dfdr_lower_endpoints,dfdr_upper_endpoints,
-		 r_receive_buffer1, r_receive_buffer2, r)
-	end
-	
-end
-
-#6D version for f[vz,vz,vzeta,z,r,sn] -> neutral particle dfn (species indexing taken outside this loop)
-function derivative_r!(dfdr::AbstractArray{mk_float,6}, f::AbstractArray{mk_float,6},
-        advect, adv_fac_lower_buffer::AbstractArray{mk_float,5},
-        adv_fac_upper_buffer::AbstractArray{mk_float,5},
-        dfdr_lower_endpoints::AbstractArray{mk_float,5},
-        dfdr_upper_endpoints::AbstractArray{mk_float,5},
-        r_receive_buffer1::AbstractArray{mk_float,5},
-        r_receive_buffer2::AbstractArray{mk_float,5}, r_spectral, r)
-
-        begin_sn_z_vzeta_vr_vz_region()
-
-	# differentiate f w.r.t r
-	@loop_sn_z_vzeta_vr_vz isn iz ivzeta ivr ivz begin
-		@views derivative!(dfdr[ivz,ivr,ivzeta,iz,:,isn], f[ivz,ivr,ivzeta,iz,:,isn],
-                            r, advect[isn].adv_fac[:,ivz,ivr,ivzeta,iz], r_spectral)
-		# get external endpoints to reconcile via MPI
-		dfdr_lower_endpoints[ivz,ivr,ivzeta,iz,isn] = r.scratch_2d[1,1]
-		dfdr_upper_endpoints[ivz,ivr,ivzeta,iz,isn] = r.scratch_2d[end,end]
-		adv_fac_lower_buffer[ivz,ivr,ivzeta,iz,isn] = advect[isn].adv_fac[1,ivz,ivr,ivzeta,iz]
-		adv_fac_upper_buffer[ivz,ivr,ivzeta,iz,isn] = advect[isn].adv_fac[end,ivz,ivr,ivzeta,iz]
-	end
-	# now reconcile element boundaries across
-	# processes with large message involving all other dimensions
-	if r.nelement_local < r.nelement_global
-		reconcile_element_boundaries_MPI!(dfdr,
-		 adv_fac_lower_buffer, adv_fac_upper_buffer,
-		 dfdr_lower_endpoints,dfdr_upper_endpoints,
-		 r_receive_buffer1, r_receive_buffer2, r)
-	end
-	
-end
-
-"""
-Upwind derivatives
-df/dz group of rountines for
-fields & moments -> [z,r]
-dfns (ion) -> [vpa,vperp,z,r,s]
-dfns (neutrals) -> [vz,vr,vzeta,z,r,sn]
-"""
-
-#2D version for f[z,r] -> Er, Ez, phi
-function derivative_z!(dfdz::AbstractArray{mk_float,2}, f::AbstractArray{mk_float,2},
-        adv_fac, adv_fac_lower_buffer::AbstractArray{mk_float,1},
-        adv_fac_upper_buffer::AbstractArray{mk_float,1},
-        dfdz_lower_endpoints::AbstractArray{mk_float,1},
-        dfdz_upper_endpoints::AbstractArray{mk_float,1},
-        z_send_buffer::AbstractArray{mk_float,1},
-        z_receive_buffer::AbstractArray{mk_float,1}, z_spectral, z)
-
-    begin_r_region()
-
-    # differentiate f w.r.t z
-    @loop_r ir begin
-        @views derivative!(dfdz[:,ir], f[:,ir], z, adv_fac[:,ir], z_spectral)
-        # get external endpoints to reconcile via MPI
-        dfdz_lower_endpoints[ir] = z.scratch_2d[1,1]
-        dfdz_upper_endpoints[ir] = z.scratch_2d[end,end]
-        adv_fac_lower_buffer[ir] = adv_fac[1,ir]
-        adv_fac_upper_buffer[ir] = adv_fac[end,ir]
-    end
-    # now reconcile element boundaries across
-    # processes with large message
-    if z.nelement_local < z.nelement_global
-        reconcile_element_boundaries_MPI!(
-            dfdz, adv_fac_lower_buffer, adv_fac_upper_buffer,
-            dfdz_lower_endpoints,dfdz_upper_endpoints, z_send_buffer, z_receive_buffer, z)
-    end
-end
-
-<<<<<<< HEAD
-#5D version for f[vpa,vperp,z,r,s] -> dfn ion particles
-=======
-#3D version for f[z,r] -> moments n, u, T etc
-function derivative_z!(dfdz::AbstractArray{mk_float,3}, f::AbstractArray{mk_float,3},
-        adv_fac, adv_fac_lower_buffer::AbstractArray{mk_float,2},
-        adv_fac_upper_buffer::AbstractArray{mk_float,2},
-        dfdz_lower_endpoints::AbstractArray{mk_float,2},
-        dfdz_upper_endpoints::AbstractArray{mk_float,2},
-        z_send_buffer::AbstractArray{mk_float,2},
-        z_receive_buffer::AbstractArray{mk_float,2}, z_spectral, z; neutrals=false)
-
-    # differentiate f w.r.t z
-    if neutrals
-        @loop_sn_r isn ir begin
-            @views derivative!(dfdz[:,ir,isn], f[:,ir,isn], z, adv_fac[:,ir,isn], z_spectral)
-            # get external endpoints to reconcile via MPI
-            dfdz_lower_endpoints[ir,isn] = z.scratch_2d[1,1]
-            dfdz_upper_endpoints[ir,isn] = z.scratch_2d[end,end]
-            adv_fac_lower_buffer[ir,isn] = adv_fac[1,ir,isn]
-            adv_fac_upper_buffer[ir,isn] = adv_fac[end,ir,isn]
-        end
-    else
-        @loop_s_r is ir begin
-            @views derivative!(dfdz[:,ir,is], f[:,ir,is], z, adv_fac[:,ir,is], z_spectral)
-            # get external endpoints to reconcile via MPI
-            dfdz_lower_endpoints[ir,is] = z.scratch_2d[1,1]
-            dfdz_upper_endpoints[ir,is] = z.scratch_2d[end,end]
-            adv_fac_lower_buffer[ir,is] = adv_fac[1,ir,is]
-            adv_fac_upper_buffer[ir,is] = adv_fac[end,ir,is]
-        end
-    end
-
-    # Sometimes an array might contain no data (e.g. if n_neutral_species=0). Then don't
-    # need to reconcile boundaries
-    if length(dfdz) > 0
-        # now reconcile element boundaries across
-        # processes with large message
-        if z.nelement_local < z.nelement_global
-            reconcile_element_boundaries_MPI!(
-                dfdz, adv_fac_lower_buffer, adv_fac_upper_buffer,
-                dfdz_lower_endpoints,dfdz_upper_endpoints, z_send_buffer, z_receive_buffer, z)
-        end
-    end
-end
-
-#5D version for f[vpa,vperp,z,r,s] -> dfn charged particles
->>>>>>> 9bbbcbd9
-function derivative_z!(dfdz::AbstractArray{mk_float,5}, f::AbstractArray{mk_float,5},
-        advect, adv_fac_lower_buffer::AbstractArray{mk_float,4},
-        adv_fac_upper_buffer::AbstractArray{mk_float,4},
-        dfdz_lower_endpoints::AbstractArray{mk_float,4},
-        dfdz_upper_endpoints::AbstractArray{mk_float,4},
-        z_send_buffer::AbstractArray{mk_float,4},
-        z_receive_buffer::AbstractArray{mk_float,4}, z_spectral, z)
-
-        begin_s_r_vperp_vpa_region()
-
-	# differentiate f w.r.t z
-	@loop_s_r_vperp_vpa is ir ivperp ivpa begin
-		@views derivative!(dfdz[ivpa,ivperp,:,ir,is], f[ivpa,ivperp,:,ir,is], z, advect[is].adv_fac[:,ivpa,ivperp,ir], z_spectral)
-		# get external endpoints to reconcile via MPI
-		dfdz_lower_endpoints[ivpa,ivperp,ir,is] = z.scratch_2d[1,1]
-		dfdz_upper_endpoints[ivpa,ivperp,ir,is] = z.scratch_2d[end,end]
-		adv_fac_lower_buffer[ivpa,ivperp,ir,is] = advect[is].adv_fac[1,ivpa,ivperp,ir]
-		adv_fac_upper_buffer[ivpa,ivperp,ir,is] = advect[is].adv_fac[end,ivpa,ivperp,ir]
-	end
-	# now reconcile element boundaries across
-	# processes with large message
-	if z.nelement_local < z.nelement_global
-		reconcile_element_boundaries_MPI!(dfdz,
-		 adv_fac_lower_buffer, adv_fac_upper_buffer,
-		 dfdz_lower_endpoints,dfdz_upper_endpoints,
-		 z_send_buffer, z_receive_buffer, z)
-	end
-	
-end
-
-#4D version for f[vpa,vperp,z,r] -> dfn electron particles
-function derivative_z!(dfdz::AbstractArray{mk_float,4}, f::AbstractArray{mk_float,4},
-	advect, adv_fac_lower_buffer::AbstractArray{mk_float,3},
-	adv_fac_upper_buffer::AbstractArray{mk_float,3},
-	dfdz_lower_endpoints::AbstractArray{mk_float,3},
-	dfdz_upper_endpoints::AbstractArray{mk_float,3},
-	z_send_buffer::AbstractArray{mk_float,3},
-	z_receive_buffer::AbstractArray{mk_float,3}, z_spectral, z)
-
-    begin_r_vperp_vpa_region()
-
-    # differentiate the pdf f w.r.t z
-    @loop_r_vperp_vpa ir ivperp ivpa begin
-            @views derivative!(dfdz[ivpa,ivperp,:,ir], f[ivpa,ivperp,:,ir], z, advect[1].adv_fac[:,ivpa,ivperp,ir], z_spectral)
-            # get external endpoints to reconcile via MPI
-            dfdz_lower_endpoints[ivpa,ivperp,ir] = z.scratch_2d[1,1]
-            dfdz_upper_endpoints[ivpa,ivperp,ir] = z.scratch_2d[end,end]
-            adv_fac_lower_buffer[ivpa,ivperp,ir] = advect[1].adv_fac[1,ivpa,ivperp,ir]
-            adv_fac_upper_buffer[ivpa,ivperp,ir] = advect[1].adv_fac[end,ivpa,ivperp,ir]
-    end
-    # now reconcile element boundaries across
-    # processes with large message
-    if z.nelement_local < z.nelement_global
-            reconcile_element_boundaries_MPI!(dfdz,
-             adv_fac_lower_buffer, adv_fac_upper_buffer,
-             dfdz_lower_endpoints,dfdz_upper_endpoints,
-             z_send_buffer, z_receive_buffer, z)
-    end
-
-end
-
-#6D version for f[vz,vr,vzeta,z,r,sn] -> dfn neutral particles
-function derivative_z!(dfdz::AbstractArray{mk_float,6}, f::AbstractArray{mk_float,6},
-        advect, adv_fac_lower_buffer::AbstractArray{mk_float,5},
-        adv_fac_upper_buffer::AbstractArray{mk_float,5},
-        dfdz_lower_endpoints::AbstractArray{mk_float,5},
-        dfdz_upper_endpoints::AbstractArray{mk_float,5},
-        z_send_buffer::AbstractArray{mk_float,5},
-        z_receive_buffer::AbstractArray{mk_float,5}, z_spectral, z)
-
-        begin_sn_r_vzeta_vr_vz_region()
-
-	# differentiate f w.r.t z
-	@loop_sn_r_vzeta_vr_vz isn ir ivzeta ivr ivz begin
-		@views derivative!(dfdz[ivz,ivr,ivzeta,:,ir,isn], f[ivz,ivr,ivzeta,:,ir,isn],
-                            z, advect[isn].adv_fac[:,ivz,ivr,ivzeta,ir], z_spectral)
-		# get external endpoints to reconcile via MPI
-		dfdz_lower_endpoints[ivz,ivr,ivzeta,ir,isn] = z.scratch_2d[1,1]
-		dfdz_upper_endpoints[ivz,ivr,ivzeta,ir,isn] = z.scratch_2d[end,end]
-		adv_fac_lower_buffer[ivz,ivr,ivzeta,ir,isn] = advect[isn].adv_fac[1,ivz,ivr,ivzeta,ir]
-		adv_fac_upper_buffer[ivz,ivr,ivzeta,ir,isn] = advect[isn].adv_fac[end,ivz,ivr,ivzeta,ir]
-	end
-    # now reconcile element boundaries across
-	# processes with large message
-	if z.nelement_local < z.nelement_global
-		reconcile_element_boundaries_MPI!(dfdz,
-		 adv_fac_lower_buffer, adv_fac_upper_buffer,
-		 dfdz_lower_endpoints,dfdz_upper_endpoints,
-		 z_send_buffer, z_receive_buffer, z)
-	end
-	
-end
-
-end
+"""
+This module contains all the necessary derivatives needed to carry out
+distributed memory differential operations on the arrays in moment kinetics.
+We provide separate derivative functions for each (i) distributed dimension
+and (ii) array shape. We do not need to provide derivatives for non-distributed
+dimensions as these can by handled by the derivative! function from calculus.jl
+
+"""
+module derivatives
+
+export derivative_r!, derivative_r_chrg!, derivative_r_ntrl!
+export derivative_z!, derivative_z_chrg!, derivative_z_ntrl!
+
+using ..calculus: derivative!, reconcile_element_boundaries_MPI!
+using ..type_definitions: mk_float
+using ..looping
+
+"""
+Centered derivatives
+df/dr group of rountines for
+fields & moments -> [z,r]
+dfns (ion) -> [vpa,vperp,z,r,s]
+dfns (neutrals) -> [vz,vr,vzeta,z,r,sn]
+"""
+
+#df/dr
+#2D version for f[z,r] -> Er, Ez, phi
+function derivative_r!(dfdr::AbstractArray{mk_float,2}, f::AbstractArray{mk_float,2},
+        dfdr_lower_endpoints::AbstractArray{mk_float,1},
+        dfdr_upper_endpoints::AbstractArray{mk_float,1},
+        r_receive_buffer1::AbstractArray{mk_float,1},
+        r_receive_buffer2::AbstractArray{mk_float,1}, r_spectral, r)
+
+        begin_z_region()
+
+	# differentiate f w.r.t r
+	@loop_z iz begin
+		@views derivative!(dfdr[iz,:], f[iz,:], r, r_spectral)
+		# get external endpoints to reconcile via MPI
+		dfdr_lower_endpoints[iz] = r.scratch_2d[1,1]
+		dfdr_upper_endpoints[iz] = r.scratch_2d[end,end]
+	end
+	# now reconcile element boundaries across
+	# processes with large message involving all other dimensions
+	if r.nelement_local < r.nelement_global
+		reconcile_element_boundaries_MPI!(dfdr,
+		 dfdr_lower_endpoints,dfdr_upper_endpoints,
+		 r_receive_buffer1, r_receive_buffer2, r)
+	end
+	
+end
+
+#df/dr
+#3D version for f[s,z,r] -> moments n, u, T etc
+function derivative_r!(dfdr::AbstractArray{mk_float,3}, f::AbstractArray{mk_float,3},
+        dfdr_lower_endpoints::AbstractArray{mk_float,2},
+        dfdr_upper_endpoints::AbstractArray{mk_float,2},
+        r_receive_buffer1::AbstractArray{mk_float,2},
+        r_receive_buffer2::AbstractArray{mk_float,2}, r_spectral, r; neutrals=false)
+
+    # differentiate f w.r.t r
+    if neutrals
+	@loop_sn_z isn iz begin
+		@views derivative!(dfdr[iz,:,isn], f[iz,:,isn], r, r_spectral)
+		# get external endpoints to reconcile via MPI
+		dfdr_lower_endpoints[iz,isn] = r.scratch_2d[1,1]
+		dfdr_upper_endpoints[iz,isn] = r.scratch_2d[end,end]
+	end
+    else
+	@loop_s_z is iz begin
+		@views derivative!(dfdr[iz,:,is], f[iz,:,is], r, r_spectral)
+		# get external endpoints to reconcile via MPI
+		dfdr_lower_endpoints[iz,is] = r.scratch_2d[1,1]
+		dfdr_upper_endpoints[iz,is] = r.scratch_2d[end,end]
+	end
+    end
+
+    # Sometimes an array might contain no data (e.g. if n_neutral_species=0). Then don't
+    # need to reconcile boundaries
+    if length(dfdr) > 0
+	# now reconcile element boundaries across
+	# processes with large message involving all other dimensions
+	if r.nelement_local < r.nelement_global
+		reconcile_element_boundaries_MPI!(dfdr,
+		 dfdr_lower_endpoints,dfdr_upper_endpoints,
+		 r_receive_buffer1, r_receive_buffer2, r)
+	end
+    end
+end
+
+#df/dr
+#5D version for f[vpa,vperp,z,r,s] -> ion particle dfn
+function derivative_r!(dfdr::AbstractArray{mk_float,5}, f::AbstractArray{mk_float,5},
+        dfdr_lower_endpoints::AbstractArray{mk_float,4},
+        dfdr_upper_endpoints::AbstractArray{mk_float,4},
+        r_receive_buffer1::AbstractArray{mk_float,4},
+        r_receive_buffer2::AbstractArray{mk_float,4}, r_spectral, r)
+
+        begin_s_z_vperp_vpa_region()
+
+	# differentiate f w.r.t r
+	@loop_s_z_vperp_vpa is iz ivperp ivpa begin
+		@views derivative!(dfdr[ivpa,ivperp,iz,:,is], f[ivpa,ivperp,iz,:,is], r, r_spectral)
+		# get external endpoints to reconcile via MPI
+		dfdr_lower_endpoints[ivpa,ivperp,iz,is] = r.scratch_2d[1,1]
+		dfdr_upper_endpoints[ivpa,ivperp,iz,is] = r.scratch_2d[end,end]
+	end
+	# now reconcile element boundaries across
+	# processes with large message involving all other dimensions
+	if r.nelement_local < r.nelement_global
+		reconcile_element_boundaries_MPI!(dfdr,
+		 dfdr_lower_endpoints,dfdr_upper_endpoints,
+		 r_receive_buffer1, r_receive_buffer2, r)
+	end
+	
+end
+
+#6D version for f[vz,vz,vzeta,z,r,sn] -> neutral particle dfn (species indexing taken outside this loop)
+function derivative_r!(dfdr::AbstractArray{mk_float,6}, f::AbstractArray{mk_float,6},
+        dfdr_lower_endpoints::AbstractArray{mk_float,5},
+        dfdr_upper_endpoints::AbstractArray{mk_float,5},
+        r_receive_buffer1::AbstractArray{mk_float,5},
+        r_receive_buffer2::AbstractArray{mk_float,5}, r_spectral, r)
+
+        begin_sn_z_vzeta_vr_vz_region()
+
+	# differentiate f w.r.t r
+	@loop_sn_z_vzeta_vr_vz isn iz ivzeta ivr ivz begin
+		@views derivative!(dfdr[ivz,ivr,ivzeta,iz,:,isn], f[ivz,ivr,ivzeta,iz,:,isn], r, r_spectral)
+		# get external endpoints to reconcile via MPI
+		dfdr_lower_endpoints[ivz,ivr,ivzeta,iz,isn] = r.scratch_2d[1,1]
+		dfdr_upper_endpoints[ivz,ivr,ivzeta,iz,isn] = r.scratch_2d[end,end]
+	end
+	# now reconcile element boundaries across
+	# processes with large message involving all other dimensions
+	if r.nelement_local < r.nelement_global
+		reconcile_element_boundaries_MPI!(dfdr,
+		 dfdr_lower_endpoints,dfdr_upper_endpoints,
+		 r_receive_buffer1, r_receive_buffer2, r)
+	end
+	
+end
+
+"""
+Centered derivatives
+df/dz group of rountines for
+fields & moments -> [z,r]
+dfns (ion) -> [vpa,vperp,z,r,s]
+dfns (neutrals) -> [vz,vr,vzeta,z,r,sn]
+"""
+
+#df/dz
+#2D version for f[z,r] -> Er, Ez, phi
+function derivative_z!(dfdz::AbstractArray{mk_float,2}, f::AbstractArray{mk_float,2},
+        dfdz_lower_endpoints::AbstractArray{mk_float,1},
+        dfdz_upper_endpoints::AbstractArray{mk_float,1},
+        z_send_buffer::AbstractArray{mk_float,1},
+        z_receive_buffer::AbstractArray{mk_float,1}, z_spectral, z)
+
+        begin_r_region()
+
+	# differentiate f w.r.t z
+	@loop_r ir begin
+		@views derivative!(dfdz[:,ir], f[:,ir], z, z_spectral)
+		# get external endpoints to reconcile via MPI
+		dfdz_lower_endpoints[ir] = z.scratch_2d[1,1]
+		dfdz_upper_endpoints[ir] = z.scratch_2d[end,end]
+	end
+	# now reconcile element boundaries across
+	# processes with large message involving all y
+	if z.nelement_local < z.nelement_global
+		reconcile_element_boundaries_MPI!(dfdz,
+		 dfdz_lower_endpoints,dfdz_upper_endpoints,
+		 z_send_buffer, z_receive_buffer, z)
+	end
+	
+end
+
+#df/dz
+#3D version for f[z,r] -> moments n, u, T etc
+function derivative_z!(dfdz::AbstractArray{mk_float,3}, f::AbstractArray{mk_float,3},
+        dfdz_lower_endpoints::AbstractArray{mk_float,2},
+        dfdz_upper_endpoints::AbstractArray{mk_float,2},
+        z_send_buffer::AbstractArray{mk_float,2},
+        z_receive_buffer::AbstractArray{mk_float,2}, z_spectral, z; neutrals=false)
+
+    # differentiate f w.r.t z
+    if neutrals
+	@loop_sn_r isn ir begin
+		@views derivative!(dfdz[:,ir,isn], f[:,ir,isn], z, z_spectral)
+		# get external endpoints to reconcile via MPI
+		dfdz_lower_endpoints[ir,isn] = z.scratch_2d[1,1]
+		dfdz_upper_endpoints[ir,isn] = z.scratch_2d[end,end]
+	end
+    else
+	@loop_s_r is ir begin
+		@views derivative!(dfdz[:,ir,is], f[:,ir,is], z, z_spectral)
+		# get external endpoints to reconcile via MPI
+		dfdz_lower_endpoints[ir,is] = z.scratch_2d[1,1]
+		dfdz_upper_endpoints[ir,is] = z.scratch_2d[end,end]
+	end
+    end
+
+    # Sometimes an array might contain no data (e.g. if n_neutral_species=0). Then don't
+    # need to reconcile boundaries
+    if length(dfdz) > 0
+	# now reconcile element boundaries across
+	# processes with large message involving all y
+	if z.nelement_local < z.nelement_global
+		reconcile_element_boundaries_MPI!(dfdz,
+		 dfdz_lower_endpoints,dfdz_upper_endpoints,
+		 z_send_buffer, z_receive_buffer, z)
+	end
+    end
+end
+
+#5D version for f[vpa,vperp,z,r,s] -> dfn ions
+function derivative_z!(dfdz::AbstractArray{mk_float,5}, f::AbstractArray{mk_float,5},
+        dfdz_lower_endpoints::AbstractArray{mk_float,4},
+        dfdz_upper_endpoints::AbstractArray{mk_float,4},
+        z_send_buffer::AbstractArray{mk_float,4},
+        z_receive_buffer::AbstractArray{mk_float,4}, z_spectral, z)
+
+        begin_s_r_vperp_vpa_region()
+
+	# differentiate f w.r.t z
+	@loop_s_r_vperp_vpa is ir ivperp ivpa begin
+		@views derivative!(dfdz[ivpa,ivperp,:,ir,is], f[ivpa,ivperp,:,ir,is], z, z_spectral)
+		# get external endpoints to reconcile via MPI
+		dfdz_lower_endpoints[ivpa,ivperp,ir,is] = z.scratch_2d[1,1]
+		dfdz_upper_endpoints[ivpa,ivperp,ir,is] = z.scratch_2d[end,end]
+	end
+	# now reconcile element boundaries across
+	# processes with large message involving all y
+	if z.nelement_local < z.nelement_global
+		reconcile_element_boundaries_MPI!(dfdz,
+		 dfdz_lower_endpoints,dfdz_upper_endpoints,
+		 z_send_buffer, z_receive_buffer, z)
+	end
+	
+end
+
+#4D version for f[vpa,vperp,z,r] -> dfn electron particles
+function derivative_z!(dfdz::AbstractArray{mk_float,4}, f::AbstractArray{mk_float,4},
+	dfdz_lower_endpoints::AbstractArray{mk_float,3},
+	dfdz_upper_endpoints::AbstractArray{mk_float,3},
+	z_send_buffer::AbstractArray{mk_float,3},
+	z_receive_buffer::AbstractArray{mk_float,3}, z_spectral, z)
+
+        begin_r_vperp_vpa_region()
+
+	# differentiate f w.r.t z
+	@loop_r_vperp_vpa ir ivperp ivpa begin
+		@views derivative!(dfdz[ivpa,ivperp,:,ir], f[ivpa,ivperp,:,ir], z, z_spectral)
+		# get external endpoints to reconcile via MPI
+		dfdz_lower_endpoints[ivpa,ivperp,ir] = z.scratch_2d[1,1]
+		dfdz_upper_endpoints[ivpa,ivperp,ir] = z.scratch_2d[end,end]
+	end
+	# now reconcile element boundaries across
+	# processes with large message involving all y
+	if z.nelement_local < z.nelement_global
+		reconcile_element_boundaries_MPI!(dfdz,
+		dfdz_lower_endpoints, dfdz_upper_endpoints,
+		z_send_buffer, z_receive_buffer, z)
+	end
+
+end
+
+#6D version for f[vz,vr,vzeta,z,r] -> dfn neutral particles
+function derivative_z!(dfdz::AbstractArray{mk_float,6}, f::AbstractArray{mk_float,6},
+        dfdz_lower_endpoints::AbstractArray{mk_float,5},
+        dfdz_upper_endpoints::AbstractArray{mk_float,5},
+        z_send_buffer::AbstractArray{mk_float,5},
+        z_receive_buffer::AbstractArray{mk_float,5}, z_spectral, z)
+
+        begin_sn_r_vzeta_vr_vz_region()
+
+	# differentiate f w.r.t z
+	@loop_sn_r_vzeta_vr_vz isn ir ivzeta ivr ivz begin
+		@views derivative!(dfdz[ivz,ivr,ivzeta,:,ir,isn], f[ivz,ivr,ivzeta,:,ir,isn], z, z_spectral)
+		# get external endpoints to reconcile via MPI
+		dfdz_lower_endpoints[ivz,ivr,ivzeta,ir,isn] = z.scratch_2d[1,1]
+		dfdz_upper_endpoints[ivz,ivr,ivzeta,ir,isn] = z.scratch_2d[end,end]
+	end
+	# now reconcile element boundaries across
+	# processes with large message involving all y
+	if z.nelement_local < z.nelement_global
+		reconcile_element_boundaries_MPI!(dfdz,
+		 dfdz_lower_endpoints,dfdz_upper_endpoints,
+		 z_send_buffer, z_receive_buffer, z)
+	end
+	
+end
+
+"""
+Upwind derivatives
+df/dr group of rountines for
+fields & moments -> [z,r]
+dfns (ion) -> [vpa,vperp,z,r,s]
+dfns (neutrals) -> [vz,vr,vzeta,z,r,sn]
+"""
+
+#df/dr
+#2D version for f[z,r] -> Er, Ez, phi
+function derivative_r!(dfdr::AbstractArray{mk_float,2}, f::AbstractArray{mk_float,2},
+        adv_fac, adv_fac_lower_buffer::AbstractArray{mk_float,1},
+        adv_fac_upper_buffer::AbstractArray{mk_float,1},
+        dfdr_lower_endpoints::AbstractArray{mk_float,1},
+        dfdr_upper_endpoints::AbstractArray{mk_float,1},
+        r_receive_buffer1::AbstractArray{mk_float,1},
+        r_receive_buffer2::AbstractArray{mk_float,1}, r_spectral, r)
+
+    begin_z_region()
+
+    # differentiate f w.r.t r
+    @loop_z iz begin
+        @views derivative!(dfdr[iz,:], f[iz,:], r, adv_fac[:,iz], r_spectral)
+        # get external endpoints to reconcile via MPI
+        dfdr_lower_endpoints[iz] = r.scratch_2d[1,1]
+        dfdr_upper_endpoints[iz] = r.scratch_2d[end,end]
+        adv_fac_lower_buffer[iz] = adv_fac[1,iz]
+        adv_fac_upper_buffer[iz] = adv_fac[end,iz]
+    end
+    # now reconcile element boundaries across
+    # processes with large message involving all other dimensions
+    if r.nelement_local < r.nelement_global
+        reconcile_element_boundaries_MPI!(
+            dfdr, adv_fac_lower_buffer, adv_fac_upper_buffer, dfdr_lower_endpoints,
+            dfdr_upper_endpoints, r_receive_buffer1, r_receive_buffer2, r)
+    end
+end
+
+#df/dr
+#3D version for f[z,r,s] -> moments n, u, T etc
+function derivative_r!(dfdr::AbstractArray{mk_float,3}, f::AbstractArray{mk_float,3},
+        adv_fac, adv_fac_lower_buffer::AbstractArray{mk_float,2},
+        adv_fac_upper_buffer::AbstractArray{mk_float,2},
+        dfdr_lower_endpoints::AbstractArray{mk_float,2},
+        dfdr_upper_endpoints::AbstractArray{mk_float,2},
+        r_receive_buffer1::AbstractArray{mk_float,2},
+        r_receive_buffer2::AbstractArray{mk_float,2}, r_spectral, r; neutrals=false)
+
+    # differentiate f w.r.t r
+    if neutrals
+        @loop_sn_z isn iz begin
+            @views derivative!(dfdr[iz,:,isn], f[iz,:,isn], r, adv_fac[:,iz,isn], r_spectral)
+            # get external endpoints to reconcile via MPI
+            dfdr_lower_endpoints[iz,isn] = r.scratch_2d[1,1]
+            dfdr_upper_endpoints[iz,isn] = r.scratch_2d[end,end]
+            adv_fac_lower_buffer[iz,isn] = adv_fac[1,iz,isn]
+            adv_fac_upper_buffer[iz,isn] = adv_fac[end,iz,isn]
+        end
+    else
+        @loop_s_z is iz begin
+            @views derivative!(dfdr[iz,:,is], f[iz,:,is], r, adv_fac[:,iz,is], r_spectral)
+            # get external endpoints to reconcile via MPI
+            dfdr_lower_endpoints[iz,is] = r.scratch_2d[1,1]
+            dfdr_upper_endpoints[iz,is] = r.scratch_2d[end,end]
+            adv_fac_lower_buffer[iz,is] = adv_fac[1,iz,is]
+            adv_fac_upper_buffer[iz,is] = adv_fac[end,iz,is]
+        end
+    end
+
+    # Sometimes an array might contain no data (e.g. if n_neutral_species=0). Then don't
+    # need to reconcile boundaries
+    if length(dfdr) > 0
+        # now reconcile element boundaries across
+        # processes with large message involving all other dimensions
+        if r.nelement_local < r.nelement_global
+            reconcile_element_boundaries_MPI!(
+                dfdr, adv_fac_lower_buffer, adv_fac_upper_buffer, dfdr_lower_endpoints,
+                dfdr_upper_endpoints, r_receive_buffer1, r_receive_buffer2, r)
+        end
+    end
+end
+
+#df/dr
+#5D version for f[vpa,vperp,z,r,s] -> ion particle dfn
+function derivative_r!(dfdr::AbstractArray{mk_float,5}, f::AbstractArray{mk_float,5},
+        advect, adv_fac_lower_buffer::AbstractArray{mk_float,4},
+        adv_fac_upper_buffer::AbstractArray{mk_float,4},
+        dfdr_lower_endpoints::AbstractArray{mk_float,4},
+        dfdr_upper_endpoints::AbstractArray{mk_float,4},
+        r_receive_buffer1::AbstractArray{mk_float,4},
+        r_receive_buffer2::AbstractArray{mk_float,4}, r_spectral, r)
+
+        begin_s_z_vperp_vpa_region()
+
+	# differentiate f w.r.t r
+	@loop_s_z_vperp_vpa is iz ivperp ivpa begin
+		@views derivative!(dfdr[ivpa,ivperp,iz,:,is], f[ivpa,ivperp,iz,:,is], r, advect[is].adv_fac[:,ivpa,ivperp,iz], r_spectral)
+		# get external endpoints to reconcile via MPI
+		dfdr_lower_endpoints[ivpa,ivperp,iz,is] = r.scratch_2d[1,1]
+		dfdr_upper_endpoints[ivpa,ivperp,iz,is] = r.scratch_2d[end,end]
+		adv_fac_lower_buffer[ivpa,ivperp,iz,is] = advect[is].adv_fac[1,ivpa,ivperp,iz]
+		adv_fac_upper_buffer[ivpa,ivperp,iz,is] = advect[is].adv_fac[end,ivpa,ivperp,iz]
+	end
+	# now reconcile element boundaries across
+	# processes with large message involving all other dimensions
+	if r.nelement_local < r.nelement_global
+		reconcile_element_boundaries_MPI!(dfdr,
+		 adv_fac_lower_buffer, adv_fac_upper_buffer,
+		 dfdr_lower_endpoints,dfdr_upper_endpoints,
+		 r_receive_buffer1, r_receive_buffer2, r)
+	end
+	
+end
+
+#6D version for f[vz,vz,vzeta,z,r,sn] -> neutral particle dfn (species indexing taken outside this loop)
+function derivative_r!(dfdr::AbstractArray{mk_float,6}, f::AbstractArray{mk_float,6},
+        advect, adv_fac_lower_buffer::AbstractArray{mk_float,5},
+        adv_fac_upper_buffer::AbstractArray{mk_float,5},
+        dfdr_lower_endpoints::AbstractArray{mk_float,5},
+        dfdr_upper_endpoints::AbstractArray{mk_float,5},
+        r_receive_buffer1::AbstractArray{mk_float,5},
+        r_receive_buffer2::AbstractArray{mk_float,5}, r_spectral, r)
+
+        begin_sn_z_vzeta_vr_vz_region()
+
+	# differentiate f w.r.t r
+	@loop_sn_z_vzeta_vr_vz isn iz ivzeta ivr ivz begin
+		@views derivative!(dfdr[ivz,ivr,ivzeta,iz,:,isn], f[ivz,ivr,ivzeta,iz,:,isn],
+                            r, advect[isn].adv_fac[:,ivz,ivr,ivzeta,iz], r_spectral)
+		# get external endpoints to reconcile via MPI
+		dfdr_lower_endpoints[ivz,ivr,ivzeta,iz,isn] = r.scratch_2d[1,1]
+		dfdr_upper_endpoints[ivz,ivr,ivzeta,iz,isn] = r.scratch_2d[end,end]
+		adv_fac_lower_buffer[ivz,ivr,ivzeta,iz,isn] = advect[isn].adv_fac[1,ivz,ivr,ivzeta,iz]
+		adv_fac_upper_buffer[ivz,ivr,ivzeta,iz,isn] = advect[isn].adv_fac[end,ivz,ivr,ivzeta,iz]
+	end
+	# now reconcile element boundaries across
+	# processes with large message involving all other dimensions
+	if r.nelement_local < r.nelement_global
+		reconcile_element_boundaries_MPI!(dfdr,
+		 adv_fac_lower_buffer, adv_fac_upper_buffer,
+		 dfdr_lower_endpoints,dfdr_upper_endpoints,
+		 r_receive_buffer1, r_receive_buffer2, r)
+	end
+	
+end
+
+"""
+Upwind derivatives
+df/dz group of rountines for
+fields & moments -> [z,r]
+dfns (ion) -> [vpa,vperp,z,r,s]
+dfns (neutrals) -> [vz,vr,vzeta,z,r,sn]
+"""
+
+#2D version for f[z,r] -> Er, Ez, phi
+function derivative_z!(dfdz::AbstractArray{mk_float,2}, f::AbstractArray{mk_float,2},
+        adv_fac, adv_fac_lower_buffer::AbstractArray{mk_float,1},
+        adv_fac_upper_buffer::AbstractArray{mk_float,1},
+        dfdz_lower_endpoints::AbstractArray{mk_float,1},
+        dfdz_upper_endpoints::AbstractArray{mk_float,1},
+        z_send_buffer::AbstractArray{mk_float,1},
+        z_receive_buffer::AbstractArray{mk_float,1}, z_spectral, z)
+
+    begin_r_region()
+
+    # differentiate f w.r.t z
+    @loop_r ir begin
+        @views derivative!(dfdz[:,ir], f[:,ir], z, adv_fac[:,ir], z_spectral)
+        # get external endpoints to reconcile via MPI
+        dfdz_lower_endpoints[ir] = z.scratch_2d[1,1]
+        dfdz_upper_endpoints[ir] = z.scratch_2d[end,end]
+        adv_fac_lower_buffer[ir] = adv_fac[1,ir]
+        adv_fac_upper_buffer[ir] = adv_fac[end,ir]
+    end
+    # now reconcile element boundaries across
+    # processes with large message
+    if z.nelement_local < z.nelement_global
+        reconcile_element_boundaries_MPI!(
+            dfdz, adv_fac_lower_buffer, adv_fac_upper_buffer,
+            dfdz_lower_endpoints,dfdz_upper_endpoints, z_send_buffer, z_receive_buffer, z)
+    end
+end
+
+#3D version for f[z,r] -> moments n, u, T etc
+function derivative_z!(dfdz::AbstractArray{mk_float,3}, f::AbstractArray{mk_float,3},
+        adv_fac, adv_fac_lower_buffer::AbstractArray{mk_float,2},
+        adv_fac_upper_buffer::AbstractArray{mk_float,2},
+        dfdz_lower_endpoints::AbstractArray{mk_float,2},
+        dfdz_upper_endpoints::AbstractArray{mk_float,2},
+        z_send_buffer::AbstractArray{mk_float,2},
+        z_receive_buffer::AbstractArray{mk_float,2}, z_spectral, z; neutrals=false)
+
+    # differentiate f w.r.t z
+    if neutrals
+        @loop_sn_r isn ir begin
+            @views derivative!(dfdz[:,ir,isn], f[:,ir,isn], z, adv_fac[:,ir,isn], z_spectral)
+            # get external endpoints to reconcile via MPI
+            dfdz_lower_endpoints[ir,isn] = z.scratch_2d[1,1]
+            dfdz_upper_endpoints[ir,isn] = z.scratch_2d[end,end]
+            adv_fac_lower_buffer[ir,isn] = adv_fac[1,ir,isn]
+            adv_fac_upper_buffer[ir,isn] = adv_fac[end,ir,isn]
+        end
+    else
+        @loop_s_r is ir begin
+            @views derivative!(dfdz[:,ir,is], f[:,ir,is], z, adv_fac[:,ir,is], z_spectral)
+            # get external endpoints to reconcile via MPI
+            dfdz_lower_endpoints[ir,is] = z.scratch_2d[1,1]
+            dfdz_upper_endpoints[ir,is] = z.scratch_2d[end,end]
+            adv_fac_lower_buffer[ir,is] = adv_fac[1,ir,is]
+            adv_fac_upper_buffer[ir,is] = adv_fac[end,ir,is]
+        end
+    end
+
+    # Sometimes an array might contain no data (e.g. if n_neutral_species=0). Then don't
+    # need to reconcile boundaries
+    if length(dfdz) > 0
+        # now reconcile element boundaries across
+        # processes with large message
+        if z.nelement_local < z.nelement_global
+            reconcile_element_boundaries_MPI!(
+                dfdz, adv_fac_lower_buffer, adv_fac_upper_buffer,
+                dfdz_lower_endpoints,dfdz_upper_endpoints, z_send_buffer, z_receive_buffer, z)
+        end
+    end
+end
+
+#5D version for f[vpa,vperp,z,r,s] -> dfn ion particles
+function derivative_z!(dfdz::AbstractArray{mk_float,5}, f::AbstractArray{mk_float,5},
+        advect, adv_fac_lower_buffer::AbstractArray{mk_float,4},
+        adv_fac_upper_buffer::AbstractArray{mk_float,4},
+        dfdz_lower_endpoints::AbstractArray{mk_float,4},
+        dfdz_upper_endpoints::AbstractArray{mk_float,4},
+        z_send_buffer::AbstractArray{mk_float,4},
+        z_receive_buffer::AbstractArray{mk_float,4}, z_spectral, z)
+
+        begin_s_r_vperp_vpa_region()
+
+	# differentiate f w.r.t z
+	@loop_s_r_vperp_vpa is ir ivperp ivpa begin
+		@views derivative!(dfdz[ivpa,ivperp,:,ir,is], f[ivpa,ivperp,:,ir,is], z, advect[is].adv_fac[:,ivpa,ivperp,ir], z_spectral)
+		# get external endpoints to reconcile via MPI
+		dfdz_lower_endpoints[ivpa,ivperp,ir,is] = z.scratch_2d[1,1]
+		dfdz_upper_endpoints[ivpa,ivperp,ir,is] = z.scratch_2d[end,end]
+		adv_fac_lower_buffer[ivpa,ivperp,ir,is] = advect[is].adv_fac[1,ivpa,ivperp,ir]
+		adv_fac_upper_buffer[ivpa,ivperp,ir,is] = advect[is].adv_fac[end,ivpa,ivperp,ir]
+	end
+	# now reconcile element boundaries across
+	# processes with large message
+	if z.nelement_local < z.nelement_global
+		reconcile_element_boundaries_MPI!(dfdz,
+		 adv_fac_lower_buffer, adv_fac_upper_buffer,
+		 dfdz_lower_endpoints,dfdz_upper_endpoints,
+		 z_send_buffer, z_receive_buffer, z)
+	end
+	
+end
+
+#4D version for f[vpa,vperp,z,r] -> dfn electron particles
+function derivative_z!(dfdz::AbstractArray{mk_float,4}, f::AbstractArray{mk_float,4},
+	advect, adv_fac_lower_buffer::AbstractArray{mk_float,3},
+	adv_fac_upper_buffer::AbstractArray{mk_float,3},
+	dfdz_lower_endpoints::AbstractArray{mk_float,3},
+	dfdz_upper_endpoints::AbstractArray{mk_float,3},
+	z_send_buffer::AbstractArray{mk_float,3},
+	z_receive_buffer::AbstractArray{mk_float,3}, z_spectral, z)
+
+    begin_r_vperp_vpa_region()
+
+    # differentiate the pdf f w.r.t z
+    @loop_r_vperp_vpa ir ivperp ivpa begin
+            @views derivative!(dfdz[ivpa,ivperp,:,ir], f[ivpa,ivperp,:,ir], z, advect[1].adv_fac[:,ivpa,ivperp,ir], z_spectral)
+            # get external endpoints to reconcile via MPI
+            dfdz_lower_endpoints[ivpa,ivperp,ir] = z.scratch_2d[1,1]
+            dfdz_upper_endpoints[ivpa,ivperp,ir] = z.scratch_2d[end,end]
+            adv_fac_lower_buffer[ivpa,ivperp,ir] = advect[1].adv_fac[1,ivpa,ivperp,ir]
+            adv_fac_upper_buffer[ivpa,ivperp,ir] = advect[1].adv_fac[end,ivpa,ivperp,ir]
+    end
+    # now reconcile element boundaries across
+    # processes with large message
+    if z.nelement_local < z.nelement_global
+            reconcile_element_boundaries_MPI!(dfdz,
+             adv_fac_lower_buffer, adv_fac_upper_buffer,
+             dfdz_lower_endpoints,dfdz_upper_endpoints,
+             z_send_buffer, z_receive_buffer, z)
+    end
+
+end
+
+#6D version for f[vz,vr,vzeta,z,r,sn] -> dfn neutral particles
+function derivative_z!(dfdz::AbstractArray{mk_float,6}, f::AbstractArray{mk_float,6},
+        advect, adv_fac_lower_buffer::AbstractArray{mk_float,5},
+        adv_fac_upper_buffer::AbstractArray{mk_float,5},
+        dfdz_lower_endpoints::AbstractArray{mk_float,5},
+        dfdz_upper_endpoints::AbstractArray{mk_float,5},
+        z_send_buffer::AbstractArray{mk_float,5},
+        z_receive_buffer::AbstractArray{mk_float,5}, z_spectral, z)
+
+        begin_sn_r_vzeta_vr_vz_region()
+
+	# differentiate f w.r.t z
+	@loop_sn_r_vzeta_vr_vz isn ir ivzeta ivr ivz begin
+		@views derivative!(dfdz[ivz,ivr,ivzeta,:,ir,isn], f[ivz,ivr,ivzeta,:,ir,isn],
+                            z, advect[isn].adv_fac[:,ivz,ivr,ivzeta,ir], z_spectral)
+		# get external endpoints to reconcile via MPI
+		dfdz_lower_endpoints[ivz,ivr,ivzeta,ir,isn] = z.scratch_2d[1,1]
+		dfdz_upper_endpoints[ivz,ivr,ivzeta,ir,isn] = z.scratch_2d[end,end]
+		adv_fac_lower_buffer[ivz,ivr,ivzeta,ir,isn] = advect[isn].adv_fac[1,ivz,ivr,ivzeta,ir]
+		adv_fac_upper_buffer[ivz,ivr,ivzeta,ir,isn] = advect[isn].adv_fac[end,ivz,ivr,ivzeta,ir]
+	end
+    # now reconcile element boundaries across
+	# processes with large message
+	if z.nelement_local < z.nelement_global
+		reconcile_element_boundaries_MPI!(dfdz,
+		 adv_fac_lower_buffer, adv_fac_upper_buffer,
+		 dfdz_lower_endpoints,dfdz_upper_endpoints,
+		 z_send_buffer, z_receive_buffer, z)
+	end
+	
+end
+
+end