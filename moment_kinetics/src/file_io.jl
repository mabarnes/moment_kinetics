--- conflicted
+++ resolved
@@ -42,10 +42,7 @@
     # corresponds to the ascii file to which velocity space moments of the
     # distribution function such as density and pressure are written
     moments_ion::T
-<<<<<<< HEAD
     moments_electron::T
-=======
->>>>>>> 780ce0b5
     moments_neutral::T
     # corresponds to the ascii file to which electromagnetic fields
     # such as the electrostatic potential are written
@@ -58,14 +55,9 @@
 """
 struct io_moments_info{Tfile, Ttime, Tphi, Tmomi, Tmome, Tmomn, Tchodura_lower,
                        Tchodura_upper, Texti1, Texti2, Texti3, Texti4,
-<<<<<<< HEAD
                        Texti5, Textn1, Textn2, Textn3, Textn4, Textn5, Texte1, Texte2,
                        Texte3, Texte4, Tconstri, Tconstrn, Tconstre, Tint, Tfailcause,
                        Telectrontime, Telectronint, Telectronfailcause}
-=======
-                       Texti5, Textn1, Textn2, Textn3, Textn4, Textn5, Tconstri, Tconstrn,
-                       Tint, Tfailcause}
->>>>>>> 780ce0b5
     # file identifier for the binary file to which data is written
     fid::Tfile
     # handle for the time variable
@@ -138,14 +130,6 @@
     electron_constraints_A_coefficient::Tconstre
     electron_constraints_B_coefficient::Tconstre
     electron_constraints_C_coefficient::Tconstre
-
-    # handles for constraint coefficients
-    ion_constraints_A_coefficient::Tconstri
-    ion_constraints_B_coefficient::Tconstri
-    ion_constraints_C_coefficient::Tconstri
-    neutral_constraints_A_coefficient::Tconstrn
-    neutral_constraints_B_coefficient::Tconstrn
-    neutral_constraints_C_coefficient::Tconstrn
 
     # cumulative wall clock time taken by the run
     time_for_run::Ttime
@@ -307,20 +291,12 @@
         if io_input.ascii_output
             ff_io = open_ascii_output_file(out_prefix, "f_vs_t")
             mom_ion_io = open_ascii_output_file(out_prefix, "moments_ion_vs_t")
-<<<<<<< HEAD
             mom_eon_io = open_ascii_output_file(out_prefix, "moments_electron_vs_t")
             mom_ntrl_io = open_ascii_output_file(out_prefix, "moments_neutral_vs_t")
             fields_io = open_ascii_output_file(out_prefix, "fields_vs_t")
             ascii = ascii_ios(ff_io, mom_ion_io, mom_eon_io, mom_ntrl_io, fields_io)
         else
             ascii = ascii_ios(nothing, nothing, nothing, nothing, nothing)
-=======
-            mom_ntrl_io = open_ascii_output_file(out_prefix, "moments_neutral_vs_t")
-            fields_io = open_ascii_output_file(out_prefix, "fields_vs_t")
-            ascii = ascii_ios(ff_io, mom_ion_io, mom_ntrl_io, fields_io)
-        else
-            ascii = ascii_ios(nothing, nothing, nothing, nothing)
->>>>>>> 780ce0b5
         end
 
         run_id = io_input.run_id
@@ -911,7 +887,6 @@
                                                  external_source_settings, evolve_density,
                                                  evolve_upar, evolve_ppar)
 
-<<<<<<< HEAD
         io_electron_density, io_electron_upar, io_electron_ppar, io_electron_qpar,
         io_electron_vth, external_source_electron_amplitude,
         external_source_electron_density_amplitude,
@@ -926,8 +901,6 @@
                                                       evolve_density, evolve_upar,
                                                       evolve_ppar, electron_physics)
 
-=======
->>>>>>> 780ce0b5
         io_density_neutral, io_uz_neutral, io_pz_neutral, io_qz_neutral,
         io_thermal_speed_neutral, external_source_neutral_amplitude,
         external_source_neutral_density_amplitude,
@@ -987,10 +960,7 @@
 
         return io_moments_info(fid, io_time, io_phi, io_Er, io_Ez, io_density, io_upar,
                                io_ppar, io_pperp, io_qpar, io_vth, io_dSdt, io_chodura_lower, io_chodura_upper,
-<<<<<<< HEAD
                                io_electron_density, io_electron_upar, io_electron_ppar, io_electron_qpar, io_electron_vth,
-=======
->>>>>>> 780ce0b5
                                io_density_neutral, io_uz_neutral,
                                io_pz_neutral, io_qz_neutral, io_thermal_speed_neutral,
                                external_source_amplitude,
@@ -1003,25 +973,19 @@
                                external_source_neutral_momentum_amplitude,
                                external_source_neutral_pressure_amplitude,
                                external_source_neutral_controller_integral,
-<<<<<<< HEAD
                                external_source_electron_amplitude,
                                external_source_electron_density_amplitude,
                                external_source_electron_momentum_amplitude,
                                external_source_electron_pressure_amplitude,
-=======
->>>>>>> 780ce0b5
                                ion_constraints_A_coefficient,
                                ion_constraints_B_coefficient,
                                ion_constraints_C_coefficient,
                                neutral_constraints_A_coefficient,
                                neutral_constraints_B_coefficient,
                                neutral_constraints_C_coefficient,
-<<<<<<< HEAD
                                electron_constraints_A_coefficient,
                                electron_constraints_B_coefficient,
                                electron_constraints_C_coefficient,
-=======
->>>>>>> 780ce0b5
                                io_time_for_run, io_step_counter, io_dt,
                                io_failure_counter, io_failure_caused_by,
                                io_limit_caused_by, io_dt_before_last_fail,
@@ -1227,7 +1191,6 @@
 end
 
 """
-<<<<<<< HEAD
 define dynamic (time-evolving) electron moment variables for writing to the hdf5 file
 """
 function define_dynamic_electron_moment_variables!(fid, r::coordinate, z::coordinate,
@@ -1357,8 +1320,6 @@
 end
 
 """
-=======
->>>>>>> 780ce0b5
 define dynamic (time-evolving) neutral moment variables for writing to the hdf5 file
 """
 function define_dynamic_neutral_moment_variables!(fid, n_neutral_species, r::coordinate,
@@ -1511,7 +1472,6 @@
                                         n_ion_species=composition.n_ion_species,
                                         parallel_io=parallel_io,
                                         description="ion species distribution function")
-<<<<<<< HEAD
 
         if composition.electron_physics == kinetic_electrons
             # io_f_electron is the handle for the electron pdf
@@ -1522,8 +1482,6 @@
         else
             io_f_electron = nothing
         end
-=======
->>>>>>> 780ce0b5
 
         # io_f_neutral is the handle for the neutral pdf
         io_f_neutral = create_dynamic_variable!(dynamic, "f_neutral", mk_float, vz, vr, vzeta, z, r;
@@ -1669,25 +1627,19 @@
                                getvar("external_source_neutral_momentum_amplitude"),
                                getvar("external_source_neutral_pressure_amplitude"),
                                getvar("external_source_neutral_controller_integral"),
-<<<<<<< HEAD
                                getvar("external_source_electron_amplitude"),
                                getvar("external_source_electron_density_amplitude"),
                                getvar("external_source_electron_momentum_amplitude"),
                                getvar("external_source_electron_pressure_amplitude"),
-=======
->>>>>>> 780ce0b5
                                getvar("ion_constraints_A_coefficient"),
                                getvar("ion_constraints_B_coefficient"),
                                getvar("ion_constraints_C_coefficient"),
                                getvar("neutral_constraints_A_coefficient"),
                                getvar("neutral_constraints_B_coefficient"),
                                getvar("neutral_constraints_C_coefficient"),
-<<<<<<< HEAD
                                getvar("electron_constraints_A_coefficient"),
                                getvar("electron_constraints_B_coefficient"),
                                getvar("electron_constraints_C_coefficient"),
-=======
->>>>>>> 780ce0b5
                                getvar("time_for_run"), getvar("step_counter"),
                                getvar("dt"), getvar("failure_counter"),
                                getvar("failure_caused_by"), getvar("limit_caused_by"),
@@ -1798,25 +1750,19 @@
                                      getvar("external_source_neutral_momentum_amplitude"),
                                      getvar("external_source_neutral_pressure_amplitude"),
                                      getvar("external_source_neutral_controller_integral"),
-<<<<<<< HEAD
                                      getvar("external_source_electron_amplitude"),
                                      getvar("external_source_electron_density_amplitude"),
                                      getvar("external_source_electron_momentum_amplitude"),
                                      getvar("external_source_electron_pressure_amplitude"),
-=======
->>>>>>> 780ce0b5
                                      getvar("ion_constraints_A_coefficient"),
                                      getvar("ion_constraints_B_coefficient"),
                                      getvar("ion_constraints_C_coefficient"),
                                      getvar("neutral_constraints_A_coefficient"),
                                      getvar("neutral_constraints_B_coefficient"),
                                      getvar("neutral_constraints_C_coefficient"),
-<<<<<<< HEAD
                                      getvar("electron_constraints_A_coefficient"),
                                      getvar("electron_constraints_B_coefficient"),
                                      getvar("electron_constraints_C_coefficient"),
-=======
->>>>>>> 780ce0b5
                                      getvar("time_for_run"), getvar("step_counter"),
                                      getvar("dt"), getvar("failure_counter"),
                                      getvar("failure_caused_by"),
@@ -1859,12 +1805,8 @@
 end
 
 """
-<<<<<<< HEAD
 write time-dependent moments data for ions, electrons and neutrals to the binary output
 file
-=======
-write time-dependent moments data for ions and neutrals to the binary output file
->>>>>>> 780ce0b5
 """
 function write_all_moments_data_to_binary(moments, fields, t, n_ion_species,
                                           n_neutral_species, io_or_file_info_moments,
@@ -1887,7 +1829,6 @@
 
         write_em_fields_data_to_binary(fields, io_moments, t_idx, r, z)
 
-<<<<<<< HEAD
         write_ion_moments_data_to_binary(moments, n_ion_species, io_moments, t_idx, r, z)
 
         write_electron_moments_data_to_binary(moments, t_params.electron, io_moments,
@@ -1895,13 +1836,6 @@
 
         write_neutral_moments_data_to_binary(moments, n_neutral_species, io_moments,
                                              t_idx, r, z)
-=======
-        write_ion_moments_data_to_binary(moments, n_ion_species, io_moments,
-                                         t_idx, r, z)
-
-        write_neutral_moments_data_to_binary(moments, n_neutral_species,
-                                             io_moments, t_idx, r, z)
->>>>>>> 780ce0b5
 
         append_to_dynamic_var(io_moments.time_for_run, time_for_run, t_idx, parallel_io)
         append_to_dynamic_var(io_moments.step_counter, t_params.step_counter[], t_idx, parallel_io)
@@ -1927,12 +1861,7 @@
 
 Note: should only be called from within a function that (re-)opens the output file.
 """
-<<<<<<< HEAD
 function write_em_fields_data_to_binary(fields, io_moments::io_moments_info, t_idx, r, z)
-=======
-function write_em_fields_data_to_binary(fields, io_moments::io_moments_info, t_idx,
-                                        r, z)
->>>>>>> 780ce0b5
     @serial_region begin
         # Only read/write from first process in each 'block'
 
@@ -2040,7 +1969,6 @@
 end
 
 """
-<<<<<<< HEAD
 write time-dependent moments data for electrons to the binary output file
 
 Note: should only be called from within a function that (re-)opens the output file.
@@ -2107,8 +2035,6 @@
 end
 
 """
-=======
->>>>>>> 780ce0b5
 write time-dependent moments data for neutrals to the binary output file
 
 Note: should only be called from within a function that (re-)opens the output file.
@@ -2134,10 +2060,6 @@
                               parallel_io, z, r, n_neutral_species)
         append_to_dynamic_var(io_moments.thermal_speed_neutral, moments.neutral.vth,
                               t_idx, parallel_io, z, r, n_neutral_species)
-<<<<<<< HEAD
-=======
-
->>>>>>> 780ce0b5
         if io_moments.external_source_neutral_amplitude !== nothing
             append_to_dynamic_var(io_moments.external_source_neutral_amplitude,
                                   moments.neutral.external_source_amplitude, t_idx,
@@ -2186,22 +2108,13 @@
 end
 
 """
-<<<<<<< HEAD
 write time-dependent distribution function data for ions, electrons and neutrals to the
-=======
-write time-dependent distribution function data for ions and neutrals to the
->>>>>>> 780ce0b5
 binary output file
 """
 function write_all_dfns_data_to_binary(pdf, moments, fields, t, n_ion_species,
                                        n_neutral_species, io_or_file_info_dfns, t_idx,
-<<<<<<< HEAD
                                        time_for_run, t_params, r, z, vperp, vpa, vzeta,
                                         vr, vz)
-=======
-                                       time_for_run, t_params, r, z, vperp, vpa, vzeta, vr,
-                                       vz)
->>>>>>> 780ce0b5
     @serial_region begin
         # Only read/write from first process in each 'block'
 
@@ -2222,13 +2135,10 @@
         # add the distribution function data at this time slice to the output file
         write_ion_dfns_data_to_binary(pdf.ion.norm, n_ion_species, io_dfns, t_idx, r, z,
                                       vperp, vpa)
-<<<<<<< HEAD
         if pdf.electron !== nothing
             write_electron_dfns_data_to_binary(pdf.electron.norm, io_dfns, t_idx, r, z,
                                                vperp, vpa)
         end
-=======
->>>>>>> 780ce0b5
         write_neutral_dfns_data_to_binary(pdf.neutral.norm, n_neutral_species, io_dfns,
                                           t_idx, r, z, vzeta, vr, vz)
 
@@ -2242,13 +2152,8 @@
 
 Note: should only be called from within a function that (re-)opens the output file.
 """
-<<<<<<< HEAD
 function write_ion_dfns_data_to_binary(ff, n_ion_species, io_dfns::io_dfns_info, t_idx, r,
                                        z, vperp, vpa)
-=======
-function write_ion_dfns_data_to_binary(ff, n_ion_species, io_dfns::io_dfns_info,
-                                       t_idx, r, z, vperp, vpa)
->>>>>>> 780ce0b5
     @serial_region begin
         # Only read/write from first process in each 'block'
 
@@ -2261,7 +2166,6 @@
 end
 
 """
-<<<<<<< HEAD
 write time-dependent distribution function data for electrons to the binary output file
 
 Note: should only be called from within a function that (re-)opens the output file.
@@ -2283,8 +2187,6 @@
 end
 
 """
-=======
->>>>>>> 780ce0b5
 write time-dependent distribution function data for neutrals to the binary output file
 
 Note: should only be called from within a function that (re-)opens the output file.
@@ -2301,7 +2203,6 @@
             append_to_dynamic_var(io_dfns.f_neutral, ff_neutral, t_idx, parallel_io, vz,
                                   vr, vzeta, z, r, n_neutral_species)
         end
-<<<<<<< HEAD
     end
     return nothing
 end
@@ -2338,8 +2239,6 @@
                                               t_idx, r, z)
 
         closefile && close(io_initial_electron.fid)
-=======
->>>>>>> 780ce0b5
     end
 
     return nothing
@@ -2397,12 +2296,7 @@
 
 """
 """
-<<<<<<< HEAD
-#function write_data_to_ascii(pdf, moments, fields, vpa, vperp, z, r, t, n_ion_species,
-function write_data_to_ascii(moments, fields, z, r, t, n_ion_species,
-=======
 function write_data_to_ascii(pdf, moments, fields, vpa, vperp, z, r, t, n_ion_species,
->>>>>>> 780ce0b5
                              n_neutral_species, ascii_io::Union{ascii_ios,Nothing})
     if ascii_io === nothing || ascii_io.moments_ion === nothing
         # ascii I/O is disabled
@@ -2412,14 +2306,9 @@
     @serial_region begin
         # Only read/write from first process in each 'block'
 
-<<<<<<< HEAD
-        #write_f_ascii(pdf, z, vpa, t, ascii_io.ff)
+        write_f_ascii(pdf.ion.norm, z, vpa, t, ascii_io.ff)
         write_moments_ion_ascii(moments.ion, z, r, t, n_ion_species, ascii_io.moments_ion)
         write_moments_electron_ascii(moments.electron, z, r, t, ascii_io.moments_electron)
-=======
-        write_f_ascii(pdf.ion.norm, z, vpa, t, ascii_io.ff)
-        write_moments_ion_ascii(moments.ion, z, r, t, n_ion_species, ascii_io.moments_ion)
->>>>>>> 780ce0b5
         if n_neutral_species > 0
             write_moments_neutral_ascii(moments.neutral, z, r, t, n_neutral_species, ascii_io.moments_neutral)
         end
