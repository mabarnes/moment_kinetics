--- conflicted
+++ resolved
@@ -1781,11 +1781,6 @@
            I60 = integral(pdf, vpa.grid, 6, vpa.wgts, vperp.grid, 0, vperp.wgts)
            I70 = integral(pdf, vpa.grid, 7, vpa.wgts, vperp.grid, 0, vperp.wgts)
            I80 = integral(pdf, vpa.grid, 8, vpa.wgts, vperp.grid, 0, vperp.wgts)
-<<<<<<< HEAD
-
-=======
-           
->>>>>>> 61574cfd
            I02 = integral(pdf, vpa.grid, 0, vpa.wgts, vperp.grid, 2, vperp.wgts)
            I12 = integral(pdf, vpa.grid, 1, vpa.wgts, vperp.grid, 2, vperp.wgts)
            I22 = integral(pdf, vpa.grid, 2, vpa.wgts, vperp.grid, 2, vperp.wgts)
@@ -1793,29 +1788,16 @@
            I42 = integral(pdf, vpa.grid, 4, vpa.wgts, vperp.grid, 2, vperp.wgts)
            I52 = integral(pdf, vpa.grid, 5, vpa.wgts, vperp.grid, 2, vperp.wgts)
            I62 = integral(pdf, vpa.grid, 6, vpa.wgts, vperp.grid, 2, vperp.wgts)
-<<<<<<< HEAD
-
-=======
-           
->>>>>>> 61574cfd
            I04 = integral(pdf, vpa.grid, 0, vpa.wgts, vperp.grid, 4, vperp.wgts)
            I14 = integral(pdf, vpa.grid, 1, vpa.wgts, vperp.grid, 4, vperp.wgts)
            I24 = integral(pdf, vpa.grid, 2, vpa.wgts, vperp.grid, 4, vperp.wgts)
            I34 = integral(pdf, vpa.grid, 3, vpa.wgts, vperp.grid, 4, vperp.wgts)
            I44 = integral(pdf, vpa.grid, 4, vpa.wgts, vperp.grid, 4, vperp.wgts)
-<<<<<<< HEAD
 
            I06 = integral(pdf, vpa.grid, 0, vpa.wgts, vperp.grid, 6, vperp.wgts)
            I16 = integral(pdf, vpa.grid, 1, vpa.wgts, vperp.grid, 6, vperp.wgts)
            I26 = integral(pdf, vpa.grid, 2, vpa.wgts, vperp.grid, 6, vperp.wgts)
 
-=======
-           
-           I06 = integral(pdf, vpa.grid, 0, vpa.wgts, vperp.grid, 6, vperp.wgts)
-           I16 = integral(pdf, vpa.grid, 1, vpa.wgts, vperp.grid, 6, vperp.wgts)
-           I26 = integral(pdf, vpa.grid, 2, vpa.wgts, vperp.grid, 6, vperp.wgts)
-           
->>>>>>> 61574cfd
            I08 = integral(pdf, vpa.grid, 0, vpa.wgts, vperp.grid, 8, vperp.wgts)
         end
         # Broadcast integrals to all processes in the 'anyv' subblock
