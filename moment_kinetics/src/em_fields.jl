--- conflicted
+++ resolved
@@ -35,12 +35,9 @@
 """
 update_phi updates the electrostatic potential, phi
 """
-<<<<<<< HEAD
 function update_phi!(fields, fvec, vperp, z, r, composition, collisions, moments,
-                     z_spectral, r_spectral, scratch_dummy, gyroavs::gyro_operators)
-=======
-function update_phi!(fields, fvec, vperp, z, r, composition, geometry, z_spectral, r_spectral, scratch_dummy, gyroavs::gyro_operators)
->>>>>>> b776ef22
+                     geometry, z_spectral, r_spectral, scratch_dummy,
+                     gyroavs::gyro_operators)
     n_ion_species = composition.n_ion_species
     # check bounds of fields and fvec arrays
     @boundscheck size(fields.phi,1) == z.n || throw(BoundsError(fields.phi))
@@ -146,7 +143,6 @@
             # Er_constant defaults to 0.0 in geo.jl
         end
     end
-<<<<<<< HEAD
     # if advancing electron fluid equations, solve for Ez directly from force balance
     if composition.electron_physics ∉ (braginskii_fluid, kinetic_electrons,
                                        kinetic_electrons_with_temperature_equation)
@@ -156,18 +152,6 @@
                     scratch_dummy.buffer_rs_1[:,1], scratch_dummy.buffer_rs_2[:,1],
                     scratch_dummy.buffer_rs_3[:,1], scratch_dummy.buffer_rs_4[:,1],
                     z_spectral,z)
-=======
-    #Ez = - d phi / dz
-    if z.n > 1
-        derivative_z!(fields.Ez,-fields.phi,
-                scratch_dummy.buffer_r_1, scratch_dummy.buffer_r_2,
-                scratch_dummy.buffer_r_3, scratch_dummy.buffer_r_4,
-                z_spectral,z)
-    else
-        @loop_r_z ir iz begin
-            fields.Ez[iz,ir] = geometry.input.Ez_constant
-            # Ez_constant defaults to 0.0 in geo.jl
->>>>>>> b776ef22
         end
     end
 
