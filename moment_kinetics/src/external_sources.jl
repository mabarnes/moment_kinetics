"""
Maxwellian source terms with spatially varying parameters representing external sources of
particles and energy.

Note there is no parallel momentum input from the external sources.

The sources can be controlled by a PI controller to set density to a target value or
profile. Note that the PI controller should not be used with operator splitting -
implementing it in a way that would be compatible with splitting is complicated because
the source contributes to several terms.
"""
module external_sources

export setup_external_sources!, external_ion_source!, external_neutral_source!,
       external_ion_source_controller!, external_neutral_source_controller!,
       initialize_external_source_amplitude!,
       initialize_external_source_controller_integral!,
       total_external_ion_sources!, total_external_neutral_sources!,
       total_external_ion_source_controllers!, total_external_neutral_source_controllers!,
       external_electron_source!, total_external_electron_sources!

using ..array_allocation: allocate_float, allocate_shared_float
using ..calculus
using ..communication
using ..coordinates
using ..input_structs
using ..looping
using ..velocity_moments: get_density

using MPI

"""
    setup_external_sources!(input_dict, r, z)

Set up parameters for the external sources using settings in `input_dict`.

Updates `input_dict` with defaults for unset parameters.

`r` and `z` are the [`coordinates.coordinate`](@ref) objects for the r-
and z-coordinates.

Returns a NamedTuple `(ion=ion_source_settings, neutral=neutral_source_settings)`
containing two NamedTuples of settings.
"""
function setup_external_sources!(input_dict, r, z, electron_physics)
    function get_settings_ions(source_index, active_flag)
        input = set_defaults_and_check_section!(
                     input_dict, "ion_source_$source_index";
                     active=active_flag,
                     source_strength=1.0,
                     source_n=1.0,
                     source_T=1.0,
                     source_v0=0.0, # birth speed for "alphas" option
                     source_vpa0=0.0, # birth vpa for "beam" option
                     source_vperp0=0.0, # birth vperp for "beam" option
                     sink_strength=1.0, # strength of sink in "alphas-with-losses" & "beam-with-losses" option
                     sink_vth=0.0, # thermal speed for sink in "alphas-with-losses" & "beam-with-losses" option 
                     r_profile="constant",
                     r_width=1.0,
                     r_relative_minimum=0.0,
                     z_profile="constant",
                     z_width=1.0,
                     z_relative_minimum=0.0,
                     source_type="Maxwellian", # "energy", "alphas", "alphas-with-losses", "beam", "beam-with-losses"
                     PI_density_controller_P=0.0,
                     PI_density_controller_I=0.0,
                     PI_density_target_amplitude=1.0,
                     PI_density_target_r_profile="constant",
                     PI_density_target_r_width=1.0,
                     PI_density_target_r_relative_minimum=0.0,
                     PI_density_target_z_profile="constant",
                     PI_density_target_z_width=1.0,
                     PI_density_target_z_relative_minimum=0.0,
                     recycling_controller_fraction=0.0,
                    )

        r_amplitude = get_source_profile(input["r_profile"], input["r_width"],
                                         input["r_relative_minimum"], r)
        z_amplitude = get_source_profile(input["z_profile"], input["z_width"],
                                         input["z_relative_minimum"], z)
        if input["source_type"] == "density_profile_control"
            PI_density_target_amplitude = input["PI_density_target_amplitude"]
            PI_density_target_r_factor =
                get_source_profile(input["PI_density_target_r_profile"],
                    input["PI_density_target_r_width"],
                    input["PI_density_target_r_relative_minimum"], r)
            PI_density_target_z_factor =
                get_source_profile(input["PI_density_target_z_profile"],
                    input["PI_density_target_z_width"],
                    input["PI_density_target_z_relative_minimum"], z)
            PI_density_target = allocate_shared_float(z.n,r.n)
            @serial_region begin
                for ir ∈ 1:r.n, iz ∈ 1:z.n
                    PI_density_target[iz,ir] =
                        PI_density_target_amplitude * PI_density_target_r_factor[ir] *
                        PI_density_target_z_factor[iz]
                end
            end
            PI_controller_amplitude = nothing
            controller_source_profile = nothing
            PI_density_target_ir = nothing
            PI_density_target_iz = nothing
            PI_density_target_rank = nothing
        elseif input["source_type"] == "density_midpoint_control"
            PI_density_target = input["PI_density_target_amplitude"]

            if comm_block[] != MPI.COMM_NULL
                PI_controller_amplitude = allocate_shared_float(1)
                controller_source_profile = allocate_shared_float(z.n, r.n)
            else
                PI_controller_amplitude = allocate_float(1)
                controller_source_profile = allocate_float(z.n, r.n)
            end
            for ir ∈ 1:r.n, iz ∈ 1:z.n
                controller_source_profile[iz,ir] = r_amplitude[ir] * z_amplitude[iz]
            end

            # Find the indices, and process rank of the point at r=0, z=0.
            # The result of findfirst() will be `nothing` if the point was not found.
            PI_density_target_ir = findfirst(x->abs(x)<1.e-14, r.grid)
            PI_density_target_iz = findfirst(x->abs(x)<1.e-14, z.grid)
            if block_rank[] == 0
                # Only need to do communications from the root process of each
                # shared-memory block
                if PI_density_target_ir !== nothing && PI_density_target_iz !== nothing
                    PI_density_target_rank = iblock_index[]
                else
                    PI_density_target_rank = 0
                end
                if comm_inter_block[] != MPI.COMM_NULL
                    PI_density_target_rank = MPI.Allreduce(PI_density_target_rank, +,
                                                           comm_inter_block[])
                end
                if PI_density_target_rank == 0 && iblock_index[] == 0 &&
                        (PI_density_target_ir === nothing ||
                         PI_density_target_iz === nothing)
                    error("No grid point with r=0 and z=0 was found for the "
                          * "'density_midpoint' controller.")
                end
            else
                PI_density_target_rank = nothing
            end
        elseif input["source_type"] ∈ ("Maxwellian", "energy", "alphas", "alphas-with-losses", "beam", "beam-with-losses")
            PI_density_target = nothing
            PI_controller_amplitude = nothing
            controller_source_profile = nothing
            PI_density_target_ir = nothing
            PI_density_target_iz = nothing
            PI_density_target_rank = nothing
        else
            error("Unrecognised ion source_type=$(input["source_type"])."
                  * "Possible values are: Maxwellian, density_profile_control, "
                  * "density_midpoint_control, energy, alphas, alphas-with-losses, "
                  * "beam, beam-with-losses")
        end
        return ion_source_data(; Dict(Symbol(k)=>v for (k,v) ∈ input)..., r_amplitude,
                z_amplitude=z_amplitude, PI_density_target=PI_density_target,
                PI_controller_amplitude, controller_source_profile,
                PI_density_target_ir, PI_density_target_iz, PI_density_target_rank)
    end

    function get_settings_neutrals(source_index, active_flag)
        input = set_defaults_and_check_section!(
                     input_dict, "neutral_source_$source_index";
                     active=active_flag,
                     source_strength=1.0,
                     source_n=1.0,
                     source_T=get(input_dict, "T_wall", 1.0),
                     source_v0=0.0, # birth speed for "alphas" option
                     source_vpa0=0.0, # birth vpa for "beam" option
                     source_vperp0=0.0, # birth vperp for "beam" option
                     sink_strength=1.0, # strength of sink in "alphas-with-losses" & "beam-with-losses" option
                     sink_vth=0.0, # thermal speed for sink in "alphas-with-losses" & "beam-with-losses" option 
                     r_profile="constant",
                     r_width=1.0,
                     r_relative_minimum=0.0,
                     z_profile="constant",
                     z_width=1.0,
                     z_relative_minimum=0.0,
                     source_type="Maxwellian", # "energy", "alphas", "alphas-with-losses", "beam", "beam-with-losses"
                     PI_density_controller_P=0.0,
                     PI_density_controller_I=0.0,
                     PI_density_target_amplitude=1.0,
                     PI_density_target_r_profile="constant",
                     PI_density_target_r_width=1.0,
                     PI_density_target_r_relative_minimum=0.0,
                     PI_density_target_z_profile="constant",
                     PI_density_target_z_width=1.0,
                     PI_density_target_z_relative_minimum=0.0,
                     recycling_controller_fraction=0.0,
                    )

        r_amplitude = get_source_profile(input["r_profile"], input["r_width"],
                                         input["r_relative_minimum"], r)
        z_amplitude = get_source_profile(input["z_profile"], input["z_width"],
                                         input["z_relative_minimum"], z)
        if input["source_type"] == "density_profile_control"
            PI_density_target_amplitude = input["PI_density_target_amplitude"]
            PI_density_target_r_factor =
                get_source_profile(input["PI_density_target_r_profile"],
                    input["PI_density_target_r_width"],
                    input["PI_density_target_r_relative_minimum"], r)
            PI_density_target_z_factor =
                get_source_profile(input["PI_density_target_z_profile"],
                    input["PI_density_target_z_width"],
                    input["PI_density_target_z_relative_minimum"], z)
            PI_density_target = allocate_shared_float(z.n,r.n)
            @serial_region begin
                for ir ∈ 1:r.n, iz ∈ 1:z.n
                    PI_density_target[iz,ir] =
                        PI_density_target_amplitude * PI_density_target_r_factor[ir] *
                        PI_density_target_z_factor[iz]
                end
            end
            PI_controller_amplitude = nothing
            controller_source_profile = nothing
            PI_density_target_ir = nothing
            PI_density_target_iz = nothing
            PI_density_target_rank = nothing
        elseif input["source_type"] == "density_midpoint_control"
            PI_density_target = input["PI_density_target_amplitude"]

            if comm_block[] != MPI.COMM_NULL
                PI_controller_amplitude = allocate_shared_float(1)
                controller_source_profile = allocate_shared_float(z.n, r.n)
            else
                PI_controller_amplitude = allocate_float(1)
                controller_source_profile = allocate_float(z.n, r.n)
            end
            for ir ∈ 1:r.n, iz ∈ 1:z.n
                controller_source_profile[iz,ir] = r_amplitude[ir] * z_amplitude[iz]
            end

            # Find the indices, and process rank of the point at r=0, z=0.
            # The result of findfirst() will be `nothing` if the point was not found.
            PI_density_target_ir = findfirst(x->abs(x)<1.e-14, r.grid)
            PI_density_target_iz = findfirst(x->abs(x)<1.e-14, z.grid)
            if block_rank[] == 0
                # Only need to do communications from the root process of each
                # shared-memory block
                if PI_density_target_ir !== nothing && PI_density_target_iz !== nothing
                    PI_density_target_rank = iblock_index[]
                else
                    PI_density_target_rank = 0
                end
                if comm_inter_block[] != MPI.COMM_NULL
                    PI_density_target_rank = MPI.Allreduce(PI_density_target_rank, +,
                                                           comm_inter_block[])
                end
                if PI_density_target_rank == 0 && iblock_index[] == 0 &&
                        (PI_density_target_ir === nothing ||
                         PI_density_target_iz === nothing)
                    error("No grid point with r=0 and z=0 was found for the "
                          * "'density_midpoint' controller.")
                end
            else
                PI_density_target_rank = nothing
            end
        elseif input["source_type"] == "recycling"
            recycling = input["recycling_controller_fraction"]
            if recycling ≤ 0.0
                # Don't allow 0.0 as this is the default value, but makes no sense to have
                # the recycling source active and not doing anything, so make sure user
                # remembered to set a non-zero value for recycling_controller_fraction.
                error("recycling_controller_fraction must be >0. Got $recycling")
            end
            if recycling > 1.0
                error("recycling_controller_fraction must be ≤1. Got $recycling")
            end

            if comm_block[] != MPI.COMM_NULL
                controller_source_profile = allocate_shared_float(z.n, r.n)
            else
                controller_source_profile = allocate_float(z.n, r.n)
            end
            if block_rank[] == 0
                for ir ∈ 1:r.n, iz ∈ 1:z.n
                    controller_source_profile[iz,ir] = r_amplitude[ir] * z_amplitude[iz]
                end
                # Normalise so that the integral of this profile over r and z is 1. That way
                # we can just multiply by the integral over r of the ion flux to the target to
                # get the source amplitude.
                for ir ∈ 1:r.n
                    @views r.scratch[ir] = integral(controller_source_profile[:,ir], z.wgts)
                end
                controller_source_integral = integral(r.scratch, r.wgts)
                if comm_inter_block[] != MPI.COMM_NULL
                    controller_source_integral = MPI.Allreduce(controller_source_integral,
                                                               +, comm_inter_block[])
                end
                controller_source_profile ./= controller_source_integral
            end

            PI_density_target = nothing
            PI_controller_amplitude = nothing
            PI_density_target_ir = nothing
            PI_density_target_iz = nothing
            PI_density_target_rank = nothing
        elseif input["source_type"] ∈ ("Maxwellian", "energy", "alphas", "alphas-with-losses", "beam", "beam-with-losses")
            PI_density_target = nothing
            PI_controller_amplitude = nothing
            controller_source_profile = nothing
            PI_density_target_ir = nothing
            PI_density_target_iz = nothing
            PI_density_target_rank = nothing
        else
            error("Unrecognised neutral source_type=$(input["source_type"])."
                  * "Possible values are: Maxwellian, density_profile_control, "
                  * "density_midpoint_control, energy, alphas, alphas-with-losses, "
                  * "beam, beam-with-losses, recycling (for neutrals only)")
        end

        return neutral_source_data(; Dict(Symbol(k)=>v for (k,v) ∈ input)..., r_amplitude,
                z_amplitude=z_amplitude, PI_density_target=PI_density_target,
                PI_controller_amplitude, controller_source_profile,
                PI_density_target_ir, PI_density_target_iz, PI_density_target_rank)
    end
    function get_settings_electrons(ion_settings)
        # Note most settings for the electron source are copied from the ion source,
        # because we require that the particle sources are the same for ions and
        # electrons. `source_T` can be set independently, and when using
        # `source_type="energy"`, the `source_strength` could also be set.
        input = set_defaults_and_check_section!(
                     input_dict, "electron_source";
                     source_strength=ion_settings.source_strength,
                     source_T=ion_settings.source_T,
                    )
        if ion_settings.source_type != "energy"
            # Need to keep same amplitude for ions and electrons so there is no charge
            # source.
            if input["source_strength"] != ion_settings.source_strength
                println("When not using source_type=\"energy\", source_strength for "
                        * "electrons must be equal to source_strength for ions to ensure "
                        * "no charge is injected by the source. Overriding electron "
                        * "source_strength...")
            end
            input["source_strength"] = ion_settings.source_strength
        end
        return electron_source_data(input["source_strength"], input["source_T"],
                                       ion_settings.active, ion_settings.r_amplitude, 
                                       ion_settings.z_amplitude, ion_settings.source_type)
    end

    # put all ion sources into ion_source_data struct vector
    ion_sources = ion_source_data[]
    counter = 1
    while "ion_source_$counter" ∈ keys(input_dict)
        push!(ion_sources, get_settings_ions(counter, true))
        counter += 1
    end

    # If there are no ion sources, add an inactive ion source to the vector
    if counter == 1
        push!(ion_sources, get_settings_ions(1, false))
    end

    # put all electron sources into electron_source_data struct vector, where 
    # each entry is a mirror of the ion source vector.
    electron_sources = electron_source_data[]
    if electron_physics ∈ (braginskii_fluid, kinetic_electrons,
                           kinetic_electrons_with_temperature_equation)
        electron_sources = [get_settings_electrons(this_source) for this_source ∈ ion_sources]
    else
        electron_sources = [get_settings_electrons(get_settings_ions(1, false))]
    end

    # put all neutral sources into neutral_source_data struct vector
    neutral_sources = neutral_source_data[]
    counter = 1
    while "neutral_source_$counter" ∈ keys(input_dict)
        push!(neutral_sources, get_settings_neutrals(counter, true))
        counter += 1
    end
    # If there are no neutral sources, add an inactive neutral source to the vector
    if counter == 1
        inactive_neutral_source = get_settings_neutrals(1, false)
        push!(neutral_sources, inactive_neutral_source)
    end
    return (ion=ion_sources, electron=electron_sources, neutral=neutral_sources)
end

"""
    get_source_profile(profile_type, width, min_val, coord)

Create a profile of type `profile_type` with width `width` for coordinate `coord`.
"""
function get_source_profile(profile_type, width, relative_minimum, coord)
    if width < 0.0
        error("width must be ≥0, got $width")
    end
    if relative_minimum < 0.0
        error("relative_minimum must be ≥0, got $relative_minimum")
    end
    if profile_type == "constant"
        return ones(coord.n)
    elseif profile_type == "gaussian"
        x = coord.grid
        return @. (1.0 - relative_minimum) * exp(-(x / width)^2) + relative_minimum
    elseif profile_type == "parabolic"
        x = coord.grid
        profile = @. (1.0 - relative_minimum) * (1.0 - (2.0 * x / width)^2) + relative_minimum
        for i ∈ eachindex(profile)
            if profile[i] < relative_minimum
                profile[i] = relative_minimum
            end
        end
        return profile
    elseif profile_type == "wall_exp_decay"
        x = coord.grid
<<<<<<< HEAD
        return @. (1.0 - relative_minimum) * exp(-(x-x[1]) / width) + relative_minimum +
                  (1.0 - relative_minimum) * exp(-(x[end]-x) / width) + relative_minimum
    elseif profile_type == "super_gaussian_4"
        x = coord.grid
        return @. (1.0 - relative_minimum) * exp(-(x / width)^4) + relative_minimum
=======
        L = coord.L
        return @. (1.0 - relative_minimum) * exp(-(x+0.5*L) / width) + relative_minimum +
                  (1.0 - relative_minimum) * exp(-(0.5*L-x) / width) + relative_minimum
>>>>>>> cae381f9
    else
        error("Unrecognised source profile type '$profile_type'.")
    end
end

"""
    initialize_external_source_amplitude!(moments, external_source_settings, vperp,
                                          vzeta, vr, n_neutral_species)

Initialize the arrays `moments.ion.external_source_amplitude`,
`moments.ion.external_source_density_amplitude`,
`moments.ion.external_source_momentum_amplitude`,
`moments.ion.external_source_pressure_amplitude`,
`moments.electron.external_source_amplitude`,
`moments.electron.external_source_density_amplitude`,
`moments.electron.external_source_momentum_amplitude`,
`moments.electron.external_source_pressure_amplitude`,
`moments.neutral.external_source_amplitude`,
`moments.neutral.external_source_density_amplitude`,
`moments.neutral.external_source_momentum_amplitude`, and
`moments.neutral.external_source_pressure_amplitude`, using the settings in
`external_source_settings`
"""
function initialize_external_source_amplitude!(moments, external_source_settings, vperp,
                                               vzeta, vr, n_neutral_species)
    begin_r_z_region()

    ion_source_settings = external_source_settings.ion
    # The electron loop must be in the same as the ion loop so that each electron source
    # can be matched to the corresponding ion source.
    electron_source_settings = external_source_settings.electron

    for index ∈ eachindex(ion_source_settings)
        if ion_source_settings[index].active
            if ion_source_settings[index].source_type == "energy"
                @loop_r_z ir iz begin
                    moments.ion.external_source_amplitude[iz,ir,index] =
                        ion_source_settings[index].source_strength *
                        ion_source_settings[index].r_amplitude[ir] *
                        ion_source_settings[index].z_amplitude[iz]
                end
                if moments.evolve_density
                    @loop_r_z ir iz begin
                        moments.ion.external_source_density_amplitude[iz,ir,index] = 0.0
                    end
                end
                if moments.evolve_upar
                    @loop_r_z ir iz begin
                        moments.ion.external_source_momentum_amplitude[iz,ir,index]=
                            - moments.ion.dens[iz,ir] * moments.ion.upar[iz,ir] *
                            ion_source_settings[index].source_strength *
                            ion_source_settings[index].r_amplitude[ir] *
                            ion_source_settings[index].z_amplitude[iz]
                    end
                end
                if moments.evolve_ppar
                    @loop_r_z ir iz begin
                        moments.ion.external_source_pressure_amplitude[iz,ir,index] =
                            (0.5 * ion_source.source_T +
                            moments.ion.upar[iz,ir]^2 - moments.ion.ppar[iz,ir]) *
                            ion_source_settings[index].source_strength *
                            ion_source_settings[index].r_amplitude[ir] *
                            ion_source_settings[index].z_amplitude[iz]
                    end
                end
            else
                @loop_r_z ir iz begin
                    moments.ion.external_source_amplitude[iz,ir,index] =
                        ion_source_settings[index].source_strength *
                        ion_source_settings[index].r_amplitude[ir] *
                        ion_source_settings[index].z_amplitude[iz]
                end
                if moments.evolve_density
                    @loop_r_z ir iz begin
                        moments.ion.external_source_density_amplitude[iz,ir,index] =
                            ion_source_settings[index].source_strength *
                            ion_source_settings[index].r_amplitude[ir] *
                            ion_source_settings[index].z_amplitude[iz]
                    end
                end
                if moments.evolve_upar
                    @loop_r_z ir iz begin
                        moments.ion.external_source_momentum_amplitude[iz,ir,index] = 0.0
                    end
                end
                if moments.evolve_ppar
                    @loop_r_z ir iz begin
                        moments.ion.external_source_pressure_amplitude[iz,ir,index] =
                            (0.5 * ion_source_settings[index].source_T +
                            moments.ion.upar[iz,ir]^2) *
                            ion_source_settings[index].source_strength *
                            ion_source_settings[index].r_amplitude[ir] *
                            ion_source_settings[index].z_amplitude[iz]
                    end
                end
            end
        end
    end

    # now do same for electron sources, which (if present) are mostly mirrors of ion sources
    for index ∈ eachindex(electron_source_settings)
        if electron_source_settings[index].active
            if electron_source_settings[index].source_type == "energy"
                @loop_r_z ir iz begin
                    moments.electron.external_source_amplitude[iz,ir,index] =
                        electron_source_settings[index].source_strength *
                        electron_source_settings[index].r_amplitude[ir] *
                        electron_source_settings[index].z_amplitude[iz]
                end
                @loop_r_z ir iz begin
                    moments.electron.external_source_density_amplitude[iz,ir,index] = 0.0
                end
                @loop_r_z ir iz begin
                    moments.electron.external_source_momentum_amplitude[iz,ir,index] =
                        - moments.electron.dens[iz,ir] * moments.electron.upar[iz,ir] *
                        electron_source_settings[index].source_strength *
                        electron_source_settings[index].r_amplitude[ir] *
                        electron_source_settings[index].z_amplitude[iz]
                end
                @loop_r_z ir iz begin
                    moments.electron.external_source_pressure_amplitude[iz,ir,index] =
                        (0.5 * electron_source_settings[index].source_T +
                        moments.electron.upar[iz,ir]^2 - moments.electron.ppar[iz,ir]) *
                        electron_source_settings[index].source_strength *
                        electron_source_settings[index].r_amplitude[ir] *
                        electron_source_settings[index].z_amplitude[iz]
                end
            else
                @loop_r_z ir iz begin
                    moments.electron.external_source_amplitude[iz,ir,index] =
                        moments.ion.external_source_amplitude[iz,ir,index]
                end
                if moments.evolve_density
                    @loop_r_z ir iz begin
                        moments.electron.external_source_density_amplitude[iz,ir,index] =
                            moments.ion.external_source_density_amplitude[iz,ir,index]
                    end
                else
                    @loop_r_z ir iz begin
                        # Note set this using *ion* settings to force electron density source
                        # to always be equal to ion density source (even when
                        # evolve_density=false) to ensure the source does not inject charge
                        # into the simulation.
                        moments.electron.external_source_density_amplitude[iz,ir,index] =
                            ion_source_settings[index].source_strength *
                            ion_source_settings[index].r_amplitude[ir] *
                            ion_source_settings[index].z_amplitude[iz]
                    end
                end
                @loop_r_z ir iz begin
                    moments.electron.external_source_momentum_amplitude[iz,ir,index] = 0.0
                end
                @loop_r_z ir iz begin
                    moments.electron.external_source_pressure_amplitude[iz,ir,index] =
                        (0.5 * electron_source_settings[index].source_T +
                        moments.electron.upar[iz,ir]^2) *
                        moments.electron.external_source_amplitude[iz,ir,index]
                end
            end
        end
    end

    if n_neutral_species > 0
        neutral_source_settings = external_source_settings.neutral
        for index ∈ eachindex(neutral_source_settings)
            if neutral_source_settings[index].active
                if neutral_source_settings[index].source_type == "energy"
                    @loop_r_z ir iz begin
                        moments.neutral.external_source_amplitude[iz,ir,index] =
                            neutral_source_settings[index].source_strength *
                            neutral_source_settings[index].r_amplitude[ir] *
                            neutral_source_settings[index].z_amplitude[iz]
                    end
                    if moments.evolve_density
                        @loop_r_z ir iz begin
                            moments.neutral.external_source_density_amplitude[iz,ir,index] = 0.0
                        end
                    end
                    if moments.evolve_upar
                        @loop_r_z ir iz begin
                            moments.neutral.external_source_momentum_amplitude[iz,ir,index] =
                                - moments.neutral.dens[iz,ir] * moments.neutral.upar[iz,ir] *
                                neutral_source_settings[index].source_strength *
                                neutral_source_settings[index].r_amplitude[ir] *
                                neutral_source_settings[index].z_amplitude[iz]
                        end
                    end
                    if moments.evolve_ppar
                        @loop_r_z ir iz begin
                            moments.neutral.external_source_pressure_amplitude[iz,ir,index] =
                                (0.5 * neutral_source_settings[index].source_T +
                                moments.neutral.upar[iz,ir]^2 -
                                moments.neutral.ppar[iz,ir]) *
                                neutral_source_settings[index].source_strength *
                                neutral_source_settings[index].r_amplitude[ir] *
                                neutral_source_settings[index].z_amplitude[iz]
                        end
                    end
                else
                    @loop_r_z ir iz begin
                        moments.neutral.external_source_amplitude[iz,ir,index] =
                            neutral_source_settings[index].source_strength *
                            neutral_source_settings[index].r_amplitude[ir] *
                            neutral_source_settings[index].z_amplitude[iz]
                    end
                    if moments.evolve_density
                        @loop_r_z ir iz begin
                            moments.neutral.external_source_density_amplitude[iz,ir,index] =
                                neutral_source_settings[index].source_strength *
                                neutral_source_settings[index].r_amplitude[ir] *
                                neutral_source_settings[index].z_amplitude[iz]
                        end
                    end
                    if moments.evolve_upar
                        @loop_r_z ir iz begin
                            moments.neutral.external_source_momentum_amplitude[iz,ir,index] = 0.0
                        end
                    end
                    if moments.evolve_ppar
                        @loop_r_z ir iz begin
                            moments.neutral.external_source_pressure_amplitude[iz,ir,index] =
                                (0.5 * neutral_source_settings[index].source_T +
                                moments.neutral.uz[iz,ir]^2) *
                                neutral_source_settings[index].source_strength *
                                neutral_source_settings[index].r_amplitude[ir] *
                                neutral_source_settings[index].z_amplitude[iz]
                        end
                    end
                end
            end
        end
    end

    return nothing
end

"""
function initialize_external_source_controller_integral!(
             moments, external_source_settings, n_neutral_species)

Initialize the arrays `moments.ion.external_source_controller_integral` and
`moments.neutral.external_source_controller_integral`, using the settings in
`external_source_settings`
"""
function initialize_external_source_controller_integral!(
             moments, external_source_settings, n_neutral_species)
    begin_serial_region()
    @serial_region begin
        ion_source_settings = external_source_settings.ion
        for index ∈ eachindex(ion_source_settings)
            if ion_source_settings[index].active && 
               ion_source_settings[index].PI_density_controller_I != 0.0 && 
               ion_source_settings[index].source_type ∈ ("density_profile_control", "density_midpoint_control")
                moments.ion.external_source_controller_integral[:, :, index] .= 0.0
            end
        end

        if n_neutral_species > 0
            neutral_source_settings = external_source_settings.neutral
            for index ∈ eachindex(neutral_source_settings)
                if neutral_source_settings[index].active && 
                   neutral_source_settings[index].PI_density_controller_I != 0.0 && 
                   neutral_source_settings[index].source_type ∈ ("density_profile_control", "density_midpoint_control")
                    moments.neutral.external_source_controller_integral[:, :, index] .= 0.0
                end
            end
        end
    end

    return nothing
end

"""
    total_external_ion_sources!(pdf, fvec, moments, ion_sources, vperp, vpa, dt, scratch_dummy)

Contribute all of the ion sources to the ion pdf, one by one.
"""
function total_external_ion_sources!(pdf, fvec, moments, ion_sources, vperp, 
                                     vpa, dt, scratch_dummy)
    for index ∈ eachindex(ion_sources)
        if ion_sources[index].active
            external_ion_source!(pdf, fvec, moments, ion_sources[index], 
                                 index, vperp, vpa, dt, scratch_dummy)
        end
    end
    return nothing
end

"""
    external_ion_source!(pdf, fvec, moments, ion_source_settings, vperp, vpa, dt)

Add external source term to the ion kinetic equation.
"""
function external_ion_source!(pdf, fvec, moments, ion_source, index, vperp, vpa, dt, scratch_dummy)
    
    source_type = ion_source.source_type
    @views source_amplitude = moments.ion.external_source_amplitude[:,:,index]
    source_T = ion_source.source_T
    source_n = ion_source.source_n
    if vperp.n == 1
        vth_factor = 1.0 / sqrt(source_T)
    else
        vth_factor = 1.0 / source_T^1.5
    end
    vpa_grid = vpa.grid
    vperp_grid = vperp.grid
    if source_type in ("Maxwellian","energy")
        begin_s_r_z_vperp_region()
        if moments.evolve_ppar && moments.evolve_upar && moments.evolve_density
            vth = moments.ion.vth
            density = fvec.density
            upar = fvec.upar
            @loop_s_r_z is ir iz begin
                this_vth = vth[iz,ir,is]
                this_upar = upar[iz,ir,is]
                this_prefactor = dt * this_vth / density[iz,ir,is] * vth_factor *
                                 source_amplitude[iz,ir]
                @loop_vperp_vpa ivperp ivpa begin
                    # Factor of 1/sqrt(π) (for 1V) or 1/π^(3/2) (for 2V/3V) is absorbed by the
                    # normalisation of F
                    vperp_unnorm = vperp_grid[ivperp] * this_vth
                    vpa_unnorm = vpa_grid[ivpa] * this_vth + this_upar
                    pdf[ivpa,ivperp,iz,ir,is] +=
                        this_prefactor * source_n *
                        exp(-(vperp_unnorm^2 + vpa_unnorm^2) / source_T)
                end
            end
        elseif moments.evolve_upar && moments.evolve_density
            density = fvec.density
            upar = fvec.upar
            @loop_s_r_z is ir iz begin
                this_upar = upar[iz,ir,is]
                this_prefactor = dt / density[iz,ir,is] * vth_factor * source_amplitude[iz,ir]
                @loop_vperp_vpa ivperp ivpa begin
                    # Factor of 1/sqrt(π) (for 1V) or 1/π^(3/2) (for 2V/3V) is absorbed by the
                    # normalisation of F
                    vpa_unnorm = vpa_grid[ivpa] + this_upar
                    pdf[ivpa,ivperp,iz,ir,is] +=
                        this_prefactor * source_n *
                        exp(-(vperp_grid[ivperp]^2 + vpa_unnorm^2) / source_T)
                end
            end
        elseif moments.evolve_density
            density = fvec.density
            @loop_s_r_z is ir iz begin
                this_prefactor = dt / density[iz,ir,is] * vth_factor * source_amplitude[iz,ir]
                @loop_vperp_vpa ivperp ivpa begin
                    # Factor of 1/sqrt(π) (for 1V) or 1/π^(3/2) (for 2V/3V) is absorbed by the
                    # normalisation of F
                    pdf[ivpa,ivperp,iz,ir,is] +=
                        this_prefactor * source_n *
                        exp(-(vperp_grid[ivperp]^2 + vpa_grid[ivpa]^2) / source_T)
                end
            end
        elseif !moments.evolve_ppar && !moments.evolve_upar && !moments.evolve_density
            @loop_s_r_z is ir iz begin
                this_prefactor = dt * vth_factor * source_amplitude[iz,ir]
                @loop_vperp_vpa ivperp ivpa begin
                    # Factor of 1/sqrt(π) (for 1V) or 1/π^(3/2) (for 2V/3V) is absorbed by the
                    # normalisation of F
                    pdf[ivpa,ivperp,iz,ir,is] +=
                        this_prefactor * source_n *
                        exp(-(vperp_grid[ivperp]^2 + vpa_grid[ivpa]^2) / source_T)
                end
            end
        else
            error("Unsupported combination evolve_density=$(moments.evolve_density), "
                  * "evolve_upar=$(moments.evolve_upar), evolve_ppar=$(moments.evolve_ppar)")
        end

        if source_type == "energy"
            if moments.evolve_density
                # Take particles out of pdf so source does not change density
                @loop_s_r_z_vperp_vpa is ir iz ivperp ivpa begin
                    pdf[ivpa,ivperp,iz,ir,is] -= dt * source_amplitude[iz,ir] *
                        fvec.pdf[ivpa,ivperp,iz,ir,is]
                end
            else
                # Take particles out of pdf so source does not change density
                @loop_s_r_z_vperp_vpa is ir iz ivperp ivpa begin
                    pdf[ivpa,ivperp,iz,ir,is] -= dt * source_amplitude[iz,ir] *
                        fvec.pdf[ivpa,ivperp,iz,ir,is] / fvec.density[iz,ir,is]
                end
            end
        end
    elseif source_type == "alphas" || source_type == "alphas-with-losses"
        begin_s_r_z_region()
        source_v0 = ion_source_settings.source_v0
        if !(source_v0 > 1.0e-8)
            error("source_v0=$source_v0 < 1.0e-8")
        end
        dummy_vpavperp = scratch_dummy.dummy_vpavperp
        if !moments.evolve_ppar && !moments.evolve_upar && !moments.evolve_density
            @loop_s_r_z is ir iz begin
                this_prefactor = dt * source_amplitude[iz,ir]
                # first assign source to local scratch array
                @loop_vperp_vpa ivperp ivpa begin
                    v2 = vperp_grid[ivperp]^2 + vpa_grid[ivpa]^2
                    fac = 2.0/(source_T*source_v0^2)
                    dummy_vpavperp[ivpa,ivperp] = exp(-fac*(v2 - source_v0^2)^2 )
                end
                # get the density for normalisation purposes
                normfac = get_density(dummy_vpavperp, vpa, vperp)
                # add the source
                @loop_vperp_vpa ivperp ivpa begin
                    # Factor of 1/sqrt(π) (for 1V) or 1/π^(3/2) (for 2V/3V) is absorbed by the
                    # normalisation of F
                    pdf[ivpa,ivperp,iz,ir,is] +=
                        this_prefactor * dummy_vpavperp[ivpa,ivperp] / normfac
                end
            end
            
            if source_type == "alphas-with-losses"
                sink_vth = ion_source_settings.sink_vth
                sink_strength = ion_source_settings.sink_strength
                if !(sink_vth > 1.0e-8)
                   error("sink_vth=$sink_vth < 1.0e-8")
                end
                # subtract a sink function representing the loss of slow ash particles
                @loop_s_r_z is ir iz begin
                    # first assign sink to local scratch array
                    @loop_vperp_vpa ivperp ivpa begin
                        v2 = vperp_grid[ivperp]^2 + vpa_grid[ivpa]^2
                        fac = 1.0/(sink_vth^2)
                        dummy_vpavperp[ivpa,ivperp] = (1.0/(sink_vth^3))*exp(-fac*v2)
                    end
                    # numerical correction to normalisation
                    normfac = get_density(dummy_vpavperp, vpa, vperp)
                    # println("sink norm", normfac)
                    # add the source
                    @loop_vperp_vpa ivperp ivpa begin
                        # Factor of 1/sqrt(π) (for 1V) or 1/π^(3/2) (for 2V/3V) is absorbed by the
                        # normalisation of F
                        pdf[ivpa,ivperp,iz,ir,is] -=
                            dt * sink_strength * dummy_vpavperp[ivpa,ivperp] * pdf[ivpa,ivperp,iz,ir,is] / normfac
                    end
                end
            end
        else
            error("Unsupported combination in source_type=$(source_type) evolve_density=$(moments.evolve_density), "
                  * "evolve_upar=$(moments.evolve_upar), evolve_ppar=$(moments.evolve_ppar)")
        end
    elseif source_type == "beam" || source_type == "beam-with-losses"
        begin_s_r_z_region()
        source_vpa0 = ion_source_settings.source_vpa0
        source_vperp0 = ion_source_settings.source_vperp0
        if !(source_vpa0 > 1.0e-8)
            error("source_vpa0=$source_vpa0 < 1.0e-8")
        end
        if !(source_vperp0 > 1.0e-8)
            error("source_vperp0=$source_vperp0 < 1.0e-8")
        end
        dummy_vpavperp = scratch_dummy.dummy_vpavperp
        if !moments.evolve_ppar && !moments.evolve_upar && !moments.evolve_density
            @loop_s_r_z is ir iz begin
                this_prefactor = dt * source_amplitude[iz,ir]
                # first assign source to local scratch array
                @loop_vperp_vpa ivperp ivpa begin
                    vth0  = sqrt(2.0*source_T) # sqrt(2 T / m), m = mref = 1
                    v2 = ((vperp_grid[ivperp]-source_vperp0)^2 + (vpa_grid[ivpa]-source_vpa0)^2)/(vth0^2)
                    dummy_vpavperp[ivpa,ivperp] = (1.0/vth0^3)*exp(-v2)
                end
                # get the density for normalisation purposes
                normfac = get_density(dummy_vpavperp, vpa, vperp)
                # add the source
                @loop_vperp_vpa ivperp ivpa begin
                    # Factor of 1/sqrt(π) (for 1V) or 1/π^(3/2) (for 2V/3V) is absorbed by the
                    # normalisation of F
                    pdf[ivpa,ivperp,iz,ir,is] +=
                        this_prefactor * dummy_vpavperp[ivpa,ivperp] / normfac
                end
            end
            
            if source_type == "beam-with-losses"
                sink_vth = ion_source_settings.sink_vth
                sink_strength = ion_source_settings.sink_strength
                if !(sink_vth > 1.0e-8)
                   error("sink_vth=$sink_vth < 1.0e-8")
                end
                # subtract a sink function representing the loss of slow ash particles
                @loop_s_r_z is ir iz begin
                    # first assign sink to local scratch array
                    @loop_vperp_vpa ivperp ivpa begin
                        v2 = vperp_grid[ivperp]^2 + vpa_grid[ivpa]^2
                        fac = 1.0/(sink_vth^2)
                        dummy_vpavperp[ivpa,ivperp] = (1.0/(sink_vth^3))*exp(-fac*v2)
                    end
                    # numerical correction to normalisation
                    normfac = get_density(dummy_vpavperp, vpa, vperp)
                    # println("sink norm", normfac)
                    # add the source
                    @loop_vperp_vpa ivperp ivpa begin
                        # Factor of 1/sqrt(π) (for 1V) or 1/π^(3/2) (for 2V/3V) is absorbed by the
                        # normalisation of F
                        pdf[ivpa,ivperp,iz,ir,is] -=
                            dt * sink_strength * dummy_vpavperp[ivpa,ivperp] * pdf[ivpa,ivperp,iz,ir,is] / normfac
                    end
                end
            end
        else
            error("Unsupported combination in source_type=$(source_type) evolve_density=$(moments.evolve_density), "
                  * "evolve_upar=$(moments.evolve_upar), evolve_ppar=$(moments.evolve_ppar)")
        end
    else
        error("Unsupported source_type=$(source_type) ")
    end
    return nothing
end

"""
    total_external_electron_sources!(pdf, fvec, moments, electron_sources, vperp, vpa, dt, scratch_dummy)

Contribute all of the electron sources to the electron pdf, one by one.
"""
function total_external_electron_sources!(pdf_out, pdf_in, electron_density, electron_upar,
                                          moments, composition, electron_sources, vperp,
                                          vpa, dt)
    for index ∈ eachindex(electron_sources)
        if electron_sources[index].active
            external_electron_source!(pdf_out, pdf_in, electron_density, electron_upar,
                                      moments, composition, electron_sources[index], index,
                                      vperp, vpa, dt)
        end
    end
    return nothing
end

"""
    external_electron_source!(pdf_out, pdf_in, electron_density, electron_upar,
                              moments, composition, electron_source, index, vperp,
                              vpa, dt)

Add external source term to the electron kinetic equation.
"""
function external_electron_source!(pdf_out, pdf_in, electron_density, electron_upar,
                                   moments, composition, electron_source, index, vperp,
                                   vpa, dt)
    begin_r_z_vperp_region()

    me_over_mi = composition.me_over_mi

    @views source_amplitude = moments.electron.external_source_amplitude[:, :, index]
    source_T = electron_source.source_T
    if vperp.n == 1
        vth_factor = 1.0 / sqrt(source_T / me_over_mi)
    else
        vth_factor = 1.0 / (source_T / me_over_mi)^1.5
    end
    vpa_grid = vpa.grid
    vperp_grid = vperp.grid

    vth = moments.electron.vth
    @loop_r_z ir iz begin
        this_vth = vth[iz,ir]
        this_upar = electron_upar[iz,ir]
        this_prefactor = dt * this_vth / electron_density[iz,ir] * vth_factor *
                         source_amplitude[iz,ir]
        @loop_vperp_vpa ivperp ivpa begin
            # Factor of 1/sqrt(π) (for 1V) or 1/π^(3/2) (for 2V/3V) is absorbed by the
            # normalisation of F
            vperp_unnorm = vperp_grid[ivperp] * this_vth
            vpa_unnorm = vpa_grid[ivpa] * this_vth + this_upar
            pdf_out[ivpa,ivperp,iz,ir] +=
                this_prefactor *
                exp(-(vperp_unnorm^2 + vpa_unnorm^2) * me_over_mi / source_T)
        end
    end

    if electron_source.source_type == "energy"
        # Take particles out of pdf so source does not change density
        @loop_r_z_vperp_vpa ir iz ivperp ivpa begin
            pdf_out[ivpa,ivperp,iz,ir] -= dt * source_amplitude[iz,ir] *
                                             pdf_in[ivpa,ivperp,iz,ir]
        end
    end

    return nothing
end


"""
    total_external_neutral_sources!(pdf, fvec, moments, neutral_sources, vperp, vpa, dt, scratch_dummy)

Contribute all of the neutral sources to the neutral pdf, one by one.
"""
function total_external_neutral_sources!(pdf, fvec, moments, neutral_sources, 
                                         vzeta, vr, vz, dt)
    for index ∈ eachindex(neutral_sources)
        if neutral_sources[index].active
            external_neutral_source!(pdf, fvec, moments, neutral_sources[index], 
                                     index, vzeta, vr, vz, dt)
        end
    end
    return nothing
end


"""
    external_neutral_source!(pdf, fvec, moments, neutral_source_settings, vzeta, vr,
                            vz, dt)

Add external source term to the neutral kinetic equation.
"""
function external_neutral_source!(pdf, fvec, moments, neutral_source, index, vzeta, vr,
                                  vz, dt)
    begin_sn_r_z_vzeta_vr_region()

    @views source_amplitude = moments.neutral.external_source_amplitude[:, :, index]
    source_T = neutral_source.source_T
    if vzeta.n == 1 && vr.n == 1
        vth_factor = 1.0 / sqrt(source_T)
    else
        vth_factor = 1.0 / source_T^1.5
    end
    vzeta_grid = vzeta.grid
    vr_grid = vr.grid
    vz_grid = vz.grid

    if moments.evolve_ppar && moments.evolve_upar && moments.evolve_density
        vth = moments.neutral.vth
        density = fvec.density_neutral
        uz = fvec.uz_neutral
        @loop_sn_r_z isn ir iz begin
            this_vth = vth[iz,ir,isn]
            this_uz = uz[iz,ir,isn]
            this_prefactor = dt * this_vth / density[iz,ir,isn] * vth_factor *
                             source_amplitude[iz,ir]
            @loop_vzeta_vr_vz ivzeta ivr ivz begin
                # Factor of 1/sqrt(π) (for 1V) or 1/π^(3/2) (for 2V/3V) is absorbed by the
                # normalisation of F
                vzeta_unnorm = vzeta_grid[ivzeta] * this_vth
                vr_unnorm = vr_grid[ivr] * this_vth
                vz_unnorm = vz_grid[ivz] * this_vth + this_uz
                pdf[ivz,ivr,ivzeta,iz,ir,isn] +=
                    this_prefactor *
                    exp(-(vzeta_unnorm^2 + vr_unnorm^2 + vz_unnorm^2) / source_T)
            end
        end
    elseif moments.evolve_upar && moments.evolve_density
        density = fvec.density_neutral
        uz = fvec.uz_neutral
        @loop_sn_r_z isn ir iz begin
            this_uz = uz[iz,ir,isn]
            this_prefactor = dt / density[iz,ir,isn] * vth_factor * source_amplitude[iz,ir]
            @loop_vzeta_vr_vz ivzeta ivr ivz begin
                # Factor of 1/sqrt(π) (for 1V) or 1/π^(3/2) (for 2V/3V) is absorbed by the
                # normalisation of F
                vz_unnorm = vz_grid[ivz] + this_uz
                pdf[ivz,ivr,ivzeta,iz,ir,isn] +=
                    this_prefactor *
                    exp(-(vzeta_grid[ivzeta]^2 + vr_grid[ivr]^2 + vz_unnorm^2) / source_T)
            end
        end
    elseif moments.evolve_density
        density = fvec.density_neutral
        @loop_sn_r_z isn ir iz begin
            this_prefactor = dt / density[iz,ir,isn] * vth_factor * source_amplitude[iz,ir]
            @loop_vzeta_vr_vz ivzeta ivr ivz begin
                # Factor of 1/sqrt(π) (for 1V) or 1/π^(3/2) (for 2V/3V) is absorbed by the
                # normalisation of F
                pdf[ivz,ivr,ivzeta,iz,ir,isn] +=
                    this_prefactor *
                    exp(-(vzeta_grid[ivzeta]^2 + vr_grid[ivr]^2 + vz_grid[ivz]^2) / source_T)
            end
        end
    elseif !moments.evolve_ppar && !moments.evolve_upar && !moments.evolve_density
        @loop_sn_r_z isn ir iz begin
            this_prefactor = dt * vth_factor * source_amplitude[iz,ir]
            @loop_vzeta_vr_vz ivzeta ivr ivz begin
                # Factor of 1/sqrt(π) (for 1V) or 1/π^(3/2) (for 2V/3V) is absorbed by the
                # normalisation of F
                pdf[ivz,ivr,ivzeta,iz,ir,isn] +=
                    this_prefactor *
                    exp(-(vzeta_grid[ivzeta]^2 + vr_grid[ivr]^2 + vz_grid[ivz]^2) / source_T)
            end
        end
    else
        error("Unsupported combination evolve_density=$(moments.evolve_density), "
              * "evolve_upar=$(moments.evolve_upar), evolve_ppar=$(moments.evolve_ppar)")
    end


    if neutral_source.source_type == "energy"
        # Take particles out of pdf so source does not change density
        @loop_sn_r_z_vzeta_vr_vz isn ir iz ivzeta ivr ivz begin
            pdf[iveta,ivr,ivz,iz,ir,isn] -= dt * source_amplitude[iz,ir] *
                fvec.pdf_neutral[iveta,ivr,ivz,iz,ir,isn]
        end
    end

    return nothing
end

"""
    total_external_ion_source_controllers!(fvec_in, moments, ion_sources, dt)

Contribute all of the ion source controllers to fvec_in, one by one.
"""
function total_external_ion_source_controllers!(fvec_in, moments, ion_sources, dt)
    for index ∈ eachindex(ion_sources)
        if ion_sources[index].active
            external_ion_source_controller!(fvec_in, moments, ion_sources[index], index, dt)
        end
    end
    return nothing
end

"""
    external_ion_source_controller!(fvec_in, moments, ion_source_settings, dt)

Calculate the amplitude when using a PI controller for the density to set the external
source amplitude.
"""
function external_ion_source_controller!(fvec_in, moments, ion_source_settings, index, dt)
    begin_r_z_region()

    is = 1
    ion_moments = moments.ion
    density = fvec_in.density
    upar = fvec_in.upar
    ppar = fvec_in.ppar

    if ion_source_settings.source_type == "Maxwellian"
        if moments.evolve_ppar
            @loop_r_z ir iz begin
                ion_moments.external_source_pressure_amplitude[iz,ir,index] =
                    (0.5 * ion_source_settings.source_T + upar[iz,ir,is]^2) *
                    ion_moments.external_source_amplitude[iz,ir,index]
            end
        end
    elseif ion_source_settings.source_type == "energy"
        if moments.evolve_upar
            @loop_r_z ir iz begin
                ion_moments.external_source_momentum_amplitude[iz,ir,index] =
                    - density[iz,ir] * upar[iz,ir] *
                      ion_source_settings.source_strength *
                      ion_source_settings.r_amplitude[ir] *
                      ion_source_settings.z_amplitude[iz]
            end
        end
        if moments.evolve_ppar
            @loop_r_z ir iz begin
                ion_moments.external_source_pressure_amplitude[iz,ir,index] =
                    (0.5 * ion_source_settings.source_T + upar[iz,ir]^2 - ppar[iz,ir]) *
                    ion_source_settings.source_strength *
                    ion_source_settings.r_amplitude[ir] *
                    ion_source_settings.z_amplitude[iz]
            end
        end
    elseif ion_source_settings.source_type == "density_midpoint_control"
        begin_serial_region()

        # controller_amplitude error is a shared memory Vector of length 1
        controller_amplitude = ion_source_settings.PI_controller_amplitude
        @serial_region begin
            if ion_source_settings.PI_density_target_ir !== nothing &&
                    ion_source_settings.PI_density_target_iz !== nothing
                # This process has the target point

                n_mid = density[ion_source_settings.PI_density_target_iz,
                                ion_source_settings.PI_density_target_ir, is]
                n_error = ion_source_settings.PI_density_target - n_mid

                ion_moments.external_source_controller_integral[1,1,index] +=
                    dt * ion_source_settings.PI_density_controller_I * n_error

                # Only want a source, so never allow amplitude to be negative
                amplitude = max(
                    ion_source_settings.PI_density_controller_P * n_error +
                    ion_moments.external_source_controller_integral[1,1,index],
                    0)
            else
                amplitude = nothing
            end
            controller_amplitude[1] =
                MPI.Bcast(amplitude, ion_source_settings.PI_density_target_rank,
                          comm_inter_block[])
        end

        begin_r_z_region()

        amplitude = controller_amplitude[1]
        @loop_r_z ir iz begin
            ion_moments.external_source_amplitude[iz,ir,index] =
                amplitude * ion_source_settings.controller_source_profile[iz,ir]
        end
        if moments.evolve_density
            @loop_r_z ir iz begin
                ion_moments.external_source_density_amplitude[iz,ir,index] =
                    amplitude * ion_source_settings.controller_source_profile[iz,ir]
            end
        end
        if moments.evolve_ppar
            @loop_r_z ir iz begin
                ion_moments.external_source_pressure_amplitude[iz,ir,index] =
                    (0.5 * ion_source_settings.source_T + upar[iz,ir,is]^2) *
                    amplitude * ion_source_settings.controller_source_profile[iz,ir]
            end
        end
    elseif ion_source_settings.source_type == "density_profile_control"
        begin_r_z_region()

        target = ion_source_settings.PI_density_target
        P = ion_source_settings.PI_density_controller_P
        I = ion_source_settings.PI_density_controller_I
        integral = ion_moments.external_source_controller_integral
        amplitude = ion_moments.external_source_amplitude
        @loop_r_z ir iz begin
            n_error = target[iz,ir] - density[iz,ir,is]
            integral[iz,ir,index] += dt * I * n_error
            # Only want a source, so never allow amplitude to be negative
            amplitude[iz,ir,index] = max(P * n_error + integral[iz,ir,index], 0)
        end
        if moments.evolve_density
            @loop_r_z ir iz begin
                ion_moments.external_source_density_amplitude[iz,ir,index] = amplitude[iz,ir,index]
            end
        end
        if moments.evolve_ppar
            @loop_r_z ir iz begin
                ion_moments.external_source_pressure_amplitude[iz,ir,index] =
                    (0.5 * ion_source_settings.source_T + upar[iz,ir,is]^2) *
                    amplitude[iz,ir,index]
            end
        end
    elseif ion_source_settings.source_type == "alphas"
        # do nothing
    elseif ion_source_settings.source_type == "alphas-with-losses"
        # do nothing
    elseif ion_source_settings.source_type == "beam"
        # do nothing
    elseif ion_source_settings.source_type == "beam-with-losses"
        # do nothing
    else
        error("Unrecognised source_type=$(ion_source_settings.source_type)")
    end

    return nothing
end

"""
    total_external_electron_source_controllers!(fvec_in, moments, electron_sources, dt)

Contribute all of the electron source controllers to fvec_in, one by one.
"""
function total_external_electron_source_controllers!(fvec_in, moments, electron_sources, dt)
    for index ∈ eachindex(electron_sources)
        if electron_sources[index].active
            external_electron_source_controller!(fvec_in, moments, electron_sources[index], index, dt)
        end
    end
    return nothing
end

"""
    external_electron_source_controller!(fvec_in, moments, electron_source_settings, dt)

Calculate the amplitude, e.g. when using a PI controller for the density to set the
external source amplitude.

As the electron density source must be equal to the ion density source in order not to
inject charge into the simulation, the electron source (at least in some modes of
operation) depends on the ion source, so [`external_ion_source_controller!`](@ref) must be
called before this function is called so that `moments.ion.external_source_amplitude` is
up to date.
"""
function external_electron_source_controller!(fvec_in, moments, electron_source_settings,
                                              index, dt)
    begin_r_z_region()

    is = 1
    electron_moments = moments.electron
    @views ion_source_amplitude = moments.ion.external_source_amplitude[:, :, index]

    if electron_source_settings.source_type == "Maxwellian"
        @loop_r_z ir iz begin
            electron_moments.external_source_pressure_amplitude[iz,ir,index] =
                (0.5 * electron_source_settings.source_T +
                 fvec_in.electron_upar[iz,ir,is]^2) *
                electron_moments.external_source_amplitude[iz,ir,index]
        end
    elseif electron_source_settings.source_type == "energy"
        @loop_r_z ir iz begin
            electron_moments.external_source_momentum_amplitude[iz,ir,index] =
                - electron_moments.density[iz,ir] * electron_moments.upar[iz,ir] *
                  electron_source_settings.source_strength *
                  electron_source_settings.r_amplitude[ir] *
                  electron_source_settings.z_amplitude[iz]
        end
        @loop_r_z ir iz begin
            electron_moments.external_source_pressure_amplitude[iz,ir,index] =
                (0.5 * electron_source_settings.source_T + electron_moments.upar[iz,ir]^2 -
                 electron_moments.ppar[iz,ir]) *
                electron_source_settings.source_strength *
                electron_source_settings.r_amplitude[ir] *
                electron_source_settings.z_amplitude[iz]
        end
    else
        @loop_r_z ir iz begin
            electron_moments.external_source_amplitude[iz,ir,index] = ion_source_amplitude[iz,ir,index]
        end
        @loop_r_z ir iz begin
            electron_moments.external_source_momentum_amplitude[iz,ir,index] =
                - electron_moments.density[iz,ir] * electron_moments.upar[iz,ir] *
                  electron_moments.external_source_amplitude[iz,ir,index]
        end
        @loop_r_z ir iz begin
            electron_moments.external_source_pressure_amplitude[iz,ir,index] =
                (0.5 * electron_source_settings.source_T + electron_moments.upar[iz,ir]^2 -
                 electron_moments.ppar[iz,ir]) *
                electron_moments.external_source_amplitude[iz,ir,index]
        end
    end

    # Density source is always the same as the ion one
    @loop_r_z ir iz begin
        electron_moments.external_source_density_amplitude[iz,ir,index] =
            moments.ion.external_source_density_amplitude[iz,ir,index]
    end

    return nothing
end

"""
    total_external_neutral_source_controllers!(fvec_in, moments, neutral_sources, dt)

Contribute all of the neutral source controllers to fvec_in, one by one.
"""
function total_external_neutral_source_controllers!(fvec_in, moments, neutral_sources, r, z, dt)
    for index ∈ eachindex(neutral_sources)
        if neutral_sources[index].active
            external_neutral_source_controller!(fvec_in, moments, neutral_sources[index], 
                                                index, r, z, dt)
        end
    end
    return nothing
end

"""
    external_neutral_source_controller!(fvec_in, moments, neutral_source_settings, r,
                                        z, dt)

Calculate the amplitude when using a PI controller for the density to set the external
source amplitude.
"""
function external_neutral_source_controller!(fvec_in, moments, neutral_source_settings, index, 
                                             r, z, dt)
    begin_r_z_region()

    is = 1
    neutral_moments = moments.neutral

    if neutral_source_settings.source_type == "Maxwellian"
        if moments.evolve_ppar
            @loop_r_z ir iz begin
                neutral_moments.external_source_pressure_amplitude[iz,ir,index] =
                    (0.5 * neutral_source_settings.source_T + fvec_in.upar[iz,ir,is]^2) *
                    neutral_moments.external_source_amplitude[iz,ir,index]
            end
        end
    elseif neutral_source_settings.source_type == "energy"
        if moments.evolve_upar
            @loop_r_z ir iz begin
                neutral_moments.external_source_momentum_amplitude[iz,ir,index] =
                    - neutral_moments.density[iz,ir] * neutral_moments.uz[iz,ir] *
                      neutral_source_settings.source_strength *
                      neutral_source_settings.r_amplitude[ir] *
                      neutral_source_settings.z_amplitude[iz]
            end
        end
        if moments.evolve_ppar
            @loop_r_z ir iz begin
                neutral_moments.external_source_pressure_amplitude[iz,ir,index] =
                    (0.5 * neutral_source_settings.source_T +
                     neutral_moments.uz[iz,ir]^2 - neutral_moments.pz[iz,ir]) *
                    neutral_source_settings.source_strength *
                    neutral_source_settings.r_amplitude[ir] *
                    neutral_source_settings.z_amplitude[iz]
            end
        end
    elseif neutral_source_settings.source_type == "density_midpoint_control"
        begin_serial_region()

        # controller_amplitude error is a shared memory Vector of length 1
        controller_amplitude = neutral_source_settings.PI_controller_amplitude
        @serial_region begin
            if neutral_source_settings.PI_density_target_ir !== nothing &&
                    neutral_source_settings.PI_density_target_iz !== nothing
                # This process has the target point

                n_mid = fvec_in.density_neutral[neutral_source_settings.PI_density_target_iz,
                                                neutral_source_settings.PI_density_target_ir,
                                                is]
                n_error = neutral_source_settings.PI_density_target - n_mid

                neutral_moments.external_source_controller_integral[1,1,index] +=
                    dt * neutral_source_settings.PI_density_controller_I * n_error

                # Only want a source, so never allow amplitude to be negative
                amplitude = max(
                    neutral_source_settings.PI_density_controller_P * n_error +
                    neutral_moments.external_source_controller_integral[1,1,index],
                    0)
            else
                amplitude = nothing
            end
            controller_amplitude[1] =
                MPI.Bcast(amplitude, neutral_source_settings.PI_density_target_rank,
                          comm_inter_block[])
        end

        begin_r_z_region()

        amplitude = controller_amplitude[1]
        @loop_r_z ir iz begin
            neutral_moments.external_source_amplitude[iz,ir,index] =
                amplitude * neutral_source_settings.controller_source_profile[iz,ir,index]
        end
        if moments.evolve_density
            @loop_r_z ir iz begin
                neutral_moments.external_source_density_amplitude[iz,ir,index] =
                    amplitude * neutral_source_settings.controller_source_profile[iz,ir,index]
            end
        end
        if moments.evolve_ppar
            @loop_r_z ir iz begin
                neutral_moments.external_source_pressure_amplitude[iz,ir,index] =
                    (0.5 * neutral_source_settings.source_T + fvec_in.upar[iz,ir,is]^2) *
                    amplitude * neutral_source_settings.controller_source_profile[iz,ir,index]
            end
        end
    elseif neutral_source_settings.source_type == "density_profile_control"
        begin_r_z_region()

        density = fvec_in.density_neutral
        target = neutral_source_settings.PI_density_target
        P = neutral_source_settings.PI_density_controller_P
        I = neutral_source_settings.PI_density_controller_I
        PI_integral = neutral_moments.external_source_controller_integral
        amplitude = neutral_moments.external_source_amplitude
        @loop_r_z ir iz begin
            n_error = target[iz,ir] - density[iz,ir,is]
            PI_integral[iz,ir,index] += dt * I * n_error
            amplitude[iz,ir,index] = P * n_error + PI_integral[iz,ir,index]
        end
        if moments.evolve_density
            @loop_r_z ir iz begin
                neutral_moments.external_source_density_amplitude[iz,ir,index] = amplitude[iz,ir,index]
            end
        end
        if moments.evolve_ppar
            @loop_r_z ir iz begin
                neutral_moments.external_source_pressure_amplitude[iz,ir,index] =
                    (0.5 * neutral_source_settings.source_T + fvec_in.upar[iz,ir,is]^2) *
                    amplitude[iz,ir,index]
            end
        end
    elseif neutral_source_settings.source_type == "recycling"
        begin_serial_region()
        target_flux = 0.0
        @boundscheck size(fvec_in.density, 3) == 1
        @boundscheck size(fvec_in.density_neutral, 3) == 1
        is = 1

        # Warning: this target flux is only correct when the magnetic field is
        # perpendicular to the targets. Would be better to define (somewhere) a function
        # that calculates the 'target ion flux' for general conditions...
        # First get target_flux on rank-0 of each shared memory block
        @serial_region begin
            if z.irank == 0
                # Target flux from lower wall
                @views @. r.scratch = -fvec_in.density[1,:,is] * fvec_in.upar[1,:,is]
                target_flux += integral(r.scratch, r.wgts)
            end
            if z.irank == z.nrank - 1
                # Target flux from upper wall
                @views @. r.scratch = fvec_in.density[end,:,is] * fvec_in.upar[end,:,is]
                target_flux += integral(r.scratch, r.wgts)
            end
            target_flux = MPI.Allreduce(target_flux, +, comm_inter_block[])
        end

        # Distribute target_flux to all processes in shared memory block
        target_flux = MPI.Bcast(target_flux, 0, comm_block[])

        # No need to synchronize as MPI.Bcast() synchronized already
        begin_r_z_region(no_synchronize=true)

        amplitude = neutral_moments.external_source_amplitude
        profile = neutral_source_settings.controller_source_profile
        prefactor = target_flux * neutral_source_settings.recycling_controller_fraction
        @loop_r_z ir iz begin
            amplitude[iz,ir,index] = prefactor * profile[iz,ir]
        end
        if moments.evolve_density
            @loop_r_z ir iz begin
                neutral_moments.external_source_density_amplitude[iz,ir,index] = amplitude[iz,ir,index]
            end
        end
        if moments.evolve_ppar
            @loop_r_z ir iz begin
                neutral_moments.external_source_pressure_amplitude[iz,ir,index] =
                    (0.5 * neutral_source_settings.source_T + fvec_in.upar[iz,ir,is]^2) *
                    amplitude[iz,ir,index]
            end
        end
    else
        error("Unrecognised source_type=$(neutral_source_settings.source_type)")
    end

    return nothing
end

end<|MERGE_RESOLUTION|>--- conflicted
+++ resolved
@@ -407,17 +407,12 @@
         return profile
     elseif profile_type == "wall_exp_decay"
         x = coord.grid
-<<<<<<< HEAD
-        return @. (1.0 - relative_minimum) * exp(-(x-x[1]) / width) + relative_minimum +
-                  (1.0 - relative_minimum) * exp(-(x[end]-x) / width) + relative_minimum
+        L = coord.L
+        return @. (1.0 - relative_minimum) * exp(-(x+0.5*L) / width) + relative_minimum +
+                  (1.0 - relative_minimum) * exp(-(0.5*L-x) / width) + relative_minimum
     elseif profile_type == "super_gaussian_4"
         x = coord.grid
         return @. (1.0 - relative_minimum) * exp(-(x / width)^4) + relative_minimum
-=======
-        L = coord.L
-        return @. (1.0 - relative_minimum) * exp(-(x+0.5*L) / width) + relative_minimum +
-                  (1.0 - relative_minimum) * exp(-(0.5*L-x) / width) + relative_minimum
->>>>>>> cae381f9
     else
         error("Unrecognised source profile type '$profile_type'.")
     end
