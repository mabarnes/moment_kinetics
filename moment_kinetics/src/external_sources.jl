--- conflicted
+++ resolved
@@ -215,23 +215,12 @@
                   * "density_midpoint_control, temperature_midpoint_control, energy, "
                   * "alphas, alphas-with-losses, beam, beam-with-losses")
         end
-<<<<<<< HEAD
-        return ion_source_data(; Dict(Symbol(k)=>v for (k,v) ∈ input)..., r_amplitude,
+        return ion_source_data(; OrderedDict(Symbol(k)=>v for (k,v) ∈ input)..., r_amplitude,
                 z_amplitude=z_amplitude, PI_density_target=PI_density_target,
                 PI_controller_amplitude, controller_source_profile,
                 PI_density_target_ir, PI_density_target_iz, PI_density_target_rank,
                 PI_temperature_target, PI_temperature_target_ir, PI_temperature_target_iz,
                 PI_temperature_target_rank)
-=======
-        return ion_source_data(; OrderedDict(Symbol(k)=>v for (k,v) ∈ input)...,
-                r_amplitude=r_amplitude, z_amplitude=z_amplitude,
-                PI_density_target=PI_density_target,
-                PI_controller_amplitude=PI_controller_amplitude,
-                controller_source_profile=controller_source_profile,
-                PI_density_target_ir=PI_density_target_ir,
-                PI_density_target_iz=PI_density_target_iz,
-                PI_density_target_rank=PI_density_target_rank)
->>>>>>> eac094f4
     end
 
     function get_settings_neutrals(source_index, active_flag)
