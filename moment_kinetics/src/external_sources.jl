"""
Maxwellian source terms with spatially varying parameters representing external sources of
particles and energy.

Note there is no parallel momentum input from the external sources.

The sources can be controlled by a PI controller to set density to a target value or
profile. Note that the PI controller should not be used with operator splitting -
implementing it in a way that would be compatible with splitting is complicated because
the source contributes to several terms.
"""
module external_sources

export setup_external_sources!, external_ion_source!, external_neutral_source!,
       external_ion_source_controller!, external_neutral_source_controller!,
       initialize_external_source_amplitude!,
       initialize_external_source_controller_integral!,
<<<<<<< HEAD
       add_external_electron_source_to_Jacobian!
=======
       total_external_ion_sources!, total_external_neutral_sources!,
       total_external_ion_source_controllers!, total_external_neutral_source_controllers!,
       external_electron_source!, total_external_electron_sources!
>>>>>>> ea9ebf14

using ..array_allocation: allocate_float, allocate_shared_float
using ..boundary_conditions: skip_f_electron_bc_points_in_Jacobian
using ..calculus
using ..communication
using ..coordinates
using ..input_structs
using ..looping
using ..velocity_moments: get_density

using MPI

"""
    setup_external_sources!(input_dict, r, z)

Set up parameters for the external sources using settings in `input_dict`.

Updates `input_dict` with defaults for unset parameters.

`r` and `z` are the [`coordinates.coordinate`](@ref) objects for the r-
and z-coordinates.

Returns a NamedTuple `(ion=ion_source_settings, neutral=neutral_source_settings)`
containing two NamedTuples of settings.
"""
function setup_external_sources!(input_dict, r, z, electron_physics)
    function get_settings_ions(source_index, active_flag)
        input = set_defaults_and_check_section!(
                     input_dict, "ion_source_$source_index";
                     active=active_flag,
                     source_strength=1.0,
                     source_n=1.0,
                     source_T=1.0,
                     source_v0=0.0, # birth speed for "alphas" option
                     source_vpa0=0.0, # birth vpa for "beam" option
                     source_vperp0=0.0, # birth vperp for "beam" option
                     sink_strength=1.0, # strength of sink in "alphas-with-losses" & "beam-with-losses" option
                     sink_vth=0.0, # thermal speed for sink in "alphas-with-losses" & "beam-with-losses" option 
                     r_profile="constant",
                     r_width=1.0,
                     r_relative_minimum=0.0,
                     z_profile="constant",
                     z_width=1.0,
                     z_relative_minimum=0.0,
                     source_type="Maxwellian", # "energy", "alphas", "alphas-with-losses", "beam", "beam-with-losses"
                     PI_density_controller_P=0.0,
                     PI_density_controller_I=0.0,
                     PI_density_target_amplitude=1.0,
                     PI_density_target_r_profile="constant",
                     PI_density_target_r_width=1.0,
                     PI_density_target_r_relative_minimum=0.0,
                     PI_density_target_z_profile="constant",
                     PI_density_target_z_width=1.0,
                     PI_density_target_z_relative_minimum=0.0,
                     recycling_controller_fraction=0.0,
                    )

        r_amplitude = get_source_profile(input["r_profile"], input["r_width"],
                                         input["r_relative_minimum"], r)
        z_amplitude = get_source_profile(input["z_profile"], input["z_width"],
                                         input["z_relative_minimum"], z)
        if input["source_type"] == "density_profile_control"
            PI_density_target_amplitude = input["PI_density_target_amplitude"]
            PI_density_target_r_factor =
                get_source_profile(input["PI_density_target_r_profile"],
                    input["PI_density_target_r_width"],
                    input["PI_density_target_r_relative_minimum"], r)
            PI_density_target_z_factor =
                get_source_profile(input["PI_density_target_z_profile"],
                    input["PI_density_target_z_width"],
                    input["PI_density_target_z_relative_minimum"], z)
            PI_density_target = allocate_shared_float(z.n,r.n)
            @serial_region begin
                for ir ∈ 1:r.n, iz ∈ 1:z.n
                    PI_density_target[iz,ir] =
                        PI_density_target_amplitude * PI_density_target_r_factor[ir] *
                        PI_density_target_z_factor[iz]
                end
            end
            PI_controller_amplitude = nothing
            controller_source_profile = nothing
            PI_density_target_ir = nothing
            PI_density_target_iz = nothing
            PI_density_target_rank = nothing
        elseif input["source_type"] == "density_midpoint_control"
            PI_density_target = input["PI_density_target_amplitude"]

            if comm_block[] != MPI.COMM_NULL
                PI_controller_amplitude = allocate_shared_float(1)
                controller_source_profile = allocate_shared_float(z.n, r.n)
            else
                PI_controller_amplitude = allocate_float(1)
                controller_source_profile = allocate_float(z.n, r.n)
            end
            for ir ∈ 1:r.n, iz ∈ 1:z.n
                controller_source_profile[iz,ir] = r_amplitude[ir] * z_amplitude[iz]
            end

            # Find the indices, and process rank of the point at r=0, z=0.
            # The result of findfirst() will be `nothing` if the point was not found.
            PI_density_target_ir = findfirst(x->abs(x)<1.e-14, r.grid)
            PI_density_target_iz = findfirst(x->abs(x)<1.e-14, z.grid)
            if block_rank[] == 0
                # Only need to do communications from the root process of each
                # shared-memory block
                if PI_density_target_ir !== nothing && PI_density_target_iz !== nothing
                    PI_density_target_rank = iblock_index[]
                else
                    PI_density_target_rank = 0
                end
                if comm_inter_block[] != MPI.COMM_NULL
                    PI_density_target_rank = MPI.Allreduce(PI_density_target_rank, +,
                                                           comm_inter_block[])
                end
                if PI_density_target_rank == 0 && iblock_index[] == 0 &&
                        (PI_density_target_ir === nothing ||
                         PI_density_target_iz === nothing)
                    error("No grid point with r=0 and z=0 was found for the "
                          * "'density_midpoint' controller.")
                end
            else
                PI_density_target_rank = nothing
            end
        elseif input["source_type"] ∈ ("Maxwellian", "energy", "alphas", "alphas-with-losses", "beam", "beam-with-losses")
            PI_density_target = nothing
            PI_controller_amplitude = nothing
            controller_source_profile = nothing
            PI_density_target_ir = nothing
            PI_density_target_iz = nothing
            PI_density_target_rank = nothing
        else
            error("Unrecognised ion source_type=$(input["source_type"])."
                  * "Possible values are: Maxwellian, density_profile_control, "
                  * "density_midpoint_control, energy, alphas, alphas-with-losses, "
                  * "beam, beam-with-losses")
        end
        return ion_source_data(; Dict(Symbol(k)=>v for (k,v) ∈ input)..., r_amplitude,
                z_amplitude=z_amplitude, PI_density_target=PI_density_target,
                PI_controller_amplitude, controller_source_profile,
                PI_density_target_ir, PI_density_target_iz, PI_density_target_rank)
    end

    function get_settings_neutrals(source_index, active_flag)
        input = set_defaults_and_check_section!(
                     input_dict, "neutral_source_$source_index";
                     active=active_flag,
                     source_strength=1.0,
                     source_n=1.0,
                     source_T=get(input_dict, "T_wall", 1.0),
                     source_v0=0.0, # birth speed for "alphas" option
                     source_vpa0=0.0, # birth vpa for "beam" option
                     source_vperp0=0.0, # birth vperp for "beam" option
                     sink_strength=1.0, # strength of sink in "alphas-with-losses" & "beam-with-losses" option
                     sink_vth=0.0, # thermal speed for sink in "alphas-with-losses" & "beam-with-losses" option 
                     r_profile="constant",
                     r_width=1.0,
                     r_relative_minimum=0.0,
                     z_profile="constant",
                     z_width=1.0,
                     z_relative_minimum=0.0,
                     source_type="Maxwellian", # "energy", "alphas", "alphas-with-losses", "beam", "beam-with-losses"
                     PI_density_controller_P=0.0,
                     PI_density_controller_I=0.0,
                     PI_density_target_amplitude=1.0,
                     PI_density_target_r_profile="constant",
                     PI_density_target_r_width=1.0,
                     PI_density_target_r_relative_minimum=0.0,
                     PI_density_target_z_profile="constant",
                     PI_density_target_z_width=1.0,
                     PI_density_target_z_relative_minimum=0.0,
                     recycling_controller_fraction=0.0,
                    )

        r_amplitude = get_source_profile(input["r_profile"], input["r_width"],
                                         input["r_relative_minimum"], r)
        z_amplitude = get_source_profile(input["z_profile"], input["z_width"],
                                         input["z_relative_minimum"], z)
        if input["source_type"] == "density_profile_control"
            PI_density_target_amplitude = input["PI_density_target_amplitude"]
            PI_density_target_r_factor =
                get_source_profile(input["PI_density_target_r_profile"],
                    input["PI_density_target_r_width"],
                    input["PI_density_target_r_relative_minimum"], r)
            PI_density_target_z_factor =
                get_source_profile(input["PI_density_target_z_profile"],
                    input["PI_density_target_z_width"],
                    input["PI_density_target_z_relative_minimum"], z)
            PI_density_target = allocate_shared_float(z.n,r.n)
            @serial_region begin
                for ir ∈ 1:r.n, iz ∈ 1:z.n
                    PI_density_target[iz,ir] =
                        PI_density_target_amplitude * PI_density_target_r_factor[ir] *
                        PI_density_target_z_factor[iz]
                end
            end
            PI_controller_amplitude = nothing
            controller_source_profile = nothing
            PI_density_target_ir = nothing
            PI_density_target_iz = nothing
            PI_density_target_rank = nothing
        elseif input["source_type"] == "density_midpoint_control"
            PI_density_target = input["PI_density_target_amplitude"]

            if comm_block[] != MPI.COMM_NULL
                PI_controller_amplitude = allocate_shared_float(1)
                controller_source_profile = allocate_shared_float(z.n, r.n)
            else
                PI_controller_amplitude = allocate_float(1)
                controller_source_profile = allocate_float(z.n, r.n)
            end
            for ir ∈ 1:r.n, iz ∈ 1:z.n
                controller_source_profile[iz,ir] = r_amplitude[ir] * z_amplitude[iz]
            end

            # Find the indices, and process rank of the point at r=0, z=0.
            # The result of findfirst() will be `nothing` if the point was not found.
            PI_density_target_ir = findfirst(x->abs(x)<1.e-14, r.grid)
            PI_density_target_iz = findfirst(x->abs(x)<1.e-14, z.grid)
            if block_rank[] == 0
                # Only need to do communications from the root process of each
                # shared-memory block
                if PI_density_target_ir !== nothing && PI_density_target_iz !== nothing
                    PI_density_target_rank = iblock_index[]
                else
                    PI_density_target_rank = 0
                end
                if comm_inter_block[] != MPI.COMM_NULL
                    PI_density_target_rank = MPI.Allreduce(PI_density_target_rank, +,
                                                           comm_inter_block[])
                end
                if PI_density_target_rank == 0 && iblock_index[] == 0 &&
                        (PI_density_target_ir === nothing ||
                         PI_density_target_iz === nothing)
                    error("No grid point with r=0 and z=0 was found for the "
                          * "'density_midpoint' controller.")
                end
            else
                PI_density_target_rank = nothing
            end
        elseif input["source_type"] == "recycling"
            recycling = input["recycling_controller_fraction"]
            if recycling ≤ 0.0
                # Don't allow 0.0 as this is the default value, but makes no sense to have
                # the recycling source active and not doing anything, so make sure user
                # remembered to set a non-zero value for recycling_controller_fraction.
                error("recycling_controller_fraction must be >0. Got $recycling")
            end
            if recycling > 1.0
                error("recycling_controller_fraction must be ≤1. Got $recycling")
            end

            if comm_block[] != MPI.COMM_NULL
                controller_source_profile = allocate_shared_float(z.n, r.n)
            else
                controller_source_profile = allocate_float(z.n, r.n)
            end
            if block_rank[] == 0
                for ir ∈ 1:r.n, iz ∈ 1:z.n
                    controller_source_profile[iz,ir] = r_amplitude[ir] * z_amplitude[iz]
                end
                # Normalise so that the integral of this profile over r and z is 1. That way
                # we can just multiply by the integral over r of the ion flux to the target to
                # get the source amplitude.
                for ir ∈ 1:r.n
                    @views r.scratch[ir] = integral(controller_source_profile[:,ir], z.wgts)
                end
                controller_source_integral = integral(r.scratch, r.wgts)
                if comm_inter_block[] != MPI.COMM_NULL
                    controller_source_integral = MPI.Allreduce(controller_source_integral,
                                                               +, comm_inter_block[])
                end
                controller_source_profile ./= controller_source_integral
            end

            PI_density_target = nothing
            PI_controller_amplitude = nothing
            PI_density_target_ir = nothing
            PI_density_target_iz = nothing
            PI_density_target_rank = nothing
        elseif input["source_type"] ∈ ("Maxwellian", "energy", "alphas", "alphas-with-losses", "beam", "beam-with-losses")
            PI_density_target = nothing
            PI_controller_amplitude = nothing
            controller_source_profile = nothing
            PI_density_target_ir = nothing
            PI_density_target_iz = nothing
            PI_density_target_rank = nothing
        else
            error("Unrecognised neutral source_type=$(input["source_type"])."
                  * "Possible values are: Maxwellian, density_profile_control, "
                  * "density_midpoint_control, energy, alphas, alphas-with-losses, "
                  * "beam, beam-with-losses, recycling (for neutrals only)")
        end

        return neutral_source_data(; Dict(Symbol(k)=>v for (k,v) ∈ input)..., r_amplitude,
                z_amplitude=z_amplitude, PI_density_target=PI_density_target,
                PI_controller_amplitude, controller_source_profile,
                PI_density_target_ir, PI_density_target_iz, PI_density_target_rank)
    end
    function get_settings_electrons(ion_settings)
        # Note most settings for the electron source are copied from the ion source,
        # because we require that the particle sources are the same for ions and
        # electrons. `source_T` can be set independently, and when using
        # `source_type="energy"`, the `source_strength` could also be set.
        input = set_defaults_and_check_section!(
                     input_dict, "electron_source";
                     source_strength=ion_settings.source_strength,
                     source_T=ion_settings.source_T,
                    )
        if ion_settings.source_type != "energy"
            # Need to keep same amplitude for ions and electrons so there is no charge
            # source.
            if input["source_strength"] != ion_settings.source_strength
                println("When not using source_type=\"energy\", source_strength for "
                        * "electrons must be equal to source_strength for ions to ensure "
                        * "no charge is injected by the source. Overriding electron "
                        * "source_strength...")
            end
            input["source_strength"] = ion_settings.source_strength
        end
        return electron_source_data(input["source_strength"], input["source_T"],
                                       ion_settings.active, ion_settings.r_amplitude, 
                                       ion_settings.z_amplitude, ion_settings.source_type)
    end

    # put all ion sources into ion_source_data struct vector
    ion_sources = ion_source_data[]
    counter = 1
    while "ion_source_$counter" ∈ keys(input_dict)
        push!(ion_sources, get_settings_ions(counter, true))
        counter += 1
    end

    # If there are no ion sources, add an inactive ion source to the vector
    if counter == 1
        push!(ion_sources, get_settings_ions(1, false))
    end

    # put all electron sources into electron_source_data struct vector, where 
    # each entry is a mirror of the ion source vector.
    electron_sources = electron_source_data[]
    if electron_physics ∈ (braginskii_fluid, kinetic_electrons,
                           kinetic_electrons_with_temperature_equation)
        electron_sources = [get_settings_electrons(this_source) for this_source ∈ ion_sources]
    else
        electron_sources = [get_settings_electrons(get_settings_ions(1, false))]
    end

    # put all neutral sources into neutral_source_data struct vector
    neutral_sources = neutral_source_data[]
    counter = 1
    while "neutral_source_$counter" ∈ keys(input_dict)
        push!(neutral_sources, get_settings_neutrals(counter, true))
        counter += 1
    end
    # If there are no neutral sources, add an inactive neutral source to the vector
    if counter == 1
        inactive_neutral_source = get_settings_neutrals(1, false)
        push!(neutral_sources, inactive_neutral_source)
    end
    return (ion=ion_sources, electron=electron_sources, neutral=neutral_sources)
end

"""
    get_source_profile(profile_type, width, min_val, coord)

Create a profile of type `profile_type` with width `width` for coordinate `coord`.
"""
function get_source_profile(profile_type, width, relative_minimum, coord)
    if width < 0.0
        error("width must be ≥0, got $width")
    end
    if relative_minimum < 0.0
        error("relative_minimum must be ≥0, got $relative_minimum")
    end
    if profile_type == "constant"
        return ones(coord.n)
    elseif profile_type == "gaussian"
        x = coord.grid
        return @. (1.0 - relative_minimum) * exp(-(x / width)^2) + relative_minimum
    elseif profile_type == "parabolic"
        x = coord.grid
        profile = @. (1.0 - relative_minimum) * (1.0 - (2.0 * x / width)^2) + relative_minimum
        for i ∈ eachindex(profile)
            if profile[i] < relative_minimum
                profile[i] = relative_minimum
            end
        end
        return profile
    elseif profile_type == "wall_exp_decay"
        x = coord.grid
        return @. (1.0 - relative_minimum) * exp(-(x-x[1]) / width) + relative_minimum +
                  (1.0 - relative_minimum) * exp(-(x[end]-x) / width) + relative_minimum
    else
        error("Unrecognised source profile type '$profile_type'.")
    end
end

"""
    initialize_external_source_amplitude!(moments, external_source_settings, vperp,
                                          vzeta, vr, n_neutral_species)

Initialize the arrays `moments.ion.external_source_amplitude`,
`moments.ion.external_source_density_amplitude`,
`moments.ion.external_source_momentum_amplitude`,
`moments.ion.external_source_pressure_amplitude`,
`moments.electron.external_source_amplitude`,
`moments.electron.external_source_density_amplitude`,
`moments.electron.external_source_momentum_amplitude`,
`moments.electron.external_source_pressure_amplitude`,
`moments.neutral.external_source_amplitude`,
`moments.neutral.external_source_density_amplitude`,
`moments.neutral.external_source_momentum_amplitude`, and
`moments.neutral.external_source_pressure_amplitude`, using the settings in
`external_source_settings`
"""
function initialize_external_source_amplitude!(moments, external_source_settings, vperp,
                                               vzeta, vr, n_neutral_species)
    begin_r_z_region()

    ion_source_settings = external_source_settings.ion
    # The electron loop must be in the same as the ion loop so that each electron source
    # can be matched to the corresponding ion source.
    electron_source_settings = external_source_settings.electron

    for index ∈ eachindex(ion_source_settings)
        if ion_source_settings[index].active
            if ion_source_settings[index].source_type == "energy"
                @loop_r_z ir iz begin
                    moments.ion.external_source_amplitude[iz,ir,index] =
                        ion_source_settings[index].source_strength *
                        ion_source_settings[index].r_amplitude[ir] *
                        ion_source_settings[index].z_amplitude[iz]
                end
                if moments.evolve_density
                    @loop_r_z ir iz begin
                        moments.ion.external_source_density_amplitude[iz,ir,index] = 0.0
                    end
                end
                if moments.evolve_upar
                    @loop_r_z ir iz begin
                        moments.ion.external_source_momentum_amplitude[iz,ir,index]=
                            - moments.ion.dens[iz,ir] * moments.ion.upar[iz,ir] *
                            ion_source_settings[index].source_strength *
                            ion_source_settings[index].r_amplitude[ir] *
                            ion_source_settings[index].z_amplitude[iz]
                    end
                end
                if moments.evolve_ppar
                    @loop_r_z ir iz begin
                        moments.ion.external_source_pressure_amplitude[iz,ir,index] =
                            (0.5 * ion_source.source_T +
                            moments.ion.upar[iz,ir]^2 - moments.ion.ppar[iz,ir]) *
                            ion_source_settings[index].source_strength *
                            ion_source_settings[index].r_amplitude[ir] *
                            ion_source_settings[index].z_amplitude[iz]
                    end
                end
            else
                @loop_r_z ir iz begin
                    moments.ion.external_source_amplitude[iz,ir,index] =
                        ion_source_settings[index].source_strength *
                        ion_source_settings[index].r_amplitude[ir] *
                        ion_source_settings[index].z_amplitude[iz]
                end
                if moments.evolve_density
                    @loop_r_z ir iz begin
                        moments.ion.external_source_density_amplitude[iz,ir,index] =
                            ion_source_settings[index].source_strength *
                            ion_source_settings[index].r_amplitude[ir] *
                            ion_source_settings[index].z_amplitude[iz]
                    end
                end
                if moments.evolve_upar
                    @loop_r_z ir iz begin
                        moments.ion.external_source_momentum_amplitude[iz,ir,index] = 0.0
                    end
                end
                if moments.evolve_ppar
                    @loop_r_z ir iz begin
                        moments.ion.external_source_pressure_amplitude[iz,ir,index] =
                            (0.5 * ion_source_settings[index].source_T +
                            moments.ion.upar[iz,ir]^2) *
                            ion_source_settings[index].source_strength *
                            ion_source_settings[index].r_amplitude[ir] *
                            ion_source_settings[index].z_amplitude[iz]
                    end
                end
            end
        end
    end

    # now do same for electron sources, which (if present) are mostly mirrors of ion sources
    for index ∈ eachindex(electron_source_settings)
        if electron_source_settings[index].active
            if electron_source_settings[index].source_type == "energy"
                @loop_r_z ir iz begin
                    moments.electron.external_source_amplitude[iz,ir,index] =
                        electron_source_settings[index].source_strength *
                        electron_source_settings[index].r_amplitude[ir] *
                        electron_source_settings[index].z_amplitude[iz]
                end
                @loop_r_z ir iz begin
                    moments.electron.external_source_density_amplitude[iz,ir,index] = 0.0
                end
                @loop_r_z ir iz begin
                    moments.electron.external_source_momentum_amplitude[iz,ir,index] =
                        - moments.electron.dens[iz,ir] * moments.electron.upar[iz,ir] *
                        electron_source_settings[index].source_strength *
                        electron_source_settings[index].r_amplitude[ir] *
                        electron_source_settings[index].z_amplitude[iz]
                end
                @loop_r_z ir iz begin
                    moments.electron.external_source_pressure_amplitude[iz,ir,index] =
                        (0.5 * electron_source_settings[index].source_T +
                        moments.electron.upar[iz,ir]^2 - moments.electron.ppar[iz,ir]) *
                        electron_source_settings[index].source_strength *
                        electron_source_settings[index].r_amplitude[ir] *
                        electron_source_settings[index].z_amplitude[iz]
                end
            else
                @loop_r_z ir iz begin
                    moments.electron.external_source_amplitude[iz,ir,index] =
                        moments.ion.external_source_amplitude[iz,ir,index]
                end
                if moments.evolve_density
                    @loop_r_z ir iz begin
                        moments.electron.external_source_density_amplitude[iz,ir,index] =
                            moments.ion.external_source_density_amplitude[iz,ir,index]
                    end
                else
                    @loop_r_z ir iz begin
                        # Note set this using *ion* settings to force electron density source
                        # to always be equal to ion density source (even when
                        # evolve_density=false) to ensure the source does not inject charge
                        # into the simulation.
                        moments.electron.external_source_density_amplitude[iz,ir,index] =
                            ion_source_settings[index].source_strength *
                            ion_source_settings[index].r_amplitude[ir] *
                            ion_source_settings[index].z_amplitude[iz]
                    end
                end
                @loop_r_z ir iz begin
                    moments.electron.external_source_momentum_amplitude[iz,ir,index] = 0.0
                end
                @loop_r_z ir iz begin
                    moments.electron.external_source_pressure_amplitude[iz,ir,index] =
                        (0.5 * electron_source_settings[index].source_T +
                        moments.electron.upar[iz,ir]^2) *
                        moments.electron.external_source_amplitude[iz,ir,index]
                end
            end
        end
    end

    if n_neutral_species > 0
        neutral_source_settings = external_source_settings.neutral
        for index ∈ eachindex(neutral_source_settings)
            if neutral_source_settings[index].active
                if neutral_source_settings[index].source_type == "energy"
                    @loop_r_z ir iz begin
                        moments.neutral.external_source_amplitude[iz,ir,index] =
                            neutral_source_settings[index].source_strength *
                            neutral_source_settings[index].r_amplitude[ir] *
                            neutral_source_settings[index].z_amplitude[iz]
                    end
                    if moments.evolve_density
                        @loop_r_z ir iz begin
                            moments.neutral.external_source_density_amplitude[iz,ir,index] = 0.0
                        end
                    end
                    if moments.evolve_upar
                        @loop_r_z ir iz begin
                            moments.neutral.external_source_momentum_amplitude[iz,ir,index] =
                                - moments.neutral.dens[iz,ir] * moments.neutral.upar[iz,ir] *
                                neutral_source_settings[index].source_strength *
                                neutral_source_settings[index].r_amplitude[ir] *
                                neutral_source_settings[index].z_amplitude[iz]
                        end
                    end
                    if moments.evolve_ppar
                        @loop_r_z ir iz begin
                            moments.neutral.external_source_pressure_amplitude[iz,ir,index] =
                                (0.5 * neutral_source_settings[index].source_T +
                                moments.neutral.upar[iz,ir]^2 -
                                moments.neutral.ppar[iz,ir]) *
                                neutral_source_settings[index].source_strength *
                                neutral_source_settings[index].r_amplitude[ir] *
                                neutral_source_settings[index].z_amplitude[iz]
                        end
                    end
                else
                    @loop_r_z ir iz begin
                        moments.neutral.external_source_amplitude[iz,ir,index] =
                            neutral_source_settings[index].source_strength *
                            neutral_source_settings[index].r_amplitude[ir] *
                            neutral_source_settings[index].z_amplitude[iz]
                    end
                    if moments.evolve_density
                        @loop_r_z ir iz begin
                            moments.neutral.external_source_density_amplitude[iz,ir,index] =
                                neutral_source_settings[index].source_strength *
                                neutral_source_settings[index].r_amplitude[ir] *
                                neutral_source_settings[index].z_amplitude[iz]
                        end
                    end
                    if moments.evolve_upar
                        @loop_r_z ir iz begin
                            moments.neutral.external_source_momentum_amplitude[iz,ir,index] = 0.0
                        end
                    end
                    if moments.evolve_ppar
                        @loop_r_z ir iz begin
                            moments.neutral.external_source_pressure_amplitude[iz,ir,index] =
                                (0.5 * neutral_source_settings[index].source_T +
                                moments.neutral.uz[iz,ir]^2) *
                                neutral_source_settings[index].source_strength *
                                neutral_source_settings[index].r_amplitude[ir] *
                                neutral_source_settings[index].z_amplitude[iz]
                        end
                    end
                end
            end
        end
    end

    return nothing
end

"""
function initialize_external_source_controller_integral!(
             moments, external_source_settings, n_neutral_species)

Initialize the arrays `moments.ion.external_source_controller_integral` and
`moments.neutral.external_source_controller_integral`, using the settings in
`external_source_settings`
"""
function initialize_external_source_controller_integral!(
             moments, external_source_settings, n_neutral_species)
    begin_serial_region()
    @serial_region begin
        ion_source_settings = external_source_settings.ion
        for index ∈ eachindex(ion_source_settings)
            if ion_source_settings[index].active && 
               ion_source_settings[index].PI_density_controller_I != 0.0 && 
               ion_source_settings[index].source_type ∈ ("density_profile_control", "density_midpoint_control")
                moments.ion.external_source_controller_integral[:, :, index] .= 0.0
            end
        end

        if n_neutral_species > 0
            neutral_source_settings = external_source_settings.neutral
            for index ∈ eachindex(neutral_source_settings)
                if neutral_source_settings[index].active && 
                   neutral_source_settings[index].PI_density_controller_I != 0.0 && 
                   neutral_source_settings[index].source_type ∈ ("density_profile_control", "density_midpoint_control")
                    moments.neutral.external_source_controller_integral[:, :, index] .= 0.0
                end
            end
        end
    end

    return nothing
end

"""
    total_external_ion_sources!(pdf, fvec, moments, ion_sources, vperp, vpa, dt, scratch_dummy)

Contribute all of the ion sources to the ion pdf, one by one.
"""
function total_external_ion_sources!(pdf, fvec, moments, ion_sources, vperp, 
                                     vpa, dt, scratch_dummy)
    for index ∈ eachindex(ion_sources)
        if ion_sources[index].active
            external_ion_source!(pdf, fvec, moments, ion_sources[index], 
                                 index, vperp, vpa, dt, scratch_dummy)
        end
    end
    return nothing
end

"""
    external_ion_source!(pdf, fvec, moments, ion_source_settings, vperp, vpa, dt)

Add external source term to the ion kinetic equation.
"""
function external_ion_source!(pdf, fvec, moments, ion_source, index, vperp, vpa, dt, scratch_dummy)
    
    source_type = ion_source.source_type
    @views source_amplitude = moments.ion.external_source_amplitude[:,:,index]
    source_T = ion_source.source_T
    source_n = ion_source.source_n
    if vperp.n == 1
        vth_factor = 1.0 / sqrt(source_T)
    else
        vth_factor = 1.0 / source_T^1.5
    end
    vpa_grid = vpa.grid
    vperp_grid = vperp.grid
    if source_type in ("Maxwellian","energy")
        begin_s_r_z_vperp_region()
        if moments.evolve_ppar && moments.evolve_upar && moments.evolve_density
            vth = moments.ion.vth
            density = fvec.density
            upar = fvec.upar
            @loop_s_r_z is ir iz begin
                this_vth = vth[iz,ir,is]
                this_upar = upar[iz,ir,is]
                this_prefactor = dt * this_vth / density[iz,ir,is] * vth_factor *
                                 source_amplitude[iz,ir]
                @loop_vperp_vpa ivperp ivpa begin
                    # Factor of 1/sqrt(π) (for 1V) or 1/π^(3/2) (for 2V/3V) is absorbed by the
                    # normalisation of F
                    vperp_unnorm = vperp_grid[ivperp] * this_vth
                    vpa_unnorm = vpa_grid[ivpa] * this_vth + this_upar
                    pdf[ivpa,ivperp,iz,ir,is] +=
                        this_prefactor * source_n *
                        exp(-(vperp_unnorm^2 + vpa_unnorm^2) / source_T)
                end
            end
        elseif moments.evolve_upar && moments.evolve_density
            density = fvec.density
            upar = fvec.upar
            @loop_s_r_z is ir iz begin
                this_upar = upar[iz,ir,is]
                this_prefactor = dt / density[iz,ir,is] * vth_factor * source_amplitude[iz,ir]
                @loop_vperp_vpa ivperp ivpa begin
                    # Factor of 1/sqrt(π) (for 1V) or 1/π^(3/2) (for 2V/3V) is absorbed by the
                    # normalisation of F
                    vpa_unnorm = vpa_grid[ivpa] + this_upar
                    pdf[ivpa,ivperp,iz,ir,is] +=
                        this_prefactor * source_n *
                        exp(-(vperp_grid[ivperp]^2 + vpa_unnorm^2) / source_T)
                end
            end
        elseif moments.evolve_density
            density = fvec.density
            @loop_s_r_z is ir iz begin
                this_prefactor = dt / density[iz,ir,is] * vth_factor * source_amplitude[iz,ir]
                @loop_vperp_vpa ivperp ivpa begin
                    # Factor of 1/sqrt(π) (for 1V) or 1/π^(3/2) (for 2V/3V) is absorbed by the
                    # normalisation of F
                    pdf[ivpa,ivperp,iz,ir,is] +=
                        this_prefactor * source_n *
                        exp(-(vperp_grid[ivperp]^2 + vpa_grid[ivpa]^2) / source_T)
                end
            end
        elseif !moments.evolve_ppar && !moments.evolve_upar && !moments.evolve_density
            @loop_s_r_z is ir iz begin
                this_prefactor = dt * vth_factor * source_amplitude[iz,ir]
                @loop_vperp_vpa ivperp ivpa begin
                    # Factor of 1/sqrt(π) (for 1V) or 1/π^(3/2) (for 2V/3V) is absorbed by the
                    # normalisation of F
                    pdf[ivpa,ivperp,iz,ir,is] +=
                        this_prefactor * source_n *
                        exp(-(vperp_grid[ivperp]^2 + vpa_grid[ivpa]^2) / source_T)
                end
            end
        else
            error("Unsupported combination evolve_density=$(moments.evolve_density), "
                  * "evolve_upar=$(moments.evolve_upar), evolve_ppar=$(moments.evolve_ppar)")
        end

        if source_type == "energy"
            if moments.evolve_density
                # Take particles out of pdf so source does not change density
                @loop_s_r_z_vperp_vpa is ir iz ivperp ivpa begin
                    pdf[ivpa,ivperp,iz,ir,is] -= dt * source_amplitude[iz,ir] *
                        fvec.pdf[ivpa,ivperp,iz,ir,is]
                end
            else
                # Take particles out of pdf so source does not change density
                @loop_s_r_z_vperp_vpa is ir iz ivperp ivpa begin
                    pdf[ivpa,ivperp,iz,ir,is] -= dt * source_amplitude[iz,ir] *
                        fvec.pdf[ivpa,ivperp,iz,ir,is] / fvec.density[iz,ir,is]
                end
            end
        end
    elseif source_type == "alphas" || source_type == "alphas-with-losses"
        begin_s_r_z_region()
        source_v0 = ion_source_settings.source_v0
        if !(source_v0 > 1.0e-8)
            error("source_v0=$source_v0 < 1.0e-8")
        end
        dummy_vpavperp = scratch_dummy.dummy_vpavperp
        if !moments.evolve_ppar && !moments.evolve_upar && !moments.evolve_density
            @loop_s_r_z is ir iz begin
                this_prefactor = dt * source_amplitude[iz,ir]
                # first assign source to local scratch array
                @loop_vperp_vpa ivperp ivpa begin
                    v2 = vperp_grid[ivperp]^2 + vpa_grid[ivpa]^2
                    fac = 2.0/(source_T*source_v0^2)
                    dummy_vpavperp[ivpa,ivperp] = exp(-fac*(v2 - source_v0^2)^2 )
                end
                # get the density for normalisation purposes
                normfac = get_density(dummy_vpavperp, vpa, vperp)
                # add the source
                @loop_vperp_vpa ivperp ivpa begin
                    # Factor of 1/sqrt(π) (for 1V) or 1/π^(3/2) (for 2V/3V) is absorbed by the
                    # normalisation of F
                    pdf[ivpa,ivperp,iz,ir,is] +=
                        this_prefactor * dummy_vpavperp[ivpa,ivperp] / normfac
                end
            end
            
            if source_type == "alphas-with-losses"
                sink_vth = ion_source_settings.sink_vth
                sink_strength = ion_source_settings.sink_strength
                if !(sink_vth > 1.0e-8)
                   error("sink_vth=$sink_vth < 1.0e-8")
                end
                # subtract a sink function representing the loss of slow ash particles
                @loop_s_r_z is ir iz begin
                    # first assign sink to local scratch array
                    @loop_vperp_vpa ivperp ivpa begin
                        v2 = vperp_grid[ivperp]^2 + vpa_grid[ivpa]^2
                        fac = 1.0/(sink_vth^2)
                        dummy_vpavperp[ivpa,ivperp] = (1.0/(sink_vth^3))*exp(-fac*v2)
                    end
                    # numerical correction to normalisation
                    normfac = get_density(dummy_vpavperp, vpa, vperp)
                    # println("sink norm", normfac)
                    # add the source
                    @loop_vperp_vpa ivperp ivpa begin
                        # Factor of 1/sqrt(π) (for 1V) or 1/π^(3/2) (for 2V/3V) is absorbed by the
                        # normalisation of F
                        pdf[ivpa,ivperp,iz,ir,is] -=
                            dt * sink_strength * dummy_vpavperp[ivpa,ivperp] * pdf[ivpa,ivperp,iz,ir,is] / normfac
                    end
                end
            end
        else
            error("Unsupported combination in source_type=$(source_type) evolve_density=$(moments.evolve_density), "
                  * "evolve_upar=$(moments.evolve_upar), evolve_ppar=$(moments.evolve_ppar)")
        end
    elseif source_type == "beam" || source_type == "beam-with-losses"
        begin_s_r_z_region()
        source_vpa0 = ion_source_settings.source_vpa0
        source_vperp0 = ion_source_settings.source_vperp0
        if !(source_vpa0 > 1.0e-8)
            error("source_vpa0=$source_vpa0 < 1.0e-8")
        end
        if !(source_vperp0 > 1.0e-8)
            error("source_vperp0=$source_vperp0 < 1.0e-8")
        end
        dummy_vpavperp = scratch_dummy.dummy_vpavperp
        if !moments.evolve_ppar && !moments.evolve_upar && !moments.evolve_density
            @loop_s_r_z is ir iz begin
                this_prefactor = dt * source_amplitude[iz,ir]
                # first assign source to local scratch array
                @loop_vperp_vpa ivperp ivpa begin
                    vth0  = sqrt(2.0*source_T) # sqrt(2 T / m), m = mref = 1
                    v2 = ((vperp_grid[ivperp]-source_vperp0)^2 + (vpa_grid[ivpa]-source_vpa0)^2)/(vth0^2)
                    dummy_vpavperp[ivpa,ivperp] = (1.0/vth0^3)*exp(-v2)
                end
                # get the density for normalisation purposes
                normfac = get_density(dummy_vpavperp, vpa, vperp)
                # add the source
                @loop_vperp_vpa ivperp ivpa begin
                    # Factor of 1/sqrt(π) (for 1V) or 1/π^(3/2) (for 2V/3V) is absorbed by the
                    # normalisation of F
                    pdf[ivpa,ivperp,iz,ir,is] +=
                        this_prefactor * dummy_vpavperp[ivpa,ivperp] / normfac
                end
            end
            
            if source_type == "beam-with-losses"
                sink_vth = ion_source_settings.sink_vth
                sink_strength = ion_source_settings.sink_strength
                if !(sink_vth > 1.0e-8)
                   error("sink_vth=$sink_vth < 1.0e-8")
                end
                # subtract a sink function representing the loss of slow ash particles
                @loop_s_r_z is ir iz begin
                    # first assign sink to local scratch array
                    @loop_vperp_vpa ivperp ivpa begin
                        v2 = vperp_grid[ivperp]^2 + vpa_grid[ivpa]^2
                        fac = 1.0/(sink_vth^2)
                        dummy_vpavperp[ivpa,ivperp] = (1.0/(sink_vth^3))*exp(-fac*v2)
                    end
                    # numerical correction to normalisation
                    normfac = get_density(dummy_vpavperp, vpa, vperp)
                    # println("sink norm", normfac)
                    # add the source
                    @loop_vperp_vpa ivperp ivpa begin
                        # Factor of 1/sqrt(π) (for 1V) or 1/π^(3/2) (for 2V/3V) is absorbed by the
                        # normalisation of F
                        pdf[ivpa,ivperp,iz,ir,is] -=
                            dt * sink_strength * dummy_vpavperp[ivpa,ivperp] * pdf[ivpa,ivperp,iz,ir,is] / normfac
                    end
                end
            end
        else
            error("Unsupported combination in source_type=$(source_type) evolve_density=$(moments.evolve_density), "
                  * "evolve_upar=$(moments.evolve_upar), evolve_ppar=$(moments.evolve_ppar)")
        end
    else
        error("Unsupported source_type=$(source_type) ")
    end
    return nothing
end

"""
    total_external_electron_sources!(pdf, fvec, moments, electron_sources, vperp, vpa, dt, scratch_dummy)

Contribute all of the electron sources to the electron pdf, one by one.
"""
function total_external_electron_sources!(pdf_out, pdf_in, electron_density, electron_upar,
                                          moments, composition, electron_sources, vperp,
                                          vpa, dt)
    for index ∈ eachindex(electron_sources)
        if electron_sources[index].active
            external_electron_source!(pdf_out, pdf_in, electron_density, electron_upar,
                                      moments, composition, electron_sources[index], index,
                                      vperp, vpa, dt)
        end
    end
    return nothing
end

"""
    external_electron_source!(pdf_out, pdf_in, electron_density, electron_upar,
                              moments, composition, electron_source, index, vperp,
                              vpa, dt)

Add external source term to the electron kinetic equation.

Note that this function operates on a single point in `r`, given by `ir`, and `pdf_out`,
`pdf_in`, `electron_density`, and `electron_upar` should have no r-dimension.
"""
function external_electron_source!(pdf_out, pdf_in, electron_density, electron_upar,
<<<<<<< HEAD
                                   moments, composition, electron_source_settings, vperp,
                                   vpa, dt, ir)
    begin_z_vperp_region()

    me_over_mi = composition.me_over_mi

    source_amplitude = @view moments.electron.external_source_amplitude[:,ir]
    source_T = electron_source_settings.source_T
=======
                                   moments, composition, electron_source, index, vperp,
                                   vpa, dt)
    begin_r_z_vperp_region()

    me_over_mi = composition.me_over_mi

    @views source_amplitude = moments.electron.external_source_amplitude[:, :, index]
    source_T = electron_source.source_T
>>>>>>> ea9ebf14
    if vperp.n == 1
        vth_factor = 1.0 / sqrt(source_T / me_over_mi)
    else
        vth_factor = 1.0 / (source_T / me_over_mi)^1.5
    end
    vpa_grid = vpa.grid
    vperp_grid = vperp.grid

    vth = @view moments.electron.vth[:,ir]
    @loop_z iz begin
        this_vth = vth[iz]
        this_upar = electron_upar[iz]
        this_prefactor = dt * this_vth / electron_density[iz] * vth_factor *
                         source_amplitude[iz]
        @loop_vperp_vpa ivperp ivpa begin
            # Factor of 1/sqrt(π) (for 1V) or 1/π^(3/2) (for 2V/3V) is absorbed by the
            # normalisation of F
            vperp_unnorm = vperp_grid[ivperp] * this_vth
            vpa_unnorm = vpa_grid[ivpa] * this_vth + this_upar
            pdf_out[ivpa,ivperp,iz] +=
                this_prefactor *
                exp(-(vperp_unnorm^2 + vpa_unnorm^2) * me_over_mi / source_T)
        end
    end

    if electron_source.source_type == "energy"
        # Take particles out of pdf so source does not change density
        @loop_z_vperp_vpa iz ivperp ivpa begin
            pdf_out[ivpa,ivperp,iz] -= dt * source_amplitude[iz] *
                                            pdf_in[ivpa,ivperp,iz]
        end
    end

    return nothing
end

<<<<<<< HEAD
function add_external_electron_source_to_Jacobian!(jacobian_matrix, f, moments,
                                                   me, z_speed, external_source_settings,
                                                   z, vperp, vpa, dt, ir; f_offset=0,
                                                   ppar_offset=0)
    if f_offset == ppar_offset
        error("Got f_offset=$f_offset the same as ppar_offset=$ppar_offset. f and ppar "
              * "cannot be in same place in state vector.")
    end
    @boundscheck size(jacobian_matrix, 1) == size(jacobian_matrix, 2)
    @boundscheck size(jacobian_matrix, 1) ≥ f_offset + z.n * vperp.n * vpa.n
    @boundscheck size(jacobian_matrix, 1) ≥ ppar_offset + z.n

    if !external_source_settings.electron.active
        return nothing
    end

    source_amplitude = moments.electron.external_source_amplitude
    source_T = external_source_settings.electron.source_T
    dens = @view moments.electron.dens[:,ir]
    upar = @view moments.electron.upar[:,ir]
    ppar = @view moments.electron.ppar[:,ir]
    vth = @view moments.electron.vth[:,ir]
    if vperp.n == 1
        vth_factor = 1.0 / sqrt(source_T / me)
    else
        vth_factor = 1.0 / sqrt(source_T / me)^1.5
    end
    vperp_grid = vperp.grid
    vpa_grid = vpa.grid
    v_size = vperp.n * vpa.n

    begin_z_vperp_vpa_region()
    if external_source_settings.electron.source_type == "energy"
        @loop_z_vperp_vpa iz ivperp ivpa begin
            if skip_f_electron_bc_points_in_Jacobian(iz, ivperp, ivpa, z, vperp, vpa,
                                                     z_speed)
                continue
            end

            # Rows corresponding to pdf_electron
            row = (iz - 1) * v_size + (ivperp - 1) * vpa.n + ivpa + f_offset

            # Contribution from `external_electron_source!()`
            jacobian_matrix[row,row] += dt * source_amplitude[iz]
        end
    end
    @loop_z_vperp_vpa iz ivperp ivpa begin
        if skip_f_electron_bc_points_in_Jacobian(iz, ivperp, ivpa, z, vperp, vpa, z_speed)
            continue
        end

        # Rows corresponding to pdf_electron
        row = (iz - 1) * v_size + (ivperp - 1) * vpa.n + ivpa + f_offset

        # Contributions from
        #   -vth/n*vth_factor*source_amplitude*exp(-((w_⟂*vth)^2+(w_∥*vth+u)^2)*me/source_T)
        # Using
        #   d(vth[irowz])/d(ppar[icolz]) = 1/2*vth/ppar * delta(irowz,icolz)
        #
        #   d(exp(-((w_⟂*vth)^2+(w_∥*vth+u)^2)*me/source_T)[irowz])/d(ppar[icolz])
        #     = -2*(w_⟂^2+(w_∥*vth+u)*w_∥)*me/source_T * 1/2*vth/ppar * exp(-((w_⟂*vth)^2+(w_∥*vth+u)^2)*me/source_T) * delta(irowz,icolz)
        #     = -(w_⟂^2+(w_∥*vth+u)*w_∥)*me/source_T * vth/ppar * exp(-((w_⟂*vth)^2+(w_∥*vth+u)^2)*me/source_T) * delta(irowz,icolz)
        jacobian_matrix[row,ppar_offset+iz] +=
            -dt * vth[iz] / dens[iz] * vth_factor * source_amplitude[iz] *
                  (0.5/ppar[iz] - (vperp_grid[ivperp]^2 + (vpa_grid[ivpa]*vth[iz] + upar[iz])*vpa_grid[ivpa])*me/source_T*vth[iz]/ppar[iz]) *
                  exp(-((vperp_grid[ivperp]*vth[iz])^2 + (vpa_grid[ivpa]*vth[iz] + upar[iz])^2) * me / source_T)
    end

    return nothing
end

=======

"""
    total_external_neutral_sources!(pdf, fvec, moments, neutral_sources, vperp, vpa, dt, scratch_dummy)

Contribute all of the neutral sources to the neutral pdf, one by one.
"""
function total_external_neutral_sources!(pdf, fvec, moments, neutral_sources, 
                                         vzeta, vr, vz, dt)
    for index ∈ eachindex(neutral_sources)
        if neutral_sources[index].active
            external_neutral_source!(pdf, fvec, moments, neutral_sources[index], 
                                     index, vzeta, vr, vz, dt)
        end
    end
    return nothing
end


>>>>>>> ea9ebf14
"""
    external_neutral_source!(pdf, fvec, moments, neutral_source_settings, vzeta, vr,
                            vz, dt)

Add external source term to the neutral kinetic equation.
"""
function external_neutral_source!(pdf, fvec, moments, neutral_source, index, vzeta, vr,
                                  vz, dt)
    begin_sn_r_z_vzeta_vr_region()

    @views source_amplitude = moments.neutral.external_source_amplitude[:, :, index]
    source_T = neutral_source.source_T
    if vzeta.n == 1 && vr.n == 1
        vth_factor = 1.0 / sqrt(source_T)
    else
        vth_factor = 1.0 / source_T^1.5
    end
    vzeta_grid = vzeta.grid
    vr_grid = vr.grid
    vz_grid = vz.grid

    if moments.evolve_ppar && moments.evolve_upar && moments.evolve_density
        vth = moments.neutral.vth
        density = fvec.density_neutral
        uz = fvec.uz_neutral
        @loop_sn_r_z isn ir iz begin
            this_vth = vth[iz,ir,isn]
            this_uz = uz[iz,ir,isn]
            this_prefactor = dt * this_vth / density[iz,ir,isn] * vth_factor *
                             source_amplitude[iz,ir]
            @loop_vzeta_vr_vz ivzeta ivr ivz begin
                # Factor of 1/sqrt(π) (for 1V) or 1/π^(3/2) (for 2V/3V) is absorbed by the
                # normalisation of F
                vzeta_unnorm = vzeta_grid[ivzeta] * this_vth
                vr_unnorm = vr_grid[ivr] * this_vth
                vz_unnorm = vz_grid[ivz] * this_vth + this_uz
                pdf[ivz,ivr,ivzeta,iz,ir,isn] +=
                    this_prefactor *
                    exp(-(vzeta_unnorm^2 + vr_unnorm^2 + vz_unnorm^2) / source_T)
            end
        end
    elseif moments.evolve_upar && moments.evolve_density
        density = fvec.density_neutral
        uz = fvec.uz_neutral
        @loop_sn_r_z isn ir iz begin
            this_uz = uz[iz,ir,isn]
            this_prefactor = dt / density[iz,ir,isn] * vth_factor * source_amplitude[iz,ir]
            @loop_vzeta_vr_vz ivzeta ivr ivz begin
                # Factor of 1/sqrt(π) (for 1V) or 1/π^(3/2) (for 2V/3V) is absorbed by the
                # normalisation of F
                vz_unnorm = vz_grid[ivz] + this_uz
                pdf[ivz,ivr,ivzeta,iz,ir,isn] +=
                    this_prefactor *
                    exp(-(vzeta_grid[ivzeta]^2 + vr_grid[ivr]^2 + vz_unnorm^2) / source_T)
            end
        end
    elseif moments.evolve_density
        density = fvec.density_neutral
        @loop_sn_r_z isn ir iz begin
            this_prefactor = dt / density[iz,ir,isn] * vth_factor * source_amplitude[iz,ir]
            @loop_vzeta_vr_vz ivzeta ivr ivz begin
                # Factor of 1/sqrt(π) (for 1V) or 1/π^(3/2) (for 2V/3V) is absorbed by the
                # normalisation of F
                pdf[ivz,ivr,ivzeta,iz,ir,isn] +=
                    this_prefactor *
                    exp(-(vzeta_grid[ivzeta]^2 + vr_grid[ivr]^2 + vz_grid[ivz]^2) / source_T)
            end
        end
    elseif !moments.evolve_ppar && !moments.evolve_upar && !moments.evolve_density
        @loop_sn_r_z isn ir iz begin
            this_prefactor = dt * vth_factor * source_amplitude[iz,ir]
            @loop_vzeta_vr_vz ivzeta ivr ivz begin
                # Factor of 1/sqrt(π) (for 1V) or 1/π^(3/2) (for 2V/3V) is absorbed by the
                # normalisation of F
                pdf[ivz,ivr,ivzeta,iz,ir,isn] +=
                    this_prefactor *
                    exp(-(vzeta_grid[ivzeta]^2 + vr_grid[ivr]^2 + vz_grid[ivz]^2) / source_T)
            end
        end
    else
        error("Unsupported combination evolve_density=$(moments.evolve_density), "
              * "evolve_upar=$(moments.evolve_upar), evolve_ppar=$(moments.evolve_ppar)")
    end


    if neutral_source.source_type == "energy"
        # Take particles out of pdf so source does not change density
        @loop_sn_r_z_vzeta_vr_vz isn ir iz ivzeta ivr ivz begin
            pdf[iveta,ivr,ivz,iz,ir,isn] -= dt * source_amplitude[iz,ir] *
                fvec.pdf_neutral[iveta,ivr,ivz,iz,ir,isn]
        end
    end

    return nothing
end

"""
    total_external_ion_source_controllers!(fvec_in, moments, ion_sources, dt)

Contribute all of the ion source controllers to fvec_in, one by one.
"""
function total_external_ion_source_controllers!(fvec_in, moments, ion_sources, dt)
    for index ∈ eachindex(ion_sources)
        if ion_sources[index].active
            external_ion_source_controller!(fvec_in, moments, ion_sources[index], index, dt)
        end
    end
    return nothing
end

"""
    external_ion_source_controller!(fvec_in, moments, ion_source_settings, dt)

Calculate the amplitude when using a PI controller for the density to set the external
source amplitude.
"""
function external_ion_source_controller!(fvec_in, moments, ion_source_settings, index, dt)
    begin_r_z_region()

    is = 1
    ion_moments = moments.ion
    density = fvec_in.density
    upar = fvec_in.upar
    ppar = fvec_in.ppar

    if ion_source_settings.source_type == "Maxwellian"
        if moments.evolve_ppar
            @loop_r_z ir iz begin
                ion_moments.external_source_pressure_amplitude[iz,ir,index] =
                    (0.5 * ion_source_settings.source_T + upar[iz,ir,is]^2) *
                    ion_moments.external_source_amplitude[iz,ir,index]
            end
        end
    elseif ion_source_settings.source_type == "energy"
        if moments.evolve_upar
            @loop_r_z ir iz begin
                ion_moments.external_source_momentum_amplitude[iz,ir,index] =
                    - density[iz,ir] * upar[iz,ir] *
                      ion_source_settings.source_strength *
                      ion_source_settings.r_amplitude[ir] *
                      ion_source_settings.z_amplitude[iz]
            end
        end
        if moments.evolve_ppar
            @loop_r_z ir iz begin
                ion_moments.external_source_pressure_amplitude[iz,ir,index] =
                    (0.5 * ion_source_settings.source_T + upar[iz,ir]^2 - ppar[iz,ir]) *
                    ion_source_settings.source_strength *
                    ion_source_settings.r_amplitude[ir] *
                    ion_source_settings.z_amplitude[iz]
            end
        end
    elseif ion_source_settings.source_type == "density_midpoint_control"
        begin_serial_region()

        # controller_amplitude error is a shared memory Vector of length 1
        controller_amplitude = ion_source_settings.PI_controller_amplitude
        @serial_region begin
            if ion_source_settings.PI_density_target_ir !== nothing &&
                    ion_source_settings.PI_density_target_iz !== nothing
                # This process has the target point

                n_mid = density[ion_source_settings.PI_density_target_iz,
                                ion_source_settings.PI_density_target_ir, is]
                n_error = ion_source_settings.PI_density_target - n_mid

                ion_moments.external_source_controller_integral[1,1,index] +=
                    dt * ion_source_settings.PI_density_controller_I * n_error

                # Only want a source, so never allow amplitude to be negative
                amplitude = max(
                    ion_source_settings.PI_density_controller_P * n_error +
                    ion_moments.external_source_controller_integral[1,1,index],
                    0)
            else
                amplitude = nothing
            end
            controller_amplitude[1] =
                MPI.Bcast(amplitude, ion_source_settings.PI_density_target_rank,
                          comm_inter_block[])
        end

        begin_r_z_region()

        amplitude = controller_amplitude[1]
        @loop_r_z ir iz begin
            ion_moments.external_source_amplitude[iz,ir,index] =
                amplitude * ion_source_settings.controller_source_profile[iz,ir]
        end
        if moments.evolve_density
            @loop_r_z ir iz begin
                ion_moments.external_source_density_amplitude[iz,ir,index] =
                    amplitude * ion_source_settings.controller_source_profile[iz,ir]
            end
        end
        if moments.evolve_ppar
            @loop_r_z ir iz begin
                ion_moments.external_source_pressure_amplitude[iz,ir,index] =
                    (0.5 * ion_source_settings.source_T + upar[iz,ir,is]^2) *
                    amplitude * ion_source_settings.controller_source_profile[iz,ir]
            end
        end
    elseif ion_source_settings.source_type == "density_profile_control"
        begin_r_z_region()

        target = ion_source_settings.PI_density_target
        P = ion_source_settings.PI_density_controller_P
        I = ion_source_settings.PI_density_controller_I
        integral = ion_moments.external_source_controller_integral
        amplitude = ion_moments.external_source_amplitude
        @loop_r_z ir iz begin
            n_error = target[iz,ir] - density[iz,ir,is]
            integral[iz,ir,index] += dt * I * n_error
            # Only want a source, so never allow amplitude to be negative
            amplitude[iz,ir,index] = max(P * n_error + integral[iz,ir,index], 0)
        end
        if moments.evolve_density
            @loop_r_z ir iz begin
                ion_moments.external_source_density_amplitude[iz,ir,index] = amplitude[iz,ir,index]
            end
        end
        if moments.evolve_ppar
            @loop_r_z ir iz begin
                ion_moments.external_source_pressure_amplitude[iz,ir,index] =
                    (0.5 * ion_source_settings.source_T + upar[iz,ir,is]^2) *
                    amplitude[iz,ir,index]
            end
        end
    elseif ion_source_settings.source_type == "alphas"
        # do nothing
    elseif ion_source_settings.source_type == "alphas-with-losses"
        # do nothing
    elseif ion_source_settings.source_type == "beam"
        # do nothing
    elseif ion_source_settings.source_type == "beam-with-losses"
        # do nothing
    else
        error("Unrecognised source_type=$(ion_source_settings.source_type)")
    end

    return nothing
end

"""
    total_external_electron_source_controllers!(fvec_in, moments, electron_sources, dt)

Contribute all of the electron source controllers to fvec_in, one by one.
"""
function total_external_electron_source_controllers!(fvec_in, moments, electron_sources, dt)
    for index ∈ eachindex(electron_sources)
        if electron_sources[index].active
            external_electron_source_controller!(fvec_in, moments, electron_sources[index], index, dt)
        end
    end
    return nothing
end

"""
    external_electron_source_controller!(fvec_in, moments, electron_source_settings, dt)

Calculate the amplitude, e.g. when using a PI controller for the density to set the
external source amplitude.

As the electron density source must be equal to the ion density source in order not to
inject charge into the simulation, the electron source (at least in some modes of
operation) depends on the ion source, so [`external_ion_source_controller!`](@ref) must be
called before this function is called so that `moments.ion.external_source_amplitude` is
up to date.
"""
function external_electron_source_controller!(fvec_in, moments, electron_source_settings,
                                              index, dt)
    begin_r_z_region()

    is = 1
    electron_moments = moments.electron
    @views ion_source_amplitude = moments.ion.external_source_amplitude[:, :, index]

    if electron_source_settings.source_type == "Maxwellian"
        @loop_r_z ir iz begin
            electron_moments.external_source_pressure_amplitude[iz,ir,index] =
                (0.5 * electron_source_settings.source_T +
                 fvec_in.electron_upar[iz,ir,is]^2) *
                electron_moments.external_source_amplitude[iz,ir,index]
        end
    elseif electron_source_settings.source_type == "energy"
        @loop_r_z ir iz begin
            electron_moments.external_source_momentum_amplitude[iz,ir,index] =
                - electron_moments.density[iz,ir] * electron_moments.upar[iz,ir] *
                  electron_source_settings.source_strength *
                  electron_source_settings.r_amplitude[ir] *
                  electron_source_settings.z_amplitude[iz]
        end
        @loop_r_z ir iz begin
            electron_moments.external_source_pressure_amplitude[iz,ir,index] =
                (0.5 * electron_source_settings.source_T + electron_moments.upar[iz,ir]^2 -
                 electron_moments.ppar[iz,ir]) *
                electron_source_settings.source_strength *
                electron_source_settings.r_amplitude[ir] *
                electron_source_settings.z_amplitude[iz]
        end
    else
        @loop_r_z ir iz begin
            electron_moments.external_source_amplitude[iz,ir,index] = ion_source_amplitude[iz,ir,index]
        end
        @loop_r_z ir iz begin
            electron_moments.external_source_momentum_amplitude[iz,ir,index] =
                - electron_moments.density[iz,ir] * electron_moments.upar[iz,ir] *
                  electron_moments.external_source_amplitude[iz,ir,index]
        end
        @loop_r_z ir iz begin
            electron_moments.external_source_pressure_amplitude[iz,ir,index] =
                (0.5 * electron_source_settings.source_T + electron_moments.upar[iz,ir]^2 -
                 electron_moments.ppar[iz,ir]) *
                electron_moments.external_source_amplitude[iz,ir,index]
        end
    end

    # Density source is always the same as the ion one
    @loop_r_z ir iz begin
        electron_moments.external_source_density_amplitude[iz,ir,index] =
            moments.ion.external_source_density_amplitude[iz,ir,index]
    end

    return nothing
end

"""
    total_external_neutral_source_controllers!(fvec_in, moments, neutral_sources, dt)

Contribute all of the neutral source controllers to fvec_in, one by one.
"""
function total_external_neutral_source_controllers!(fvec_in, moments, neutral_sources, r, z, dt)
    for index ∈ eachindex(neutral_sources)
        if neutral_sources[index].active
            external_neutral_source_controller!(fvec_in, moments, neutral_sources[index], 
                                                index, r, z, dt)
        end
    end
    return nothing
end

"""
    external_neutral_source_controller!(fvec_in, moments, neutral_source_settings, r,
                                        z, dt)

Calculate the amplitude when using a PI controller for the density to set the external
source amplitude.
"""
function external_neutral_source_controller!(fvec_in, moments, neutral_source_settings, index, 
                                             r, z, dt)
    begin_r_z_region()

    is = 1
    neutral_moments = moments.neutral

    if neutral_source_settings.source_type == "Maxwellian"
        if moments.evolve_ppar
            @loop_r_z ir iz begin
                neutral_moments.external_source_pressure_amplitude[iz,ir,index] =
                    (0.5 * neutral_source_settings.source_T + fvec_in.upar[iz,ir,is]^2) *
                    neutral_moments.external_source_amplitude[iz,ir,index]
            end
        end
    elseif neutral_source_settings.source_type == "energy"
        if moments.evolve_upar
            @loop_r_z ir iz begin
                neutral_moments.external_source_momentum_amplitude[iz,ir,index] =
                    - neutral_moments.density[iz,ir] * neutral_moments.uz[iz,ir] *
                      neutral_source_settings.source_strength *
                      neutral_source_settings.r_amplitude[ir] *
                      neutral_source_settings.z_amplitude[iz]
            end
        end
        if moments.evolve_ppar
            @loop_r_z ir iz begin
                neutral_moments.external_source_pressure_amplitude[iz,ir,index] =
                    (0.5 * neutral_source_settings.source_T +
                     neutral_moments.uz[iz,ir]^2 - neutral_moments.pz[iz,ir]) *
                    neutral_source_settings.source_strength *
                    neutral_source_settings.r_amplitude[ir] *
                    neutral_source_settings.z_amplitude[iz]
            end
        end
    elseif neutral_source_settings.source_type == "density_midpoint_control"
        begin_serial_region()

        # controller_amplitude error is a shared memory Vector of length 1
        controller_amplitude = neutral_source_settings.PI_controller_amplitude
        @serial_region begin
            if neutral_source_settings.PI_density_target_ir !== nothing &&
                    neutral_source_settings.PI_density_target_iz !== nothing
                # This process has the target point

                n_mid = fvec_in.density_neutral[neutral_source_settings.PI_density_target_iz,
                                                neutral_source_settings.PI_density_target_ir,
                                                is]
                n_error = neutral_source_settings.PI_density_target - n_mid

                neutral_moments.external_source_controller_integral[1,1,index] +=
                    dt * neutral_source_settings.PI_density_controller_I * n_error

                # Only want a source, so never allow amplitude to be negative
                amplitude = max(
                    neutral_source_settings.PI_density_controller_P * n_error +
                    neutral_moments.external_source_controller_integral[1,1,index],
                    0)
            else
                amplitude = nothing
            end
            controller_amplitude[1] =
                MPI.Bcast(amplitude, neutral_source_settings.PI_density_target_rank,
                          comm_inter_block[])
        end

        begin_r_z_region()

        amplitude = controller_amplitude[1]
        @loop_r_z ir iz begin
            neutral_moments.external_source_amplitude[iz,ir,index] =
                amplitude * neutral_source_settings.controller_source_profile[iz,ir,index]
        end
        if moments.evolve_density
            @loop_r_z ir iz begin
                neutral_moments.external_source_density_amplitude[iz,ir,index] =
                    amplitude * neutral_source_settings.controller_source_profile[iz,ir,index]
            end
        end
        if moments.evolve_ppar
            @loop_r_z ir iz begin
                neutral_moments.external_source_pressure_amplitude[iz,ir,index] =
                    (0.5 * neutral_source_settings.source_T + fvec_in.upar[iz,ir,is]^2) *
                    amplitude * neutral_source_settings.controller_source_profile[iz,ir,index]
            end
        end
    elseif neutral_source_settings.source_type == "density_profile_control"
        begin_r_z_region()

        density = fvec_in.density_neutral
        target = neutral_source_settings.PI_density_target
        P = neutral_source_settings.PI_density_controller_P
        I = neutral_source_settings.PI_density_controller_I
        PI_integral = neutral_moments.external_source_controller_integral
        amplitude = neutral_moments.external_source_amplitude
        @loop_r_z ir iz begin
            n_error = target[iz,ir] - density[iz,ir,is]
            PI_integral[iz,ir,index] += dt * I * n_error
            amplitude[iz,ir,index] = P * n_error + PI_integral[iz,ir,index]
        end
        if moments.evolve_density
            @loop_r_z ir iz begin
                neutral_moments.external_source_density_amplitude[iz,ir,index] = amplitude[iz,ir,index]
            end
        end
        if moments.evolve_ppar
            @loop_r_z ir iz begin
                neutral_moments.external_source_pressure_amplitude[iz,ir,index] =
                    (0.5 * neutral_source_settings.source_T + fvec_in.upar[iz,ir,is]^2) *
                    amplitude[iz,ir,index]
            end
        end
    elseif neutral_source_settings.source_type == "recycling"
        begin_serial_region()
        target_flux = 0.0
        @boundscheck size(fvec_in.density, 3) == 1
        @boundscheck size(fvec_in.density_neutral, 3) == 1
        is = 1

        # Warning: this target flux is only correct when the magnetic field is
        # perpendicular to the targets. Would be better to define (somewhere) a function
        # that calculates the 'target ion flux' for general conditions...
        # First get target_flux on rank-0 of each shared memory block
        @serial_region begin
            if z.irank == 0
                # Target flux from lower wall
                @views @. r.scratch = -fvec_in.density[1,:,is] * fvec_in.upar[1,:,is]
                target_flux += integral(r.scratch, r.wgts)
            end
            if z.irank == z.nrank - 1
                # Target flux from upper wall
                @views @. r.scratch = fvec_in.density[end,:,is] * fvec_in.upar[end,:,is]
                target_flux += integral(r.scratch, r.wgts)
            end
            target_flux = MPI.Allreduce(target_flux, +, comm_inter_block[])
        end

        # Distribute target_flux to all processes in shared memory block
        target_flux = MPI.Bcast(target_flux, 0, comm_block[])

        # No need to synchronize as MPI.Bcast() synchronized already
        begin_r_z_region(no_synchronize=true)

        amplitude = neutral_moments.external_source_amplitude
        profile = neutral_source_settings.controller_source_profile
        prefactor = target_flux * neutral_source_settings.recycling_controller_fraction
        @loop_r_z ir iz begin
            amplitude[iz,ir,index] = prefactor * profile[iz,ir]
        end
        if moments.evolve_density
            @loop_r_z ir iz begin
                neutral_moments.external_source_density_amplitude[iz,ir,index] = amplitude[iz,ir,index]
            end
        end
        if moments.evolve_ppar
            @loop_r_z ir iz begin
                neutral_moments.external_source_pressure_amplitude[iz,ir,index] =
                    (0.5 * neutral_source_settings.source_T + fvec_in.upar[iz,ir,is]^2) *
                    amplitude[iz,ir,index]
            end
        end
    else
        error("Unrecognised source_type=$(neutral_source_settings.source_type)")
    end

    return nothing
end

end<|MERGE_RESOLUTION|>--- conflicted
+++ resolved
@@ -15,13 +15,10 @@
        external_ion_source_controller!, external_neutral_source_controller!,
        initialize_external_source_amplitude!,
        initialize_external_source_controller_integral!,
-<<<<<<< HEAD
-       add_external_electron_source_to_Jacobian!
-=======
+       add_external_electron_source_to_Jacobian!,
        total_external_ion_sources!, total_external_neutral_sources!,
        total_external_ion_source_controllers!, total_external_neutral_source_controllers!,
        external_electron_source!, total_external_electron_sources!
->>>>>>> ea9ebf14
 
 using ..array_allocation: allocate_float, allocate_shared_float
 using ..boundary_conditions: skip_f_electron_bc_points_in_Jacobian
@@ -952,25 +949,14 @@
 `pdf_in`, `electron_density`, and `electron_upar` should have no r-dimension.
 """
 function external_electron_source!(pdf_out, pdf_in, electron_density, electron_upar,
-<<<<<<< HEAD
                                    moments, composition, electron_source_settings, vperp,
-                                   vpa, dt, ir)
-    begin_z_vperp_region()
-
-    me_over_mi = composition.me_over_mi
-
-    source_amplitude = @view moments.electron.external_source_amplitude[:,ir]
-    source_T = electron_source_settings.source_T
-=======
-                                   moments, composition, electron_source, index, vperp,
                                    vpa, dt)
     begin_r_z_vperp_region()
 
     me_over_mi = composition.me_over_mi
 
-    @views source_amplitude = moments.electron.external_source_amplitude[:, :, index]
-    source_T = electron_source.source_T
->>>>>>> ea9ebf14
+    source_amplitude = moments.electron.external_source_amplitude
+    source_T = electron_source_settings.source_T
     if vperp.n == 1
         vth_factor = 1.0 / sqrt(source_T / me_over_mi)
     else
@@ -1007,7 +993,6 @@
     return nothing
 end
 
-<<<<<<< HEAD
 function add_external_electron_source_to_Jacobian!(jacobian_matrix, f, moments,
                                                    me, z_speed, external_source_settings,
                                                    z, vperp, vpa, dt, ir; f_offset=0,
@@ -1079,26 +1064,6 @@
     return nothing
 end
 
-=======
-
-"""
-    total_external_neutral_sources!(pdf, fvec, moments, neutral_sources, vperp, vpa, dt, scratch_dummy)
-
-Contribute all of the neutral sources to the neutral pdf, one by one.
-"""
-function total_external_neutral_sources!(pdf, fvec, moments, neutral_sources, 
-                                         vzeta, vr, vz, dt)
-    for index ∈ eachindex(neutral_sources)
-        if neutral_sources[index].active
-            external_neutral_source!(pdf, fvec, moments, neutral_sources[index], 
-                                     index, vzeta, vr, vz, dt)
-        end
-    end
-    return nothing
-end
-
-
->>>>>>> ea9ebf14
 """
     external_neutral_source!(pdf, fvec, moments, neutral_source_settings, vzeta, vr,
                             vz, dt)
