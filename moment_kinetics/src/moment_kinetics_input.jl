"""
"""
module moment_kinetics_input

export mk_input
export performance_test
#export advective_form
export read_input_file

using ..type_definitions: mk_float, mk_int, OptionsDict
using ..array_allocation: allocate_float
using ..communication
using ..coordinates: define_coordinate, get_coordinate_input
using ..external_sources
using ..file_io: io_has_parallel, input_option_error, open_ascii_output_file,
                 setup_io_input
using ..krook_collisions: setup_krook_collisions_input
using ..maxwell_diffusion: setup_mxwl_diff_collisions_input
using ..fokker_planck: setup_fkpl_collisions_input
using ..finite_differences: fd_check_option
using ..input_structs
using ..manufactured_solns: setup_manufactured_solutions
using ..numerical_dissipation: setup_numerical_dissipation
using ..reference_parameters
using ..geo: init_magnetic_geometry, setup_geometry_input
using ..species_input: get_species_input
using MPI
using TOML

"""
Read input from a TOML file
"""
function read_input_file(input_filename::String)
    input = TOML.parsefile(input_filename)

    # Use input_filename (without the extension) as default for "run_name"
    if !("output" ∈ keys(input) && "run_name" in keys(input["output"]))
        if !("output" ∈ keys(input))
            input["output"] = OptionsDict()
        end
        input["output"]["run_name"] = splitdir(splitext(input_filename)[1])[end]
    end

    return input
end

"""
Process user-supplied inputs

`save_inputs_to_txt` should be true when actually running a simulation, but defaults to
false for other situations (e.g. when post-processing).

`ignore_MPI` should be false when actually running a simulation, but defaults to true for
other situations (e.g. when post-processing).
"""
function mk_input(input_dict=OptionsDict(); save_inputs_to_txt=false, ignore_MPI=true)

    # Check for input options that used to exist, but do not any more. If these are
    # present, the user probably needs to update their input file.
    removed_options_list = ("Bzed", "Bmag", "rhostar", "geometry_option", "pitch",
                            "DeltaB", "n_ion_species", "n_neutral_species",
                            "recycling_fraction", "gyrokinetic_ions", "T_e", "T_wall",
                            "z_IC_option1", "z_IC_option2", "vpa_IC_option1",
                            "vpa_IC_option2", "boltzmann_electron_response",
                            "boltzmann_electron_response_with_simple_sheath",
                            "electron_physics", "nstep", "dt",
                            ("$(c)_$(opt)"
                             for c ∈ ("r", "z", "vperp", "vpa", "vzeta", "vr", "vz"),
                                 opt ∈ ("ngrid", "nelement", "nelement_local", "L",
                                        "discretization", "cheb_option",
                                        "finite_difference_option",
                                        "element_spacing_option", "bc")
                            )...,
                            "force_Er_zero_at_wall", "evolve_moments_density",
                            "evolve_moments_parallel_flow",
                            "evolve_moments_parallel_pressure",
                            "evolve_moments_conservation", "charge_exchange_frequency",
                            "electron_charge_exchange_frequency", "ionization_frequency",
                            "electron_ionization_frequency", "ionization_energy", "nu_ei",
                            "run_name", "base_directory",
                           )
    for opt in removed_options_list
        if opt ∈ keys(input_dict)
            error("Option '$opt' is no longer used. Please update your input file. The "
                  * "option may have been moved into an input file section - there are "
                  * "no longer any top-level options (i.e. ones not in a section). You "
                  * "may need to set some new options to replicate the effect of the "
                  * "removed ones.")
        end
    end
    
    # read composition and species data
    composition = get_species_input(input_dict)
    n_ion_species = composition.n_ion_species
    n_neutral_species = composition.n_neutral_species
    
    # if evolve_moments.density = true, evolve density via continuity eqn
    # and g = f/n via modified drift kinetic equation
    evolve_moments_settings = set_defaults_and_check_section!(
        input_dict, "evolve_moments";
        density=false,
        parallel_flow=false,
        parallel_pressure=false,
        moments_conservation=false,
       )
    evolve_moments = Dict_to_NamedTuple(evolve_moments_settings)

    # Reference parameters that define the conversion between physical quantities and
    # normalised values used in the code.
    reference_params = setup_reference_parameters(input_dict)
    
    ## set geometry_input
    geometry_in = setup_geometry_input(input_dict)
    
    em_input = set_defaults_and_check_section!(
        input_dict, em_fields_input, "em_fields"
       )

    manufactured_solns_input = setup_manufactured_solutions(input_dict)

    reactions_input = set_defaults_and_check_section!(
        input_dict, reactions
       )
    electron_fluid_collisions_input = set_defaults_and_check_section!(
        input_dict, electron_fluid_collisions
       )
    # set up krook collision inputs
    krook_input = setup_krook_collisions_input(input_dict)
    # set up Fokker-Planck collision inputs
    fkpl_input = setup_fkpl_collisions_input(input_dict)
    # set up maxwell diffusion collision inputs
    mxwl_diff_input = setup_mxwl_diff_collisions_input(input_dict)
    # write total collision struct using the structs above, as each setup function 
    # for the collisions outputs itself a struct of the type of collision, which
    # is a substruct of the overall collisions_input struct.
    collisions = collisions_input(reactions_input, electron_fluid_collisions_input,
                                  krook_input, fkpl_input, mxwl_diff_input)

    num_diss_params = setup_numerical_dissipation(input_dict)

    # parameters related to the time stepping
    timestepping_section = set_defaults_and_check_section!(
        input_dict, "timestepping";
        nstep=5,
        dt=0.00025/sqrt(composition.ion[1].initial_temperature),
        CFL_prefactor=-1.0,
        nwrite=1,
        nwrite_dfns=-1,
        type="SSPRK4",
        split_operators=false,
        steady_state_residual=false,
        converged_residual_value=-1.0,
        rtol=1.0e-5,
        atol=1.0e-12,
        atol_upar=-1.0,
        step_update_prefactor=0.9,
        max_increase_factor=1.05,
        max_increase_factor_near_last_fail=Inf,
        last_fail_proximity_factor=1.05,
        minimum_dt=0.0,
        maximum_dt=Inf,
        implicit_braginskii_conduction=true,
        implicit_electron_advance=true,
        implicit_ion_advance=false,
        implicit_vpa_advection=false,
        implicit_electron_ppar=false,
        write_after_fixed_step_count=false,
        write_error_diagnostics=false,
        write_steady_state_diagnostics=false,
        high_precision_error_sum=false,
       )
    if timestepping_section["nwrite"] > timestepping_section["nstep"]
        timestepping_section["nwrite"] = timestepping_section["nstep"]
    end
    if timestepping_section["nwrite_dfns"] < 0
        timestepping_section["nwrite_dfns"] = timestepping_section["nstep"]
    elseif timestepping_section["nwrite_dfns"] > timestepping_section["nstep"]
        timestepping_section["nwrite_dfns"] = timestepping_section["nstep"]
    end
    if timestepping_section["atol_upar"] < 0.0
        timestepping_section["atol_upar"] = 1.0e-2 * timestepping_section["rtol"]
    end

    # parameters related to electron time stepping
    electron_timestepping_section = set_defaults_and_check_section!(
        input_dict, "electron_timestepping";
        nstep=50000,
        dt=timestepping_section["dt"] * sqrt(composition.me_over_mi),
        CFL_prefactor=timestepping_section["CFL_prefactor"],
        nwrite=-1,
        nwrite_dfns=-1,
        type=timestepping_section["type"],
        split_operators=false,
        converged_residual_value=1.0e-3,
        rtol=timestepping_section["rtol"],
        atol=timestepping_section["atol"],
        step_update_prefactor=timestepping_section["step_update_prefactor"],
        max_increase_factor=timestepping_section["max_increase_factor"],
        max_increase_factor_near_last_fail=timestepping_section["max_increase_factor_near_last_fail"],
        last_fail_proximity_factor=timestepping_section["last_fail_proximity_factor"],
        minimum_dt=timestepping_section["minimum_dt"] * sqrt(composition.me_over_mi),
        maximum_dt=timestepping_section["maximum_dt"] * sqrt(composition.me_over_mi),
        write_after_fixed_step_count=false,
        write_error_diagnostics=false,
        write_steady_state_diagnostics=false,
        high_precision_error_sum=timestepping_section["high_precision_error_sum"],
        initialization_residual_value=1.0,
        no_restart=false,
        debug_io=false,
       )
    if electron_timestepping_section["nwrite"] < 0
        electron_timestepping_section["nwrite"] = electron_timestepping_section["nstep"]
    elseif electron_timestepping_section["nwrite"] > electron_timestepping_section["nstep"]
        electron_timestepping_section["nwrite"] = electron_timestepping_section["nstep"]
    end
    if electron_timestepping_section["nwrite_dfns"] < 0
        electron_timestepping_section["nwrite_dfns"] = electron_timestepping_section["nstep"]
    elseif electron_timestepping_section["nwrite_dfns"] > electron_timestepping_section["nstep"]
        electron_timestepping_section["nwrite_dfns"] = electron_timestepping_section["nstep"]
    end
    # Make a copy because "stopfile_name" is not a separate input for the electrons, so we
    # do not want to add a value to the `input_dict`. We also add a few dummy inputs that
    # are not actually used for electrons.
    electron_timestepping_section = copy(electron_timestepping_section)
    electron_timestepping_section["atol_upar"] = NaN
    electron_timestepping_section["steady_state_residual"] = true
    if !(0.0 < electron_timestepping_section["step_update_prefactor"] < 1.0)
        error("[electron_timestepping] step_update_prefactor="
              * "$(electron_timestepping_section["step_update_prefactor"]) must be between "
              * "0.0 and 1.0.")
    end
    if electron_timestepping_section["max_increase_factor"] ≤ 1.0
        error("[electron_timestepping] max_increase_factor="
              * "$(electron_timestepping_section["max_increase_factor"]) must be greater than "
              * "1.0.")
    end
    if electron_timestepping_section["max_increase_factor_near_last_fail"] ≤ 1.0
        error("[electron_timestepping] max_increase_factor_near_last_fail="
              * "$(electron_timestepping_section["max_increase_factor_near_last_fail"]) must "
              * "be greater than 1.0.")
    end
    if !isinf(electron_timestepping_section["max_increase_factor_near_last_fail"]) &&
        electron_timestepping_section["max_increase_factor_near_last_fail"] > electron_timestepping_section["max_increase_factor"]
        error("[electron_timestepping] max_increase_factor_near_last_fail="
              * "$(electron_timestepping_section["max_increase_factor_near_last_fail"]) should be "
              * "less than max_increase_factor="
              * "$(electron_timestepping_section["max_increase_factor"]).")
    end
    if electron_timestepping_section["last_fail_proximity_factor"] ≤ 1.0
        error("[electron_timestepping] last_fail_proximity_factor="
              * "$(electron_timestepping_section["last_fail_proximity_factor"]) must be "
              * "greater than 1.0.")
    end
    if electron_timestepping_section["minimum_dt"] > electron_timestepping_section["maximum_dt"]
        error("[electron_timestepping] minimum_dt="
              * "$(electron_timestepping_section["minimum_dt"]) must be less than "
              * "maximum_dt=$(electron_timestepping_section["maximum_dt"])")
    end
    if electron_timestepping_section["maximum_dt"] ≤ 0.0
        error("[electron_timestepping] maximum_dt="
              * "$(electron_timestepping_section["maximum_dt"]) must be positive")
    end

    # Make a copy of `timestepping_section` here as we do not want to add
    # `electron_timestepping_section` to the `input_dict` because there is already an
    # "electron_timestepping" section containing the input info - we only want to put
    # `electron_timestepping_section` into the Dict that is used to make
    # `timestepping_input`, so that it becomes part of `timestepping_input`.
    timestepping_section = copy(timestepping_section)
    timestepping_section["electron_t_input"] = electron_timestepping_section
    if !(0.0 < timestepping_section["step_update_prefactor"] < 1.0)
        error("step_update_prefactor=$(timestepping_section["step_update_prefactor"]) must "
              * "be between 0.0 and 1.0.")
    end
    if timestepping_section["max_increase_factor"] ≤ 1.0
        error("max_increase_factor=$(timestepping_section["max_increase_factor"]) must "
              * "be greater than 1.0.")
    end
    if timestepping_section["max_increase_factor_near_last_fail"] ≤ 1.0
        error("max_increase_factor_near_last_fail="
              * "$(timestepping_section["max_increase_factor_near_last_fail"]) must be "
              * "greater than 1.0.")
    end
    if !isinf(timestepping_section["max_increase_factor_near_last_fail"]) &&
        timestepping_section["max_increase_factor_near_last_fail"] > timestepping_section["max_increase_factor"]
        error("max_increase_factor_near_last_fail="
              * "$(timestepping_section["max_increase_factor_near_last_fail"]) should be "
              * "less than max_increase_factor="
              * "$(timestepping_section["max_increase_factor"]).")
    end
    if timestepping_section["last_fail_proximity_factor"] ≤ 1.0
        error("last_fail_proximity_factor="
              * "$(timestepping_section["last_fail_proximity_factor"]) must be "
              * "greater than 1.0.")
    end
    if timestepping_section["minimum_dt"] > timestepping_section["maximum_dt"]
        error("minimum_dt=$(timestepping_section["minimum_dt"]) must be less than "
              * "maximum_dt=$(timestepping_section["maximum_dt"])")
    end
    if timestepping_section["maximum_dt"] ≤ 0.0
        error("maximum_dt=$(timestepping_section["maximum_dt"]) must be positive")
    end

    # set up distributed-memory MPI information for z and r coords
    # need grid and MPI information to determine these values 
    # MRH just put dummy values now 
    r_coord_input = get_coordinate_input(input_dict, "r"; ignore_MPI=ignore_MPI)
    z_coord_input = get_coordinate_input(input_dict, "z"; ignore_MPI=ignore_MPI)
    if ignore_MPI
        irank_z = irank_r = 0
        nrank_z = nrank_r = 1
        comm_sub_z = comm_sub_r = MPI.COMM_NULL
    else
        irank_z, nrank_z, comm_sub_z, irank_r, nrank_r, comm_sub_r =
            setup_distributed_memory_MPI(z_coord_input.nelement,
                                         z_coord_input.nelement_local,
                                         r_coord_input.nelement,
                                         r_coord_input.nelement_local)
    end

    io_immutable = setup_io_input(input_dict, timestepping_section; ignore_MPI=ignore_MPI)

    # this is the directory where the simulation data will be stored
    timestepping_section["stopfile_name"] = joinpath(io_immutable.output_dir, "stop")
    electron_timestepping_section["stopfile_name"] = joinpath(io_immutable.output_dir, "stop")

    # initialize z grid and write grid point locations to file
    if ignore_MPI
        run_directory = nothing
    else
        run_directory = io_immutable.output_dir
    end
<<<<<<< HEAD
    z, z_spectral = define_coordinate(z_immutable, scan_input, io_immutable.parallel_io;
                                      run_directory=run_directory, ignore_MPI=ignore_MPI)
    # initialize r grid and write grid point locations to file
    r, r_spectral = define_coordinate(r_immutable, scan_input, io_immutable.parallel_io;
                                      run_directory=run_directory, ignore_MPI=ignore_MPI)
    # initialize vpa grid and write grid point locations to file
    vpa, vpa_spectral = define_coordinate(vpa_immutable, scan_input, io_immutable.parallel_io;
                                          run_directory=run_directory,
                                          ignore_MPI=ignore_MPI)
    # initialize vperp grid and write grid point locations to file
    vperp, vperp_spectral = define_coordinate(vperp_immutable, scan_input, io_immutable.parallel_io;
                                              run_directory=run_directory,
                                              ignore_MPI=ignore_MPI)
    # initialize gyrophase grid and write grid point locations to file
    gyrophase, gyrophase_spectral = define_coordinate(gyrophase_immutable,
                                                      scan_input, io_immutable.parallel_io;
                                                      run_directory=run_directory,
                                                      ignore_MPI=ignore_MPI)
    # initialize vz grid and write grid point locations to file
    vz, vz_spectral = define_coordinate(vz_immutable, scan_input, io_immutable.parallel_io;
                                        run_directory=run_directory,
                                        ignore_MPI=ignore_MPI)
    # initialize vr grid and write grid point locations to file
    vr, vr_spectral = define_coordinate(vr_immutable, scan_input, io_immutable.parallel_io;
                                        run_directory=run_directory,
                                        ignore_MPI=ignore_MPI)
    # initialize vr grid and write grid point locations to file
    vzeta, vzeta_spectral = define_coordinate(vzeta_immutable, scan_input, io_immutable.parallel_io;
=======
    z, z_spectral = define_coordinate(z_coord_input; parallel_io=io_immutable.parallel_io,
                                      run_directory=run_directory, ignore_MPI=ignore_MPI,
                                      irank=irank_z, nrank=nrank_z, comm=comm_sub_z)
    # initialize r grid and write grid point locations to file
    r, r_spectral = define_coordinate(r_coord_input; parallel_io=io_immutable.parallel_io,
                                      run_directory=run_directory, ignore_MPI=ignore_MPI,
                                      irank=irank_r, nrank=nrank_r, comm=comm_sub_r)
    # initialize vpa grid and write grid point locations to file
    vpa, vpa_spectral = define_coordinate(input_dict, "vpa";
                                          parallel_io=io_immutable.parallel_io,
                                          run_directory=run_directory,
                                          ignore_MPI=ignore_MPI)
    # initialize vperp grid and write grid point locations to file
    vperp, vperp_spectral = define_coordinate(input_dict, "vperp";
                                              parallel_io=io_immutable.parallel_io,
                                              run_directory=run_directory,
                                              ignore_MPI=ignore_MPI)
    # initialize gyrophase grid and write grid point locations to file
    gyrophase, gyrophase_spectral = define_coordinate(input_dict, "gyrophase";
                                                      parallel_io=io_immutable.parallel_io,
                                                      run_directory=run_directory,
                                                      ignore_MPI=ignore_MPI)
    # initialize vz grid and write grid point locations to file
    vz, vz_spectral = define_coordinate(input_dict, "vz";
                                        parallel_io=io_immutable.parallel_io,
                                        run_directory=run_directory,
                                        ignore_MPI=ignore_MPI)
    # initialize vr grid and write grid point locations to file
    vr, vr_spectral = define_coordinate(input_dict, "vr";
                                        parallel_io=io_immutable.parallel_io,
                                        run_directory=run_directory,
                                        ignore_MPI=ignore_MPI)
    # initialize vr grid and write grid point locations to file
    vzeta, vzeta_spectral = define_coordinate(input_dict, "vzeta";
                                              parallel_io=io_immutable.parallel_io,
>>>>>>> 43c0dada
                                              run_directory=run_directory,
                                              ignore_MPI=ignore_MPI)

    external_source_settings = setup_external_sources!(input_dict, r, z,
                                                       composition.electron_physics)

    geometry = init_magnetic_geometry(geometry_in,z,r)
    if any(geometry.dBdz .!= 0.0) &&
            (evolve_moments.density || evolve_moments.parallel_flow ||
             evolve_moments.parallel_pressure)
        error("Mirror terms not yet implemented for moment-kinetic modes")
    end

    species_immutable = (ion = composition.ion, neutral = composition.neutral)

    # Ideally `check_sections!(input_dict) would be called here to check that no
    # unexpected sections or top-level options were passed (helps to catch typos in input
    # files). However, it needs to be called after calls to `setup_nonlinear_solve()`
    # because the inputs for nonlinear solvers are only read there, but before electron
    # setup, because `input_dict` needs to be written to the output files, and it cannot
    # be with the `_section_check_store` variable still contained in it (which is used and
    # removed by `check_sections!()`) - it therefore has to be called in the middle of
    # `setup_time_advance!()`.

    if global_rank[] == 0 && save_inputs_to_txt
        # Make file to log some information about inputs into.
        io = open_ascii_output_file(joinpath(io_immutable.output_dir, io_immutable.run_name), "input")
    else
        io = devnull
    end
    
    # check input (and initialized coordinate structs) to catch errors/unsupported options
    check_input(io, io_immutable.output_dir, timestepping_section["nstep"],
                timestepping_section["dt"], r, z, vpa, vperp, composition,
                species_immutable, evolve_moments, num_diss_params, save_inputs_to_txt,
                collisions)

    # return immutable structs for z, vpa, species and composition
    all_inputs = (io_immutable, evolve_moments, timestepping_section, z, z_spectral, r,
                  r_spectral, vpa, vpa_spectral, vperp, vperp_spectral, gyrophase,
                  gyrophase_spectral, vz, vz_spectral, vr, vr_spectral, vzeta,
                  vzeta_spectral, composition, species_immutable, collisions, geometry,
                  em_input, external_source_settings, num_diss_params,
                  manufactured_solns_input)
    println(io, "\nAll inputs returned from mk_input():")
    println(io, all_inputs)
    close(io)

    return all_inputs
end

"""
check various input options to ensure they are all valid/consistent
"""
function check_input(io, output_dir, nstep, dt, r, z, vpa, vperp, composition, species,
                     evolve_moments, num_diss_params, save_inputs_to_txt, collisions)
    # copy the input file to the output directory to be saved
    if save_inputs_to_txt && global_rank[] == 0
        cp(joinpath(@__DIR__, "moment_kinetics_input.jl"), joinpath(output_dir, "moment_kinetics_input.jl"), force=true)
    end
    # open ascii file in which informtaion about input choices will be written
    check_input_time_advance(nstep, dt, io)
    check_coordinate_input(r, "r", io)
    check_coordinate_input(z, "z", io)
    check_coordinate_input(vpa, "vpa", io)
    check_coordinate_input(vperp, "vperp", io)
    # if the parallel flow is evolved separately, then the density must also be evolved separately
    if evolve_moments.parallel_flow && !evolve_moments.density
        error("evolve_moments.parallel_flow = true, but evolve_moments.density = false."
              * "this is not a supported option.")
    end
    if collisions.fkpl.nuii > 0.0
    # check that the grids support the collision operator
        print(io, "The self-collision operator is switched on \n nuii = $collisions.fkpl.nuii \n")
        if !(vpa.discretization == "gausslegendre_pseudospectral") || !(vperp.discretization == "gausslegendre_pseudospectral")
            error("ERROR: you are using \n      vpa.discretization='"*vpa.discretization*
              "' \n      vperp.discretization='"*vperp.discretization*"' \n      with the ion self-collision operator \n"*
              "ERROR: you should use \n       vpa.discretization='gausslegendre_pseudospectral' \n       vperp.discretization='gausslegendre_pseudospectral'")
        end
    end
end

"""
"""
function check_input_time_advance(nstep, dt, io)
    println(io,"##### time advance #####")
    println(io)
    println(io,">running for ", nstep, " time steps, with step size ", dt, ".")
end

"""
Check input for a coordinate
"""
function check_coordinate_input(coord, coord_name, io)
    if coord.ngrid * coord.nelement_global == 1
        # Coordinate is not being used for this run
        return
    end

    println(io)
    println(io,"######## $coord_name-grid ########")
    println(io)
    # discretization_option determines discretization in coord
    # supported options are chebyshev_pseudospectral and finite_difference
    if coord.discretization == "chebyshev_pseudospectral"
        print(io,">$coord_name.discretization = 'chebyshev_pseudospectral'.  ")
        println(io,"using a Chebyshev pseudospectral method in $coord_name.")
    elseif coord.discretization == "gausslegendre_pseudospectral"
        print(io,">$coord_name.discretization = 'gausslegendre_pseudospectral'.  ")
        println(io,"using a Gauss-Legendre-Lobatto pseudospectral method in $coord_name.")
    elseif coord.discretization == "finite_difference"
        println(io,">$coord_name.discretization = 'finite_difference', ",
            "and $coord_name.finite_difference_option = ", coord.finite_difference_option,
            "  using finite differences on an equally spaced grid in $coord_name.")
        fd_check_option(coord.finite_difference_option, coord.ngrid)
    else
        input_option_error("$coord_name.discretization", coord.discretization)
    end
    # boundary_option determines coord boundary condition
    if coord.bc == "constant"
        println(io,">$coord_name.bc = 'constant'.  enforcing constant incoming BC in $coord_name.")
    elseif coord.bc == "zero"
        println(io,">$coord_name.bc = 'zero'.  enforcing zero incoming BC in $coord_name. Enforcing zero at both boundaries if diffusion operator is present.")
    elseif coord.bc == "zero-impose-regularity"
        println(io,">$coord_name.bc = 'zero'.  enforcing zero incoming BC in $coord_name. Enforcing zero at both boundaries if diffusion operator is present. Enforce dF/dcoord = 0 at origin if coord = vperp.")
    elseif coord.bc == "zero_gradient"
        println(io,">$coord_name.bc = 'zero_gradient'.  enforcing zero gradients at both limits of $coord_name domain.")
    elseif coord.bc == "both_zero"
        println(io,">$coord_name.bc = 'both_zero'.  enforcing zero BC in $coord_name.")
    elseif coord.bc == "periodic"
        println(io,">$coord_name.bc = 'periodic'.  enforcing periodicity in $coord_name.")
    elseif coord_name == "z" && coord.bc == "wall"
        println(io,">$coord_name.bc = 'wall'.  enforcing wall BC in $coord_name.")
    elseif coord.bc == "none"
        println(io,">$coord_name.bc = 'none'.  not enforcing any BC in $coord_name.")
    else
        input_option_error("$coord_name.bc", coord.bc)
    end
    if coord.name == "vperp"
        println(io,">using ", coord.ngrid, " grid points per $coord_name element on ",
                coord.nelement_global, " elements across the $coord_name domain [",
                0.0, ",", coord.L, "].")

        if coord.bc == "zero-impose-regularity" && coord.n_global > 1 && global_rank[] == 0
            println("WARNING: regularity condition (df/dvperp=0 at vperp=0) being "
                    * "imposed explicitly.")
        end
    else
        println(io,">using ", coord.ngrid, " grid points per $coord_name element on ",
                coord.nelement_global, " elements across the $coord_name domain [",
                -0.5*coord.L, ",", 0.5*coord.L, "].")
    end
end

"""
"""
function check_input_initialization(composition, species, io)
    println(io)
    println(io,"####### initialization #######")
    println(io)
    # xx_initialization_option determines the initial condition for coordinate xx
    # currently supported options are "gaussian" and "monomial"
    n_ion_species = composition.n_ion_species
    n_neutral_species = composition.n_neutral_species
    for is ∈ 1:composition.n_species
        if is <= n_ion_species
            print(io,">initial distribution function for ion species ", is)
        elseif is <= n_ion_species + n_neutral_species
            print(io,">initial distribution function for neutral species ", is-n_ion_species)
        else
            print(io,">initial distribution function for the electrons")
        end
        println(io," is of the form f(z,r,vpa,t=0)=Fz(z)*Fr(r)*G(vpa).")
        if species[is].z_IC.initialization_option == "gaussian"
            print(io,">z intialization_option = 'gaussian'.")
            println(io,"  setting Fz(z) = initial_density + exp(-(z/z_width)^2).")
        elseif species[is].z_IC.initialization_option == "monomial"
            print(io,">z_intialization_option = 'monomial'.")
            println(io,"  setting Fz(z) = (z + L_z/2)^", species[is].z_IC.monomial_degree, ".")
        elseif species[is].z_IC.initialization_option == "sinusoid"
            print(io,">z_initialization_option = 'sinusoid'.")
            println(io,"  setting Fz(z) = initial_density + z_amplitude*sinpi(z_wavenumber*z/L_z).")
        elseif species[is].z_IC.initialization_option == "smoothedsquare"
            print(io,">z_initialization_option = 'smoothedsquare'.")
            println(io,"  setting Fz(z) = initial_density + z_amplitude*(cospi(z_wavenumber*z/L_z - sinpi(2*z_wavenumber*z/Lz))).")
        elseif species[is].z_IC.initialization_option == "2D-instability-test"
            print(io,">z_initialization_option = '2D-instability-test'.")
            println(io,"  setting Fz(z) for 2D instability test.")
        elseif species[is].z_IC.initialization_option == "bgk"
            print(io,">z_initialization_option = 'bgk'.")
            println(io,"  setting Fz(z,vpa) = F(vpa^2 + phi), with phi_max = 0.")
        else
            input_option_error("z_initialization_option", species[is].z_IC.initialization_option)
        end
        if species[is].r_IC.initialization_option == "gaussian"
            print(io,">r intialization_option = 'gaussian'.")
            println(io,"  setting Fr(r) = initial_density + exp(-(r/r_width)^2).")
        elseif species[is].r_IC.initialization_option == "monomial"
            print(io,">r_intialization_option = 'monomial'.")
            println(io,"  setting Fr(r) = (r + L_r/2)^", species[is].r_IC.monomial_degree, ".")
        elseif species[is].r_IC.initialization_option == "sinusoid"
            print(io,">r_initialization_option = 'sinusoid'.")
            println(io,"  setting Fr(r) = initial_density + r_amplitude*sinpi(r_wavenumber*r/L_r).")
        elseif species[is].r_IC.initialization_option == "smoothedsquare"
            print(io,">r_initialization_option = 'smoothedsquare'.")
            println(io,"  setting Fr(r) = initial_density + r_amplitude*(cospi(r_wavenumber*r/L_r - sinpi(2*r_wavenumber*r/Lr))).")
        else
            input_option_error("r_initialization_option", species[is].r_IC.initialization_option)
        end
        if species[is].vpa_IC.initialization_option == "gaussian"
            print(io,">vpa_intialization_option = 'gaussian'.")
            println(io,"  setting G(vpa) = exp(-(vpa/vpa_width)^2).")
        elseif species[is].vpa_IC.initialization_option == "monomial"
            print(io,">vpa_intialization_option = 'monomial'.")
            println(io,"  setting G(vpa) = (vpa + L_vpa/2)^", species[is].vpa_IC._monomial_degree, ".")
        elseif species[is].vpa_IC.initialization_option == "sinusoid"
            print(io,">vpa_initialization_option = 'sinusoid'.")
            println(io,"  setting G(vpa) = vpa_amplitude*sinpi(vpa_wavenumber*vpa/L_vpa).")
        elseif species[is].vpa_IC.initialization_option == "bgk"
            print(io,">vpa_initialization_option = 'bgk'.")
            println(io,"  setting F(z,vpa) = F(vpa^2 + phi), with phi_max = 0.")
        elseif species[is].vpa_IC.initialization_option == "vpagaussian"
            print(io,">vpa_initialization_option = 'vpagaussian'.")
            println(io,"  setting G(vpa) = vpa^2*exp(-(vpa/vpa_width)^2).")
        else
            input_option_error("vpa_initialization_option", species[is].vpa_IC.initialization_option)
        end
        println(io)
    end
end

end<|MERGE_RESOLUTION|>--- conflicted
+++ resolved
@@ -330,36 +330,6 @@
     else
         run_directory = io_immutable.output_dir
     end
-<<<<<<< HEAD
-    z, z_spectral = define_coordinate(z_immutable, scan_input, io_immutable.parallel_io;
-                                      run_directory=run_directory, ignore_MPI=ignore_MPI)
-    # initialize r grid and write grid point locations to file
-    r, r_spectral = define_coordinate(r_immutable, scan_input, io_immutable.parallel_io;
-                                      run_directory=run_directory, ignore_MPI=ignore_MPI)
-    # initialize vpa grid and write grid point locations to file
-    vpa, vpa_spectral = define_coordinate(vpa_immutable, scan_input, io_immutable.parallel_io;
-                                          run_directory=run_directory,
-                                          ignore_MPI=ignore_MPI)
-    # initialize vperp grid and write grid point locations to file
-    vperp, vperp_spectral = define_coordinate(vperp_immutable, scan_input, io_immutable.parallel_io;
-                                              run_directory=run_directory,
-                                              ignore_MPI=ignore_MPI)
-    # initialize gyrophase grid and write grid point locations to file
-    gyrophase, gyrophase_spectral = define_coordinate(gyrophase_immutable,
-                                                      scan_input, io_immutable.parallel_io;
-                                                      run_directory=run_directory,
-                                                      ignore_MPI=ignore_MPI)
-    # initialize vz grid and write grid point locations to file
-    vz, vz_spectral = define_coordinate(vz_immutable, scan_input, io_immutable.parallel_io;
-                                        run_directory=run_directory,
-                                        ignore_MPI=ignore_MPI)
-    # initialize vr grid and write grid point locations to file
-    vr, vr_spectral = define_coordinate(vr_immutable, scan_input, io_immutable.parallel_io;
-                                        run_directory=run_directory,
-                                        ignore_MPI=ignore_MPI)
-    # initialize vr grid and write grid point locations to file
-    vzeta, vzeta_spectral = define_coordinate(vzeta_immutable, scan_input, io_immutable.parallel_io;
-=======
     z, z_spectral = define_coordinate(z_coord_input; parallel_io=io_immutable.parallel_io,
                                       run_directory=run_directory, ignore_MPI=ignore_MPI,
                                       irank=irank_z, nrank=nrank_z, comm=comm_sub_z)
@@ -395,7 +365,6 @@
     # initialize vr grid and write grid point locations to file
     vzeta, vzeta_spectral = define_coordinate(input_dict, "vzeta";
                                               parallel_io=io_immutable.parallel_io,
->>>>>>> 43c0dada
                                               run_directory=run_directory,
                                               ignore_MPI=ignore_MPI)
 
