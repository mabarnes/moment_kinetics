--- conflicted
+++ resolved
@@ -14,12 +14,8 @@
 using ..coordinates: define_coordinate
 using ..external_sources
 using ..file_io: io_has_parallel, input_option_error, open_ascii_output_file
-<<<<<<< HEAD
-using ..krook_collisions: setup_krook_collisions!
-=======
 using ..krook_collisions: setup_krook_collisions_input
 using ..fokker_planck: setup_fkpl_collisions_input
->>>>>>> 294483e0
 using ..finite_differences: fd_check_option
 using ..input_structs
 using ..numerical_dissipation: setup_numerical_dissipation
@@ -184,30 +180,22 @@
     end
     #################### end specification of species inputs #####################
 
-<<<<<<< HEAD
-    collisions.charge_exchange = get(scan_input, "charge_exchange_frequency", 2.0*sqrt(species.ion[1].initial_temperature))
-    collisions.charge_exchange_electron = get(scan_input, "electron_charge_exchange_frequency", 0.0)
-    collisions.ionization = get(scan_input, "ionization_frequency", collisions.charge_exchange)
-    collisions.ionization_electron = get(scan_input, "electron_ionization_frequency", collisions.ionization)
-    collisions.ionization_energy = get(scan_input, "ionization_energy", 0.0)
-    collisions.constant_ionization_rate = get(scan_input, "constant_ionization_rate", false)
-    collisions.nu_ei = get(scan_input, "nu_ei", 0.0)
-    # Set options for Krook collisions in the `collisions` struct
-    setup_krook_collisions!(collisions, reference_params, scan_input)
-    # set the Fokker-Planck collision frequency
-    collisions.nuii = get(scan_input, "nuii", 0.0)
-    
-=======
-    charge_exchange = get(scan_input, "charge_exchange_frequency", 2.0*sqrt(species.charged[1].initial_temperature))
+    charge_exchange = get(scan_input, "charge_exchange_frequency", 2.0*sqrt(species.ion[1].initial_temperature))
+    charge_exchange_electron = get(scan_input, "electron_charge_exchange_frequency", 0.0)
     ionization = get(scan_input, "ionization_frequency", charge_exchange)
+    ionization_electron = get(scan_input, "electron_ionization_frequency", ionization)
+    ionization_energy = get(scan_input, "ionization_energy", 0.0)
     constant_ionization_rate = get(scan_input, "constant_ionization_rate", false)
+    nu_ei = get(scan_input, "nu_ei", 0.0)
     # set up krook collision inputs
     krook_input = setup_krook_collisions_input(scan_input, reference_params)
     # set up krook collision inputs
     fkpl_input = setup_fkpl_collisions_input(scan_input, reference_params)
-    collisions = collisions_input(charge_exchange, ionization, constant_ionization_rate, krook_input, fkpl_input)
-
->>>>>>> 294483e0
+    collisions = collisions_input(charge_exchange, charge_exchange_electron, ionization,
+                                  ionization_electron, ionization_energy,
+                                  constant_ionization_rate, nu_ei, krook_input,
+                                  fkpl_input)
+
     # parameters related to the time stepping
     timestepping_section = set_defaults_and_check_section!(
         scan_input, "timestepping";
@@ -545,13 +533,8 @@
     # vperp.bc is set here (a bit out of place) so that we can use
     # num_diss_params.ion.vperp_dissipation_coefficient to set the default.
     vperp.bc = get(scan_input, "vperp_bc",
-<<<<<<< HEAD
-                   (collisions.nuii > 0.0 ||
+                   ( collisions.fkpl.nuii > 0.0 ||
                     num_diss_params.ion.vperp_dissipation_coefficient > 0.0) ?
-=======
-                   ( collisions.fkpl.nuii > 0.0 ||
-                    num_diss_params.vperp_dissipation_coefficient > 0.0) ?
->>>>>>> 294483e0
                     "zero" : "none")
     
     #########################################################################
@@ -590,17 +573,6 @@
         _block_synchronize()
     end
 
-<<<<<<< HEAD
-=======
-    # Create output_dir if it does not exist.
-    if !ignore_MPI
-        if global_rank[] == 0
-            mkpath(output_dir)
-        end
-        _block_synchronize()
-    end
-
->>>>>>> 294483e0
     # replace mutable structures with immutable ones to optimize performance
     # and avoid possible misunderstandings	
 	z_advection_immutable = advection_input(z.advection.option, z.advection.constant_speed,
@@ -1240,34 +1212,8 @@
     drive_amplitude = 1.0
     drive_frequency = 1.0
     drive = drive_input_mutable(drive_phi, drive_amplitude, drive_frequency)
-<<<<<<< HEAD
-    # ion-neutral charge exchange collision frequency
-    charge_exchange = 0.0
-    # electron-neutral charge exchange collision frequency
-    charge_exchange_electron = 0.0
-    # ionization collision frequency
-    ionization = 0.0
-    # ionization collision frequency for electrons
-    ionization_electron = ionization
-    # ionization energy cost
-    ionization_energy = 0.0
-    constant_ionization_rate = false
-    # electron-ion collision frequency
-    nu_ei = 0.0
-    krook_collision_frequency_prefactor = -1.0
-    nuii = 0.0
-    collisions = collisions_input(charge_exchange, charge_exchange_electron, ionization,
-                                  ionization_electron, ionization_energy,
-                                  constant_ionization_rate, nu_ei,
-                                  krook_collision_frequency_prefactor,
-                                  krook_collision_frequency_prefactor,
-                                  krook_collision_frequency_prefactor, "none", nuii)
-
-    return z, r, vpa, vperp, gyrophase, vz, vr, vzeta, species, composition, drive, evolve_moments, collisions
-=======
     
     return z, r, vpa, vperp, gyrophase, vz, vr, vzeta, species, composition, drive, evolve_moments
->>>>>>> 294483e0
 end
 
 """
