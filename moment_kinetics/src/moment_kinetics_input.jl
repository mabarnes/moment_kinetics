"""
"""
module moment_kinetics_input

export mk_input
export performance_test
#export advective_form
export read_input_file
export get_default_rhostar

using ..type_definitions: mk_float, mk_int
using ..array_allocation: allocate_float
using ..communication
using ..coordinates: define_coordinate
using ..external_sources
using ..file_io: io_has_parallel, input_option_error, open_ascii_output_file
using ..krook_collisions: setup_krook_collisions_input
using ..maxwell_diffusion: setup_mxwl_diff_collisions_input
using ..fokker_planck: setup_fkpl_collisions_input
using ..finite_differences: fd_check_option
using ..input_structs
using ..numerical_dissipation: setup_numerical_dissipation
using ..reference_parameters
using ..geo: init_magnetic_geometry, setup_geometry_input

using MPI
using TOML
using UUIDs

"""
Read input from a TOML file
"""
function read_input_file(input_filename::String)
    input = TOML.parsefile(input_filename)

    # Use input_filename (without the extension) as default for "run_name"
    if !("run_name" in keys(input))
        input["run_name"] = splitdir(splitext(input_filename)[1])[end]
    end

    return input
end

"""
Process user-supplied inputs

`save_inputs_to_txt` should be true when actually running a simulation, but defaults to
false for other situations (e.g. when post-processing).

`ignore_MPI` should be false when actually running a simulation, but defaults to true for
other situations (e.g. when post-processing).
"""
function mk_input(scan_input=Dict(); save_inputs_to_txt=false, ignore_MPI=true)

    # Check for input options that used to exist, but do not any more. If these are
    # present, the user probably needs to update their input file.
    removed_options_list = ("Bzed", "Bmag", "rhostar", "geometry_option", "pitch", "DeltaB")
    for opt in removed_options_list
        if opt ∈ keys(scan_input)
            error("Option '$opt' is no longer used. Please update your input file. You "
                  * "may need to set some new options to replicate the effect of the "
                  * "removed ones.")
        end
    end

    # n_ion_species is the number of evolved ion species
    # currently only n_ion_species = 1 is supported
    n_ion_species = get(scan_input, "n_ion_species", 1)
    # n_neutral_species is the number of evolved neutral species
    # currently only n_neutral_species = 0,1 is supported
    n_neutral_species = get(scan_input, "n_neutral_species", 1)
    # * if electron_physics=boltzmann_electron_response, then the electron density is
    #   fixed to be N_e*(eϕ/T_e)
    # * if electron_physics=boltzmann_electron_response_with_simple_sheath, then the
    #   electron density is fixed to be N_e*(eϕ/T_e) and N_e is calculated w.r.t a
    #   reference value using J_||e + J_||i = 0 at z = 0
    electron_physics = get(scan_input, "electron_physics", boltzmann_electron_response)
    
    z, r, vpa, vperp, gyrophase, vz, vr, vzeta, species, composition, drive, evolve_moments =
        load_defaults(n_ion_species, n_neutral_species, electron_physics)

    # this is the prefix for all output files associated with this run
    run_name = get(scan_input, "run_name", "wallBC")
    # this is the directory where the simulation data will be stored
    base_directory = get(scan_input, "base_directory", "runs")
    output_dir = joinpath(base_directory, run_name)

    # if evolve_moments.density = true, evolve density via continuity eqn
    # and g = f/n via modified drift kinetic equation
    evolve_moments.density = get(scan_input, "evolve_moments_density", false)
    evolve_moments.parallel_flow = get(scan_input, "evolve_moments_parallel_flow", false)
    evolve_moments.parallel_pressure = get(scan_input, "evolve_moments_parallel_pressure", false)
    evolve_moments.conservation = get(scan_input, "evolve_moments_conservation", false)

    ####### specify any deviations from default inputs for evolved species #######
    # set initial Tₑ = 1
    composition.T_e = get(scan_input, "T_e", 1.0)
    # set wall temperature T_wall = Tw/Te
    composition.T_wall = get(scan_input, "T_wall", 1.0)
    # set initial neutral temperature Tn/Tₑ = 1
    # set initial nᵢ/Nₑ = 1.0
    # set phi_wall at z = 0
    composition.phi_wall = get(scan_input, "phi_wall", 0.0)
    # if false use true Knudsen cosine for neutral wall bc
    composition.use_test_neutral_wall_pdf = get(scan_input, "use_test_neutral_wall_pdf", false)
    # constant to be used to test nonzero Er in wall boundary condition
    composition.Er_constant = get(scan_input, "Er_constant", 0.0)
    # The ion flux reaching the wall that is recycled as neutrals is reduced by
    # `recycling_fraction` to account for ions absorbed by the wall.
    composition.recycling_fraction = get(scan_input, "recycling_fraction", 1.0)
    if !(0.0 <= composition.recycling_fraction <= 1.0)
        error("recycling_fraction must be between 0 and 1. Got $recycling_fraction.")
    end
    # gyrokinetic_ions = True -> use gyroaveraged fields at fixed guiding centre and moments of the pdf computed at fixed r
    # gyrokinetic_ions = False -> use drift kinetic approximation
    composition.gyrokinetic_ions = get(scan_input, "gyrokinetic_ions", false)
    
    # Reference parameters that define the conversion between physical quantities and
    # normalised values used in the code.
    reference_params = setup_reference_parameters(scan_input)

    # Set me_over_mi here so we can use reference_params
    composition.me_over_mi = reference_params.me / reference_params.mref

    ## set geometry_input
    geometry_in = setup_geometry_input(scan_input, get_default_rhostar(reference_params))
    
    ispecies = 1
    species.ion[1].z_IC.initialization_option = get(scan_input, "z_IC_option$ispecies", "gaussian")
    species.ion[1].initial_density = get(scan_input, "initial_density$ispecies", 1.0)
    species.ion[1].initial_temperature = get(scan_input, "initial_temperature$ispecies", 1.0)
    species.ion[1].z_IC.width = get(scan_input, "z_IC_width$ispecies", 0.125)
    species.ion[1].z_IC.wavenumber = get(scan_input, "z_IC_wavenumber$ispecies", 1)
    species.ion[1].z_IC.density_amplitude = get(scan_input, "z_IC_density_amplitude$ispecies", 0.001)
    species.ion[1].z_IC.density_phase = get(scan_input, "z_IC_density_phase$ispecies", 0.0)
    species.ion[1].z_IC.upar_amplitude = get(scan_input, "z_IC_upar_amplitude$ispecies", 0.0)
    species.ion[1].z_IC.upar_phase = get(scan_input, "z_IC_upar_phase$ispecies", 0.0)
    species.ion[1].z_IC.temperature_amplitude = get(scan_input, "z_IC_temperature_amplitude$ispecies", 0.0)
    species.ion[1].z_IC.temperature_phase = get(scan_input, "z_IC_temperature_phase$ispecies", 0.0)
    species.ion[1].r_IC.initialization_option = get(scan_input, "r_IC_option$ispecies", "gaussian")
    species.ion[1].r_IC.wavenumber = get(scan_input, "r_IC_wavenumber$ispecies", 1)
    species.ion[1].r_IC.density_amplitude = get(scan_input, "r_IC_density_amplitude$ispecies", 0.0)
    species.ion[1].r_IC.density_phase = get(scan_input, "r_IC_density_phase$ispecies", 0.0)
    species.ion[1].r_IC.upar_amplitude = get(scan_input, "r_IC_upar_amplitude$ispecies", 0.0)
    species.ion[1].r_IC.upar_phase = get(scan_input, "r_IC_upar_phase$ispecies", 0.0)
    species.ion[1].r_IC.temperature_amplitude = get(scan_input, "r_IC_temperature_amplitude$ispecies", 0.0)
    species.ion[1].r_IC.temperature_phase = get(scan_input, "r_IC_temperature_phase$ispecies", 0.0)
    species.ion[1].vpa_IC.initialization_option = get(scan_input, "vpa_IC_option$ispecies", "gaussian")
    species.ion[1].vpa_IC.density_amplitude = get(scan_input, "vpa_IC_density_amplitude$ispecies", 1.000)
    species.ion[1].vpa_IC.width = get(scan_input, "vpa_IC_width$ispecies", 1.0)
    species.ion[1].vpa_IC.density_phase = get(scan_input, "vpa_IC_density_phase$ispecies", 0.0)
    species.ion[1].vpa_IC.upar_amplitude = get(scan_input, "vpa_IC_upar_amplitude$ispecies", 0.0)
    species.ion[1].vpa_IC.upar_phase = get(scan_input, "vpa_IC_upar_phase$ispecies", 0.0)
    species.ion[1].vpa_IC.temperature_amplitude = get(scan_input, "vpa_IC_temperature_amplitude$ispecies", 0.0)
    species.ion[1].vpa_IC.temperature_phase = get(scan_input, "vpa_IC_temperature_phase$ispecies", 0.0)
    ispecies += 1
    if n_neutral_species > 0
        species.neutral[1].z_IC.initialization_option = get(scan_input, "z_IC_option$ispecies", "gaussian")
        species.neutral[1].initial_density = get(scan_input, "initial_density$ispecies", 1.0)
        species.neutral[1].initial_temperature = get(scan_input, "initial_temperature$ispecies", 1.0)
        species.neutral[1].z_IC.width = get(scan_input, "z_IC_width$ispecies", species.ion[1].z_IC.width)
        species.neutral[1].z_IC.density_amplitude = get(scan_input, "z_IC_density_amplitude$ispecies", 0.001)
        species.neutral[1].z_IC.density_phase = get(scan_input, "z_IC_density_phase$ispecies", 0.0)
        species.neutral[1].z_IC.upar_amplitude = get(scan_input, "z_IC_upar_amplitude$ispecies", 0.0)
        species.neutral[1].z_IC.upar_phase = get(scan_input, "z_IC_upar_phase$ispecies", 0.0)
        species.neutral[1].z_IC.temperature_amplitude = get(scan_input, "z_IC_temperature_amplitude$ispecies", 0.0)
        species.neutral[1].z_IC.temperature_phase = get(scan_input, "z_IC_temperature_phase$ispecies", 0.0)
        species.neutral[1].r_IC.initialization_option = get(scan_input, "r_IC_option$ispecies", "gaussian")
        species.neutral[1].r_IC.density_amplitude = get(scan_input, "r_IC_density_amplitude$ispecies", 0.001)
        species.neutral[1].r_IC.density_phase = get(scan_input, "r_IC_density_phase$ispecies", 0.0)
        species.neutral[1].r_IC.upar_amplitude = get(scan_input, "r_IC_upar_amplitude$ispecies", 0.0)
        species.neutral[1].r_IC.upar_phase = get(scan_input, "r_IC_upar_phase$ispecies", 0.0)
        species.neutral[1].r_IC.temperature_amplitude = get(scan_input, "r_IC_temperature_amplitude$ispecies", 0.0)
        species.neutral[1].r_IC.temperature_phase = get(scan_input, "r_IC_temperature_phase$ispecies", 0.0)
        species.neutral[1].vpa_IC.initialization_option = get(scan_input, "vpa_IC_option$ispecies", "gaussian")
        species.neutral[1].vpa_IC.density_amplitude = get(scan_input, "vpa_IC_density_amplitude$ispecies", 1.000)
        species.neutral[1].vpa_IC.width = get(scan_input, "vpa_IC_width$ispecies", species.ion[1].vpa_IC.width)
        species.neutral[1].vpa_IC.density_phase = get(scan_input, "vpa_IC_density_phase$ispecies", 0.0)
        species.neutral[1].vpa_IC.upar_amplitude = get(scan_input, "vpa_IC_upar_amplitude$ispecies", 0.0)
        species.neutral[1].vpa_IC.upar_phase = get(scan_input, "vpa_IC_upar_phase$ispecies", 0.0)
        species.neutral[1].vpa_IC.temperature_amplitude = get(scan_input, "vpa_IC_temperature_amplitude$ispecies", 0.0)
        species.neutral[1].vpa_IC.temperature_phase = get(scan_input, "vpa_IC_temperature_phase$ispecies", 0.0)
        ispecies += 1
    end
    #################### end specification of species inputs #####################

    # Build the main collisions struct using scan_input and reference parameters
    charge_exchange = get(scan_input, "charge_exchange_frequency", 2.0*sqrt(species.ion[1].initial_temperature))
    charge_exchange_electron = get(scan_input, "electron_charge_exchange_frequency", 0.0)
    ionization = get(scan_input, "ionization_frequency", charge_exchange)
    ionization_electron = get(scan_input, "electron_ionization_frequency", ionization)
    ionization_energy = get(scan_input, "ionization_energy", 0.0)
    constant_ionization_rate = get(scan_input, "constant_ionization_rate", false)
    nu_ei = get(scan_input, "nu_ei", 0.0)
    # set up krook collision inputs
    krook_input = setup_krook_collisions_input(scan_input, reference_params)
    # set up Fokker-Planck collision inputs
    fkpl_input = setup_fkpl_collisions_input(scan_input, reference_params)
<<<<<<< HEAD
    # set up maxwell diffusion collision inputs
    mxwl_diff_input = setup_mxwl_diff_collisions_input(scan_input, reference_params)
    # write total collision struct using the structs above, as each setup function 
    # for the collisions outputs itself a struct of the type of collision, which
    # is a substruct of the overall collisions_input struct.
    collisions = collisions_input(charge_exchange, ionization, constant_ionization_rate, 
                                  krook_input, fkpl_input, mxwl_diff_input)
=======
    collisions = collisions_input(charge_exchange, charge_exchange_electron, ionization,
                                  ionization_electron, ionization_energy,
                                  constant_ionization_rate, nu_ei, krook_input,
                                  fkpl_input)
>>>>>>> 4a99612b

    # parameters related to the time stepping
    timestepping_section = set_defaults_and_check_section!(
        scan_input, "timestepping";
        nstep=5,
        dt=0.00025/sqrt(species.ion[1].initial_temperature),
        CFL_prefactor=-1.0,
        nwrite=1,
        nwrite_dfns=nothing,
        type="SSPRK4",
        split_operators=false,
        stopfile_name=joinpath(output_dir, "stop"),
        steady_state_residual=false,
        converged_residual_value=-1.0,
        rtol=1.0e-5,
        atol=1.0e-12,
        atol_upar=nothing,
        step_update_prefactor=0.9,
        max_increase_factor=1.05,
        max_increase_factor_near_last_fail=Inf,
        last_fail_proximity_factor=1.05,
        minimum_dt=0.0,
        maximum_dt=Inf,
        implicit_braginskii_conduction=true,
        implicit_electron_advance=true,
        implicit_ion_advance=false,
        implicit_vpa_advection=false,
        implicit_ion_maxwell_diffusion=false,
        write_after_fixed_step_count=false,
        write_error_diagnostics=false,
        write_steady_state_diagnostics=false,
        high_precision_error_sum=false,
       )
    if timestepping_section["nwrite"] > timestepping_section["nstep"]
        timestepping_section["nwrite"] = timestepping_section["nstep"]
    end
    if timestepping_section["nwrite_dfns"] === nothing
        timestepping_section["nwrite_dfns"] = timestepping_section["nstep"]
    elseif timestepping_section["nwrite_dfns"] > timestepping_section["nstep"]
        timestepping_section["nwrite_dfns"] = timestepping_section["nstep"]
    end
    if timestepping_section["atol_upar"] === nothing
        timestepping_section["atol_upar"] = 1.0e-2 * timestepping_section["rtol"]
    end

    # parameters related to electron time stepping
    electron_timestepping_section = set_defaults_and_check_section!(
        scan_input, "electron_timestepping";
        nstep=50000,
        dt=timestepping_section["dt"] * sqrt(composition.me_over_mi),
        CFL_prefactor=timestepping_section["CFL_prefactor"],
        nwrite=nothing,
        nwrite_dfns=nothing,
        type=timestepping_section["type"],
        split_operators=false,
        converged_residual_value=1.0e-3,
        rtol=timestepping_section["rtol"],
        atol=timestepping_section["atol"],
        step_update_prefactor=timestepping_section["step_update_prefactor"],
        max_increase_factor=timestepping_section["max_increase_factor"],
        max_increase_factor_near_last_fail=timestepping_section["max_increase_factor_near_last_fail"],
        last_fail_proximity_factor=timestepping_section["last_fail_proximity_factor"],
        minimum_dt=timestepping_section["minimum_dt"] * sqrt(composition.me_over_mi),
        maximum_dt=timestepping_section["maximum_dt"] * sqrt(composition.me_over_mi),
        write_after_fixed_step_count=false,
        write_error_diagnostics=false,
        write_steady_state_diagnostics=false,
        high_precision_error_sum=timestepping_section["high_precision_error_sum"],
        initialization_residual_value=1.0,
        no_restart=false,
        debug_io=false,
       )
    if electron_timestepping_section["nwrite"] === nothing
        electron_timestepping_section["nwrite"] = electron_timestepping_section["nstep"]
    elseif electron_timestepping_section["nwrite"] > electron_timestepping_section["nstep"]
        electron_timestepping_section["nwrite"] = electron_timestepping_section["nstep"]
    end
    if electron_timestepping_section["nwrite_dfns"] === nothing
        electron_timestepping_section["nwrite_dfns"] = electron_timestepping_section["nstep"]
    elseif electron_timestepping_section["nwrite_dfns"] > electron_timestepping_section["nstep"]
        electron_timestepping_section["nwrite_dfns"] = electron_timestepping_section["nstep"]
    end
    # Make a copy because "stopfile_name" is not a separate input for the electrons, so we
    # do not want to add a value to the `input_dict`. We also add a few dummy inputs that
    # are not actually used for electrons.
    electron_timestepping_section = copy(electron_timestepping_section)
    electron_timestepping_section["stopfile_name"] = timestepping_section["stopfile_name"]
    electron_timestepping_section["atol_upar"] = NaN
    electron_timestepping_section["steady_state_residual"] = true
    if !(0.0 < electron_timestepping_section["step_update_prefactor"] < 1.0)
        error("[electron_timestepping] step_update_prefactor="
              * "$(electron_timestepping_section["step_update_prefactor"]) must be between "
              * "0.0 and 1.0.")
    end
    if electron_timestepping_section["max_increase_factor"] ≤ 1.0
        error("[electron_timestepping] max_increase_factor="
              * "$(electron_timestepping_section["max_increase_factor"]) must be greater than "
              * "1.0.")
    end
    if electron_timestepping_section["max_increase_factor_near_last_fail"] ≤ 1.0
        error("[electron_timestepping] max_increase_factor_near_last_fail="
              * "$(electron_timestepping_section["max_increase_factor_near_last_fail"]) must "
              * "be greater than 1.0.")
    end
    if !isinf(electron_timestepping_section["max_increase_factor_near_last_fail"]) &&
        electron_timestepping_section["max_increase_factor_near_last_fail"] > electron_timestepping_section["max_increase_factor"]
        error("[electron_timestepping] max_increase_factor_near_last_fail="
              * "$(electron_timestepping_section["max_increase_factor_near_last_fail"]) should be "
              * "less than max_increase_factor="
              * "$(electron_timestepping_section["max_increase_factor"]).")
    end
    if electron_timestepping_section["last_fail_proximity_factor"] ≤ 1.0
        error("[electron_timestepping] last_fail_proximity_factor="
              * "$(electron_timestepping_section["last_fail_proximity_factor"]) must be "
              * "greater than 1.0.")
    end
    if electron_timestepping_section["minimum_dt"] > electron_timestepping_section["maximum_dt"]
        error("[electron_timestepping] minimum_dt="
              * "$(electron_timestepping_section["minimum_dt"]) must be less than "
              * "maximum_dt=$(electron_timestepping_section["maximum_dt"])")
    end
    if electron_timestepping_section["maximum_dt"] ≤ 0.0
        error("[electron_timestepping] maximum_dt="
              * "$(electron_timestepping_section["maximum_dt"]) must be positive")
    end

    # Make a copy of `timestepping_section` here as we do not want to add
    # `electron_timestepping_section` to the `input_dict` because there is already an
    # "electron_timestepping" section containing the input info - we only want to put
    # `electron_timestepping_section` into the Dict that is used to make
    # `timestepping_input`, so that it becomes part of `timestepping_input`.
    timestepping_section = copy(timestepping_section)
    timestepping_section["electron_t_input"] = electron_timestepping_section
    if !(0.0 < timestepping_section["step_update_prefactor"] < 1.0)
        error("step_update_prefactor=$(timestepping_section["step_update_prefactor"]) must "
              * "be between 0.0 and 1.0.")
    end
    if timestepping_section["max_increase_factor"] ≤ 1.0
        error("max_increase_factor=$(timestepping_section["max_increase_factor"]) must "
              * "be greater than 1.0.")
    end
    if timestepping_section["max_increase_factor_near_last_fail"] ≤ 1.0
        error("max_increase_factor_near_last_fail="
              * "$(timestepping_section["max_increase_factor_near_last_fail"]) must be "
              * "greater than 1.0.")
    end
    if !isinf(timestepping_section["max_increase_factor_near_last_fail"]) &&
        timestepping_section["max_increase_factor_near_last_fail"] > timestepping_section["max_increase_factor"]
        error("max_increase_factor_near_last_fail="
              * "$(timestepping_section["max_increase_factor_near_last_fail"]) should be "
              * "less than max_increase_factor="
              * "$(timestepping_section["max_increase_factor"]).")
    end
    if timestepping_section["last_fail_proximity_factor"] ≤ 1.0
        error("last_fail_proximity_factor="
              * "$(timestepping_section["last_fail_proximity_factor"]) must be "
              * "greater than 1.0.")
    end
    if timestepping_section["minimum_dt"] > timestepping_section["maximum_dt"]
        error("minimum_dt=$(timestepping_section["minimum_dt"]) must be less than "
              * "maximum_dt=$(timestepping_section["maximum_dt"])")
    end
    if timestepping_section["maximum_dt"] ≤ 0.0
        error("maximum_dt=$(timestepping_section["maximum_dt"]) must be positive")
    end

    use_for_init_is_default = !(("manufactured_solns" ∈ keys(scan_input)) &&
                                ("use_for_init" ∈ keys(scan_input["manufactured_solns"])))
    manufactured_solns_section = set_defaults_and_check_section!(
        scan_input, "manufactured_solns";
        use_for_advance=false,
        use_for_init=false,
        # constant to be used to control Ez divergence in MMS tests
        epsilon_offset=0.001,
        # bool to control if dfni is a function of vpa or vpabar in MMS test
        use_vpabar_in_mms_dfni=true,
        alpha_switch=1.0,
        type="default",
       )
    if use_for_init_is_default && manufactured_solns_section["use_for_advance"]
        # if manufactured_solns_section["use_for_init"] was set by default, set
        # manufactured_solns_section["use_for_init"] == true
        manufactured_solns_section["use_for_init"] = true
    end
    if manufactured_solns_section["use_for_init"] || manufactured_solns_section["use_for_advance"]
        manufactured_solutions_ext = Base.get_extension(@__MODULE__, :manufactured_solns_ext)
        if manufactured_solutions_ext === nothing
            # If Symbolics is not installed, then the extension manufactured_solns_ext
            # will not be loaded, in which case we cannot use manufactured solutions.
            error("Symbolics package is not installed, so manufactured solutions are not "
                  * "available. Re-run machines/machine-setup.sh and activate "
                  * "manufactured solutions, or install Symbolics.")
        end
    end
    if manufactured_solns_section["use_vpabar_in_mms_dfni"]
        manufactured_solns_section["alpha_switch"] = 1.0
    else
        manufactured_solns_section["alpha_switch"] = 0.0
    end
    manufactured_solns_input = Dict_to_NamedTuple(manufactured_solns_section)
    
    # overwrite some default parameters related to the r grid
    # ngrid is number of grid points per element
    r.ngrid = get(scan_input, "r_ngrid", 9)
    # nelement_global is the number of elements in total
    r.nelement_global = get(scan_input, "r_nelement", 8)
    # nelement_local is the number of elements on each process
    r.nelement_local = get(scan_input, "r_nelement_local", r.nelement_global)
    # L is the box length in units of cs0/Omega_i
    r.L = get(scan_input, "r_L", 1.0)
    # determine the discretization option for the r grid
    # supported options are "chebyshev_pseudospectral" and "finite_difference"
    r.discretization = get(scan_input, "r_discretization", "finite_difference")
    r.fd_option = get(scan_input, "r_finite_difference_option", "third_order_upwind")
    # determine the boundary condition to impose in r
    # supported options are "periodic" and "Dirichlet"
    r.bc = get(scan_input, "r_bc", "periodic")
    r.element_spacing_option = get(scan_input, "r_element_spacing_option", "uniform")
    
    # overwrite some default parameters related to the z grid
    # ngrid is number of grid points per element
    z.ngrid = get(scan_input, "z_ngrid", 9)
    # nelement_global is the number of elements in total
    z.nelement_global = get(scan_input, "z_nelement", 8)
    # nelement_local is the number of elements on each process
    z.nelement_local = get(scan_input, "z_nelement_local", z.nelement_global)
    # L is the box length in units of cs0/Omega_i
    z.L = get(scan_input, "z_L", 1.0)
    # determine the discretization option for the z grid
    # supported options are "chebyshev_pseudospectral" and "finite_difference"
    z.discretization = get(scan_input, "z_discretization", "chebyshev_pseudospectral")
    z.fd_option = get(scan_input, "z_finite_difference_option", "third_order_upwind")
    # determine the boundary condition to impose in z
    # supported options are "constant", "periodic" and "wall"
    z.bc = get(scan_input, "z_bc", "wall")
    z.element_spacing_option = get(scan_input, "z_element_spacing_option", "uniform")
    
    # overwrite some default parameters related to the vpa grid
    # ngrid is the number of grid points per element
    vpa.ngrid = get(scan_input, "vpa_ngrid", 17)
    # nelement is the number of elements
    vpa.nelement_global = get(scan_input, "vpa_nelement", 10)
	# do not parallelise vpa with distributed-memory MPI
    vpa.nelement_local = vpa.nelement_global 
    # L is the box length in units of vthermal_species
    vpa.L = get(scan_input, "vpa_L", 8.0*sqrt(species.ion[1].initial_temperature))
    # determine the boundary condition
    # only supported option at present is "zero" and "periodic"
    vpa.bc = get(scan_input, "vpa_bc", "periodic")
    # determine the discretization option for the vpa grid
    # supported options are "chebyshev_pseudospectral" and "finite_difference"
    vpa.discretization = get(scan_input, "vpa_discretization", "chebyshev_pseudospectral")
    vpa.fd_option = get(scan_input, "vpa_finite_difference_option", "third_order_upwind")
    vpa.element_spacing_option = get(scan_input, "vpa_element_spacing_option", "uniform")
    
    # overwrite some default parameters related to the vperp grid
    # ngrid is the number of grid points per element
    vperp.ngrid = get(scan_input, "vperp_ngrid", 1)
    # nelement is the number of elements
    vperp.nelement_global = get(scan_input, "vperp_nelement", 1)
    # do not parallelise vperp with distributed-memory MPI
    vperp.nelement_local = vperp.nelement_global 
    # L is the box length in units of vthermal_species
    vperp.L = get(scan_input, "vperp_L", 8.0*sqrt(species.ion[1].initial_temperature))
    # Note vperp.bc is set below, after numerical dissipation is initialized, so that it
    # can use the numerical dissipation settings to set its default value.
    #
    # determine the discretization option for the vperp grid
    # supported options are "finite_difference_vperp" "chebyshev_pseudospectral"
    vperp.discretization = get(scan_input, "vperp_discretization", "chebyshev_pseudospectral")
    vperp.element_spacing_option = get(scan_input, "vperp_element_spacing_option", "uniform")

    # overwrite some default parameters related to the gyrophase grid
    # ngrid is the number of grid points per element
    gyrophase.ngrid = get(scan_input, "gyrophase_ngrid", 17)
    # nelement is the number of elements
    gyrophase.nelement_global = get(scan_input, "gyrophase_nelement", 10)
    # do not parallelise gyrophase with distributed-memory MPI
    gyrophase.nelement_local = gyrophase.nelement_global

    if n_neutral_species > 0
        # overwrite some default parameters related to the vz grid
        # use vpa grid values as defaults
        # ngrid is the number of grid points per element
        vz.ngrid = get(scan_input, "vz_ngrid", vpa.ngrid)
        # nelement is the number of elements
        vz.nelement_global = get(scan_input, "vz_nelement", vpa.nelement_global)
        # do not parallelise vz with distributed-memory MPI
        vz.nelement_local = vz.nelement_global
        # L is the box length in units of vthermal_species
        vz.L = get(scan_input, "vz_L", vpa.L)
        # determine the boundary condition
        # only supported option at present is "zero" and "periodic"
        vz.bc = get(scan_input, "vz_bc", "none")
        # determine the discretization option for the vz grid
        # supported options are "chebyshev_pseudospectral" and "finite_difference"
        vz.discretization = get(scan_input, "vz_discretization", vpa.discretization)
        vz.element_spacing_option = get(scan_input, "vz_element_spacing_option", "uniform")

        # overwrite some default parameters related to the vr grid
        # ngrid is the number of grid points per element
        vr.ngrid = get(scan_input, "vr_ngrid", 1)
        # nelement is the number of elements
        vr.nelement_global = get(scan_input, "vr_nelement", 1)
        # do not parallelise vz with distributed-memory MPI
        vr.nelement_local = vr.nelement_global
        # L is the box length in units of vthermal_species
        vr.L = get(scan_input, "vr_L", 8.0*sqrt(species.ion[1].initial_temperature))
        # determine the boundary condition
        # only supported option at present is "zero" and "periodic"
        vr.bc = get(scan_input, "vr_bc", "none")
        # determine the discretization option for the vr grid
        # supported options are "chebyshev_pseudospectral" and "finite_difference"
        vr.discretization = get(scan_input, "vr_discretization", "chebyshev_pseudospectral")
        vr.element_spacing_option = get(scan_input, "vr_element_spacing_option", "uniform")
    
        # overwrite some default parameters related to the vzeta grid
        # ngrid is the number of grid points per element
        vzeta.ngrid = get(scan_input, "vzeta_ngrid", 1)
        # nelement is the number of elements
        vzeta.nelement_global = get(scan_input, "vzeta_nelement", 1)
        # do not parallelise vz with distributed-memory MPI
        vzeta.nelement_local = vzeta.nelement_global
        # L is the box length in units of vthermal_species
        vzeta.L = get(scan_input, "vzeta_L", 8.0*sqrt(species.ion[1].initial_temperature))
        # determine the boundary condition
        # only supported option at present is "zero" and "periodic"
        vzeta.bc = get(scan_input, "vzeta_bc", "none")
        # determine the discretization option for the vzeta grid
        # supported options are "chebyshev_pseudospectral" and "finite_difference"
        vzeta.discretization = get(scan_input, "vzeta_discretization", "chebyshev_pseudospectral")
        vzeta.element_spacing_option = get(scan_input, "vzeta_element_spacing_option", "uniform")
    end

    is_1V = (vperp.ngrid == vperp.nelement_global == 1 && vzeta.ngrid ==
             vzeta.nelement_global == 1 && vr.ngrid == vr.nelement_global == 1)
    
    ion_num_diss_param_dict = get(scan_input, "ion_numerical_dissipation", Dict{String,Any}())
    electron_num_diss_param_dict = get(scan_input, "electron_numerical_dissipation", Dict{String,Any}())
    neutral_num_diss_param_dict = get(scan_input, "neutral_numerical_dissipation", Dict{String,Any}())
    num_diss_params = setup_numerical_dissipation(ion_num_diss_param_dict,
                                                  electron_num_diss_param_dict,
                                                  neutral_num_diss_param_dict, is_1V)

    # vperp.bc is set here (a bit out of place) so that we can use
    # num_diss_params.ion.vperp_dissipation_coefficient to set the default.
    vperp.bc = get(scan_input, "vperp_bc",
                   ( collisions.fkpl.nuii > 0.0 ||
                    num_diss_params.ion.vperp_dissipation_coefficient > 0.0) ?
                    "zero" : "none")
    
    #########################################################################
    ########## end user inputs. do not modify following code! ###############
    #########################################################################

    # set up distributed-memory MPI information for z and r coords
    # need grid and MPI information to determine these values 
    # MRH just put dummy values now 
    if ignore_MPI
        irank_z = irank_r = 0
        nrank_z = nrank_r = 1
        comm_sub_z = comm_sub_r = MPI.COMM_NULL
        r.nelement_local = r.nelement_global
        z.nelement_local = z.nelement_global
        vperp.nelement_local = vperp.nelement_global
        vpa.nelement_local = vpa.nelement_global
        vzeta.nelement_local = vzeta.nelement_global
        vr.nelement_local = vr.nelement_global
        vz.nelement_local = vz.nelement_global
    else
        irank_z, nrank_z, comm_sub_z, irank_r, nrank_r, comm_sub_r = setup_distributed_memory_MPI(z.nelement_global,z.nelement_local,r.nelement_global,r.nelement_local)
    end
    #comm_sub_r = false
    #irank_r = 0
    #nrank_r = 0
    #comm_sub_z = false
    #irank_z = 0
    #nrank_z = 0

    # Create output_dir if it does not exist.
    if !ignore_MPI
        if global_rank[] == 0
            mkpath(output_dir)
        end
        _block_synchronize()
    end

    # replace mutable structures with immutable ones to optimize performance
    # and avoid possible misunderstandings	
	z_advection_immutable = advection_input(z.advection.option, z.advection.constant_speed,
        z.advection.frequency, z.advection.oscillation_amplitude)
    z_immutable = grid_input("z", z.ngrid, z.nelement_global, z.nelement_local, nrank_z, irank_z, z.L, 
        z.discretization, z.fd_option, z.cheb_option, z.bc, z_advection_immutable, comm_sub_z, z.element_spacing_option)
    r_advection_immutable = advection_input(r.advection.option, r.advection.constant_speed,
        r.advection.frequency, r.advection.oscillation_amplitude)
    r_immutable = grid_input("r", r.ngrid, r.nelement_global, r.nelement_local, nrank_r, irank_r, r.L,
        r.discretization, r.fd_option, r.cheb_option, r.bc, r_advection_immutable, comm_sub_r, r.element_spacing_option)
	# for dimensions below which do not currently use distributed-memory MPI
	# assign dummy values to nrank, irank and comm of coord struct
    vpa_advection_immutable = advection_input(vpa.advection.option, vpa.advection.constant_speed,
        vpa.advection.frequency, vpa.advection.oscillation_amplitude)
    vpa_immutable = grid_input("vpa", vpa.ngrid, vpa.nelement_global, vpa.nelement_local, 1, 0, vpa.L,
        vpa.discretization, vpa.fd_option, vpa.cheb_option, vpa.bc, vpa_advection_immutable, MPI.COMM_NULL, vpa.element_spacing_option)
    vperp_advection_immutable = advection_input(vperp.advection.option, vperp.advection.constant_speed,
        vperp.advection.frequency, vperp.advection.oscillation_amplitude)
    vperp_immutable = grid_input("vperp", vperp.ngrid, vperp.nelement_global, vperp.nelement_local, 1, 0, vperp.L,
        vperp.discretization, vperp.fd_option, vperp.cheb_option, vperp.bc, vperp_advection_immutable, MPI.COMM_NULL, vperp.element_spacing_option)
    gyrophase_advection_immutable = advection_input(gyrophase.advection.option, gyrophase.advection.constant_speed,
        gyrophase.advection.frequency, gyrophase.advection.oscillation_amplitude)
    gyrophase_immutable = grid_input("gyrophase", gyrophase.ngrid, gyrophase.nelement_global, gyrophase.nelement_local, 1, 0, gyrophase.L,
        gyrophase.discretization, gyrophase.fd_option, gyrophase.cheb_option, gyrophase.bc, gyrophase_advection_immutable, MPI.COMM_NULL, gyrophase.element_spacing_option)
    vz_advection_immutable = advection_input(vz.advection.option, vz.advection.constant_speed,
        vz.advection.frequency, vz.advection.oscillation_amplitude)
    vz_immutable = grid_input("vz", vz.ngrid, vz.nelement_global, vz.nelement_local, 1, 0, vz.L,
        vz.discretization, vz.fd_option, vz.cheb_option, vz.bc, vz_advection_immutable, MPI.COMM_NULL, vz.element_spacing_option)
    vr_advection_immutable = advection_input(vr.advection.option, vr.advection.constant_speed,
        vr.advection.frequency, vr.advection.oscillation_amplitude)
    vr_immutable = grid_input("vr", vr.ngrid, vr.nelement_global, vr.nelement_local, 1, 0, vr.L,
        vr.discretization, vr.fd_option, vr.cheb_option, vr.bc, vr_advection_immutable, MPI.COMM_NULL, vr.element_spacing_option)
    vzeta_advection_immutable = advection_input(vzeta.advection.option, vzeta.advection.constant_speed,
        vzeta.advection.frequency, vzeta.advection.oscillation_amplitude)
    vzeta_immutable = grid_input("vzeta", vzeta.ngrid, vzeta.nelement_global, vzeta.nelement_local, 1, 0, vzeta.L,
        vzeta.discretization, vzeta.fd_option, vzeta.cheb_option, vzeta.bc, vzeta_advection_immutable, MPI.COMM_NULL, vzeta.element_spacing_option)
    
    species_ion_immutable = Array{species_parameters,1}(undef,n_ion_species)
    species_neutral_immutable = Array{species_parameters,1}(undef,n_neutral_species)
    
    for is ∈ 1:n_ion_species
        species_type = "ion"
        #    species_type = "electron"
        z_IC = initial_condition_input(species.ion[is].z_IC.initialization_option,
            species.ion[is].z_IC.width, species.ion[is].z_IC.wavenumber,
            species.ion[is].z_IC.density_amplitude, species.ion[is].z_IC.density_phase,
            species.ion[is].z_IC.upar_amplitude, species.ion[is].z_IC.upar_phase,
            species.ion[is].z_IC.temperature_amplitude, species.ion[is].z_IC.temperature_phase,
            species.ion[is].z_IC.monomial_degree, 0.0, 0.0, 0.0, 0.0)
        r_IC = initial_condition_input(species.ion[is].r_IC.initialization_option,
            species.ion[is].r_IC.width, species.ion[is].r_IC.wavenumber,
            species.ion[is].r_IC.density_amplitude, species.ion[is].r_IC.density_phase,
            species.ion[is].r_IC.upar_amplitude, species.ion[is].r_IC.upar_phase,
            species.ion[is].r_IC.temperature_amplitude, species.ion[is].r_IC.temperature_phase,
            species.ion[is].r_IC.monomial_degree, 0.0, 0.0, 0.0, 0.0)
        vpa_IC = initial_condition_input(species.ion[is].vpa_IC.initialization_option,
            species.ion[is].vpa_IC.width, species.ion[is].vpa_IC.wavenumber,
            species.ion[is].vpa_IC.density_amplitude, species.ion[is].vpa_IC.density_phase,
            species.ion[is].vpa_IC.upar_amplitude, species.ion[is].vpa_IC.upar_phase,
            species.ion[is].vpa_IC.temperature_amplitude,
            species.ion[is].vpa_IC.temperature_phase, species.ion[is].vpa_IC.monomial_degree,
            get(scan_input, "vpa_IC_v0_$is", 0.5*sqrt(vperp.L^2 + (0.5*vpa.L)^2)),
            get(scan_input, "vpa_IC_vth0$is", 0.1*sqrt(vperp.L^2 + (0.5*vpa.L)^2)),
            get(scan_input, "vpa_IC_vpa0$is", 0.25*0.5*abs(vpa.L)),
            get(scan_input, "vpa_IC_vperp0$is", 0.5*abs(vperp.L)))
        species_ion_immutable[is] = species_parameters(species_type, species.ion[is].initial_temperature,
            species.ion[is].initial_density, z_IC, r_IC, vpa_IC)
    end
    if n_neutral_species > 0
        for is ∈ 1:n_neutral_species
            species_type = "neutral"
            z_IC = initial_condition_input(species.neutral[is].z_IC.initialization_option,
                species.neutral[is].z_IC.width, species.neutral[is].z_IC.wavenumber,
                species.neutral[is].z_IC.density_amplitude, species.neutral[is].z_IC.density_phase,
                species.neutral[is].z_IC.upar_amplitude, species.neutral[is].z_IC.upar_phase,
                species.neutral[is].z_IC.temperature_amplitude, species.neutral[is].z_IC.temperature_phase,
                species.neutral[is].z_IC.monomial_degree, 0.0, 0.0, 0.0, 0.0)
            r_IC = initial_condition_input(species.neutral[is].r_IC.initialization_option,
                species.neutral[is].r_IC.width, species.neutral[is].r_IC.wavenumber,
                species.neutral[is].r_IC.density_amplitude, species.neutral[is].r_IC.density_phase,
                species.neutral[is].r_IC.upar_amplitude, species.neutral[is].r_IC.upar_phase,
                species.neutral[is].r_IC.temperature_amplitude, species.neutral[is].r_IC.temperature_phase,
                species.neutral[is].r_IC.monomial_degree, 0.0, 0.0, 0.0, 0.0)
            vpa_IC = initial_condition_input(species.neutral[is].vpa_IC.initialization_option,
                species.neutral[is].vpa_IC.width, species.neutral[is].vpa_IC.wavenumber,
                species.neutral[is].vpa_IC.density_amplitude, species.neutral[is].vpa_IC.density_phase,
                species.neutral[is].vpa_IC.upar_amplitude, species.neutral[is].vpa_IC.upar_phase,
                species.neutral[is].vpa_IC.temperature_amplitude,
                species.neutral[is].vpa_IC.temperature_phase, species.neutral[is].vpa_IC.monomial_degree,
                get(scan_input, "vpa_IC_v0$is", 0.5*sqrt(vperp.L^2 + (0.5*vpa.L)^2)),
                get(scan_input, "vpa_IC_vth0$is", 0.1*sqrt(vperp.L^2 + (0.5*vpa.L)^2)),
                get(scan_input, "vpa_IC_vpa0$is", 0.25*0.5*abs(vpa.L)),
                get(scan_input, "vpa_IC_vperp0$is", 0.5*abs(vperp.L)))
            species_neutral_immutable[is] = species_parameters(species_type, species.neutral[is].initial_temperature,
                species.neutral[is].initial_density, z_IC, r_IC, vpa_IC)
        end
    end 
    z_IC = initial_condition_input(species.electron.z_IC.initialization_option,
        species.electron.z_IC.width, species.electron.z_IC.wavenumber,
        species.electron.z_IC.density_amplitude, species.electron.z_IC.density_phase,
        species.electron.z_IC.upar_amplitude, species.electron.z_IC.upar_phase,
        species.electron.z_IC.temperature_amplitude, species.electron.z_IC.temperature_phase,
        species.electron.z_IC.monomial_degree, 0.0, 0.0, 0.0, 0.0)
    r_IC = initial_condition_input(species.electron.r_IC.initialization_option,
        species.electron.r_IC.width, species.electron.r_IC.wavenumber,
        species.electron.r_IC.density_amplitude, species.electron.r_IC.density_phase,
        species.electron.r_IC.upar_amplitude, species.electron.r_IC.upar_phase,
        species.electron.r_IC.temperature_amplitude, species.electron.r_IC.temperature_phase,
        species.electron.r_IC.monomial_degree, 0.0, 0.0, 0.0, 0.0)
    vpa_IC = initial_condition_input(species.electron.vpa_IC.initialization_option,
        species.electron.vpa_IC.width, species.electron.vpa_IC.wavenumber,
        species.electron.vpa_IC.density_amplitude, species.electron.vpa_IC.density_phase,
        species.electron.vpa_IC.upar_amplitude, species.electron.vpa_IC.upar_phase,
        species.electron.vpa_IC.temperature_amplitude,
        species.electron.vpa_IC.temperature_phase,
        species.electron.vpa_IC.monomial_degree, 0.0, 0.0, 0.0, 0.0)
    species_electron_immutable = species_parameters("electron", species.electron.initial_temperature,
        species.electron.initial_density, z_IC, r_IC, vpa_IC)
    species_immutable = (ion = species_ion_immutable, electron = species_electron_immutable, neutral = species_neutral_immutable)
    
    force_Er_zero = get(scan_input, "force_Er_zero_at_wall", false)
    drive_immutable = drive_input(drive.force_phi, drive.amplitude, drive.frequency, force_Er_zero)

    # inputs for file I/O
    io_settings = set_defaults_and_check_section!(
        scan_input, "output";
        ascii_output=false,
        binary_format=hdf5,
        parallel_io=nothing,
       )
    if io_settings["parallel_io"] === nothing
        io_settings["parallel_io"] = io_has_parallel(Val(io_settings["binary_format"]))
    end
    # Make copy of the section to avoid modifying the passed-in Dict
    io_settings = copy(io_settings)
    run_id = string(uuid4())
    if !ignore_MPI
        # Communicate run_id to all blocks
        # Need to convert run_id to a Vector{Char} for MPI
        run_id_chars = [run_id...]
        MPI.Bcast!(run_id_chars, 0, comm_world)
        run_id = string(run_id_chars...)
    end
    io_settings["run_id"] = run_id
    io_settings["output_dir"] = output_dir
    io_settings["run_name"] = run_name
    io_settings["write_error_diagnostics"] = timestepping_section["write_error_diagnostics"]
    io_settings["write_steady_state_diagnostics"] = timestepping_section["write_steady_state_diagnostics"]
    io_settings["write_electron_error_diagnostics"] = timestepping_section["electron_t_input"]["write_error_diagnostics"]
    io_settings["write_electron_steady_state_diagnostics"] = timestepping_section["electron_t_input"]["write_steady_state_diagnostics"]
    io_immutable = Dict_to_NamedTuple(io_settings)

    # initialize z grid and write grid point locations to file
    if ignore_MPI
        run_directory = nothing
    else
        run_directory = output_dir
    end
    z, z_spectral = define_coordinate(z_immutable, io_immutable.parallel_io;
                                      run_directory=run_directory, ignore_MPI=ignore_MPI)
    # initialize r grid and write grid point locations to file
    r, r_spectral = define_coordinate(r_immutable, io_immutable.parallel_io;
                                      run_directory=run_directory, ignore_MPI=ignore_MPI)
    # initialize vpa grid and write grid point locations to file
    vpa, vpa_spectral = define_coordinate(vpa_immutable, io_immutable.parallel_io;
                                          run_directory=run_directory,
                                          ignore_MPI=ignore_MPI)
    # initialize vperp grid and write grid point locations to file
    vperp, vperp_spectral = define_coordinate(vperp_immutable, io_immutable.parallel_io;
                                              run_directory=run_directory,
                                              ignore_MPI=ignore_MPI)
    # initialize gyrophase grid and write grid point locations to file
    gyrophase, gyrophase_spectral = define_coordinate(gyrophase_immutable,
                                                      io_immutable.parallel_io;
                                                      run_directory=run_directory,
                                                      ignore_MPI=ignore_MPI)
    # initialize vz grid and write grid point locations to file
    vz, vz_spectral = define_coordinate(vz_immutable, io_immutable.parallel_io;
                                        run_directory=run_directory,
                                        ignore_MPI=ignore_MPI)
    # initialize vr grid and write grid point locations to file
    vr, vr_spectral = define_coordinate(vr_immutable, io_immutable.parallel_io;
                                        run_directory=run_directory,
                                        ignore_MPI=ignore_MPI)
    # initialize vr grid and write grid point locations to file
    vzeta, vzeta_spectral = define_coordinate(vzeta_immutable, io_immutable.parallel_io;
                                              run_directory=run_directory,
                                              ignore_MPI=ignore_MPI)

    external_source_settings = setup_external_sources!(scan_input, r, z,
                                                       composition.electron_physics)

    if global_rank[] == 0 && save_inputs_to_txt
        # Make file to log some information about inputs into.
        io = open_ascii_output_file(string(output_dir,"/",run_name), "input")
    else
        io = devnull
    end
    
    geometry = init_magnetic_geometry(geometry_in,z,r)
    if any(geometry.dBdz .!= 0.0) &&
            (evolve_moments.density || evolve_moments.parallel_flow ||
             evolve_moments.parallel_pressure)
        error("Mirror terms not yet implemented for moment-kinetic modes")
    end

    # check input (and initialized coordinate structs) to catch errors/unsupported options
    check_input(io, output_dir, timestepping_section["nstep"], timestepping_section["dt"], r, z,
                vpa, vperp, composition, species_immutable, evolve_moments,
                num_diss_params, save_inputs_to_txt, collisions)

    # return immutable structs for z, vpa, species and composition
    all_inputs = (io_immutable, evolve_moments, timestepping_section, z, z_spectral, r,
                  r_spectral, vpa, vpa_spectral, vperp, vperp_spectral, gyrophase,
                  gyrophase_spectral, vz, vz_spectral, vr, vr_spectral, vzeta,
                  vzeta_spectral, composition, species_immutable, collisions, geometry,
                  drive_immutable, external_source_settings, num_diss_params,
                  manufactured_solns_input)
    println(io, "\nAll inputs returned from mk_input():")
    println(io, all_inputs)
    close(io)

    return all_inputs
end

"""
"""
function load_defaults(n_ion_species, n_neutral_species, electron_physics)
    ############## options related to the equations being solved ###############
    evolve_density = false
    evolve_parallel_flow = false
    evolve_parallel_pressure = false
    conservation = true
    #advective_form = false
    evolve_moments = evolve_moments_options(evolve_density, evolve_parallel_flow, evolve_parallel_pressure, conservation)#advective_form)
    # cheb option switch 
    cheb_option = "FFT" # "matrix" # 
    #################### parameters related to the z grid ######################
    # ngrid_z is number of grid points per element
    ngrid_z = 100
    # nelement_z is the number of elements on each process
    nelement_local_z = 1
    # nelement_z is the number of elements in total
    nelement_global_z = 1
    # L_z is the box length in z
    L_z = 1.0
    # determine the boundary condition in z
    # currently supported options are "constant" and "periodic"
    boundary_option_z = "periodic"
    #boundary_option_z = "constant"
    # determine the discretization option for the z grid
    # supported options are "chebyshev_pseudospectral" and "finite_difference"
    #discretization_option_z = "chebyshev_pseudospectral"
    discretization_option_z = "finite_difference"
    # if discretization_option_z = "finite_difference", then
    # finite_difference_option_z determines the finite difference scheme to be used
    # supported options are "third_order_upwind", "second_order_upwind" and "first_order_upwind"
    #finite_difference_option_z = "first_order_upwind"
    #finite_difference_option_z = "second_order_upwind"
    finite_difference_option_z = "third_order_upwind"
    #cheb_option_z = "FFT" # "matrix"
    cheb_option_z = cheb_option
    # determine the option used for the advection speed in z
    # supported options are "constant" and "oscillating",
    # in addition to the "default" option which uses dz/dt = vpa as the advection speed
    advection_option_z = "default"
    # constant advection speed in z to use with advection_option_z = "constant"
    advection_speed_z = 1.0
    # for advection_option_z = "oscillating", advection speed is of form
    # speed = advection_speed_z*(1 + oscillation_amplitude_z*sinpi(frequency_z*t))
    frequency_z = 1.0
    oscillation_amplitude_z = 1.0
    # mutable struct containing advection speed options/inputs for z
    advection_z = advection_input_mutable(advection_option_z, advection_speed_z,
        frequency_z, oscillation_amplitude_z)
    element_spacing_option_z = "uniform"
    # create a mutable structure containing the input info related to the z grid
    z = grid_input_mutable("z", ngrid_z, nelement_global_z, nelement_local_z, L_z,
        discretization_option_z, finite_difference_option_z, cheb_option_z,  boundary_option_z,
        advection_z, element_spacing_option_z)
    #################### parameters related to the r grid ######################
    # ngrid_r is number of grid points per element
    ngrid_r = 1
    # nelement_r is the number of elements in total
    nelement_global_r = 1
    # nelement_r is the number of elements on each process
    nelement_local_r = 1
    # L_r is the box length in r
    L_r = 1.0
    # determine the boundary condition in r
    # currently supported options are "constant" and "periodic"
    boundary_option_r = "periodic"
    #boundary_option_r = "constant"
    # determine the discretization option for the r grid
    # supported options are "chebyshev_pseudospectral" and "finite_difference"
    #discretization_option_r = "chebyshev_pseudospectral"
    discretization_option_r = "finite_difference"
    # if discretization_option_r = "finite_difference", then
    # finite_difference_option_r determines the finite difference scheme to be used
    # supported options are "third_order_upwind", "second_order_upwind" and "first_order_upwind"
    #finite_difference_option_r = "first_order_upwind"
    #finite_difference_option_r = "second_order_upwind"
    finite_difference_option_r = "third_order_upwind"
    #cheb_option_r = "FFT" #"matrix"
    cheb_option_r = cheb_option
    # determine the option used for the advection speed in r
    # supported options are "constant" and "oscillating",
    # in addition to the "default" option which uses dr/dt = vpa as the advection speed
    advection_option_r = "default" # MRH -- NEED TO CHANGE THIS ASAP!
    # constant advection speed in r to use with advection_option_r = "constant"
    advection_speed_r = 1.0
    # for advection_option_r = "oscillating", advection speed is of form
    # speed = advection_speed_r*(1 + oscillation_amplitude_r*sinpi(frequency_r*t))
    frequency_r = 1.0
    oscillation_amplitude_r = 1.0
    # mutable struct containing advection speed options/inputs for r
    advection_r = advection_input_mutable(advection_option_r, advection_speed_r,
        frequency_r, oscillation_amplitude_r)
    element_spacing_option_r = "uniform"
    # create a mutable structure containing the input info related to the r grid
    r = grid_input_mutable("r", ngrid_r, nelement_global_r, nelement_local_r, L_r,
        discretization_option_r, finite_difference_option_r, cheb_option_r, boundary_option_r,
        advection_r, element_spacing_option_r)
    ############################################################################
    ################### parameters related to the vpa grid #####################
    # ngrid_vpa is the number of grid points per element
    ngrid_vpa = 300
    # nelement_vpa is the number of elements
    nelement_vpa = 1
    # L_vpa is the box length in units of vthermal_species
    L_vpa = 6.0
    # determine the boundary condition
    # currently supported options are "zero" and "periodic"
    #boundary_option_vpa = "zero"
    boundary_option_vpa = "periodic"
    # determine the discretization option for the vpa grid
    # supported options are "chebyshev_pseudospectral" and "finite_difference"
    #discretization_option_vpa = "chebyshev_pseudospectral"
    discretization_option_vpa = "finite_difference"
    # if discretization_option_vpa = "finite_difference", then
    # finite_difference_option_vpa determines the finite difference scheme to be used
    # supported options are "third_order_upwind", "second_order_upwind" and "first_order_upwind"
    #finite_difference_option_vpa = "second_order_upwind"
    finite_difference_option_vpa = "third_order_upwind"
    #cheb_option_vpa = "FFT" # "matrix"
    cheb_option_vpa = cheb_option
    # determine the option used for the advection speed in vpa
    # supported options are "constant" and "oscillating",
    # in addition to the "default" option which uses dvpa/dt = q*Ez/m as the advection speed
    advection_option_vpa = "default"
    # constant advection speed in vpa to use with advection_option_vpa = "constant"
    advection_speed_vpa = 1.0
    # for advection_option_vpa = "oscillating", advection speed is of form
    # speed = advection_speed_vpa*(1 + oscillation_amplitude_vpa*sinpi(frequency_vpa*t))
    frequency_vpa = 1.0
    oscillation_amplitude_vpa = 1.0
    # mutable struct containing advection speed options/inputs for z
    advection_vpa = advection_input_mutable(advection_option_vpa, advection_speed_vpa,
        frequency_vpa, oscillation_amplitude_vpa)
    element_spacing_option_vpa = "uniform"
    # create a mutable structure containing the input info related to the vpa grid
    vpa = grid_input_mutable("vpa", ngrid_vpa, nelement_vpa, nelement_vpa, L_vpa,
        discretization_option_vpa, finite_difference_option_vpa, cheb_option_vpa, boundary_option_vpa,
        advection_vpa, element_spacing_option_vpa)
    ############################################################################
    ################### parameters related to the vperp grid #####################
    # ngrid_vperp is the number of grid points per element
    ngrid_vperp = 1
    # nelement_vperp is the number of elements
    nelement_vperp = 1
    # L_vperp is the box length in units of vthermal_species
    L_vperp = 6.0
    # determine the boundary condition
    # currently supported options are "zero" and "periodic"
    # MRH probably need new bc option here 
    #boundary_option_vperp = "zero"
    boundary_option_vperp = "periodic"
    # determine the discretization option for the vperp grid
    # supported options are "finite_difference_vperp"
    discretization_option_vperp = "finite_difference_vperp"
    # if discretization_option_vperp = "finite_difference_vperp", then
    # finite_difference_option_vperp determines the finite difference scheme to be used
    # supported options are "third_order_upwind", "second_order_upwind" and "first_order_upwind"
    #finite_difference_option_vperp = "second_order_upwind"
    finite_difference_option_vperp = "third_order_upwind"
    #cheb_option_vperp = "FFT" # "matrix"
    cheb_option_vperp = cheb_option
    # determine the option used for the advection speed in vperp
    # supported options are "constant" and "oscillating",
    advection_option_vperp = "default"
    # constant advection speed in vperp to use with advection_option_vperp = "constant"
    advection_speed_vperp = 0.0
    # for advection_option_vperp = "oscillating", advection speed is of form
    # speed = advection_speed_vperp*(1 + oscillation_amplitude_vperp*sinpi(frequency_vperp*t))
    frequency_vperp = 1.0
    oscillation_amplitude_vperp = 1.0
    # mutable struct containing advection speed options/inputs for z
    advection_vperp = advection_input_mutable(advection_option_vperp, advection_speed_vperp,
        frequency_vperp, oscillation_amplitude_vperp)
    element_spacing_option_vperp = "uniform"
    # create a mutable structure containing the input info related to the vperp grid
    vperp = grid_input_mutable("vperp", ngrid_vperp, nelement_vperp, nelement_vperp, L_vperp,
        discretization_option_vperp, finite_difference_option_vperp, cheb_option_vperp, boundary_option_vperp,
        advection_vperp, element_spacing_option_vperp)
    ############################################################################
    ################### parameters related to the gyrophase grid #####################
    # ngrid_gyrophase is the number of grid points per element
    ngrid_gyrophase = 300
    # nelement_gyrophase is the number of elements
    nelement_gyrophase = 1
    # L_gyrophase is the box length in units of vthermal_species
    L_gyrophase = 2*pi
    # determine the boundary condition
    # currently supported option is "periodic"
    boundary_option_gyrophase = "periodic"
    discretization_option_gyrophase = "finite_difference"
    finite_difference_option_gyrophase = "third_order_upwind"
    #cheb_option_gyrophase = "FFT" #"matrix"
    cheb_option_gyrophase = cheb_option
    advection_option_gyrophase = "default"
    advection_speed_gyrophase = 0.0
    frequency_gyrophase = 1.0
    oscillation_amplitude_gyrophase = 1.0
    advection_gyrophase = advection_input_mutable(advection_option_gyrophase, advection_speed_gyrophase,
        frequency_gyrophase, oscillation_amplitude_gyrophase)
    element_spacing_option_gyrophase = "uniform"
    # create a mutable structure containing the input info related to the gyrophase grid
    gyrophase = grid_input_mutable("gyrophase", ngrid_gyrophase, nelement_gyrophase, nelement_gyrophase, L_gyrophase,
        discretization_option_gyrophase, finite_difference_option_gyrophase, cheb_option_gyrophase, boundary_option_gyrophase,
        advection_gyrophase, element_spacing_option_gyrophase)
    ############################################################################
    ################### parameters related to the vr grid #####################
    # ngrid_vr is the number of grid points per element
    ngrid_vr = 1
    # nelement_vr is the number of elements
    nelement_vr = 1
    # L_vr is the box length in units of vthermal_species
    L_vr = 1.0
    # determine the boundary condition
    # currently supported options are "zero" and "periodic"
    boundary_option_vr = "periodic"
    # determine the discretization option for the vr grid
    # supported options are "finite_difference" "chebyshev_pseudospectral"
    discretization_option_vr = "chebyshev_pseudospectral"
    # if discretization_option_vr = "finite_difference", then
    # finite_difference_option_vr determines the finite difference scheme to be used
    # supported options are "third_order_upwind", "second_order_upwind" and "first_order_upwind"
    #finite_difference_option_vr = "second_order_upwind"
    finite_difference_option_vr = "third_order_upwind"
    #cheb_option_vr = "FFT" # "matrix"
    cheb_option_vr = cheb_option
    # determine the option used for the advection speed in vr
    # supported options are "constant" and "oscillating",
    advection_option_vr = "default"
    # constant advection speed in vr to use with advection_option_vr = "constant"
    advection_speed_vr = 0.0
    # for advection_option_vr = "oscillating", advection speed is of form
    # speed = advection_speed_vr*(1 + oscillation_amplitude_vr*sinpi(frequency_vr*t))
    frequency_vr = 1.0
    oscillation_amplitude_vr = 1.0
    # mutable struct containing advection speed options/inputs for z
    advection_vr = advection_input_mutable(advection_option_vr, advection_speed_vr,
        frequency_vr, oscillation_amplitude_vr)
    element_spacing_option_vr = "uniform"
    # create a mutable structure containing the input info related to the vr grid
    vr = grid_input_mutable("vr", ngrid_vr, nelement_vr, nelement_vr, L_vr,
        discretization_option_vr, finite_difference_option_vr, cheb_option_vr, boundary_option_vr,
        advection_vr, element_spacing_option_vr)
    ############################################################################
    ################### parameters related to the vz grid #####################
    # ngrid_vz is the number of grid points per element
    ngrid_vz = 1
    # nelement_vz is the number of elements
    nelement_vz = 1
    # L_vz is the box length in units of vthermal_species
    L_vz = 1.0
    # determine the boundary condition
    # currently supported options are "zero" and "periodic"
    boundary_option_vz = "periodic"
    # determine the discretization option for the vz grid
    # supported options are "finite_difference" "chebyshev_pseudospectral"
    discretization_option_vz = "chebyshev_pseudospectral"
    # if discretization_option_vz = "finite_difference", then
    # finite_difference_option_vz determines the finite difference scheme to be used
    # supported options are "third_order_upwind", "second_order_upwind" and "first_order_upwind"
    #finite_difference_option_vz = "second_order_upwind"
    finite_difference_option_vz = "third_order_upwind"
    #cheb_option_vz = "FFT" # "matrix"
    cheb_option_vz = cheb_option
    # determine the option used for the advection speed in vz
    # supported options are "constant" and "oscillating",
    advection_option_vz = "default"
    # constant advection speed in vz to use with advection_option_vz = "constant"
    advection_speed_vz = 0.0
    # for advection_option_vz = "oscillating", advection speed is of form
    # speed = advection_speed_vz*(1 + oscillation_amplitude_vz*sinpi(frequency_vz*t))
    frequency_vz = 1.0
    oscillation_amplitude_vz = 1.0
    # mutable struct containing advection speed options/inputs for z
    advection_vz = advection_input_mutable(advection_option_vz, advection_speed_vz,
        frequency_vz, oscillation_amplitude_vz)
    element_spacing_option_vz = "uniform"
    # create a mutable structure containing the input info related to the vz grid
    vz = grid_input_mutable("vz", ngrid_vz, nelement_vz, nelement_vz, L_vz,
        discretization_option_vz, finite_difference_option_vz, cheb_option_vz, boundary_option_vz,
        advection_vz, element_spacing_option_vz)
    ############################################################################
    ################### parameters related to the vzeta grid #####################
    # ngrid_vzeta is the number of grid points per element
    ngrid_vzeta = 1
    # nelement_vzeta is the number of elements
    nelement_vzeta = 1
    # L_vzeta is the box length in units of vthermal_species
    L_vzeta =1.0
    # determine the boundary condition
    # currently supported options are "zero" and "periodic"
    boundary_option_vzeta = "periodic"
    # determine the discretization option for the vzeta grid
    # supported options are "finite_difference" "chebyshev_pseudospectral"
    discretization_option_vzeta = "chebyshev_pseudospectral"
    # if discretization_option_vzeta = "finite_difference", then
    # finite_difference_option_vzeta determines the finite difference scheme to be used
    # supported options are "third_order_upwind", "second_order_upwind" and "first_order_upwind"
    #finite_difference_option_vzeta = "second_order_upwind"
    finite_difference_option_vzeta = "third_order_upwind"
    #cheb_option_vzeta = "FFT" # "matrix"
    cheb_option_vzeta = cheb_option
    # determine the option used for the advection speed in vzeta
    # supported options are "constant" and "oscillating",
    advection_option_vzeta = "default"
    # constant advection speed in vzeta to use with advection_option_vzeta = "constant"
    advection_speed_vzeta = 0.0
    # for advection_option_vzeta = "oscillating", advection speed is of form
    # speed = advection_speed_vzeta*(1 + oscillation_amplitude_vzeta*sinpi(frequency_vzeta*t))
    frequency_vzeta = 1.0
    oscillation_amplitude_vzeta = 1.0
    # mutable struct containing advection speed options/inputs for z
    advection_vzeta = advection_input_mutable(advection_option_vzeta, advection_speed_vzeta,
        frequency_vzeta, oscillation_amplitude_vzeta)
    element_spacing_option_vzeta = "uniform"
    # create a mutable structure containing the input info related to the vzeta grid
    vzeta = grid_input_mutable("vzeta", ngrid_vzeta, nelement_vzeta, nelement_vzeta, L_vzeta,
        discretization_option_vzeta, finite_difference_option_vzeta, cheb_option_vzeta, boundary_option_vzeta,
        advection_vzeta, element_spacing_option_vzeta)
    #############################################################################
    # define default values and create corresponding mutable structs holding
    # information about the composition of the species and their initial conditions
    if electron_physics ∈ (boltzmann_electron_response, boltzmann_electron_response_with_simple_sheath)
        n_species = n_ion_species + n_neutral_species
    else
        n_species = n_ion_species + n_neutral_species + 1
    end
    use_test_neutral_wall_pdf = false
    # electron temperature over reference temperature
    T_e = 1.0
    # temperature at the entrance to the wall in terms of the electron temperature
    T_wall = 1.0
    # wall potential at z = 0
    phi_wall = 0.0
    # constant to test nonzero Er
    Er_constant = 0.0
    # ratio of the neutral particle mass to the ion particle mass
    mn_over_mi = 1.0
    # ratio of the electron particle mass to the ion particle mass - value set later using
    # reference_params
    me_over_mi = NaN
    # The ion flux reaching the wall that is recycled as neutrals is reduced by
    # `recycling_fraction` to account for ions absorbed by the wall.
    recycling_fraction = 1.0
    gyrokinetic_ions = false
    composition = species_composition(n_species, n_ion_species, n_neutral_species,
        electron_physics, use_test_neutral_wall_pdf, T_e, T_wall, phi_wall, Er_constant,
        mn_over_mi, me_over_mi, recycling_fraction, gyrokinetic_ions, allocate_float(n_species))
    
    species_ion = Array{species_parameters_mutable,1}(undef,n_ion_species)
    species_neutral = Array{species_parameters_mutable,1}(undef,n_neutral_species)
    
    # initial temperature for each species defaults to Tₑ
    initial_temperature = 1.0
    # initial density for each species defaults to Nₑ
    initial_density = 1.0
    # initialization inputs for z part of distribution function
    # supported options are "gaussian", "sinusoid" and "monomial"
    z_initialization_option = "sinusoid"
    # inputs for "gaussian" initial condition
    # width of the Gaussian in z
    z_width = 0.125
    # inputs for "sinusoid" initial condition
    # z_wavenumber should be an integer
    z_wavenumber = 1
    z_density_amplitude = 0.1
    z_density_phase = 0.0
    z_upar_amplitude = 0.0
    z_upar_phase = 0.0
    z_temperature_amplitude = 0.0
    z_temperature_phase = 0.0
    # inputs for "monomial" initial condition
    z_monomial_degree = 2
    z_initial_conditions = initial_condition_input_mutable(z_initialization_option,
        z_width, z_wavenumber, z_density_amplitude, z_density_phase, z_upar_amplitude,
        z_upar_phase, z_temperature_amplitude, z_temperature_phase, z_monomial_degree)
    # initialization inputs for r part of distribution function
    # supported options are "gaussian", "sinusoid" and "monomial"
    r_initialization_option = "sinusoid"
    # inputs for "gaussian" initial condition
    # width of the Gaussian in r
    r_width = 0.125
    # inputs for "sinusoid" initial condition
    # r_wavenumber should be an integer
    r_wavenumber = 1
    r_density_amplitude = 0.0
    r_density_phase = 0.0
    r_upar_amplitude = 0.0
    r_upar_phase = 0.0
    r_temperature_amplitude = 0.0
    r_temperature_phase = 0.0
    # inputs for "monomial" initial condition
    r_monomial_degree = 2
    r_initial_conditions = initial_condition_input_mutable(r_initialization_option,
        r_width, r_wavenumber, r_density_amplitude, r_density_phase, r_upar_amplitude,
        r_upar_phase, r_temperature_amplitude, r_temperature_phase, r_monomial_degree)
    # initialization inputs for vpa part of distribution function
    # supported options are "gaussian", "sinusoid" and "monomial"
    # inputs for 'gaussian' initial condition
    vpa_initialization_option = "gaussian"
    # if initializing a Maxwellian, vpa_width = 1.0 for each species
    # any temperature-dependence will be self-consistently treated using initial_temperature
    vpa_width = 1.0
    # inputs for "sinusoid" initial condition
    vpa_wavenumber = 1
    vpa_density_amplitude = 1.0
    vpa_density_phase = 0.0
    vpa_upar_amplitude = 0.0
    vpa_upar_phase = 0.0
    vpa_temperature_amplitude = 0.0
    vpa_temperature_phase = 0.0
    # inputs for "monomial" initial condition
    vpa_monomial_degree = 2
    vpa_initial_conditions = initial_condition_input_mutable(vpa_initialization_option,
        vpa_width, vpa_wavenumber, vpa_density_amplitude, vpa_density_phase,
        vpa_upar_amplitude, vpa_upar_phase, vpa_temperature_amplitude,
        vpa_temperature_phase, vpa_monomial_degree)

    # fill in entries in species struct corresponding to ion species
    for is ∈ 1:n_ion_species
        species_ion[is] = species_parameters_mutable("ion", initial_temperature, initial_density,
            deepcopy(z_initial_conditions), deepcopy(r_initial_conditions),
            deepcopy(vpa_initial_conditions))
    end
    # if there are neutrals, fill in corresponding entries in species struct
    if n_neutral_species > 0
        for is ∈ 1:n_neutral_species
            species_neutral[is] = species_parameters_mutable("neutral", initial_temperature,
                initial_density, deepcopy(z_initial_conditions),
                deepcopy(r_initial_conditions), deepcopy(vpa_initial_conditions))
        end
    end
    species_electron = species_parameters_mutable("electron", T_e, 1.0, deepcopy(z_initial_conditions),
        deepcopy(r_initial_conditions), deepcopy(vpa_initial_conditions))
    species = (ion = species_ion, electron = species_electron, neutral = species_neutral)
    
    # if drive_phi = true, include external electrostatic potential of form
    # phi(z,t=0)*drive_amplitude*sinpi(time*drive_frequency)
    drive_phi = false
    drive_amplitude = 1.0
    drive_frequency = 1.0
    drive = drive_input_mutable(drive_phi, drive_amplitude, drive_frequency)
    
    return z, r, vpa, vperp, gyrophase, vz, vr, vzeta, species, composition, drive, evolve_moments
end

"""
check various input options to ensure they are all valid/consistent
"""
function check_input(io, output_dir, nstep, dt, r, z, vpa, vperp, composition, species,
                     evolve_moments, num_diss_params, save_inputs_to_txt, collisions)
    # copy the input file to the output directory to be saved
    if save_inputs_to_txt && global_rank[] == 0
        cp(joinpath(@__DIR__, "moment_kinetics_input.jl"), joinpath(output_dir, "moment_kinetics_input.jl"), force=true)
    end
    # open ascii file in which informtaion about input choices will be written
    check_input_time_advance(nstep, dt, io)
    check_coordinate_input(r, "r", io)
    check_coordinate_input(z, "z", io)
    check_coordinate_input(vpa, "vpa", io)
    check_coordinate_input(vperp, "vperp", io)
    # if the parallel flow is evolved separately, then the density must also be evolved separately
    if evolve_moments.parallel_flow && !evolve_moments.density
        print(io,">evolve_moments.parallel_flow = true, but evolve_moments.density = false.")
        println(io, "this is not a supported option.  forcing evolve_moments.density = true.")
        evolve_moments.density = true
    end
    if collisions.fkpl.nuii > 0.0
    # check that the grids support the collision operator
        print(io, "The self-collision operator is switched on \n nuii = $collisions.fkpl.nuii \n")
        if !(vpa.discretization == "gausslegendre_pseudospectral") || !(vperp.discretization == "gausslegendre_pseudospectral")
            error("ERROR: you are using \n      vpa.discretization='"*vpa.discretization*
              "' \n      vperp.discretization='"*vperp.discretization*"' \n      with the ion self-collision operator \n"*
              "ERROR: you should use \n       vpa.discretization='gausslegendre_pseudospectral' \n       vperp.discretization='gausslegendre_pseudospectral'")
        end
    end
end

"""
"""
function check_input_time_advance(nstep, dt, io)
    println(io,"##### time advance #####")
    println(io)
    println(io,">running for ", nstep, " time steps, with step size ", dt, ".")
end

"""
Check input for a coordinate
"""
function check_coordinate_input(coord, coord_name, io)
    if coord.ngrid * coord.nelement_global == 1
        # Coordinate is not being used for this run
        return
    end

    println(io)
    println(io,"######## $coord_name-grid ########")
    println(io)
    # discretization_option determines discretization in coord
    # supported options are chebyshev_pseudospectral and finite_difference
    if coord.discretization == "chebyshev_pseudospectral"
        print(io,">$coord_name.discretization = 'chebyshev_pseudospectral'.  ")
        println(io,"using a Chebyshev pseudospectral method in $coord_name.")
    elseif coord.discretization == "gausslegendre_pseudospectral"
        print(io,">$coord_name.discretization = 'gausslegendre_pseudospectral'.  ")
        println(io,"using a Gauss-Legendre-Lobatto pseudospectral method in $coord_name.")
    elseif coord.discretization == "finite_difference"
        println(io,">$coord_name.discretization = 'finite_difference', ",
            "and $coord_name.fd_option = ", coord.fd_option,
            "  using finite differences on an equally spaced grid in $coord_name.")
        fd_check_option(coord.fd_option, coord.ngrid)
    else
        input_option_error("$coord_name.discretization", coord.discretization)
    end
    # boundary_option determines coord boundary condition
    if coord.bc == "constant"
        println(io,">$coord_name.bc = 'constant'.  enforcing constant incoming BC in $coord_name.")
    elseif coord.bc == "zero"
        println(io,">$coord_name.bc = 'zero'.  enforcing zero incoming BC in $coord_name. Enforcing zero at both boundaries if diffusion operator is present.")
    elseif coord.bc == "zero_gradient"
        println(io,">$coord_name.bc = 'zero_gradient'.  enforcing zero gradients at both limits of $coord_name domain.")
    elseif coord.bc == "both_zero"
        println(io,">$coord_name.bc = 'both_zero'.  enforcing zero BC in $coord_name.")
    elseif coord.bc == "periodic"
        println(io,">$coord_name.bc = 'periodic'.  enforcing periodicity in $coord_name.")
    elseif coord_name == "z" && coord.bc == "wall"
        println(io,">$coord_name.bc = 'wall'.  enforcing wall BC in $coord_name.")
    elseif coord.bc == "none"
        println(io,">$coord_name.bc = 'none'.  not enforcing any BC in $coord_name.")
    else
        input_option_error("$coord_name.bc", coord.bc)
    end
    if coord.name == "vperp"
        println(io,">using ", coord.ngrid, " grid points per $coord_name element on ",
                coord.nelement_global, " elements across the $coord_name domain [",
                0.0, ",", coord.L, "].")

        if coord.bc != "zero" && coord.n_global > 1 && global_rank[] == 0
            println("WARNING: regularity condition (df/dvperp=0 at vperp=0) not being "
                    * "imposed. Collisions or vperp-diffusion will be unstable.")
        end
    else
        println(io,">using ", coord.ngrid, " grid points per $coord_name element on ",
                coord.nelement_global, " elements across the $coord_name domain [",
                -0.5*coord.L, ",", 0.5*coord.L, "].")
    end
end

"""
"""
function check_input_initialization(composition, species, io)
    println(io)
    println(io,"####### initialization #######")
    println(io)
    # xx_initialization_option determines the initial condition for coordinate xx
    # currently supported options are "gaussian" and "monomial"
    n_ion_species = composition.n_ion_species
    n_neutral_species = composition.n_neutral_species
    for is ∈ 1:composition.n_species
        if is <= n_ion_species
            print(io,">initial distribution function for ion species ", is)
        elseif is <= n_ion_species + n_neutral_species
            print(io,">initial distribution function for neutral species ", is-n_ion_species)
        else
            print(io,">initial distribution function for the electrons")
        end
        println(io," is of the form f(z,r,vpa,t=0)=Fz(z)*Fr(r)*G(vpa).")
        if species[is].z_IC.initialization_option == "gaussian"
            print(io,">z intialization_option = 'gaussian'.")
            println(io,"  setting Fz(z) = initial_density + exp(-(z/z_width)^2).")
        elseif species[is].z_IC.initialization_option == "monomial"
            print(io,">z_intialization_option = 'monomial'.")
            println(io,"  setting Fz(z) = (z + L_z/2)^", species[is].z_IC.monomial_degree, ".")
        elseif species[is].z_IC.initialization_option == "sinusoid"
            print(io,">z_initialization_option = 'sinusoid'.")
            println(io,"  setting Fz(z) = initial_density + z_amplitude*sinpi(z_wavenumber*z/L_z).")
        elseif species[is].z_IC.initialization_option == "smoothedsquare"
            print(io,">z_initialization_option = 'smoothedsquare'.")
            println(io,"  setting Fz(z) = initial_density + z_amplitude*(cospi(z_wavenumber*z/L_z - sinpi(2*z_wavenumber*z/Lz))).")
        elseif species[is].z_IC.initialization_option == "2D-instability-test"
            print(io,">z_initialization_option = '2D-instability-test'.")
            println(io,"  setting Fz(z) for 2D instability test.")
        elseif species[is].z_IC.initialization_option == "bgk"
            print(io,">z_initialization_option = 'bgk'.")
            println(io,"  setting Fz(z,vpa) = F(vpa^2 + phi), with phi_max = 0.")
        else
            input_option_error("z_initialization_option", species[is].z_IC.initialization_option)
        end
        if species[is].r_IC.initialization_option == "gaussian"
            print(io,">r intialization_option = 'gaussian'.")
            println(io,"  setting Fr(r) = initial_density + exp(-(r/r_width)^2).")
        elseif species[is].r_IC.initialization_option == "monomial"
            print(io,">r_intialization_option = 'monomial'.")
            println(io,"  setting Fr(r) = (r + L_r/2)^", species[is].r_IC.monomial_degree, ".")
        elseif species[is].r_IC.initialization_option == "sinusoid"
            print(io,">r_initialization_option = 'sinusoid'.")
            println(io,"  setting Fr(r) = initial_density + r_amplitude*sinpi(r_wavenumber*r/L_r).")
        elseif species[is].r_IC.initialization_option == "smoothedsquare"
            print(io,">r_initialization_option = 'smoothedsquare'.")
            println(io,"  setting Fr(r) = initial_density + r_amplitude*(cospi(r_wavenumber*r/L_r - sinpi(2*r_wavenumber*r/Lr))).")
        else
            input_option_error("r_initialization_option", species[is].r_IC.initialization_option)
        end
        if species[is].vpa_IC.initialization_option == "gaussian"
            print(io,">vpa_intialization_option = 'gaussian'.")
            println(io,"  setting G(vpa) = exp(-(vpa/vpa_width)^2).")
        elseif species[is].vpa_IC.initialization_option == "monomial"
            print(io,">vpa_intialization_option = 'monomial'.")
            println(io,"  setting G(vpa) = (vpa + L_vpa/2)^", species[is].vpa_IC._monomial_degree, ".")
        elseif species[is].vpa_IC.initialization_option == "sinusoid"
            print(io,">vpa_initialization_option = 'sinusoid'.")
            println(io,"  setting G(vpa) = vpa_amplitude*sinpi(vpa_wavenumber*vpa/L_vpa).")
        elseif species[is].vpa_IC.initialization_option == "bgk"
            print(io,">vpa_initialization_option = 'bgk'.")
            println(io,"  setting F(z,vpa) = F(vpa^2 + phi), with phi_max = 0.")
        elseif species[is].vpa_IC.initialization_option == "vpagaussian"
            print(io,">vpa_initialization_option = 'vpagaussian'.")
            println(io,"  setting G(vpa) = vpa^2*exp(-(vpa/vpa_width)^2).")
        else
            input_option_error("vpa_initialization_option", species[is].vpa_IC.initialization_option)
        end
        println(io)
    end
end

"""
    function get_default_rhostar(reference_params)

Calculate the normalised ion gyroradius at reference parameters
"""
function get_default_rhostar(reference_params)
    return reference_params.cref / reference_params.Omegaref / reference_params.Lref
end

end<|MERGE_RESOLUTION|>--- conflicted
+++ resolved
@@ -196,20 +196,16 @@
     krook_input = setup_krook_collisions_input(scan_input, reference_params)
     # set up Fokker-Planck collision inputs
     fkpl_input = setup_fkpl_collisions_input(scan_input, reference_params)
-<<<<<<< HEAD
     # set up maxwell diffusion collision inputs
     mxwl_diff_input = setup_mxwl_diff_collisions_input(scan_input, reference_params)
     # write total collision struct using the structs above, as each setup function 
     # for the collisions outputs itself a struct of the type of collision, which
     # is a substruct of the overall collisions_input struct.
-    collisions = collisions_input(charge_exchange, ionization, constant_ionization_rate, 
-                                  krook_input, fkpl_input, mxwl_diff_input)
-=======
     collisions = collisions_input(charge_exchange, charge_exchange_electron, ionization,
                                   ionization_electron, ionization_energy,
-                                  constant_ionization_rate, nu_ei, krook_input,
-                                  fkpl_input)
->>>>>>> 4a99612b
+                                  constant_ionization_rate, 
+                                  nu_ei, krook_input,
+                                  fkpl_input, mxwl_diff_input)
 
     # parameters related to the time stepping
     timestepping_section = set_defaults_and_check_section!(
