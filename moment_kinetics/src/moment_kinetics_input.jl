--- conflicted
+++ resolved
@@ -448,10 +448,6 @@
 
     is_1V = (vperp.ngrid == vperp.nelement_global == 1 && vzeta.ngrid ==
              vzeta.nelement_global == 1 && vr.ngrid == vr.nelement_global == 1)
-<<<<<<< HEAD
-    num_diss_params = setup_numerical_dissipation(
-        get(scan_input, "numerical_dissipation", Dict{String,Any}()), is_1V)
-=======
     
     ion_num_diss_param_dict = get(scan_input, "ion_numerical_dissipation", OptionsDict())
     electron_num_diss_param_dict = get(scan_input, "electron_numerical_dissipation", OptionsDict())
@@ -460,7 +456,6 @@
                                                   electron_num_diss_param_dict,
                                                   neutral_num_diss_param_dict, is_1V)
 
->>>>>>> e8b211c9
     # vperp.bc is set here (a bit out of place) so that we can use
     # num_diss_params.ion.vperp_dissipation_coefficient to set the default.
     vperp.bc = get(scan_input, "vperp_bc",
@@ -574,59 +569,41 @@
     io_immutable = Dict_to_NamedTuple(io_settings)
 
     # initialize z grid and write grid point locations to file
-<<<<<<< HEAD
-    z, z_spectral = define_coordinate(z_immutable, scan_input, io_immutable.parallel_io)
-    # initialize r grid and write grid point locations to file
-    r, r_spectral = define_coordinate(r_immutable, scan_input, io_immutable.parallel_io)
-    # initialize vpa grid and write grid point locations to file
-    vpa, vpa_spectral = define_coordinate(vpa_immutable, scan_input, io_immutable.parallel_io)
-    # initialize vperp grid and write grid point locations to file
-    vperp, vperp_spectral = define_coordinate(vperp_immutable, scan_input, io_immutable.parallel_io)
-    # initialize gyrophase grid and write grid point locations to file
-    gyrophase, gyrophase_spectral = define_coordinate(gyrophase_immutable, scan_input, io_immutable.parallel_io)
-    # initialize vz grid and write grid point locations to file
-    vz, vz_spectral = define_coordinate(vz_immutable, scan_input, io_immutable.parallel_io)
-    # initialize vr grid and write grid point locations to file
-    vr, vr_spectral = define_coordinate(vr_immutable, scan_input, io_immutable.parallel_io)
-    # initialize vr grid and write grid point locations to file
-    vzeta, vzeta_spectral = define_coordinate(vzeta_immutable, scan_input, io_immutable.parallel_io)
-=======
     if ignore_MPI
         run_directory = nothing
     else
         run_directory = output_dir
     end
-    z, z_spectral = define_coordinate(z_immutable, io_immutable.parallel_io;
+    z, z_spectral = define_coordinate(z_immutable, scan_input, io_immutable.parallel_io;
                                       run_directory=run_directory, ignore_MPI=ignore_MPI)
     # initialize r grid and write grid point locations to file
-    r, r_spectral = define_coordinate(r_immutable, io_immutable.parallel_io;
+    r, r_spectral = define_coordinate(r_immutable, scan_input, io_immutable.parallel_io;
                                       run_directory=run_directory, ignore_MPI=ignore_MPI)
     # initialize vpa grid and write grid point locations to file
-    vpa, vpa_spectral = define_coordinate(vpa_immutable, io_immutable.parallel_io;
+    vpa, vpa_spectral = define_coordinate(vpa_immutable, scan_input, io_immutable.parallel_io;
                                           run_directory=run_directory,
                                           ignore_MPI=ignore_MPI)
     # initialize vperp grid and write grid point locations to file
-    vperp, vperp_spectral = define_coordinate(vperp_immutable, io_immutable.parallel_io;
+    vperp, vperp_spectral = define_coordinate(vperp_immutable, scan_input, io_immutable.parallel_io;
                                               run_directory=run_directory,
                                               ignore_MPI=ignore_MPI)
     # initialize gyrophase grid and write grid point locations to file
     gyrophase, gyrophase_spectral = define_coordinate(gyrophase_immutable,
-                                                      io_immutable.parallel_io;
+                                                      scan_input, io_immutable.parallel_io;
                                                       run_directory=run_directory,
                                                       ignore_MPI=ignore_MPI)
     # initialize vz grid and write grid point locations to file
-    vz, vz_spectral = define_coordinate(vz_immutable, io_immutable.parallel_io;
+    vz, vz_spectral = define_coordinate(vz_immutable, scan_input, io_immutable.parallel_io;
                                         run_directory=run_directory,
                                         ignore_MPI=ignore_MPI)
     # initialize vr grid and write grid point locations to file
-    vr, vr_spectral = define_coordinate(vr_immutable, io_immutable.parallel_io;
+    vr, vr_spectral = define_coordinate(vr_immutable, scan_input, io_immutable.parallel_io;
                                         run_directory=run_directory,
                                         ignore_MPI=ignore_MPI)
     # initialize vr grid and write grid point locations to file
-    vzeta, vzeta_spectral = define_coordinate(vzeta_immutable, io_immutable.parallel_io;
+    vzeta, vzeta_spectral = define_coordinate(vzeta_immutable, scan_input, io_immutable.parallel_io;
                                               run_directory=run_directory,
                                               ignore_MPI=ignore_MPI)
->>>>>>> e8b211c9
 
     external_source_settings = setup_external_sources!(scan_input, r, z,
                                                        composition.electron_physics)
