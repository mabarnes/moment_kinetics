"""
"""
module velocity_moments

export integrate_over_vspace
export integrate_over_positive_vpa, integrate_over_negative_vpa
export integrate_over_positive_vz, integrate_over_negative_vz
export create_moments_ion, create_moments_electron, create_moments_neutral
export update_moments!
export update_density!
export update_upar!
export update_ppar!
export update_pperp!
export update_qpar!
export update_vth!
export reset_moments_status!
export update_neutral_density!
export update_neutral_uz!
export update_neutral_ur!
export update_neutral_uzeta!
export update_neutral_pz!
export update_neutral_pr!
export update_neutral_pzeta!
export update_neutral_qz!
export update_chodura!

# for testing 
export get_density
export get_upar
export get_ppar
export get_pperp
export get_pressure
export get_qpar
export get_rmom

using ..type_definitions: mk_float
using ..array_allocation: allocate_shared_float, allocate_bool, allocate_float
using ..calculus: integral
using ..communication
using ..derivatives: derivative_z!
using ..derivatives: derivative_r!
using ..looping
using ..input_structs: braginskii_fluid, kinetic_electrons
using ..moment_kinetics_structs: moments_ion_substruct, moments_electron_substruct,
                                 moments_neutral_substruct

#global tmpsum1 = 0.0
#global tmpsum2 = 0.0
#global dens_hist = zeros(17,1)
#global n_hist = 0

"""
"""
function create_moments_ion(nz, nr, n_species, evolve_density, evolve_upar,
                            evolve_ppar, ion_source_settings, numerical_dissipation)
    # allocate array used for the particle density
    density = allocate_shared_float(nz, nr, n_species)
    # allocate array of Bools that indicate if the density is updated for each species
    density_updated = allocate_bool(n_species)
    density_updated .= false
    # allocate array used for the parallel flow
    parallel_flow = allocate_shared_float(nz, nr, n_species)
    # allocate array of Bools that indicate if the parallel flow is updated for each species
    parallel_flow_updated = allocate_bool(n_species)
    parallel_flow_updated .= false
    # allocate array used for the parallel pressure
    parallel_pressure = allocate_shared_float(nz, nr, n_species)
    # allocate array of Bools that indicate if the parallel pressure is updated for each species
    parallel_pressure_updated = allocate_bool(n_species)
    parallel_pressure_updated .= false
    # allocate array used for the perpendicular pressure
    perpendicular_pressure = allocate_shared_float(nz, nr, n_species)
    # allocate array used for the parallel flow
    parallel_heat_flux = allocate_shared_float(nz, nr, n_species)
    # allocate array of Bools that indicate if the parallel flow is updated for each species
    parallel_heat_flux_updated = allocate_bool(n_species)
    parallel_heat_flux_updated .= false
    # allocate array of Bools that indicate if the parallel flow is updated for each species
    # allocate array used for the thermal speed
    thermal_speed = allocate_shared_float(nz, nr, n_species)
    chodura_integral_lower = allocate_shared_float(nr, n_species)
    chodura_integral_upper = allocate_shared_float(nr, n_species)
    if evolve_ppar
        v_norm_fac = thermal_speed
    else
        v_norm_fac = allocate_shared_float(nz, nr, n_species)
        @serial_region begin
            v_norm_fac .= 1.0
        end
    end

    if evolve_density
        ddens_dz = allocate_shared_float(nz, nr, n_species)
        ddens_dz_upwind = allocate_shared_float(nz, nr, n_species)
    else
        ddens_dz = nothing
        ddens_dz_upwind = nothing
    end
    if evolve_density &&
            numerical_dissipation.moment_dissipation_coefficient > 0.0

        d2dens_dz2 = allocate_shared_float(nz, nr, n_species)
    else
        d2dens_dz2 = nothing
    end
    if evolve_density || evolve_upar || evolve_ppar
        dupar_dz = allocate_shared_float(nz, nr, n_species)
    else
        dupar_dz = nothing
    end
    if evolve_upar
        dupar_dz_upwind = allocate_shared_float(nz, nr, n_species)
    else
        dupar_dz_upwind = nothing
    end
    if evolve_upar &&
            numerical_dissipation.moment_dissipation_coefficient > 0.0

        d2upar_dz2 = allocate_shared_float(nz, nr, n_species)
    else
        d2upar_dz2 = nothing
    end
    if evolve_upar
        dppar_dz = allocate_shared_float(nz, nr, n_species)
    else
        dppar_dz = nothing
    end
    if evolve_ppar
        dppar_dz_upwind = allocate_shared_float(nz, nr, n_species)
        d2ppar_dz2 = allocate_shared_float(nz, nr, n_species)
        dqpar_dz = allocate_shared_float(nz, nr, n_species)
        dvth_dz = allocate_shared_float(nz, nr, n_species)
    else
        dppar_dz_upwind = nothing
        d2ppar_dz2 = nothing
        dqpar_dz = nothing
        dvth_dz = nothing
    end

    entropy_production = allocate_shared_float(nz, nr, n_species)

    if ion_source_settings.active
        external_source_amplitude = allocate_shared_float(nz, nr)
        if evolve_density
            external_source_density_amplitude = allocate_shared_float(nz, nr)
        else
            external_source_density_amplitude = allocate_shared_float(1, 1)
        end
        if evolve_upar
            external_source_momentum_amplitude = allocate_shared_float(nz, nr)
        else
            external_source_momentum_amplitude = allocate_shared_float(1, 1)
        end
        if evolve_ppar
            external_source_pressure_amplitude = allocate_shared_float(nz, nr)
        else
            external_source_pressure_amplitude = allocate_shared_float(1, 1)
        end
        if ion_source_settings.PI_density_controller_I != 0.0 &&
                ion_source_settings.source_type ∈ ("density_profile_control", "density_midpoint_control")
            if ion_source_settings.source_type == "density_profile_control"
                external_source_controller_integral = allocate_shared_float(nz, nr)
            else
                external_source_controller_integral = allocate_shared_float(1, 1)
            end
        else
            external_source_controller_integral = allocate_shared_float(1, 1)
        end
    else
        external_source_amplitude = allocate_shared_float(1, 1)
        external_source_density_amplitude = allocate_shared_float(1, 1)
        external_source_momentum_amplitude = allocate_shared_float(1, 1)
        external_source_pressure_amplitude = allocate_shared_float(1, 1)
        external_source_controller_integral = allocate_shared_float(1, 1)
    end

    if evolve_density || evolve_upar || evolve_ppar
        constraints_A_coefficient = allocate_shared_float(nz, nr, n_species)
        constraints_B_coefficient = allocate_shared_float(nz, nr, n_species)
        constraints_C_coefficient = allocate_shared_float(nz, nr, n_species)
    else
        constraints_A_coefficient = nothing
        constraints_B_coefficient = nothing
        constraints_C_coefficient = nothing
    end

    # return struct containing arrays needed to update moments
    return moments_ion_substruct(density, density_updated, parallel_flow,
        parallel_flow_updated, parallel_pressure, parallel_pressure_updated,perpendicular_pressure,
        parallel_heat_flux, parallel_heat_flux_updated, thermal_speed, 
        chodura_integral_lower, chodura_integral_upper, v_norm_fac,
        ddens_dz, ddens_dz_upwind, d2dens_dz2, dupar_dz, dupar_dz_upwind, d2upar_dz2,
        dppar_dz, dppar_dz_upwind, d2ppar_dz2, dqpar_dz, dvth_dz, entropy_production,
        external_source_amplitude, external_source_density_amplitude,
        external_source_momentum_amplitude, external_source_pressure_amplitude,
        external_source_controller_integral, constraints_A_coefficient,
        constraints_B_coefficient, constraints_C_coefficient)
end

"""
create a moment struct containing information about the electron moments
"""
function create_moments_electron(nz, nr, electron_model, numerical_dissipation)
    # allocate array used for the particle density
    density = allocate_shared_float(nz, nr)
    # initialise Bool variable that indicates if the density is updated for each species
    density_updated = Ref(false)
    # allocate array used for the parallel flow
    parallel_flow = allocate_shared_float(nz, nr)
    # allocate Bool variable that indicates if the parallel flow is updated for each species
    parallel_flow_updated = Ref(false)
    # allocate array used for the parallel pressure
    parallel_pressure = allocate_shared_float(nz, nr)
    # allocate Bool variable that indicates if the parallel pressure is updated for each species
    parallel_pressure_updated = Ref(false)
    # allocate array used for the temperature
    temperature = allocate_shared_float(nz, nr)
    # allocate Bool variable that indicates if the temperature is updated for each species
    temperature_updated = Ref(false)
    # allocate array used for the parallel flow
    parallel_heat_flux = allocate_shared_float(nz, nr)
    # allocate Bool variables that indicates if the parallel flow is updated for each species
    parallel_heat_flux_updated = Ref(false)
    # allocate array used for the election-ion parallel friction force
    parallel_friction_force = allocate_shared_float(nz, nr)
    # allocate array used for electron heat source
    heat_source = allocate_shared_float(nz, nr)
    # allocate array used for the thermal speed
    thermal_speed = allocate_shared_float(nz, nr)
    # if evolving the electron pdf, it will be a function of the vth-normalised peculiar velocity
    v_norm_fac = thermal_speed
    # dn/dz is needed to obtain dT/dz (appearing in, e.g., Braginskii qpar) from dppar/dz
    ddens_dz = allocate_shared_float(nz, nr)
    # need dupar/dz to obtain, e.g., the updated electron temperature
    dupar_dz = allocate_shared_float(nz, nr)
    dppar_dz = allocate_shared_float(nz, nr)
    if electron_model ∈ (braginskii_fluid, kinetic_electrons)
        dppar_dz_upwind = allocate_shared_float(nz, nr)
        dT_dz_upwind = allocate_shared_float(nz, nr)
    else
        dppar_dz_upwind = nothing
        dT_dz_upwind = nothing
    end
    if numerical_dissipation.moment_dissipation_coefficient > 0.0
        d2ppar_dz2 = allocate_shared_float(nz, nr)
    else
        d2ppar_dz2 = nothing
    end
    dqpar_dz = allocate_shared_float(nz, nr)
    dT_dz = allocate_shared_float(nz, nr)
    dvth_dz = allocate_shared_float(nz, nr)
    
    constraints_A_coefficient = allocate_shared_float(nz, nr)
    constraints_B_coefficient = allocate_shared_float(nz, nr)
    constraints_C_coefficient = allocate_shared_float(nz, nr)
    @serial_region begin
        constraints_A_coefficient .= 1.0
        constraints_B_coefficient .= 0.0
        constraints_C_coefficient .= 0.0
    end

    # return struct containing arrays needed to update moments
    return moments_electron_substruct(density, density_updated, parallel_flow,
        parallel_flow_updated, parallel_pressure, parallel_pressure_updated,
        temperature, temperature_updated, 
        parallel_heat_flux, parallel_heat_flux_updated, thermal_speed, 
        parallel_friction_force, heat_source, v_norm_fac,
        ddens_dz, dupar_dz, dppar_dz, dppar_dz_upwind, d2ppar_dz2, dqpar_dz, 
        dT_dz, dT_dz_upwind, dvth_dz, constraints_A_coefficient,
        constraints_B_coefficient, constraints_C_coefficient)
end

# neutral particles have natural mean velocities 
# uz, ur, uzeta =/= upar 
# and similarly for heat fluxes
# therefore separate moments object for neutrals 
    
function create_moments_neutral(nz, nr, n_species, evolve_density, evolve_upar,
                                evolve_ppar, neutral_source_settings,
                                numerical_dissipation)
    density = allocate_shared_float(nz, nr, n_species)
    density_updated = allocate_bool(n_species)
    density_updated .= false
    uz = allocate_shared_float(nz, nr, n_species)
    uz_updated = allocate_bool(n_species)
    uz_updated .= false
    ur = allocate_shared_float(nz, nr, n_species)
    ur_updated = allocate_bool(n_species)
    ur_updated .= false
    uzeta = allocate_shared_float(nz, nr, n_species)
    uzeta_updated = allocate_bool(n_species)
    uzeta_updated .= false
    pz = allocate_shared_float(nz, nr, n_species)
    pz_updated = allocate_bool(n_species)
    pz_updated .= false
    pr = allocate_shared_float(nz, nr, n_species)
    pr_updated = allocate_bool(n_species)
    pr_updated .= false
    pzeta = allocate_shared_float(nz, nr, n_species)
    pzeta_updated = allocate_bool(n_species)
    pzeta_updated .= false
    ptot = allocate_shared_float(nz, nr, n_species)
    vth = allocate_shared_float(nz, nr, n_species)
    if evolve_ppar
        v_norm_fac = vth
    else
        v_norm_fac = allocate_shared_float(nz, nr, n_species)
        @serial_region begin
            v_norm_fac .= 1.0
        end
    end
    qz = allocate_shared_float(nz, nr, n_species)
    qz_updated = allocate_bool(n_species)
    qz_updated .= false

    if evolve_density
        ddens_dz = allocate_shared_float(nz, nr, n_species)
        ddens_dz_upwind = allocate_shared_float(nz, nr, n_species)
    else
        ddens_dz = nothing
        ddens_dz_upwind = nothing
    end
    if evolve_density &&
            numerical_dissipation.moment_dissipation_coefficient > 0.0

        d2dens_dz2 = allocate_shared_float(nz, nr, n_species)
    else
        d2dens_dz2 = nothing
    end
    if evolve_density || evolve_upar || evolve_ppar
        duz_dz = allocate_shared_float(nz, nr, n_species)
    else
        duz_dz = nothing
    end
    if evolve_upar
        duz_dz_upwind = allocate_shared_float(nz, nr, n_species)
    else
        duz_dz_upwind = nothing
    end
    if evolve_upar &&
            numerical_dissipation.moment_dissipation_coefficient > 0.0

        d2uz_dz2 = allocate_shared_float(nz, nr, n_species)
    else
        d2uz_dz2 = nothing
    end
    if evolve_upar
        dpz_dz = allocate_shared_float(nz, nr, n_species)
    else
        dpz_dz = nothing
    end
    if evolve_ppar
        dpz_dz_upwind = allocate_shared_float(nz, nr, n_species)
        d2pz_dz2 = allocate_shared_float(nz, nr, n_species)
        dqz_dz = allocate_shared_float(nz, nr, n_species)
        dvth_dz = allocate_shared_float(nz, nr, n_species)
    else
        dpz_dz_upwind = nothing
        d2pz_dz2 = nothing
        dqz_dz = nothing
        dvth_dz = nothing
    end

    if neutral_source_settings.active
        external_source_amplitude = allocate_shared_float(nz, nr)
        if evolve_density
            external_source_density_amplitude = allocate_shared_float(nz, nr)
        else
            external_source_density_amplitude = allocate_shared_float(1, 1)
        end
        if evolve_upar
            external_source_momentum_amplitude = allocate_shared_float(nz, nr)
        else
            external_source_momentum_amplitude = allocate_shared_float(1, 1)
        end
        if evolve_ppar
            external_source_pressure_amplitude = allocate_shared_float(nz, nr)
        else
            external_source_pressure_amplitude = allocate_shared_float(1, 1)
        end
        if neutral_source_settings.PI_density_controller_I != 0.0 &&
                neutral_source_settings.source_type ∈ ("density_profile_control", "density_midpoint_control")
            if neutral_source_settings.source_type == "density_profile_control"
                external_source_controller_integral = allocate_shared_float(nz, nr)
            else
                external_source_controller_integral = allocate_shared_float(1, 1)
            end
        else
            external_source_controller_integral = allocate_shared_float(1, 1)
        end
    else
        external_source_amplitude = allocate_shared_float(1, 1)
        external_source_density_amplitude = allocate_shared_float(1, 1)
        external_source_momentum_amplitude = allocate_shared_float(1, 1)
        external_source_pressure_amplitude = allocate_shared_float(1, 1)
        external_source_controller_integral = allocate_shared_float(1, 1)
    end

    if evolve_density || evolve_upar || evolve_ppar
        constraints_A_coefficient = allocate_shared_float(nz, nr, n_species)
        constraints_B_coefficient = allocate_shared_float(nz, nr, n_species)
        constraints_C_coefficient = allocate_shared_float(nz, nr, n_species)
    else
        constraints_A_coefficient = nothing
        constraints_B_coefficient = nothing
        constraints_C_coefficient = nothing
    end

    # return struct containing arrays needed to update moments
    return moments_neutral_substruct(density, density_updated, uz, uz_updated, ur,
        ur_updated, uzeta, uzeta_updated, pz, pz_updated, pr, pr_updated, pzeta,
        pzeta_updated, ptot, qz, qz_updated, vth, v_norm_fac, ddens_dz, ddens_dz_upwind,
        d2dens_dz2, duz_dz, duz_dz_upwind, d2uz_dz2, dpz_dz, dpz_dz_upwind, d2pz_dz2,
        dqz_dz, dvth_dz, external_source_amplitude, external_source_density_amplitude,
        external_source_momentum_amplitude, external_source_pressure_amplitude,
        external_source_controller_integral, constraints_A_coefficient,
        constraints_B_coefficient, constraints_C_coefficient)
end

"""
calculate the updated density (dens) and parallel pressure (ppar) for all species
"""
function update_moments!(moments, ff, vpa, vperp, z, r, composition)
    begin_s_r_z_region()
    n_species = size(ff,5)
    @boundscheck n_species == size(moments.ion.dens,3) || throw(BoundsError(moments))
    @loop_s is begin
        if moments.ion.dens_updated[is] == false
            @views update_density_species!(moments.ion.dens[:,:,is], ff[:,:,:,:,is],
                                           vpa, vperp, z, r)
            moments.ion.dens_updated[is] = true
        end
        if moments.ion.upar_updated[is] == false
            # Can pass moments.ppar here even though it has not been updated yet,
            # because moments.ppar is only needed if evolve_ppar=true, in which case it
            # will not be updated because it is not calculated from the distribution
            # function
            @views update_upar_species!(moments.ion.upar[:,:,is],
                                        moments.ion.dens[:,:,is],
                                        moments.ion.ppar[:,:,is], ff[:,:,:,:,is], vpa,
                                        vperp, z, r, moments.evolve_density,
                                        moments.evolve_ppar)
            moments.ion.upar_updated[is] = true
        end
        if moments.ion.ppar_updated[is] == false
            @views update_ppar_species!(moments.ion.ppar[:,:,is],
                                        moments.ion.dens[:,:,is],
                                        moments.ion.upar[:,:,is], ff[:,:,:,:,is], vpa,
                                        vperp, z, r, moments.evolve_density,
                                        moments.evolve_upar)
            moments.ion.ppar_updated[is] = true
        end
        @views update_pperp_species!(moments.ion.pperp[:,:,is], ff[:,:,:,:,is], vpa, vperp, z, r)
        if moments.ion.qpar_updated[is] == false
            @views update_qpar_species!(moments.ion.qpar[:,:,is],
                                        moments.ion.dens[:,:,is],
                                        moments.ion.upar[:,:,is],
                                        moments.ion.vth[:,:,is], ff[:,:,:,:,is], vpa,
                                        vperp, z, r, moments.evolve_density,
                                        moments.evolve_upar, moments.evolve_ppar)
            moments.ion.qpar_updated[is] = true
        end
    end
    update_vth!(moments.ion.vth, moments.ion.ppar, moments.ion.pperp, moments.ion.dens, vperp, z, r, composition)
    return nothing
end

"""
NB: if this function is called and if dens_updated is false, then
the incoming pdf is the un-normalized pdf that satisfies int dv pdf = density
"""
function update_density!(dens, dens_updated, pdf, vpa, vperp, z, r, composition)

    begin_s_r_z_region()

    n_species = size(pdf,5)
    @boundscheck n_species == size(dens,3) || throw(BoundsError(dens))
    @loop_s is begin
        if dens_updated[is] == false
            @views update_density_species!(dens[:,:,is], pdf[:,:,:,:,is], vpa, vperp, z, r)
            dens_updated[is] = true
        end
    end
end

"""
calculate the updated density (dens) for a given species;
should only be called when evolve_density = false,
in which case the vpa coordinate is vpa/c_s
"""
function update_density_species!(dens, ff, vpa, vperp, z, r)
    @boundscheck vpa.n == size(ff, 1) || throw(BoundsError(ff))
    @boundscheck vperp.n == size(ff, 2) || throw(BoundsError(ff))
    @boundscheck z.n == size(ff, 3) || throw(BoundsError(ff))
    @boundscheck r.n == size(ff, 4) || throw(BoundsError(ff))
    @boundscheck z.n == size(dens, 1) || throw(BoundsError(dens))
    @boundscheck r.n == size(dens, 2) || throw(BoundsError(dens))
    @loop_r_z ir iz begin
        # When evolve_density = false, the evolved pdf is the 'true' pdf, and the vpa
        # coordinate is (dz/dt) / c_s.
        dens[iz,ir] = get_density(@view(ff[:,:,iz,ir]), vpa, vperp)
    end
    return nothing
end

function get_density(ff, vpa, vperp)
    # Integrating calculates n_s / N_e = (0/√π)∫d(vpa/c_s) (√π f_s c_s / N_e)
    return integrate_over_vspace(@view(ff[:,:]), vpa.grid, 0, vpa.wgts, vperp.grid, 0, vperp.wgts)
end

"""
NB: if this function is called and if upar_updated is false, then
the incoming pdf is the un-normalized pdf that satisfies int dv pdf = density
"""
function update_upar!(upar, upar_updated, density, ppar, pdf, vpa, vperp, z, r,
                      composition, evolve_density, evolve_ppar)
    begin_s_r_z_region()

    n_species = size(pdf,5)
    @boundscheck n_species == size(upar,3) || throw(BoundsError(upar))
    @loop_s is begin
        if upar_updated[is] == false
            @views update_upar_species!(upar[:,:,is], density[:,:,is], ppar[:,:,is],
                                        pdf[:,:,:,:,is], vpa, vperp, z, r, evolve_density,
                                        evolve_ppar)
            upar_updated[is] = true
        end
    end
end

"""
calculate the updated parallel flow (upar) for a given species
"""
function update_upar_species!(upar, density, ppar, ff, vpa, vperp, z, r, evolve_density,
                              evolve_ppar)
    @boundscheck vpa.n == size(ff, 1) || throw(BoundsError(ff))
    @boundscheck vperp.n == size(ff, 2) || throw(BoundsError(ff))
    @boundscheck z.n == size(ff, 3) || throw(BoundsError(ff))
    @boundscheck r.n == size(ff, 4) || throw(BoundsError(ff))
    @boundscheck z.n == size(upar, 1) || throw(BoundsError(upar))
    @boundscheck r.n == size(upar, 2) || throw(BoundsError(upar))
    if evolve_density && evolve_ppar
        # this is the case where the density and parallel pressure are evolved
        # separately from the normalized pdf, g_s = (√π f_s vth_s / n_s); the vpa
        # coordinate is (dz/dt) / vth_s.
        # Integrating calculates
        # (upar_s / vth_s) = (1/√π)∫d(vpa/vth_s) * (vpa/vth_s) * (√π f_s vth_s / n_s)
        # so convert from upar_s / vth_s to upar_s / c_s
        # we set the input density to get_upar = 1.0 as the normalised distribution has density of 1.0
        @loop_r_z ir iz begin
            vth = sqrt(2.0*ppar[iz,ir]/density[iz,ir])
            upar[iz,ir] = vth*get_upar(@view(ff[:,:,iz,ir]), vpa, vperp, 1.0)
        end
    elseif evolve_density
        # corresponds to case where only the density is evolved separately from the
        # normalised pdf, given by g_s = (√π f_s c_s / n_s); the vpa coordinate is
        # (dz/dt) / c_s.
        # Integrating calculates
        # (upar_s / c_s) = (1/√π)∫d(vpa/c_s) * (vpa/c_s) * (√π f_s c_s / n_s)
        # we set the input density to get_upar = 1.0 as the normalised distribution has density of 1.0
        @loop_r_z ir iz begin
            upar[iz,ir] = get_upar(@view(ff[:,:,iz,ir]), vpa, vperp, 1.0)
        end
    else
        # When evolve_density = false, the evolved pdf is the 'true' pdf,
        # and the vpa coordinate is (dz/dt) / c_s.
        # Integrating calculates
        # (n_s / N_e) * (upar_s / c_s) = (1/√π)∫d(vpa/c_s) * (vpa/c_s) * (√π f_s c_s / N_e)
        @loop_r_z ir iz begin
            upar[iz,ir] = get_upar(@view(ff[:,:,iz,ir]), vpa, vperp, density[iz,ir])
        end
    end
    return nothing
end

function get_upar(ff, vpa, vperp, density)
    # Integrating calculates
    # (n_s / N_e) * (upar_s / c_s) = (1/√π)∫d(vpa/c_s) * (vpa/c_s) * (√π f_s c_s / N_e)
    # so we divide by the density of f_s
    upar = integrate_over_vspace(@view(ff[:,:]), vpa.grid, 1, vpa.wgts, vperp.grid, 0, vperp.wgts)
    upar /= density
    return upar
end

"""
NB: if this function is called and if ppar_updated is false, then
the incoming pdf is the un-normalized pdf that satisfies int dv pdf = density
"""
function update_ppar!(ppar, ppar_updated, density, upar, pdf, vpa, vperp, z, r, composition,
                      evolve_density, evolve_upar)
    @boundscheck composition.n_ion_species == size(ppar,3) || throw(BoundsError(ppar))
    @boundscheck r.n == size(ppar,2) || throw(BoundsError(ppar))
    @boundscheck z.n == size(ppar,1) || throw(BoundsError(ppar))

    begin_s_r_z_region()

    @loop_s is begin
        if ppar_updated[is] == false
            @views update_ppar_species!(ppar[:,:,is], density[:,:,is], upar[:,:,is],
                                        pdf[:,:,:,:,is], vpa, vperp, z, r, evolve_density,
                                        evolve_upar)
            ppar_updated[is] = true
        end
    end
end

"""
calculate the updated energy density (or parallel pressure, ppar) for a given species;
which of these is calculated depends on the definition of the vpa coordinate
"""
function update_ppar_species!(ppar, density, upar, ff, vpa, vperp, z, r, evolve_density, evolve_upar)
    @boundscheck vpa.n == size(ff, 1) || throw(BoundsError(ff))
    @boundscheck vperp.n == size(ff, 2) || throw(BoundsError(ff))
    @boundscheck z.n == size(ff, 3) || throw(BoundsError(ff))
    @boundscheck r.n == size(ff, 4) || throw(BoundsError(ff))
    @boundscheck z.n == size(ppar, 1) || throw(BoundsError(ppar))
    @boundscheck r.n == size(ppar, 2) || throw(BoundsError(ppar))
    if evolve_upar
        # this is the case where the parallel flow and density are evolved separately
        # from the normalized pdf, g_s = (√π f_s c_s / n_s); the vpa coordinate is
        # ((dz/dt) - upar_s) / c_s> and so we set upar = 0 in the call to get_ppar
        # because the mean flow of the normalised ff is zero
        @loop_r_z ir iz begin
            ppar[iz,ir] = density[iz,ir]*get_ppar(@view(ff[:,:,iz,ir]), vpa, vperp, 0.0)
        end
    elseif evolve_density
        # corresponds to case where only the density is evolved separately from the
        # normalised pdf, given by g_s = (√π f_s c_s / n_s); the vpa coordinate is
        # (dz/dt) / c_s.
        @loop_r_z ir iz begin
            ppar[iz,ir] = density[iz,ir]*get_ppar(@view(ff[:,:,iz,ir]), vpa, vperp, upar[iz,ir])
        end
    else
        # When evolve_density = false, the evolved pdf is the 'true' pdf,
        # and the vpa coordinate is (dz/dt) / c_s.
        @loop_r_z ir iz begin
            ppar[iz,ir] = get_ppar(@view(ff[:,:,iz,ir]), vpa, vperp, upar[iz,ir])
        end
    end
    return nothing
end

function get_ppar(ff, vpa, vperp, upar)
    # Integrating calculates
    # (p_parallel/m_s N_e c_s^2) = (1/√π)∫d(vpa/c_s) ((vpa-upar)/c_s)^2 * (√π f_s c_s / N_e)
    # the internal energy density (aka pressure of f_s)

    # modify input vpa.grid to account for the mean flow
    @. vpa.scratch = vpa.grid - upar
    norm_fac = 1.0 # normalise to m_s N_e c_s^2
    #norm_fac = 2.0 # normalise to 0.5 m_s N_e c_s^2 = N_e T_s
    return norm_fac*integrate_over_vspace(@view(ff[:,:]), vpa.scratch, 2, vpa.wgts, vperp.grid, 0, vperp.wgts)
end

function update_pperp!(pperp, pdf, vpa, vperp, z, r, composition)
    @boundscheck composition.n_ion_species == size(pperp,3) || throw(BoundsError(pperp))
    @boundscheck r.n == size(pperp,2) || throw(BoundsError(pperp))
    @boundscheck z.n == size(pperp,1) || throw(BoundsError(pperp))
    
    begin_s_r_z_region()
    
    @loop_s is begin
        @views update_pperp_species!(pperp[:,:,is], pdf[:,:,:,:,is], vpa, vperp, z, r)
    end
end

"""
calculate the updated perpendicular pressure (pperp) for a given species
"""
function update_pperp_species!(pperp, ff, vpa, vperp, z, r)
    @boundscheck vpa.n == size(ff, 1) || throw(BoundsError(ff))
    @boundscheck vperp.n == size(ff, 2) || throw(BoundsError(ff))
    @boundscheck z.n == size(ff, 3) || throw(BoundsError(ff))
    @boundscheck r.n == size(ff, 4) || throw(BoundsError(ff))
    @boundscheck z.n == size(pperp, 1) || throw(BoundsError(pperp))
    @boundscheck r.n == size(pperp, 2) || throw(BoundsError(pperp))
    @loop_r_z ir iz begin
        pperp[iz,ir] = get_pperp(@view(ff[:,:,iz,ir]), vpa, vperp)
    end
    return nothing
end

function get_pperp(ff, vpa, vperp)
    norm_fac = 0.5 # normalise to m_s N_e c_s^2
    #norm_fac = 1.0 # normalise to 0.5 m_s N_e c_s^2 = N_e T_s
    return norm_fac*integrate_over_vspace(@view(ff[:,:]), vpa.grid, 0, vpa.wgts, vperp.grid, 2, vperp.wgts)
end

function update_vth!(vth, ppar, pperp, dens, vperp, z, r, composition)
    @boundscheck composition.n_ion_species == size(vth,3) || throw(BoundsError(vth))
    @boundscheck r.n == size(vth,2) || throw(BoundsError(vth))
    @boundscheck z.n == size(vth,1) || throw(BoundsError(vth))
    
    begin_s_r_z_region()
    normfac = 2.0 # if ppar normalised to 2*nref Tref = mref cref^2
    #normfac = 1.0 # if ppar normalised to nref Tref = 0.5 * mref cref^2
    if vperp.n > 1 #2V definition
        @loop_s_r_z is ir iz begin
            piso = get_pressure(ppar[iz,ir,is],pperp[iz,ir,is])
            vth[iz,ir,is] = sqrt(normfac*piso/dens[iz,ir,is])
        end
    else #1V definition 
        @loop_s_r_z is ir iz begin
            vth[iz,ir,is] = sqrt(normfac*ppar[iz,ir,is]/dens[iz,ir,is])
        end
    end
end

"""
compute the isotropic pressure from the already computed ppar and pperp
"""
function get_pressure(ppar::mk_float,pperp::mk_float)
    pres = (1.0/3.0)*(ppar + 2.0*pperp) 
    return pres
end

"""
NB: the incoming pdf is the normalized pdf
"""
function update_qpar!(qpar, qpar_updated, density, upar, vth, pdf, vpa, vperp, z, r,
                      composition, evolve_density, evolve_upar, evolve_ppar)
    @boundscheck composition.n_ion_species == size(qpar,3) || throw(BoundsError(qpar))

    begin_s_r_z_region()

    @loop_s is begin
        if qpar_updated[is] == false
            @views update_qpar_species!(qpar[:,:,is], density[:,:,is], upar[:,:,is],
                                        vth[:,:,is], pdf[:,:,:,:,is], vpa, vperp, z, r,
                                        evolve_density, evolve_upar, evolve_ppar)
            qpar_updated[is] = true
        end
    end
end

"""
calculate the updated parallel heat flux (qpar) for a given species
"""
function update_qpar_species!(qpar, density, upar, vth, ff, vpa, vperp, z, r, evolve_density,
                              evolve_upar, evolve_ppar)
    @boundscheck r.n == size(ff, 4) || throw(BoundsError(ff))
    @boundscheck z.n == size(ff, 3) || throw(BoundsError(ff))
    @boundscheck vperp.n == size(ff, 2) || throw(BoundsError(ff))
    @boundscheck vpa.n == size(ff, 1) || throw(BoundsError(ff))
    @boundscheck r.n == size(qpar, 2) || throw(BoundsError(qpar))
    @boundscheck z.n == size(qpar, 1) || throw(BoundsError(qpar))
    if evolve_upar && evolve_ppar
        @loop_r_z ir iz begin
            qpar[iz,ir] = integrate_over_vspace(@view(ff[:,:,iz,ir]), vpa.grid, 3, vpa.wgts, vperp.grid, 0, vperp.wgts) *
                          density[iz,ir] * vth[iz,ir]^3
        end
    elseif evolve_upar
        @loop_r_z ir iz begin
            qpar[iz,ir] = integrate_over_vspace(@view(ff[:,:,iz,ir]), vpa.grid, 3, vpa.wgts, vperp.grid, 0, vperp.wgts) *
                          density[iz,ir]
        end
    elseif evolve_ppar
        @loop_r_z ir iz begin
            @. vpa.scratch = vpa.grid - upar[iz,ir]
            qpar[iz,ir] = integrate_over_vspace(@view(ff[:,:,iz,ir]), vpa.scratch, 3, vpa.wgts, vperp.grid, 0, vperp.wgts) *
                          density[iz,ir] * vth[iz,ir]^3
        end
    elseif evolve_density
        @loop_r_z ir iz begin
            @. vpa.scratch = vpa.grid - upar[iz,ir]
            qpar[iz,ir] = integrate_over_vspace(@view(ff[:,:,iz,ir]), vpa.scratch, 3, vpa.wgts, vperp.grid, 0, vperp.wgts) *
                          density[iz,ir]
        end
    else
        @loop_r_z ir iz begin
            @. vpa.scratch = vpa.grid - upar[iz,ir]
            qpar[iz,ir] = integrate_over_vspace(@view(ff[:,:,iz,ir]), vpa.scratch, 3, vpa.wgts, vperp.grid, 0, vperp.wgts)
        end
    end
    return nothing
end

"""
runtime diagnostic routine for computing the Chodura ratio
in a single species plasma with Z = 1
"""

function update_chodura!(moments,ff,vpa,vperp,z,r,r_spectral,composition,geometry,scratch_dummy,z_advect)
    @boundscheck composition.n_ion_species == size(ff, 5) || throw(BoundsError(ff))
    begin_s_z_vperp_vpa_region()
    dffdr = scratch_dummy.buffer_vpavperpzrs_1
    ff_dummy = scratch_dummy.buffer_vpavperpzrs_2
    if r.n > 1
    # first compute d f / d r using centred reconciliation and place in dummy array #1
    derivative_r!(dffdr, ff[:,:,:,:,:],
                  scratch_dummy.buffer_vpavperpzs_1, scratch_dummy.buffer_vpavperpzs_2,
                  scratch_dummy.buffer_vpavperpzs_3,scratch_dummy.buffer_vpavperpzs_4,
                  r_spectral,r)
    else
        @loop_s_r_z_vperp_vpa is ir iz ivperp ivpa begin
            dffdr[ivpa,ivperp,iz,ir,is] = 0.0
        end
    end 
    
    del_vpa = minimum(vpa.grid[2:vpa.ngrid].-vpa.grid[1:vpa.ngrid-1])
    begin_s_r_region()
    if z.irank == 0
        @loop_s_r is ir begin
<<<<<<< HEAD
            @views moments.ion.chodura_integral_lower[ir,is] = update_chodura_integral_species!(ff[:,:,1,ir,is],dffdr[:,:,1,ir,is],
            ff_dummy[:,:,1,ir,is],vpa,vperp,z,r,composition,geometry,z_advect[is].speed[1,:,:,ir],moments.ion.dens[1,ir,is],del_vpa)
=======
            @views moments.charged.chodura_integral_lower[ir,is] = update_chodura_integral_species!(ff[:,:,1,ir,is],dffdr[:,:,1,ir,is],
            ff_dummy[:,:,1,ir,is],vpa,vperp,z,r,composition,geometry,z_advect[is].speed[1,:,:,ir],moments.charged.dens[1,ir,is],del_vpa,1,ir)
>>>>>>> 9bbbcbd9
        end
    else # we do not save this Chodura integral to the output file
        @loop_s_r is ir begin
            moments.ion.chodura_integral_lower[ir,is] = 0.0
        end
    end
    if z.irank == z.nrank - 1
        @loop_s_r is ir begin
<<<<<<< HEAD
            @views moments.ion.chodura_integral_upper[ir,is] = update_chodura_integral_species!(ff[:,:,end,ir,is],dffdr[:,:,end,ir,is],
            ff_dummy[:,:,end,ir,is],vpa,vperp,z,r,composition,geometry,z_advect[is].speed[end,:,:,ir],moments.ion.dens[end,ir,is],del_vpa)
=======
            @views moments.charged.chodura_integral_upper[ir,is] = update_chodura_integral_species!(ff[:,:,end,ir,is],dffdr[:,:,end,ir,is],
            ff_dummy[:,:,end,ir,is],vpa,vperp,z,r,composition,geometry,z_advect[is].speed[end,:,:,ir],moments.charged.dens[end,ir,is],del_vpa,z.n,ir)
>>>>>>> 9bbbcbd9
        end
    else # we do not save this Chodura integral to the output file
        @loop_s_r is ir begin
            moments.ion.chodura_integral_upper[ir,is] =  0.0
        end
    end
end
"""

compute the integral needed for the generalised Chodura condition

 IChodura = (Z^2 vBohm^2 / cref^2) * int ( f bz^2 / vz^2 + dfdr*rhostar/vz )
 vBohm = sqrt(Z Te/mi)
 with Z = 1 and mref = mi
 cref = sqrt(2Ti/mi)
and normalise to the local ion density, appropriate to assessing the 
Chodura condition 

    IChodura <= (Te/e)d ne / dphi |(sheath entrance) = ni
 to a single species plasma with Z = 1

"""
function update_chodura_integral_species!(ff,dffdr,ff_dummy,vpa,vperp,z,r,composition,geometry,vz,dens,del_vpa,iz,ir)
    @boundscheck vpa.n == size(ff, 1) || throw(BoundsError(ff))
    @boundscheck vperp.n == size(ff, 2) || throw(BoundsError(ff))
    @boundscheck vpa.n == size(dffdr, 1) || throw(BoundsError(dffdr))
    @boundscheck vperp.n == size(dffdr, 2) || throw(BoundsError(dffdr))
    @boundscheck vpa.n == size(ff_dummy, 1) || throw(BoundsError(ff_dummy))
    @boundscheck vperp.n == size(ff_dummy, 2) || throw(BoundsError(ff_dummy))
    bzed = geometry.bzed
    @loop_vperp_vpa ivperp ivpa begin
        # avoid divide by zero by making sure 
        # we are more than a vpa mimimum grid spacing away from 
        # the vz(vpa,r) = 0 velocity boundary
        if abs(vz[ivpa,ivperp]) > 0.5*del_vpa
            ff_dummy[ivpa,ivperp] = (ff[ivpa,ivperp]*bzed[iz,ir]^2/(vz[ivpa,ivperp]^2) + 
                                geometry.rhostar*dffdr[ivpa,ivperp]/vz[ivpa,ivperp])
        else
            ff_dummy[ivpa,ivperp] = 0.0
        end
    end
    chodura_integral = integrate_over_vspace(@view(ff_dummy[:,:]), vpa.grid, 0, vpa.wgts, vperp.grid, 0, vperp.wgts)
    # multiply by Te factor from vBohm and divide by the local ion density
    chodura_integral *= 0.5*composition.T_e/dens
    #println("chodura_integral: ",chodura_integral)
    return chodura_integral
end

"""
Pre-calculate spatial derivatives of the moments that will be needed for the time advance
"""
function calculate_moment_derivatives!(moments, scratch, scratch_dummy, z, z_spectral,
                                       numerical_dissipation)
    begin_s_r_region()

<<<<<<< HEAD
    @loop_s is begin
        density = @view scratch.density[:,:,is]
        upar = @view scratch.upar[:,:,is]
        ppar = @view scratch.ppar[:,:,is]
        qpar = @view moments.ion.qpar[:,:,is]
        vth = @view moments.ion.vth[:,:,is]
        dummy_zr = @view scratch_dummy.dummy_zrs[:,:,is]
        buffer_r_1 = @view scratch_dummy.buffer_rs_1[:,is]
        buffer_r_2 = @view scratch_dummy.buffer_rs_2[:,is]
        buffer_r_3 = @view scratch_dummy.buffer_rs_3[:,is]
        buffer_r_4 = @view scratch_dummy.buffer_rs_4[:,is]
        buffer_r_5 = @view scratch_dummy.buffer_rs_5[:,is]
        buffer_r_6 = @view scratch_dummy.buffer_rs_6[:,is]
        if moments.evolve_density
            @views derivative_z!(moments.ion.ddens_dz[:,:,is], density, buffer_r_1,
                                 buffer_r_2, buffer_r_3, buffer_r_4, z_spectral, z)
            # Upwinded using upar as advection velocity, to be used in continuity equation
            @loop_r_z ir iz begin
                dummy_zr[iz,ir] = -upar[iz,ir]
            end
            @views derivative_z!(moments.ion.ddens_dz_upwind[:,:,is], density,
                                 dummy_zr, buffer_r_1, buffer_r_2, buffer_r_3, buffer_r_4,
                                 buffer_r_5, buffer_r_6, z_spectral, z)
        end
        if moments.evolve_density &&
                numerical_dissipation.moment_dissipation_coefficient > 0.0

            # centred second derivative for dissipation
            @views derivative_z!(dummy_zr, density, buffer_r_1, buffer_r_2, buffer_r_3,
                                 buffer_r_4, z_spectral, z)
            @views derivative_z!(moments.ion.d2dens_dz2[:,:,is], dummy_zr, buffer_r_1,
                                 buffer_r_2, buffer_r_3, buffer_r_4, z_spectral, z)
        end
        if moments.evolve_density || moments.evolve_upar || moments.evolve_ppar
            @views derivative_z!(moments.ion.dupar_dz[:,:,is], upar, buffer_r_1,
                                 buffer_r_2, buffer_r_3, buffer_r_4, z_spectral, z)
        end
        if moments.evolve_upar
            # Upwinded using upar as advection velocity, to be used in force-balance
            # equation
            @loop_r_z ir iz begin
                dummy_zr[iz,ir] = -upar[iz,ir]
            end
            @views derivative_z!(moments.ion.dupar_dz_upwind[:,:,is], upar, dummy_zr,
                                 buffer_r_1, buffer_r_2, buffer_r_3, buffer_r_4,
                                 buffer_r_5, buffer_r_6, z_spectral, z)
        end
        if moments.evolve_upar &&
                numerical_dissipation.moment_dissipation_coefficient > 0.0

            # centred second derivative for dissipation
            @views derivative_z!(dummy_zr, upar, buffer_r_1, buffer_r_2, buffer_r_3,
                                 buffer_r_4, z_spectral, z)
            @views derivative_z!(moments.ion.d2upar_dz2[:,:,is], dummy_zr, buffer_r_1,
                                 buffer_r_2, buffer_r_3, buffer_r_4, z_spectral, z)
        end
        if moments.evolve_upar
            @views derivative_z!(moments.ion.dppar_dz[:,:,is], ppar, buffer_r_1,
                                 buffer_r_2, buffer_r_3, buffer_r_4, z_spectral, z)
        end
        if moments.evolve_ppar
            # Upwinded using upar as advection velocity, to be used in energy equation
            @loop_r_z ir iz begin
                dummy_zr[iz,ir] = -upar[iz,ir]
            end
            @views derivative_z!(moments.ion.dppar_dz_upwind[:,:,is], ppar, dummy_zr,
                                 buffer_r_1, buffer_r_2, buffer_r_3, buffer_r_4,
                                 buffer_r_5, buffer_r_6, z_spectral, z)

            # centred second derivative for dissipation
            @views derivative_z!(dummy_zr, ppar, buffer_r_1, buffer_r_2, buffer_r_3,
                                 buffer_r_4, z_spectral, z)
            @views derivative_z!(moments.ion.d2ppar_dz2[:,:,is], dummy_zr, buffer_r_1,
                                 buffer_r_2, buffer_r_3, buffer_r_4, z_spectral, z)

            @views derivative_z!(moments.ion.dqpar_dz[:,:,is], qpar, buffer_r_1,
                                 buffer_r_2, buffer_r_3, buffer_r_4, z_spectral, z)
            @views derivative_z!(moments.ion.dvth_dz[:,:,is], vth, buffer_r_1,
                                 buffer_r_2, buffer_r_3, buffer_r_4, z_spectral, z)
=======
    density = scratch.density
    upar = scratch.upar
    ppar = scratch.ppar
    qpar = moments.charged.qpar
    vth = moments.charged.vth
    dummy_zrs = scratch_dummy.dummy_zrs
    buffer_r_1 = scratch_dummy.buffer_rs_1
    buffer_r_2 = scratch_dummy.buffer_rs_2
    buffer_r_3 = scratch_dummy.buffer_rs_3
    buffer_r_4 = scratch_dummy.buffer_rs_4
    buffer_r_5 = scratch_dummy.buffer_rs_5
    buffer_r_6 = scratch_dummy.buffer_rs_6
    if moments.evolve_density
        @views derivative_z!(moments.charged.ddens_dz, density, buffer_r_1,
                             buffer_r_2, buffer_r_3, buffer_r_4, z_spectral, z)
        # Upwinded using upar as advection velocity, to be used in continuity equation
        @loop_s_r_z is ir iz begin
            dummy_zrs[iz,ir,is] = -upar[iz,ir,is]
>>>>>>> 9bbbcbd9
        end
        @views derivative_z!(moments.charged.ddens_dz_upwind, density,
                             dummy_zrs, buffer_r_1, buffer_r_2, buffer_r_3, buffer_r_4,
                             buffer_r_5, buffer_r_6, z_spectral, z)
    end
    if moments.evolve_density &&
        numerical_dissipation.moment_dissipation_coefficient > 0.0

        # centred second derivative for dissipation
        @views derivative_z!(dummy_zrs, density, buffer_r_1, buffer_r_2, buffer_r_3,
                             buffer_r_4, z_spectral, z)
        @views derivative_z!(moments.charged.d2dens_dz2, dummy_zrs, buffer_r_1,
                             buffer_r_2, buffer_r_3, buffer_r_4, z_spectral, z)
    end
    if moments.evolve_density || moments.evolve_upar || moments.evolve_ppar
        @views derivative_z!(moments.charged.dupar_dz, upar, buffer_r_1,
                             buffer_r_2, buffer_r_3, buffer_r_4, z_spectral, z)
    end
    if moments.evolve_upar
        # Upwinded using upar as advection velocity, to be used in force-balance
        # equation
        @loop_s_r_z is ir iz begin
            dummy_zrs[iz,ir,is] = -upar[iz,ir,is]
        end
        @views derivative_z!(moments.charged.dupar_dz_upwind, upar, dummy_zrs,
                             buffer_r_1, buffer_r_2, buffer_r_3, buffer_r_4,
                             buffer_r_5, buffer_r_6, z_spectral, z)
    end
    if moments.evolve_upar &&
        numerical_dissipation.moment_dissipation_coefficient > 0.0

        # centred second derivative for dissipation
        @views derivative_z!(dummy_zrs, upar, buffer_r_1, buffer_r_2, buffer_r_3,
                             buffer_r_4, z_spectral, z)
        @views derivative_z!(moments.charged.d2upar_dz2, dummy_zrs, buffer_r_1,
                             buffer_r_2, buffer_r_3, buffer_r_4, z_spectral, z)
    end
    if moments.evolve_upar
        @views derivative_z!(moments.charged.dppar_dz, ppar, buffer_r_1,
                             buffer_r_2, buffer_r_3, buffer_r_4, z_spectral, z)
    end
    if moments.evolve_ppar
        # Upwinded using upar as advection velocity, to be used in energy equation
        @loop_s_r_z is ir iz begin
            dummy_zrs[iz,ir,is] = -upar[iz,ir,is]
        end
        @views derivative_z!(moments.charged.dppar_dz_upwind, ppar, dummy_zrs,
                             buffer_r_1, buffer_r_2, buffer_r_3, buffer_r_4,
                             buffer_r_5, buffer_r_6, z_spectral, z)

        # centred second derivative for dissipation
        @views derivative_z!(dummy_zrs, ppar, buffer_r_1, buffer_r_2, buffer_r_3,
                             buffer_r_4, z_spectral, z)
        @views derivative_z!(moments.charged.d2ppar_dz2, dummy_zrs, buffer_r_1,
                             buffer_r_2, buffer_r_3, buffer_r_4, z_spectral, z)

        @views derivative_z!(moments.charged.dqpar_dz, qpar, buffer_r_1,
                             buffer_r_2, buffer_r_3, buffer_r_4, z_spectral, z)
        @views derivative_z!(moments.charged.dvth_dz, vth, buffer_r_1,
                             buffer_r_2, buffer_r_3, buffer_r_4, z_spectral, z)
    end
end

"""
Pre-calculate spatial derivatives of the electron moments that will be needed for the time advance
"""
function calculate_electron_moment_derivatives!(moments, scratch, scratch_dummy, z, z_spectral,
                                                numerical_dissipation, electron_model)
    begin_r_region()

    dens = scratch.electron_density
    upar = scratch.electron_upar
    ppar = scratch.electron_ppar
    qpar = moments.electron.qpar
    dummy_zr = @view scratch_dummy.dummy_zrs[:,:,1]
    buffer_r_1 = @view scratch_dummy.buffer_rs_1[:,1]
    buffer_r_2 = @view scratch_dummy.buffer_rs_2[:,1]
    buffer_r_3 = @view scratch_dummy.buffer_rs_3[:,1]
    buffer_r_4 = @view scratch_dummy.buffer_rs_4[:,1]
    buffer_r_5 = @view scratch_dummy.buffer_rs_5[:,1]
    buffer_r_6 = @view scratch_dummy.buffer_rs_6[:,1]
       
    @views derivative_z!(moments.electron.dupar_dz, upar, buffer_r_1,
                         buffer_r_2, buffer_r_3, buffer_r_4, z_spectral, z)

    # Upwinded using upar as advection velocity, to be used in energy equation
    @loop_r_z ir iz begin
        dummy_zr[iz,ir] = -upar[iz,ir]
    end
    if electron_model ∈ (braginskii_fluid, kinetic_electrons)
        @views derivative_z!(moments.electron.dppar_dz_upwind, ppar, dummy_zr,
                             buffer_r_1, buffer_r_2, buffer_r_3, buffer_r_4,
                             buffer_r_5, buffer_r_6, z_spectral, z)
    end

    # centred second derivative for dissipation
    if numerical_dissipation.moment_dissipation_coefficient > 0.0
        @views derivative_z!(dummy_zr, ppar, buffer_r_1, buffer_r_2, buffer_r_3,
                             buffer_r_4, z_spectral, z)
        @views derivative_z!(moments.electron.d2ppar_dz2, dummy_zr, buffer_r_1,
                             buffer_r_2, buffer_r_3, buffer_r_4, z_spectral, z)
    end

    @views derivative_z!(moments.electron.ddens_dz, dens, buffer_r_1,
                            buffer_r_2, buffer_r_3, buffer_r_4, z_spectral, z)
    @views derivative_z!(moments.electron.dppar_dz, ppar, buffer_r_1,
                            buffer_r_2, buffer_r_3, buffer_r_4, z_spectral, z)
    @views derivative_z!(moments.electron.dqpar_dz, qpar, buffer_r_1,
                            buffer_r_2, buffer_r_3, buffer_r_4, z_spectral, z)
    # calculate the zed derivative of the electron temperature
    @loop_r_z ir iz begin
        # store the temperature in dummy_zr
        dummy_zr[iz,ir] = 2*ppar[iz,ir]/dens[iz,ir]
    end
    @views derivative_z!(moments.electron.dT_dz, dummy_zr, buffer_r_1,
                            buffer_r_2, buffer_r_3, buffer_r_4, z_spectral, z)
end

"""
update velocity moments of the evolved neutral pdf
"""
function update_moments_neutral!(moments, pdf, vz, vr, vzeta, z, r, composition)
    begin_sn_r_z_region()
    n_species = size(pdf,6)
    @boundscheck n_species == size(moments.neutral.dens,3) || throw(BoundsError(moments))
    @loop_sn isn begin
        if moments.neutral.dens_updated[isn] == false
            @views update_neutral_density_species!(moments.neutral.dens[:,:,isn],
                                                   pdf[:,:,:,:,:,isn], vz, vr, vzeta, z, r)
            moments.neutral.dens_updated[isn] = true
        end
        if moments.neutral.uz_updated[isn] == false
            # Can pass moments.neutral.pz here even though it has not been updated yet,
            # because moments.neutral.pz isn only needed if evolve_ppar=true, in which
            # case it will not be updated because it isn not calculated from the
            # distribution function
            @views update_neutral_uz_species!(moments.neutral.uz[:,:,isn],
                                              moments.neutral.dens[:,:,isn],
                                              moments.neutral.pz[:,:,isn],
                                              pdf[:,:,:,:,:,isn], vz, vr, vzeta, z, r,
                                              moments.evolve_density, moments.evolve_ppar)
            moments.neutral.uz_updated[isn] = true
        end
        if moments.neutral.ur_updated[isn] == false
            @views update_neutral_ur_species!(moments.neutral.ur[:,:,isn],
                                              moments.neutral.dens[:,:,isn],
                                              pdf[:,:,:,:,:,isn], vz, vr, vzeta, z, r)
            moments.neutral.ur_updated[isn] = true
        end
        if moments.neutral.uzeta_updated[isn] == false
            @views update_neutral_uzeta_species!(moments.neutral.uzeta[:,:,isn],
                                                 moments.neutral.dens[:,:,isn],
                                                 pdf[:,:,:,:,:,isn], vz, vr, vzeta, z, r)
            moments.neutral.uzeta_updated[isn] = true
        end
        if moments.neutral.pz_updated[isn] == false
            @views update_neutral_pz_species!(moments.neutral.pz[:,:,isn],
                                              moments.neutral.dens[:,:,isn],
                                              moments.neutral.uz[:,:,isn],
                                              pdf[:,:,:,:,:,isn], vz, vr, vzeta, z, r,
                                              moments.evolve_density, moments.evolve_upar)
            moments.neutral.pz_updated[isn] = true
        end
        if moments.neutral.pr_updated[isn] == false
            @views update_neutral_pr_species!(moments.neutral.pr[:,:,isn],
                                              pdf[:,:,:,:,:,isn], vz, vr, vzeta, z, r)
            moments.neutral.pr_updated[isn] = true
        end
        @loop_r_z ir iz begin
            moments.neutral.vth[iz,ir,isn] =
                sqrt(2*moments.neutral.pz[iz,ir,isn]/moments.neutral.dens[iz,ir,isn])
        end
        if moments.neutral.qz_updated[isn] == false
            @views update_neutral_qz_species!(moments.neutral.qz[:,:,isn],
                                              moments.neutral.dens[:,:,isn],
                                              moments.neutral.uz[:,:,isn],
                                              moments.neutral.vth[:,:,isn],
                                              pdf[:,:,:,:,:,isn], vz, vr, vzeta, z, r,
                                              moments.evolve_density, moments.evolve_upar,
                                              moments.evolve_ppar)
            moments.neutral.qz_updated[isn] = true
        end
    end
    return nothing
end

function get_qpar_1V(ff, vpa, vperp, upar)
    @. vpa.scratch = vpa.grid - upar
    return integrate_over_vspace(@view(ff[:,:]), vpa.scratch, 3, vpa.wgts, vperp.grid, 0, vperp.wgts)
end

function get_qpar(ff, vpa, vperp, upar, dummy_vpavperp)
    for ivperp in 1:vperp.n 
        for ivpa in 1:vpa.n
            wpar = vpa.grid[ivpa]-upar
            dummy_vpavperp[ivpa,ivperp] = ff[ivpa,ivperp]*wpar*( wpar^2 + vperp.grid[ivperp]^2)
        end
    end
    return integrate_over_vspace(@view(dummy_vpavperp[:,:]), vpa.grid, 0, vpa.wgts, vperp.grid, 0, vperp.wgts)
end

# generalised moment useful for computing numerical conserving terms in the collision operator
function get_rmom(ff, vpa, vperp, upar, dummy_vpavperp)
    for ivperp in 1:vperp.n 
        for ivpa in 1:vpa.n
            wpar = vpa.grid[ivpa]-upar
            dummy_vpavperp[ivpa,ivperp] = ff[ivpa,ivperp]*( wpar^2 + vperp.grid[ivperp]^2)^2
        end
    end
    return integrate_over_vspace(@view(dummy_vpavperp[:,:]), vpa.grid, 0, vpa.wgts, vperp.grid, 0, vperp.wgts)
end

"""
calculate the neutral density from the neutral pdf
"""
function update_neutral_density!(dens, dens_updated, pdf, vz, vr, vzeta, z, r,
                                 composition)
    
    begin_sn_r_z_region()
    @boundscheck composition.n_neutral_species == size(pdf, 6) || throw(BoundsError(pdf))
    @boundscheck composition.n_neutral_species == size(dens, 3) || throw(BoundsError(dens))
    @loop_sn isn begin
        if dens_updated[isn] == false
            @views update_neutral_density_species!(dens[:,:,isn], pdf[:,:,:,:,:,isn], vz, vr, vzeta, z, r)
            dens_updated[isn] = true
        end
    end
end

"""
calculate the updated density (dens) for a given species
"""
function update_neutral_density_species!(dens, ff, vz, vr, vzeta, z, r)
    @boundscheck vz.n == size(ff, 1) || throw(BoundsError(ff))
    @boundscheck vr.n == size(ff, 2) || throw(BoundsError(ff))
    @boundscheck vzeta.n == size(ff, 3) || throw(BoundsError(ff))
    @boundscheck z.n == size(ff, 4) || throw(BoundsError(ff))
    @boundscheck r.n == size(ff, 5) || throw(BoundsError(ff))
    @boundscheck z.n == size(dens, 1) || throw(BoundsError(dens))
    @boundscheck r.n == size(dens, 2) || throw(BoundsError(dens))
    @loop_r_z ir iz begin
        dens[iz,ir] = integrate_over_neutral_vspace(@view(ff[:,:,:,iz,ir]), 
         vz.grid, 0, vz.wgts, vr.grid, 0, vr.wgts, vzeta.grid, 0, vzeta.wgts)
    end
    return nothing
end

function update_neutral_uz!(uz, uz_updated, density, pz, pdf, vz, vr, vzeta, z, r,
                            composition, evolve_density, evolve_ppar)
    
    begin_sn_r_z_region()
    @boundscheck composition.n_neutral_species == size(pdf, 6) || throw(BoundsError(pdf))
    @boundscheck composition.n_neutral_species == size(uz, 3) || throw(BoundsError(uz))
    @loop_sn isn begin
        if uz_updated[isn] == false
            @views update_neutral_uz_species!(uz[:,:,isn], density[:,:,isn], pz[:,:,isn],
                                              pdf[:,:,:,:,:,isn], vz, vr, vzeta, z, r,
                                              evolve_density, evolve_ppar)
            uz_updated[isn] = true
        end
    end
end

"""
calculate the updated uz (mean velocity in z) for a given species
"""
function update_neutral_uz_species!(uz, density, pz, ff, vz, vr, vzeta, z, r,
                                    evolve_density, evolve_ppar)
    @boundscheck vz.n == size(ff, 1) || throw(BoundsError(ff))
    @boundscheck vr.n == size(ff, 2) || throw(BoundsError(ff))
    @boundscheck vzeta.n == size(ff, 3) || throw(BoundsError(ff))
    @boundscheck z.n == size(ff, 4) || throw(BoundsError(ff))
    @boundscheck r.n == size(ff, 5) || throw(BoundsError(ff))
    @boundscheck z.n == size(uz, 1) || throw(BoundsError(uz))
    @boundscheck r.n == size(uz, 2) || throw(BoundsError(uz))
    if evolve_density && evolve_ppar
        # this is the case where the density and parallel pressure are evolved
        # separately from the normalized pdf, g_s = (√π f_s vth_s / n_s); the vz
        # coordinate is (dz/dt) / vth_s.
        # Integrating calculates
        # (upar_s / vth_s) = (1/√π)∫d(vz/vth_s) * (vz/vth_s) * (√π f_s vth_s / n_s)
        # so convert from upar_s / vth_s to upar_s / c_s
        @loop_r_z ir iz begin
            vth = sqrt(2.0*pz[iz,ir]/density[iz,ir])
            uz[iz,ir] = integrate_over_neutral_vspace(@view(ff[:,:,:,iz,ir]), 
                            vz.grid, 1, vz.wgts, vr.grid, 0, vr.wgts, vzeta.grid, 0,
                            vzeta.wgts) * vth
        end
    elseif evolve_density
        # corresponds to case where only the density is evolved separately from the
        # normalised pdf, given by g_s = (√π f_s c_s / n_s); the vz coordinate is
        # (dz/dt) / c_s.
        # Integrating calculates
        # (upar_s / c_s) = (1/√π)∫d(vz/c_s) * (vz/c_s) * (√π f_s c_s / n_s)
        @loop_r_z ir iz begin
            uz[iz,ir] = integrate_over_neutral_vspace(@view(ff[:,:,:,iz,ir]), 
                            vz.grid, 1, vz.wgts, vr.grid, 0, vr.wgts, vzeta.grid, 0,
                            vzeta.wgts)
        end
    else
        # When evolve_density = false, the evolved pdf is the 'true' pdf,
        # and the vz coordinate is (dz/dt) / c_s.
        # Integrating calculates
        # (n_s / N_e) * (uz / c_s) = (1/√π)∫d(vz/c_s) * (vz/c_s) * (√π f_s c_s / N_e)
        @loop_r_z ir iz begin
            uz[iz,ir] = integrate_over_neutral_vspace(@view(ff[:,:,:,iz,ir]), 
                            vz.grid, 1, vz.wgts, vr.grid, 0, vr.wgts, vzeta.grid, 0,
                            vzeta.wgts) / density[iz,ir]
        end
    end
    return nothing
end

function update_neutral_ur!(ur, ur_updated, density, pdf, vz, vr, vzeta, z, r,
                            composition)
    
    begin_sn_r_z_region()
    @boundscheck composition.n_neutral_species == size(pdf, 6) || throw(BoundsError(pdf))
    @boundscheck composition.n_neutral_species == size(ur, 3) || throw(BoundsError(ur))
    @loop_sn isn begin
        if ur_updated[isn] == false
            @views update_neutral_ur_species!(ur[:,:,isn], density[:,:,isn],
                                              pdf[:,:,:,:,:,isn], vz, vr, vzeta, z, r)
            ur_updated[isn] = true
        end
    end
end

"""
calculate the updated ur (mean velocity in r) for a given species
"""
function update_neutral_ur_species!(ur, density, ff, vz, vr, vzeta, z, r)
    @boundscheck vz.n == size(ff, 1) || throw(BoundsError(ff))
    @boundscheck vr.n == size(ff, 2) || throw(BoundsError(ff))
    @boundscheck vzeta.n == size(ff, 3) || throw(BoundsError(ff))
    @boundscheck z.n == size(ff, 4) || throw(BoundsError(ff))
    @boundscheck r.n == size(ff, 5) || throw(BoundsError(ff))
    @boundscheck z.n == size(ur, 1) || throw(BoundsError(ur))
    @boundscheck r.n == size(ur, 2) || throw(BoundsError(ur))
    @loop_r_z ir iz begin
        ur[iz,ir] = integrate_over_neutral_vspace(@view(ff[:,:,:,iz,ir]), 
                        vz.grid, 0, vz.wgts, vr.grid, 1, vr.wgts, vzeta.grid, 0,
                        vzeta.wgts) / density[iz,ir]
    end
    return nothing
end

function update_neutral_uzeta!(uzeta, uzeta_updated, density, pdf, vz, vr, vzeta, z, r,
                               composition)
    
    begin_sn_r_z_region()
    @boundscheck composition.n_neutral_species == size(pdf, 6) || throw(BoundsError(pdf))
    @boundscheck composition.n_neutral_species == size(uzeta, 3) || throw(BoundsError(uzeta))
    @loop_sn isn begin
        if uzeta_updated[isn] == false
            @views update_neutral_uzeta_species!(uzeta[:,:,isn], density[:,:,isn],
                                                 pdf[:,:,:,:,:,isn], vz, vr, vzeta, z, r)
            uzeta_updated[isn] = true
        end
    end
end

"""
calculate the updated uzeta (mean velocity in zeta) for a given species
"""
function update_neutral_uzeta_species!(uzeta, density, ff, vz, vr, vzeta, z, r)
    @boundscheck vz.n == size(ff, 1) || throw(BoundsError(ff))
    @boundscheck vr.n == size(ff, 2) || throw(BoundsError(ff))
    @boundscheck vzeta.n == size(ff, 3) || throw(BoundsError(ff))
    @boundscheck z.n == size(ff, 4) || throw(BoundsError(ff))
    @boundscheck r.n == size(ff, 5) || throw(BoundsError(ff))
    @boundscheck z.n == size(uzeta, 1) || throw(BoundsError(uzeta))
    @boundscheck r.n == size(uzeta, 2) || throw(BoundsError(uzeta))
    @loop_r_z ir iz begin
        uzeta[iz,ir] = integrate_over_neutral_vspace(@view(ff[:,:,:,iz,ir]), 
                           vz.grid, 0, vz.wgts, vr.grid, 0, vr.wgts, vzeta.grid, 1,
                           vzeta.wgts) / density[iz,ir]
    end
    return nothing
end

function update_neutral_pz!(pz, pz_updated, density, uz, pdf, vz, vr, vzeta, z, r,
                            composition, evolve_density, evolve_upar)
    @boundscheck r.n == size(pz,2) || throw(BoundsError(pz))
    @boundscheck z.n == size(pz,1) || throw(BoundsError(pz))
    
    begin_sn_r_z_region()
    @boundscheck composition.n_neutral_species == size(pdf, 6) || throw(BoundsError(pdf))
    @boundscheck composition.n_neutral_species == size(pz, 3) || throw(BoundsError(pz))
    
    @loop_sn isn begin
        if pz_updated[isn] == false
            @views update_neutral_pz_species!(pz[:,:,isn], density[:,:,isn], uz[:,:,isn],
                                              pdf[:,:,:,:,:,isn], vz, vr, vzeta, z, r,
                                              evolve_density, evolve_upar)
            pz_updated[isn] = true
        end
    end
end

"""
calculate the updated pressure in zz direction (pz) for a given species
"""
function update_neutral_pz_species!(pz, density, uz, ff, vz, vr, vzeta, z, r,
                                    evolve_density, evolve_upar)
    @boundscheck vz.n == size(ff, 1) || throw(BoundsError(ff))
    @boundscheck vr.n == size(ff, 2) || throw(BoundsError(ff))
    @boundscheck vzeta.n == size(ff, 3) || throw(BoundsError(ff))
    @boundscheck z.n == size(ff, 4) || throw(BoundsError(ff))
    @boundscheck r.n == size(ff, 5) || throw(BoundsError(ff))
    @boundscheck z.n == size(pz, 1) || throw(BoundsError(pz))
    @boundscheck r.n == size(pz, 2) || throw(BoundsError(pz))
    if evolve_upar
        # this is the case where the parallel flow and density are evolved separately
        # from the normalized pdf, g_s = (√π f_s c_s / n_s); the vz coordinate is
        # ((dz/dt) - upar_s) / c_s>
        # Integrating calculates (p_parallel/m_s n_s c_s^2) = (1/√π)∫d((vz-upar_s)/c_s) (1/2)*((vz-upar_s)/c_s)^2 * (√π f_s c_s / n_s)
        # so convert from p_s / m_s n_s c_s^2 to ppar_s = p_s / m_s N_e c_s^2
        @loop_r_z ir iz begin
            pz[iz,ir] = integrate_over_neutral_vspace(@view(ff[:,:,:,iz,ir]), vz.grid,
                            2, vz.wgts, vr.grid, 0, vr.wgts, vzeta.grid, 0, vzeta.wgts) *
                        density[iz,ir]
        end
    elseif evolve_density
        # corresponds to case where only the density is evolved separately from the
        # normalised pdf, given by g_s = (√π f_s c_s / n_s); the vz coordinate is
        # (dz/dt) / c_s.
        # Integrating calculates
        # (p_parallel/m_s n_s c_s^2) + (upar_s/c_s)^2 = (1/√π)∫d(vz/c_s) (vz/c_s)^2 * (√π f_s c_s / n_s)
        # so subtract off the mean kinetic energy and multiply by density to get the
        # internal energy density (aka pressure)
        @loop_r_z ir iz begin
            pz[iz,ir] = (integrate_over_neutral_vspace(@view(ff[:,:,:,iz,ir]), vz.grid,
                             2, vz.wgts, vr.grid, 0, vr.wgts, vzeta.grid, 0, vzeta.wgts) -
                         uz[iz,ir]^2) * density[iz,ir]
        end
    else
        # When evolve_density = false, the evolved pdf is the 'true' pdf,
        # and the vz coordinate is (dz/dt) / c_s.
        # Integrating calculates
        # (p_parallel/m_s N_e c_s^2) + (n_s/N_e)*(upar_s/c_s)^2 = (1/√π)∫d(vz/c_s) (vz/c_s)^2 * (√π f_s c_s / N_e)
        # so subtract off the mean kinetic energy density to get the internal energy
        # density (aka pressure)
        @loop_r_z ir iz begin
            pz[iz,ir] = integrate_over_neutral_vspace(@view(ff[:,:,:,iz,ir]), vz.grid,
                            2, vz.wgts, vr.grid, 0, vr.wgts, vzeta.grid, 0, vzeta.wgts) -
                        density[iz,ir]*uz[iz,ir]^2
        end
    end
    return nothing
end

function update_neutral_pr!(pr, pr_updated, pdf, vz, vr, vzeta, z, r, composition)
    @boundscheck r.n == size(pr,2) || throw(BoundsError(pr))
    @boundscheck z.n == size(pr,1) || throw(BoundsError(pr))
    
    begin_sn_r_z_region()
    @boundscheck composition.n_neutral_species == size(pdf, 6) || throw(BoundsError(pdf))
    @boundscheck composition.n_neutral_species == size(pr, 3) || throw(BoundsError(pr))
    
    @loop_sn isn begin
        if pr_updated[isn] == false
            @views update_neutral_pr_species!(pr[:,:,isn], pdf[:,:,:,:,:,isn], vz, vr, vzeta, z, r)
            pr_updated[isn] = true
        end
    end
end

"""
calculate the updated pressure in the rr direction (pr) for a given species
"""
function update_neutral_pr_species!(pr, ff, vz, vr, vzeta, z, r)
    @boundscheck vz.n == size(ff, 1) || throw(BoundsError(ff))
    @boundscheck vr.n == size(ff, 2) || throw(BoundsError(ff))
    @boundscheck vzeta.n == size(ff, 3) || throw(BoundsError(ff))
    @boundscheck z.n == size(ff, 4) || throw(BoundsError(ff))
    @boundscheck r.n == size(ff, 5) || throw(BoundsError(ff))
    @boundscheck z.n == size(pr, 1) || throw(BoundsError(pr))
    @boundscheck r.n == size(pr, 2) || throw(BoundsError(pr))
    @loop_r_z ir iz begin
        pr[iz,ir] = integrate_over_neutral_vspace(@view(ff[:,:,:,iz,ir]),
         vz.grid, 0, vz.wgts, vr.grid, 2, vr.wgts, vzeta.grid, 0, vzeta.wgts)
    end
    return nothing
end

function update_neutral_pzeta!(pzeta, pzeta_updated, pdf, vz, vr, vzeta, z, r, composition)
    @boundscheck r.n == size(pzeta,2) || throw(BoundsError(pzeta))
    @boundscheck z.n == size(pzeta,1) || throw(BoundsError(pzeta))
    
    begin_sn_r_z_region()
    @boundscheck composition.n_neutral_species == size(pdf, 6) || throw(BoundsError(pdf))
    @boundscheck composition.n_neutral_species == size(pzeta, 3) || throw(BoundsError(pzeta))
    
    @loop_sn isn begin
        if pzeta_updated[isn] == false
            @views update_neutral_pzeta_species!(pzeta[:,:,isn], pdf[:,:,:,:,:,isn], vz, vr, vzeta, z, r)
            pzeta_updated[isn] = true
        end
    end
end

"""
calculate the updated pressure in the zeta zeta direction (pzeta) for a given species
"""
function update_neutral_pzeta_species!(pzeta, ff, vz, vr, vzeta, z, r)
    @boundscheck vz.n == size(ff, 1) || throw(BoundsError(ff))
    @boundscheck vr.n == size(ff, 2) || throw(BoundsError(ff))
    @boundscheck vzeta.n == size(ff, 3) || throw(BoundsError(ff))
    @boundscheck z.n == size(ff, 4) || throw(BoundsError(ff))
    @boundscheck r.n == size(ff, 5) || throw(BoundsError(ff))
    @boundscheck z.n == size(pzeta, 1) || throw(BoundsError(pzeta))
    @boundscheck r.n == size(pzeta, 2) || throw(BoundsError(pzeta))
    @loop_r_z ir iz begin
        pzeta[iz,ir] = integrate_over_neutral_vspace(@view(ff[:,:,:,iz,ir]),
         vz.grid, 0, vz.wgts, vr.grid, 0, vr.wgts, vzeta.grid, 2, vzeta.wgts)
    end
    return nothing
end

function update_neutral_qz!(qz, qz_updated, density, uz, vth, pdf, vz, vr, vzeta, z, r,
                            composition, evolve_density, evolve_upar, evolve_ppar)
    @boundscheck r.n == size(qz,2) || throw(BoundsError(qz))
    @boundscheck z.n == size(qz,1) || throw(BoundsError(qz))
    
    begin_sn_r_z_region()
    @boundscheck composition.n_neutral_species == size(pdf, 6) || throw(BoundsError(pdf))
    @boundscheck composition.n_neutral_species == size(qz, 3) || throw(BoundsError(qz))
    
    @loop_sn isn begin
        if qz_updated[isn] == false
            @views update_neutral_qz_species!(qz[:,:,isn], density[:,:,isn], uz[:,:,isn],
                                              vth[:,:,isn], pdf[:,:,:,:,:,isn], vz, vr,
                                              vzeta, z, r, evolve_density, evolve_upar,
                                              evolve_ppar)
            qz_updated[isn] = true
        end
    end
end

"""
calculate the updated heat flux zzz direction (qz) for a given species
"""
function update_neutral_qz_species!(qz, density, uz, vth, ff, vz, vr, vzeta, z, r,
                                    evolve_density, evolve_upar, evolve_ppar)
    @boundscheck vz.n == size(ff, 1) || throw(BoundsError(ff))
    @boundscheck vr.n == size(ff, 2) || throw(BoundsError(ff))
    @boundscheck vzeta.n == size(ff, 3) || throw(BoundsError(ff))
    @boundscheck z.n == size(ff, 4) || throw(BoundsError(ff))
    @boundscheck r.n == size(ff, 5) || throw(BoundsError(ff))
    @boundscheck z.n == size(qz, 1) || throw(BoundsError(qz))
    @boundscheck r.n == size(qz, 2) || throw(BoundsError(qz))
    if evolve_upar && evolve_ppar
        @loop_r_z ir iz begin
            qz[iz,ir] = integrate_over_neutral_vspace(@view(ff[:,:,:,iz,ir]), vz.grid, 3,
                            vz.wgts, vr.grid, 0, vr.wgts, vzeta.grid, 0, vzeta.wgts) *
                        density[iz,ir] * vth[iz,ir]^3
        end
    elseif evolve_upar
        @loop_r_z ir iz begin
            qz[iz,ir] = integrate_over_neutral_vspace(@view(ff[:,:,:,iz,ir]), vz.grid, 3,
                            vz.wgts, vr.grid, 0, vr.wgts, vzeta.grid, 0, vzeta.wgts) *
                        density[iz,ir]
        end
    elseif evolve_ppar
        @loop_r_z ir iz begin
            @. vz.scratch = vz.grid - uz[iz,ir]
            qz[iz,ir] = integrate_over_neutral_vspace(@view(ff[:,:,:,iz,ir]), vz.scratch, 3,
                            vz.wgts, vr.grid, 0, vr.wgts, vzeta.grid, 0, vzeta.wgts) *
                        density[iz,ir] * vth[iz,ir]^3
        end
    elseif evolve_density
        @loop_r_z ir iz begin
            @. vz.scratch = vz.grid - uz[iz,ir]
            qz[iz,ir] = integrate_over_neutral_vspace(@view(ff[:,:,:,iz,ir]), vz.scratch, 3,
                            vz.wgts, vr.grid, 0, vr.wgts, vzeta.grid, 0, vzeta.wgts) *
                        density[iz,ir]
        end
    else
        @loop_r_z ir iz begin
            @. vz.scratch = vz.grid - uz[iz,ir]
            qz[iz,ir] = integrate_over_neutral_vspace(@view(ff[:,:,:,iz,ir]), vz.scratch, 3,
                            vz.wgts, vr.grid, 0, vr.wgts, vzeta.grid, 0, vzeta.wgts)
        end
    end
    return nothing
end

"""
Pre-calculate spatial derivatives of the neutral moments that will be needed for the time
advance
"""
function calculate_moment_derivatives_neutral!(moments, scratch, scratch_dummy, z,
                                               z_spectral, numerical_dissipation)
    begin_sn_r_region()

    density = scratch.density_neutral
    uz = scratch.uz_neutral
    pz = scratch.pz_neutral
    qz = moments.neutral.qz
    vth = moments.neutral.vth
    dummy_zrsn = scratch_dummy.dummy_zrsn
    buffer_r_1 = scratch_dummy.buffer_rsn_1
    buffer_r_2 = scratch_dummy.buffer_rsn_2
    buffer_r_3 = scratch_dummy.buffer_rsn_3
    buffer_r_4 = scratch_dummy.buffer_rsn_4
    buffer_r_5 = scratch_dummy.buffer_rsn_5
    buffer_r_6 = scratch_dummy.buffer_rsn_6
    if moments.evolve_density
        @views derivative_z!(moments.neutral.ddens_dz, density, buffer_r_1,
                             buffer_r_2, buffer_r_3, buffer_r_4, z_spectral, z;
                             neutrals=true)
        # Upwinded using upar as advection velocity, to be used in continuity equation
        @loop_sn_r_z isn ir iz begin
            dummy_zrsn[iz,ir,isn] = -uz[iz,ir,isn]
        end
        @views derivative_z!(moments.neutral.ddens_dz_upwind, density,
                             dummy_zrsn, buffer_r_1, buffer_r_2, buffer_r_3, buffer_r_4,
                             buffer_r_5, buffer_r_6, z_spectral, z; neutrals=true)
    end
    if moments.evolve_density &&
        numerical_dissipation.moment_dissipation_coefficient > 0.0

        # centred second derivative for dissipation
        @views derivative_z!(dummy_zrsn, density, buffer_r_1, buffer_r_2, buffer_r_3,
                             buffer_r_4, z_spectral, z; neutrals=true)
        @views derivative_z!(moments.neutral.d2dens_dz2, dummy_zrsn,
                             buffer_r_1, buffer_r_2, buffer_r_3, buffer_r_4,
                             z_spectral, z; neutrals=true)
    end
    if moments.evolve_density || moments.evolve_upar || moments.evolve_ppar
        @views derivative_z!(moments.neutral.duz_dz, uz, buffer_r_1,
                             buffer_r_2, buffer_r_3, buffer_r_4, z_spectral, z;
                             neutrals=true)
    end
    if moments.evolve_upar
        # Upwinded using upar as advection velocity, to be used in force-balance
        # equation
        @loop_sn_r_z isn ir iz begin
            dummy_zrsn[iz,ir,isn] = -uz[iz,ir,isn]
        end
        @views derivative_z!(moments.neutral.duz_dz_upwind, uz, dummy_zrsn,
                             buffer_r_1, buffer_r_2, buffer_r_3, buffer_r_4,
                             buffer_r_5, buffer_r_6, z_spectral, z; neutrals=true)
    end
    if moments.evolve_upar &&
        numerical_dissipation.moment_dissipation_coefficient > 0.0

        # centred second derivative for dissipation
        @views derivative_z!(dummy_zrsn, uz, buffer_r_1, buffer_r_2, buffer_r_3,
                             buffer_r_4, z_spectral, z; neutrals=true)
        @views derivative_z!(moments.neutral.d2uz_dz2, dummy_zrsn, buffer_r_1,
                             buffer_r_2, buffer_r_3, buffer_r_4, z_spectral, z)
    end
    if moments.evolve_upar
        @views derivative_z!(moments.neutral.dpz_dz, pz, buffer_r_1,
                             buffer_r_2, buffer_r_3, buffer_r_4, z_spectral, z;
                             neutrals=true)
    end
    if moments.evolve_ppar
        # Upwinded using upar as advection velocity, to be used in energy equation
        @loop_sn_r_z isn ir iz begin
            dummy_zrsn[iz,ir,isn] = -uz[iz,ir,isn]
        end
        @views derivative_z!(moments.neutral.dpz_dz_upwind, pz, dummy_zrsn,
                             buffer_r_1, buffer_r_2, buffer_r_3, buffer_r_4,
                             buffer_r_5, buffer_r_6, z_spectral, z; neutrals=true)

        # centred second derivative for dissipation
        @views derivative_z!(dummy_zrsn, pz, buffer_r_1, buffer_r_2, buffer_r_3,
                             buffer_r_4, z_spectral, z; neutrals=true)
        @views derivative_z!(moments.neutral.d2pz_dz2, dummy_zrsn, buffer_r_1,
                             buffer_r_2, buffer_r_3, buffer_r_4, z_spectral, z;
                             neutrals=true)

        @views derivative_z!(moments.neutral.dqz_dz, qz, buffer_r_1,
                             buffer_r_2, buffer_r_3, buffer_r_4, z_spectral, z;
                             neutrals=true)
        @views derivative_z!(moments.neutral.dvth_dz, vth, buffer_r_1,
                             buffer_r_2, buffer_r_3, buffer_r_4, z_spectral, z;
                             neutrals=true)
    end
end

"""
computes the integral over vpa of the integrand, using the input vpa_wgts
"""
function integrate_over_vspace(args...)
    return integral(args...)/sqrt(pi)
end
# factor of Pi^3/2 assumes normalisation f^N_neutral = Pi^3/2 c_neutral^3 f_neutral / n_ref 
# For 1D case we multiply wgts of vr & vzeta by sqrt(pi) to return
# to 1D normalisation f^N_neutral = Pi^1/2 c_neutral f_neutral / n_ref 
function integrate_over_neutral_vspace(args...)
    return integral(args...)/(sqrt(pi)^3)
end

"""
computes the integral over vpa >= 0 of the integrand, using the input vpa_wgts
this could be made more efficient for the case that dz/dt = vpa is time-independent,
but it has been left general for the cases where, e.g., dz/dt = wpa*vth + upar
varies in time
"""
function integrate_over_positive_vpa(integrand, dzdt, vpa_wgts, wgts_mod, vperp_grid, vperp_wgts)
    # define the nvpa variable for convenience
    nvpa = length(vpa_wgts)
    nvperp = length(vperp_wgts)
    # define an approximation to zero that allows for finite-precision arithmetic
    zero = -1.0e-15
    # if dzdt at the maximum vpa index is negative, then dzdt < 0 everywhere
    # the integral over positive dzdt is thus zero, as we assume the distribution
    # function is zero beyond the simulated vpa domain
    if dzdt[nvpa] < zero
        velocity_integral = 0.0
    else
        # do bounds checks on arrays that will be used in the below loop
        @boundscheck nvpa == size(integrand,1) || throw(BoundsError(integrand))
        @boundscheck nvperp == size(integrand,2) || throw(BoundsError(integrand))
        @boundscheck nvpa == length(dzdt) || throw(BoundsError(dzdt))
        @boundscheck nvpa == length(wgts_mod) || throw(BoundsError(wgts_mod))
        # initialise the integration weights, wgts_mod, to be the input vpa_wgts
        # this will only change at the dzdt = 0 point, if it exists on the grid
        @. wgts_mod = vpa_wgts
        # ivpa_zero will be the minimum index for which dzdt[ivpa_zero] >= 0
        ivpa_zero = nvpa
        @inbounds for ivpa ∈ 1:nvpa
            if dzdt[ivpa] >= zero
                ivpa_zero = ivpa
                # if dzdt = 0, need to divide its associated integration
                # weight by a factor of 2 to avoid double-counting
                if abs(dzdt[ivpa]) < abs(zero)
                    wgts_mod[ivpa] /= 2.0
                end
                break
            end
        end
        @views velocity_integral = integrate_over_vspace(integrand[ivpa_zero:end,:], 
          dzdt[ivpa_zero:end], 0, wgts_mod[ivpa_zero:end], vperp_grid, 0, vperp_wgts)
        # n.b. we pass more arguments than might appear to be required here
        # to avoid needing a special integral function definition
        # the 0 integers are the powers by which dzdt and vperp_grid are raised to in the integral
    end
    return velocity_integral
end

function integrate_over_positive_vz(integrand, dzdt, vz_wgts, wgts_mod, 
 vr_grid, vr_wgts, vzeta_grid, vzeta_wgts)
    # define the nvz nvr nvzeta variable for convenience
    nvz = length(vz_wgts)
    nvr = length(vr_wgts)
    nvzeta = length(vzeta_wgts)
    # define an approximation to zero that allows for finite-precision arithmetic
    zero = -1.0e-15
    # if dzdt at the maximum vz index is negative, then dzdt < 0 everywhere
    # the integral over positive dzdt is thus zero, as we assume the distribution
    # function is zero beyond the simulated vpa domain
    if dzdt[nvz] < zero
        velocity_integral = 0.0
    else
        # do bounds checks on arrays that will be used in the below loop
        @boundscheck nvz == size(integrand,1) || throw(BoundsError(integrand))
        @boundscheck nvr == size(integrand,2) || throw(BoundsError(integrand))
        @boundscheck nvzeta == size(integrand,3) || throw(BoundsError(integrand))
        @boundscheck nvz == length(dzdt) || throw(BoundsError(dzdt))
        @boundscheck nvz == length(wgts_mod) || throw(BoundsError(wgts_mod))
        # initialise the integration weights, wgts_mod, to be the input vz_wgts
        # this will only change at the dzdt = 0 point, if it exists on the grid
        @. wgts_mod = vz_wgts
        # ivz_zero will be the minimum index for which dzdt[ivz_zero] >= 0
        ivz_zero = nvz
        @inbounds for ivz ∈ 1:nvz
            if dzdt[ivz] >= zero
                ivz_zero = ivz
                # if dzdt = 0, need to divide its associated integration
                # weight by a factor of 2 to avoid double-counting
                if abs(dzdt[ivz]) < abs(zero)
                    wgts_mod[ivz] /= 2.0
                end
                break
            end
        end
        @views velocity_integral = integrate_over_neutral_vspace(integrand[ivz_zero:end,:,:], 
          dzdt[ivz_zero:end], 0, wgts_mod[ivz_zero:end], vr_grid, 0, vr_wgts, vzeta_grid, 0, vzeta_wgts)
        # n.b. we pass more arguments than might appear to be required here
        # to avoid needing a special integral function definition
        # the 0 integers are the powers by which dzdt vr_grid and vzeta_grid are raised to in the integral
    end
    return velocity_integral
end

"""
computes the integral over vpa <= 0 of the integrand, using the input vpa_wgts
this could be made more efficient for the case that dz/dt = vpa is time-independent,
but it has been left general for the cases where, e.g., dz/dt = wpa*vth + upar
varies in time
"""
function integrate_over_negative_vpa(integrand, dzdt, vpa_wgts, wgts_mod, vperp_grid, vperp_wgts)
    # define the nvpa nvperp variables for convenience
    nvpa = length(vpa_wgts)
    nvperp = length(vperp_wgts)
    # define an approximation to zero that allows for finite-precision arithmetic
    zero = 1.0e-15
    # if dzdt at the mimimum vpa index is positive, then dzdt > 0 everywhere
    # the integral over negative dzdt is thus zero, as we assume the distribution
    # function is zero beyond the simulated vpa domain
    if dzdt[1] > zero
        velocity_integral = 0.0
    else
        # do bounds checks on arrays that will be used in the below loop
        @boundscheck nvpa == size(integrand,1) || throw(BoundsError(integrand))
        @boundscheck nvperp == size(integrand,2) || throw(BoundsError(integrand))
        @boundscheck nvpa == length(dzdt) || throw(BoundsError(dzdt))
        @boundscheck nvpa == length(wgts_mod) || throw(BoundsError(wgts_mod))
        # initialise the integration weights, wgts_mod, to be the input vpa_wgts
        # this will only change at the dzdt = 0 point, if it exists on the grid
        @. wgts_mod = vpa_wgts
        # ivpa_zero will be the maximum index for which dzdt[ivpa_zero] <= 0
        ivpa_zero = 1
        @inbounds for ivpa ∈ nvpa:-1:1
            if dzdt[ivpa] <= zero
                ivpa_zero = ivpa
                # if dzdt = 0, need to divide its associated integration
                # weight by a factor of 2 to avoid double-counting
                if abs(dzdt[ivpa]) < zero
                    wgts_mod[ivpa] /= 2.0
                end
                break
            end
        end
        @views velocity_integral = integrate_over_vspace(integrand[1:ivpa_zero,:], 
                dzdt[1:ivpa_zero], 0, wgts_mod[1:ivpa_zero], vperp_grid, 0, vperp_wgts)
        # n.b. we pass more arguments than might appear to be required here
        # to avoid needing a special integral function definition
        # the 0 integers are the powers by which dzdt and vperp_grid are raised to in the integral
    end
    return velocity_integral
end
function integrate_over_negative_vz(integrand, dzdt, vz_wgts, wgts_mod,
        vr_grid, vr_wgts, vzeta_grid, vzeta_wgts)
    # define the nvz nvr nvzeta variables for convenience
    nvz = length(vz_wgts)
    nvr = length(vr_wgts)
    nvzeta = length(vzeta_wgts)
    # define an approximation to zero that allows for finite-precision arithmetic
    zero = 1.0e-15
    # if dzdt at the mimimum vz index is positive, then dzdt > 0 everywhere
    # the integral over negative dzdt is thus zero, as we assume the distribution
    # function is zero beyond the simulated vpa domain
    if dzdt[1] > zero
        velocity_integral = 0.0
    else
        # do bounds checks on arrays that will be used in the below loop
        @boundscheck nvz == size(integrand,1) || throw(BoundsError(integrand))
        @boundscheck nvr == size(integrand,2) || throw(BoundsError(integrand))
        @boundscheck nvzeta == size(integrand,3) || throw(BoundsError(integrand))
        @boundscheck nvz == length(dzdt) || throw(BoundsError(dzdt))
        @boundscheck nvz == length(wgts_mod) || throw(BoundsError(wgts_mod))
        # initialise the integration weights, wgts_mod, to be the input vz_wgts
        # this will only change at the dzdt = 0 point, if it exists on the grid
        @. wgts_mod = vz_wgts
        # ivz_zero will be the maximum index for which dzdt[ivz_zero] <= 0
        ivz_zero = 1
        @inbounds for ivz ∈ nvz:-1:1
            if dzdt[ivz] <= zero
                ivz_zero = ivz
                # if dzdt = 0, need to divide its associated integration
                # weight by a factor of 2 to avoid double-counting
                if abs(dzdt[ivz]) < zero
                    wgts_mod[ivz] /= 2.0
                end
                break
            end
        end
        @views velocity_integral = integrate_over_neutral_vspace(integrand[1:ivz_zero,:,:], 
                dzdt[1:ivz_zero], 0, wgts_mod[1:ivz_zero], vr_grid, 0, vr_wgts, vzeta_grid, 0, vzeta_wgts)
        # n.b. we pass more arguments than might appear to be required here
        # to avoid needing a special integral function definition
        # the 0 integers are the powers by which dzdt and vperp_grid are raised to in the integral
    end
    return velocity_integral
end

"""
"""
function reset_moments_status!(moments)
    if moments.evolve_density == false
        moments.ion.dens_updated .= false
        moments.neutral.dens_updated .= false
    end
    if moments.evolve_upar == false
        moments.ion.upar_updated .= false
        moments.neutral.uz_updated .= false
    end
    if moments.evolve_ppar == false
        moments.ion.ppar_updated .= false
        moments.neutral.pz_updated .= false
    end
    moments.ion.qpar_updated .= false
    moments.neutral.uzeta_updated .= false
    moments.neutral.ur_updated .= false
    moments.neutral.pzeta_updated .= false
    moments.neutral.pr_updated .= false
    moments.neutral.qz_updated .= false
    moments.electron.dens_updated[] = false
    moments.electron.upar_updated[] = false
    moments.electron.ppar_updated[] = false
    moments.electron.qpar_updated[] = false
end

end<|MERGE_RESOLUTION|>--- conflicted
+++ resolved
@@ -801,13 +801,8 @@
     begin_s_r_region()
     if z.irank == 0
         @loop_s_r is ir begin
-<<<<<<< HEAD
             @views moments.ion.chodura_integral_lower[ir,is] = update_chodura_integral_species!(ff[:,:,1,ir,is],dffdr[:,:,1,ir,is],
-            ff_dummy[:,:,1,ir,is],vpa,vperp,z,r,composition,geometry,z_advect[is].speed[1,:,:,ir],moments.ion.dens[1,ir,is],del_vpa)
-=======
-            @views moments.charged.chodura_integral_lower[ir,is] = update_chodura_integral_species!(ff[:,:,1,ir,is],dffdr[:,:,1,ir,is],
-            ff_dummy[:,:,1,ir,is],vpa,vperp,z,r,composition,geometry,z_advect[is].speed[1,:,:,ir],moments.charged.dens[1,ir,is],del_vpa,1,ir)
->>>>>>> 9bbbcbd9
+            ff_dummy[:,:,1,ir,is],vpa,vperp,z,r,composition,geometry,z_advect[is].speed[1,:,:,ir],moments.ion.dens[1,ir,is],del_vpa,1,ir)
         end
     else # we do not save this Chodura integral to the output file
         @loop_s_r is ir begin
@@ -816,13 +811,8 @@
     end
     if z.irank == z.nrank - 1
         @loop_s_r is ir begin
-<<<<<<< HEAD
             @views moments.ion.chodura_integral_upper[ir,is] = update_chodura_integral_species!(ff[:,:,end,ir,is],dffdr[:,:,end,ir,is],
-            ff_dummy[:,:,end,ir,is],vpa,vperp,z,r,composition,geometry,z_advect[is].speed[end,:,:,ir],moments.ion.dens[end,ir,is],del_vpa)
-=======
-            @views moments.charged.chodura_integral_upper[ir,is] = update_chodura_integral_species!(ff[:,:,end,ir,is],dffdr[:,:,end,ir,is],
-            ff_dummy[:,:,end,ir,is],vpa,vperp,z,r,composition,geometry,z_advect[is].speed[end,:,:,ir],moments.charged.dens[end,ir,is],del_vpa,z.n,ir)
->>>>>>> 9bbbcbd9
+            ff_dummy[:,:,end,ir,is],vpa,vperp,z,r,composition,geometry,z_advect[is].speed[end,:,:,ir],moments.ion.dens[end,ir,is],del_vpa,z.n,ir)
         end
     else # we do not save this Chodura integral to the output file
         @loop_s_r is ir begin
@@ -878,92 +868,11 @@
                                        numerical_dissipation)
     begin_s_r_region()
 
-<<<<<<< HEAD
-    @loop_s is begin
-        density = @view scratch.density[:,:,is]
-        upar = @view scratch.upar[:,:,is]
-        ppar = @view scratch.ppar[:,:,is]
-        qpar = @view moments.ion.qpar[:,:,is]
-        vth = @view moments.ion.vth[:,:,is]
-        dummy_zr = @view scratch_dummy.dummy_zrs[:,:,is]
-        buffer_r_1 = @view scratch_dummy.buffer_rs_1[:,is]
-        buffer_r_2 = @view scratch_dummy.buffer_rs_2[:,is]
-        buffer_r_3 = @view scratch_dummy.buffer_rs_3[:,is]
-        buffer_r_4 = @view scratch_dummy.buffer_rs_4[:,is]
-        buffer_r_5 = @view scratch_dummy.buffer_rs_5[:,is]
-        buffer_r_6 = @view scratch_dummy.buffer_rs_6[:,is]
-        if moments.evolve_density
-            @views derivative_z!(moments.ion.ddens_dz[:,:,is], density, buffer_r_1,
-                                 buffer_r_2, buffer_r_3, buffer_r_4, z_spectral, z)
-            # Upwinded using upar as advection velocity, to be used in continuity equation
-            @loop_r_z ir iz begin
-                dummy_zr[iz,ir] = -upar[iz,ir]
-            end
-            @views derivative_z!(moments.ion.ddens_dz_upwind[:,:,is], density,
-                                 dummy_zr, buffer_r_1, buffer_r_2, buffer_r_3, buffer_r_4,
-                                 buffer_r_5, buffer_r_6, z_spectral, z)
-        end
-        if moments.evolve_density &&
-                numerical_dissipation.moment_dissipation_coefficient > 0.0
-
-            # centred second derivative for dissipation
-            @views derivative_z!(dummy_zr, density, buffer_r_1, buffer_r_2, buffer_r_3,
-                                 buffer_r_4, z_spectral, z)
-            @views derivative_z!(moments.ion.d2dens_dz2[:,:,is], dummy_zr, buffer_r_1,
-                                 buffer_r_2, buffer_r_3, buffer_r_4, z_spectral, z)
-        end
-        if moments.evolve_density || moments.evolve_upar || moments.evolve_ppar
-            @views derivative_z!(moments.ion.dupar_dz[:,:,is], upar, buffer_r_1,
-                                 buffer_r_2, buffer_r_3, buffer_r_4, z_spectral, z)
-        end
-        if moments.evolve_upar
-            # Upwinded using upar as advection velocity, to be used in force-balance
-            # equation
-            @loop_r_z ir iz begin
-                dummy_zr[iz,ir] = -upar[iz,ir]
-            end
-            @views derivative_z!(moments.ion.dupar_dz_upwind[:,:,is], upar, dummy_zr,
-                                 buffer_r_1, buffer_r_2, buffer_r_3, buffer_r_4,
-                                 buffer_r_5, buffer_r_6, z_spectral, z)
-        end
-        if moments.evolve_upar &&
-                numerical_dissipation.moment_dissipation_coefficient > 0.0
-
-            # centred second derivative for dissipation
-            @views derivative_z!(dummy_zr, upar, buffer_r_1, buffer_r_2, buffer_r_3,
-                                 buffer_r_4, z_spectral, z)
-            @views derivative_z!(moments.ion.d2upar_dz2[:,:,is], dummy_zr, buffer_r_1,
-                                 buffer_r_2, buffer_r_3, buffer_r_4, z_spectral, z)
-        end
-        if moments.evolve_upar
-            @views derivative_z!(moments.ion.dppar_dz[:,:,is], ppar, buffer_r_1,
-                                 buffer_r_2, buffer_r_3, buffer_r_4, z_spectral, z)
-        end
-        if moments.evolve_ppar
-            # Upwinded using upar as advection velocity, to be used in energy equation
-            @loop_r_z ir iz begin
-                dummy_zr[iz,ir] = -upar[iz,ir]
-            end
-            @views derivative_z!(moments.ion.dppar_dz_upwind[:,:,is], ppar, dummy_zr,
-                                 buffer_r_1, buffer_r_2, buffer_r_3, buffer_r_4,
-                                 buffer_r_5, buffer_r_6, z_spectral, z)
-
-            # centred second derivative for dissipation
-            @views derivative_z!(dummy_zr, ppar, buffer_r_1, buffer_r_2, buffer_r_3,
-                                 buffer_r_4, z_spectral, z)
-            @views derivative_z!(moments.ion.d2ppar_dz2[:,:,is], dummy_zr, buffer_r_1,
-                                 buffer_r_2, buffer_r_3, buffer_r_4, z_spectral, z)
-
-            @views derivative_z!(moments.ion.dqpar_dz[:,:,is], qpar, buffer_r_1,
-                                 buffer_r_2, buffer_r_3, buffer_r_4, z_spectral, z)
-            @views derivative_z!(moments.ion.dvth_dz[:,:,is], vth, buffer_r_1,
-                                 buffer_r_2, buffer_r_3, buffer_r_4, z_spectral, z)
-=======
     density = scratch.density
     upar = scratch.upar
     ppar = scratch.ppar
-    qpar = moments.charged.qpar
-    vth = moments.charged.vth
+    qpar = moments.ion.qpar
+    vth = moments.ion.vth
     dummy_zrs = scratch_dummy.dummy_zrs
     buffer_r_1 = scratch_dummy.buffer_rs_1
     buffer_r_2 = scratch_dummy.buffer_rs_2
@@ -972,14 +881,13 @@
     buffer_r_5 = scratch_dummy.buffer_rs_5
     buffer_r_6 = scratch_dummy.buffer_rs_6
     if moments.evolve_density
-        @views derivative_z!(moments.charged.ddens_dz, density, buffer_r_1,
+        @views derivative_z!(moments.ion.ddens_dz, density, buffer_r_1,
                              buffer_r_2, buffer_r_3, buffer_r_4, z_spectral, z)
         # Upwinded using upar as advection velocity, to be used in continuity equation
         @loop_s_r_z is ir iz begin
             dummy_zrs[iz,ir,is] = -upar[iz,ir,is]
->>>>>>> 9bbbcbd9
-        end
-        @views derivative_z!(moments.charged.ddens_dz_upwind, density,
+        end
+        @views derivative_z!(moments.ion.ddens_dz_upwind, density,
                              dummy_zrs, buffer_r_1, buffer_r_2, buffer_r_3, buffer_r_4,
                              buffer_r_5, buffer_r_6, z_spectral, z)
     end
@@ -989,11 +897,11 @@
         # centred second derivative for dissipation
         @views derivative_z!(dummy_zrs, density, buffer_r_1, buffer_r_2, buffer_r_3,
                              buffer_r_4, z_spectral, z)
-        @views derivative_z!(moments.charged.d2dens_dz2, dummy_zrs, buffer_r_1,
+        @views derivative_z!(moments.ion.d2dens_dz2, dummy_zrs, buffer_r_1,
                              buffer_r_2, buffer_r_3, buffer_r_4, z_spectral, z)
     end
     if moments.evolve_density || moments.evolve_upar || moments.evolve_ppar
-        @views derivative_z!(moments.charged.dupar_dz, upar, buffer_r_1,
+        @views derivative_z!(moments.ion.dupar_dz, upar, buffer_r_1,
                              buffer_r_2, buffer_r_3, buffer_r_4, z_spectral, z)
     end
     if moments.evolve_upar
@@ -1002,7 +910,7 @@
         @loop_s_r_z is ir iz begin
             dummy_zrs[iz,ir,is] = -upar[iz,ir,is]
         end
-        @views derivative_z!(moments.charged.dupar_dz_upwind, upar, dummy_zrs,
+        @views derivative_z!(moments.ion.dupar_dz_upwind, upar, dummy_zrs,
                              buffer_r_1, buffer_r_2, buffer_r_3, buffer_r_4,
                              buffer_r_5, buffer_r_6, z_spectral, z)
     end
@@ -1012,11 +920,11 @@
         # centred second derivative for dissipation
         @views derivative_z!(dummy_zrs, upar, buffer_r_1, buffer_r_2, buffer_r_3,
                              buffer_r_4, z_spectral, z)
-        @views derivative_z!(moments.charged.d2upar_dz2, dummy_zrs, buffer_r_1,
+        @views derivative_z!(moments.ion.d2upar_dz2, dummy_zrs, buffer_r_1,
                              buffer_r_2, buffer_r_3, buffer_r_4, z_spectral, z)
     end
     if moments.evolve_upar
-        @views derivative_z!(moments.charged.dppar_dz, ppar, buffer_r_1,
+        @views derivative_z!(moments.ion.dppar_dz, ppar, buffer_r_1,
                              buffer_r_2, buffer_r_3, buffer_r_4, z_spectral, z)
     end
     if moments.evolve_ppar
@@ -1024,19 +932,19 @@
         @loop_s_r_z is ir iz begin
             dummy_zrs[iz,ir,is] = -upar[iz,ir,is]
         end
-        @views derivative_z!(moments.charged.dppar_dz_upwind, ppar, dummy_zrs,
+        @views derivative_z!(moments.ion.dppar_dz_upwind, ppar, dummy_zrs,
                              buffer_r_1, buffer_r_2, buffer_r_3, buffer_r_4,
                              buffer_r_5, buffer_r_6, z_spectral, z)
 
         # centred second derivative for dissipation
         @views derivative_z!(dummy_zrs, ppar, buffer_r_1, buffer_r_2, buffer_r_3,
                              buffer_r_4, z_spectral, z)
-        @views derivative_z!(moments.charged.d2ppar_dz2, dummy_zrs, buffer_r_1,
+        @views derivative_z!(moments.ion.d2ppar_dz2, dummy_zrs, buffer_r_1,
                              buffer_r_2, buffer_r_3, buffer_r_4, z_spectral, z)
 
-        @views derivative_z!(moments.charged.dqpar_dz, qpar, buffer_r_1,
+        @views derivative_z!(moments.ion.dqpar_dz, qpar, buffer_r_1,
                              buffer_r_2, buffer_r_3, buffer_r_4, z_spectral, z)
-        @views derivative_z!(moments.charged.dvth_dz, vth, buffer_r_1,
+        @views derivative_z!(moments.ion.dvth_dz, vth, buffer_r_1,
                              buffer_r_2, buffer_r_3, buffer_r_4, z_spectral, z)
     end
 end
