"""
"""
module krook_collisions

<<<<<<< HEAD
export setup_krook_collisions_input, get_collision_frequency_ii, get_collision_frequency_ee,
       get_collision_frequency_ei, krook_collisions!, electron_krook_collisions!

using ..constants
using ..looping
using ..input_structs: krook_collisions_input, set_defaults_and_check_section!
using ..reference_parameters: get_reference_collision_frequency_ii,
                              get_reference_collision_frequency_ee,
                              get_reference_collision_frequency_ei
=======
export setup_krook_collisions_input, get_collision_frequency_ii, krook_collisions!

using ..looping
using ..input_structs: krook_collisions_input, set_defaults_and_check_section!
using ..reference_parameters: get_reference_collision_frequency_ii
>>>>>>> 780ce0b5


"""
Function for reading Krook collision operator input parameters. 
Structure the namelist as follows.

[krook_collisions]
use_krook = true
krook_collision_frequency_prefactor = 1.0
frequency_option = "manual"
"""
function setup_krook_collisions_input(toml_input::Dict, reference_params)
    # get reference collision frequency
    nuii_krook_default = get_reference_collision_frequency_ii(reference_params)
<<<<<<< HEAD
    nuee_krook_default = get_reference_collision_frequency_ee(reference_params)
    nuei_krook_default = get_reference_collision_frequency_ei(reference_params)
=======
>>>>>>> 780ce0b5
    # read the input toml and specify a sensible default    
    input_section = input_section = set_defaults_and_check_section!(toml_input, "krook_collisions",
       # begin default inputs (as kwargs)
       use_krook = false,
       nuii0 = -1.0,
<<<<<<< HEAD
       nuee0 = -1.0,
       nuei0 = -1.0,
=======
>>>>>>> 780ce0b5
       frequency_option = "reference_parameters")
       
    # ensure that the collision frequency is consistent with the input option
    frequency_option = input_section["frequency_option"]
    if frequency_option == "reference_parameters"
        input_section["nuii0"] = nuii_krook_default
<<<<<<< HEAD
        input_section["nuee0"] = nuee_krook_default
        input_section["nuei0"] = nuei_krook_default
=======
>>>>>>> 780ce0b5
    elseif frequency_option == "manual" 
        # use the frequency from the input file
        # do nothing
    else
        error("Invalid option [krook_collisions] "
              * "frequency_option=$(frequency_option) passed")
    end
    # finally, ensure prefactor < 0 if use_krook is false
    # so that prefactor > 0 is the only check required in the rest of the code
    if !input_section["use_krook"]
        input_section["nuii0"] = -1.0
<<<<<<< HEAD
        input_section["nuee0"] = -1.0
        input_section["nuei0"] = -1.0
=======
>>>>>>> 780ce0b5
    end
    input = Dict(Symbol(k)=>v for (k,v) in input_section)
    #println(input)
    return krook_collisions_input(; input...)
end

"""
    get_collision_frequency_ii(collisions, n, vth)

Calculate the ion-ion collision frequency, depending on the settings/parameters in
`collisions`, for the given density `n` and thermal speed `vth`.

`n` and `vth` may be scalars or arrays, but should have shapes that can be broadcasted
together.
"""
function get_collision_frequency_ii(collisions, n, vth)
    # extract krook options from collisions struct
    colk = collisions.krook
    nuii0 = colk.nuii0
    frequency_option = colk.frequency_option
    if frequency_option == "reference_parameters"
        return @. nuii0 * n * vth^(-3)
    elseif frequency_option == "manual"
        # Include 0.0*n so that the result gets promoted to an array if n is an array,
        # which hopefully means this function will have a fixed return type given the
        # types of the arguments (we don't want to be 'type unstable' for array inputs by
        # returning a scalar from this branch but an array from the "reference_parameters"
        # branch).
        return @. nuii0 + 0.0 * n
    elseif frequency_option == "none"
        # Include 0.0*n so that the result gets promoted to an array if n is an array,
        # which hopefully means this function will have a fixed return type given the
        # types of the arguments (we don't want to be 'type unstable' for array inputs by
        # returning a scalar from this branch but an array from the "reference_parameters"
        # branch).
        return @. 0.0 * n
    else
        error("Unrecognised option [krook_collisions] "
              * "frequency_option=$(frequency_option)")
    end
end

"""
    get_collision_frequency_ee(collisions, n, vthe)

Calculate the electron-electron collision frequency, depending on the settings/parameters
in `collisions`, for the given density `n` and electron thermal speed `vthe`.

`n` and `vthe` may be scalars or arrays, but should have shapes that can be broadcasted
together.
"""
function get_collision_frequency_ee(collisions, n, vthe)
    # extract krook options from collisions struct
    colk = collisions.krook
    nuee0 = colk.nuee0
    frequency_option = colk.frequency_option
    if frequency_option == "reference_parameters"
        return @. nuee0 * n * vthe^(-3)
    elseif frequency_option == "manual"
        # Include 0.0*n so that the result gets promoted to an array if n is an array,
        # which hopefully means this function will have a fixed return type given the
        # types of the arguments (we don't want to be 'type unstable' for array inputs by
        # returning a scalar from this branch but an array from the "reference_parameters"
        # branch).
        return @. nuee0 + 0.0 * n
    elseif frequency_option == "none"
        # Include 0.0*n so that the result gets promoted to an array if n is an array,
        # which hopefully means this function will have a fixed return type given the
        # types of the arguments (we don't want to be 'type unstable' for array inputs by
        # returning a scalar from this branch but an array from the "reference_parameters"
        # branch).
        return @. 0.0 * n
    else
        error("Unrecognised option [krook_collisions] "
              * "frequency_option=$(frequency_option)")
    end
end

"""
    get_collision_frequency_ei(collisions, n, vthe)

Calculate the electron-electron collision frequency, depending on the settings/parameters
in `collisions`, for the given density `n` and electron thermal speed `vthe`.

`n` and `vthe` may be scalars or arrays, but should have shapes that can be broadcasted
together.
"""
function get_collision_frequency_ei(collisions, n, vthe)
    # extract krook options from collisions struct
    colk = collisions.krook
    nuei0 = colk.nuei0
    frequency_option = colk.frequency_option
    if frequency_option == "reference_parameters"
        return @. nuei0 * n * vthe^(-3)
    elseif frequency_option == "manual"
        # Include 0.0*n so that the result gets promoted to an array if n is an array,
        # which hopefully means this function will have a fixed return type given the
        # types of the arguments (we don't want to be 'type unstable' for array inputs by
        # returning a scalar from this branch but an array from the "reference_parameters"
        # branch).
        return @. nuei0 + 0.0 * n
    elseif frequency_option == "none"
        # Include 0.0*n so that the result gets promoted to an array if n is an array,
        # which hopefully means this function will have a fixed return type given the
        # types of the arguments (we don't want to be 'type unstable' for array inputs by
        # returning a scalar from this branch but an array from the "reference_parameters"
        # branch).
        return @. 0.0 * n
    else
        error("Unrecognised option [krook_collisions] "
              * "frequency_option=$(frequency_option)")
    end
end

"""
Add collision operator

Currently Krook collisions
"""
function krook_collisions!(pdf_out, fvec_in, moments, composition, collisions, vperp, vpa, dt)
    begin_s_r_z_region()

    if vperp.n > 1 && (moments.evolve_density || moments.evolve_upar || moments.evolve_ppar)
        error("Krook collisions not implemented for 2V moment-kinetic cases yet")
    end

    # Note: do not need 1/sqrt(pi) for the 'Maxwellian' term because the pdf is already
    # normalized by sqrt(pi) (see velocity_moments.integrate_over_vspace).
    if moments.evolve_ppar && moments.evolve_upar
        # Compared to evolve_upar version, grid is already normalized by vth, and multiply
        # through by vth, remembering pdf is already multiplied by vth
        @loop_s_r_z is ir iz begin
            n = fvec_in.density[iz,ir,is]
            vth = moments.ion.vth[iz,ir,is]
            nu_ii = get_collision_frequency_ii(collisions, n, vth)
            @loop_vperp_vpa ivperp ivpa begin
                pdf_out[ivpa,ivperp,iz,ir,is] -= dt * nu_ii *
                    (fvec_in.pdf[ivpa,ivperp,iz,ir,is]
                     - exp(-vpa.grid[ivpa]^2 - vperp.grid[ivperp]^2))
            end
        end
    elseif moments.evolve_ppar
        # Compared to full-f collision operater, multiply through by vth, remembering pdf
        # is already multiplied by vth, and grid is already normalized by vth
        @loop_s_r_z is ir iz begin
            n = fvec_in.density[iz,ir,is]
            vth = moments.ion.vth[iz,ir,is]
            nu_ii = get_collision_frequency_ii(collisions, n, vth)
            @loop_vperp_vpa ivperp ivpa begin
                pdf_out[ivpa,ivperp,iz,ir,is] -= dt * nu_ii *
                    (fvec_in.pdf[ivpa,ivperp,iz,ir,is]
                     - exp(-((vpa.grid[ivpa] - fvec_in.upar[iz,ir,is])/vth)^2
                           - (vperp.grid[ivperp]/vth)^2))
            end
        end
    elseif moments.evolve_upar
        # Compared to evolve_density version, grid is already shifted by upar
        @loop_s_r_z is ir iz begin
            n = fvec_in.density[iz,ir,is]
            vth = moments.ion.vth[iz,ir,is]
            nu_ii = get_collision_frequency_ii(collisions, n, vth)
            @loop_vperp_vpa ivperp ivpa begin
                pdf_out[ivpa,ivperp,iz,ir,is] -= dt * nu_ii *
                    (fvec_in.pdf[ivpa,ivperp,iz,ir,is]
                     - 1.0 / vth * exp(-(vpa.grid[ivpa] / vth)^2
                                       - (vperp.grid[ivperp] / vth)^2))
            end
        end
    elseif moments.evolve_density
        # Compared to full-f collision operater, divide through by density, remembering
        # that pdf is already normalized by density
        @loop_s_r_z is ir iz begin
            n = fvec_in.density[iz,ir,is]
            vth = moments.ion.vth[iz,ir,is]
            nu_ii = get_collision_frequency_ii(collisions, n, vth)
            @loop_vperp_vpa ivperp ivpa begin
                pdf_out[ivpa,ivperp,iz,ir,is] -= dt * nu_ii *
                (fvec_in.pdf[ivpa,ivperp,iz,ir,is]
                 - 1.0 / vth
                 * exp(-((vpa.grid[ivpa] - fvec_in.upar[iz,ir,is]) / vth)^2
                           - (vperp.grid[ivperp]/vth)^2))
            end
        end
    else
        @loop_s_r_z is ir iz begin
            n = fvec_in.density[iz,ir,is]
            vth = moments.ion.vth[iz,ir,is]
            if vperp.n == 1
                vth_prefactor = 1.0 / vth
            else
                vth_prefactor = 1.0 / vth^3
            end
            nu_ii = get_collision_frequency_ii(collisions, n, vth)
            @loop_vperp_vpa ivperp ivpa begin
                pdf_out[ivpa,ivperp,iz,ir,is] -= dt * nu_ii *
                    (fvec_in.pdf[ivpa,ivperp,iz,ir,is]
                     - n * vth_prefactor
                     * exp(-((vpa.grid[ivpa] - fvec_in.upar[iz,ir,is])/vth)^2
                           - (vperp.grid[ivperp]/vth)^2))
            end
        end
    end

    return nothing
end

"""
Add Krook collision operator for electrons
"""
function electron_krook_collisions!(pdf_out, pdf_in, dens_in, upar_in, upar_ion_in,
                                    vth_in, collisions, vperp, vpa, dt)
    begin_r_z_region()

    # For now, electrons are always fully moment-kinetic
    evolve_density = true
    evolve_upar = true
    evolve_ppar = true

    if vperp.n > 1 && (evolve_density || evolve_upar || evolve_ppar)
        error("Krook collisions not implemented for 2V moment-kinetic cases yet")
    end

    # Note: do not need 1/sqrt(pi) for the 'Maxwellian' term because the pdf is already
    # normalized by sqrt(pi) (see velocity_moments.integrate_over_vspace).
    if evolve_ppar && evolve_upar
        # Compared to evolve_upar version, grid is already normalized by vth, and multiply
        # through by vth, remembering pdf is already multiplied by vth
        @loop_r_z ir iz begin
            n = dens_in[iz,ir]
            vth = vth_in[iz,ir]
            nu_ee = get_collision_frequency_ee(collisions, n, vth)
            nu_ei = get_collision_frequency_ei(collisions, n, vth)

            # e-i collisions push electrons towards a Maxwellian drifting at the ion
            # parallel flow, so need a corresponding normalised parallel velocity
            # coordinate.
            # For now, assume there is only one ion species rather than bothering to
            # calculate an average ion flow speed, or sum over ion species here.
            @. vpa.scratch = vpa.grid + (upar_ion_in[iz,ir,1] - upar_in[iz,ir]) / vth

            @loop_vperp_vpa ivperp ivpa begin
                pdf_out[ivpa,ivperp,iz,ir] -= dt * (
                    nu_ee * (pdf_in[ivpa,ivperp,iz,ir]
                             - exp(-vpa.grid[ivpa]^2 - vperp.grid[ivperp]^2))
                    + nu_ei * (pdf_in[ivpa,ivperp,iz,ir]
                               - exp(-vpa.scratch[ivpa]^2 - vperp.grid[ivperp]^2))
                   )
            end
        end
    elseif evolve_ppar
        # Compared to full-f collision operater, multiply through by vth, remembering pdf
        # is already multiplied by vth, and grid is already normalized by vth
        @loop_r_z ir iz begin
            n = dens_in[iz,ir]
            vth = vth_in[iz,ir]
            nu_ee = get_collision_frequency_ee(collisions, n, vth)
            nu_ei = get_collision_frequency_ei(collisions, n, vth)

            @loop_vperp_vpa ivperp ivpa begin
                pdf_out[ivpa,ivperp,iz,ir] -= dt * (
                    nu_ee * (pdf_in[ivpa,ivperp,iz,ir]
                             - exp(-((vpa.grid[ivpa] - upar_in[iz,ir])/vth)^2
                                   - (vperp.grid[ivperp]/vth)^2))
                    # e-i collisions push electrons towards a Maxwellian drifting at the ion
                    # parallel flow, so need a corresponding normalised parallel velocity
                    # coordinate.
                    # For now, assume there is only one ion species rather than bothering to
                    # calculate an average ion flow speed, or sum over ion species here.
                    + nu_ei * (pdf_in[ivpa,ivperp,iz,ir]
                               - exp(-((vpa.grid[ivpa] - upar_ion_in[iz,ir,1])/vth)^2
                                     - (vperp.grid[ivperp]/vth)^2))
                   )
            end
        end
    elseif evolve_upar
        # Compared to evolve_density version, grid is already shifted by upar
        @loop_r_z ir iz begin
            n = dens_in[iz,ir]
            vth = vth_in[iz,ir]
            nu_ee = get_collision_frequency_ee(collisions, n, vth)
            nu_ei = get_collision_frequency_ei(collisions, n, vth)

            # e-i collisions push electrons towards a Maxwellian drifting at the ion
            # parallel flow, so need a corresponding normalised parallel velocity
            # coordinate.
            # For now, assume there is only one ion species rather than bothering to
            # calculate an average ion flow speed, or sum over ion species here.
            @. vpa.scratch = vpa.grid + (upar_ion_in[iz,ir,1] - upar_in[iz,ir])

            @loop_vperp_vpa ivperp ivpa begin
                pdf_out[ivpa,ivperp,iz,ir] -= dt * (
                    nu_ee * (pdf_in[ivpa,ivperp,iz,ir]
                             - 1.0 / vth * exp(-(vpa.grid[ivpa] / vth)^2
                                               - (vperp.grid[ivperp] / vth)^2))
                    + nu_ei * (pdf_in[ivpa,ivperp,iz,ir]
                               - 1.0 / vth * exp(-(vpa.scratch[ivpa] / vth)^2
                                                 - (vperp.grid[ivperp] / vth)^2))
                   )
            end
        end
    elseif evolve_density
        # Compared to full-f collision operater, divide through by density, remembering
        # that pdf is already normalized by density
        @loop_r_z ir iz begin
            n = dens_in[iz,ir]
            vth = vth_in[iz,ir]
            nu_ee = get_collision_frequency_ee(collisions, n, vth)
            nu_ei = get_collision_frequency_ei(collisions, n, vth)
            @loop_vperp_vpa ivperp ivpa begin
                pdf_out[ivpa,ivperp,iz,ir] -= dt * (
                    nu_ee * (pdf_in[ivpa,ivperp,iz,ir]
                             - 1.0 / vth
                             * exp(-((vpa.grid[ivpa] - upar_in[iz,ir]) / vth)^2
                                   - (vperp.grid[ivperp]/vth)^2))
                    # e-i collisions push electrons towards a Maxwellian drifting at the ion
                    # parallel flow, so need a corresponding normalised parallel velocity
                    # coordinate.
                    # For now, assume there is only one ion species rather than bothering to
                    # calculate an average ion flow speed, or sum over ion species here.
                    + nu_ei * (pdf_in[ivpa,ivperp,iz,ir]
                               - 1.0 / vth
                               * exp(-((vpa.grid[ivpa] - upar_ion_in[iz,ir,1]) / vth)^2
                                     - (vperp.grid[ivperp]/vth)^2))
                   )
            end
        end
    else
        @loop_r_z ir iz begin
            n = dens_in[iz,ir]
            vth = vth_in[iz,ir]
            if vperp.n == 1
                vth_prefactor = 1.0 / vth
            else
                vth_prefactor = 1.0 / vth^3
            end
            nu_ee = get_collision_frequency_ee(collisions, n, vth)
            nu_ei = get_collision_frequency_ei(collisions, n, vth)
            @loop_vperp_vpa ivperp ivpa begin
                pdf_out[ivpa,ivperp,iz,ir] -= dt * (
                    nu_ee * (pdf_in[ivpa,ivperp,iz,ir]
                             - n * vth_prefactor
                             * exp(-((vpa.grid[ivpa] - upar_in[iz,ir])/vth)^2
                                   - (vperp.grid[ivperp]/vth)^2))
                    # e-i collisions push electrons towards a Maxwellian drifting at the ion
                    # parallel flow, so need a corresponding normalised parallel velocity
                    # coordinate.
                    # For now, assume there is only one ion species rather than bothering to
                    # calculate an average ion flow speed, or sum over ion species here.
                    + nu_ee * (pdf_in[ivpa,ivperp,iz,ir]
                               - n * vth_prefactor
                               * exp(-((vpa.grid[ivpa] - upar_ion_in[iz,ir,1])/vth)^2
                                     - (vperp.grid[ivperp]/vth)^2))
                   )
            end
        end
    end

    return nothing
end

end # krook_collisions<|MERGE_RESOLUTION|>--- conflicted
+++ resolved
@@ -2,23 +2,14 @@
 """
 module krook_collisions
 
-<<<<<<< HEAD
 export setup_krook_collisions_input, get_collision_frequency_ii, get_collision_frequency_ee,
        get_collision_frequency_ei, krook_collisions!, electron_krook_collisions!
 
-using ..constants
 using ..looping
 using ..input_structs: krook_collisions_input, set_defaults_and_check_section!
 using ..reference_parameters: get_reference_collision_frequency_ii,
                               get_reference_collision_frequency_ee,
                               get_reference_collision_frequency_ei
-=======
-export setup_krook_collisions_input, get_collision_frequency_ii, krook_collisions!
-
-using ..looping
-using ..input_structs: krook_collisions_input, set_defaults_and_check_section!
-using ..reference_parameters: get_reference_collision_frequency_ii
->>>>>>> 780ce0b5
 
 
 """
@@ -33,32 +24,23 @@
 function setup_krook_collisions_input(toml_input::Dict, reference_params)
     # get reference collision frequency
     nuii_krook_default = get_reference_collision_frequency_ii(reference_params)
-<<<<<<< HEAD
     nuee_krook_default = get_reference_collision_frequency_ee(reference_params)
     nuei_krook_default = get_reference_collision_frequency_ei(reference_params)
-=======
->>>>>>> 780ce0b5
     # read the input toml and specify a sensible default    
     input_section = input_section = set_defaults_and_check_section!(toml_input, "krook_collisions",
        # begin default inputs (as kwargs)
        use_krook = false,
        nuii0 = -1.0,
-<<<<<<< HEAD
        nuee0 = -1.0,
        nuei0 = -1.0,
-=======
->>>>>>> 780ce0b5
        frequency_option = "reference_parameters")
        
     # ensure that the collision frequency is consistent with the input option
     frequency_option = input_section["frequency_option"]
     if frequency_option == "reference_parameters"
         input_section["nuii0"] = nuii_krook_default
-<<<<<<< HEAD
         input_section["nuee0"] = nuee_krook_default
         input_section["nuei0"] = nuei_krook_default
-=======
->>>>>>> 780ce0b5
     elseif frequency_option == "manual" 
         # use the frequency from the input file
         # do nothing
@@ -70,11 +52,8 @@
     # so that prefactor > 0 is the only check required in the rest of the code
     if !input_section["use_krook"]
         input_section["nuii0"] = -1.0
-<<<<<<< HEAD
         input_section["nuee0"] = -1.0
         input_section["nuei0"] = -1.0
-=======
->>>>>>> 780ce0b5
     end
     input = Dict(Symbol(k)=>v for (k,v) in input_section)
     #println(input)
