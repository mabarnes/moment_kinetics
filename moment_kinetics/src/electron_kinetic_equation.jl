--- conflicted
+++ resolved
@@ -46,18 +46,11 @@
                           add_total_external_electron_source_to_v_only_Jacobian!,
                           add_total_external_electron_source_to_z_only_Jacobian!
 using ..file_io: get_electron_io_info, write_electron_state, finish_electron_io
-<<<<<<< HEAD
 using ..collision_frequencies: get_collision_frequency_ee,
                                  get_collision_frequency_ei
-using ..krook_collisions: electron_krook_collisions!,
-                          add_electron_krook_collisions_to_Jacobian!
-=======
-using ..krook_collisions: electron_krook_collisions!, get_collision_frequency_ee,
-                          get_collision_frequency_ei,
-                          add_electron_krook_collisions_to_Jacobian!,
+using ..krook_collisions: electron_krook_collisions!, add_electron_krook_collisions_to_Jacobian!,
                           add_electron_krook_collisions_to_v_only_Jacobian!,
                           add_electron_krook_collisions_to_z_only_Jacobian!
->>>>>>> 0d5679be
 using ..timer_utils
 using ..moment_constraints: hard_force_moment_constraints!,
                             moment_constraints_on_residual!,
