module electron_kinetic_equation

using LinearAlgebra
using MPI
using SparseArrays

export get_electron_critical_velocities

using ..looping
using ..analysis: steady_state_residuals
using ..derivatives: derivative_z!, derivative_z_pdf_vpavperpz!
using ..boundary_conditions: enforce_v_boundary_condition_local!,
                             enforce_vperp_boundary_condition!,
                             skip_f_electron_bc_points_in_Jacobian, vpagrid_to_dzdt
using ..calculus: derivative!, second_derivative!, integral,
                  reconcile_element_boundaries_MPI!,
                  reconcile_element_boundaries_MPI_z_pdf_vpavperpz!
using ..communication
using ..gauss_legendre: gausslegendre_info
using ..input_structs
using ..interpolation: interpolate_to_grid_1d!
using ..type_definitions: mk_float, mk_int
using ..array_allocation: allocate_float
using ..electron_fluid_equations: calculate_electron_moments!,
                                  update_electron_vth_temperature!,
                                  calculate_electron_qpar_from_pdf!,
                                  calculate_electron_qpar_from_pdf_no_r!,
                                  calculate_electron_parallel_friction_force!
using ..electron_fluid_equations: electron_energy_equation!,
                                  electron_energy_equation_no_r!,
                                  add_electron_energy_equation_to_Jacobian!,
                                  electron_energy_residual!
using ..electron_z_advection: electron_z_advection!, update_electron_speed_z!,
                              add_electron_z_advection_to_Jacobian!
using ..electron_vpa_advection: electron_vpa_advection!, update_electron_speed_vpa!,
                                add_electron_vpa_advection_to_Jacobian!
using ..em_fields: update_phi!
<<<<<<< HEAD
using ..external_sources: external_electron_source!,
                          add_external_electron_source_to_Jacobian!
=======
using ..external_sources: total_external_electron_sources!
>>>>>>> ea9ebf14
using ..file_io: get_electron_io_info, write_electron_state, finish_electron_io
using ..krook_collisions: electron_krook_collisions!, get_collision_frequency_ee,
                          get_collision_frequency_ei,
                          add_electron_krook_collisions_to_Jacobian!
using ..moment_constraints: hard_force_moment_constraints!,
                            moment_constraints_on_residual!,
                            electron_implicit_constraint_forcing!,
                            add_electron_implicit_constraint_forcing_to_Jacobian!
using ..moment_kinetics_structs: scratch_pdf, scratch_electron_pdf, electron_pdf_substruct
using ..nonlinear_solvers
using ..runge_kutta: rk_update_variable!, rk_loworder_solution!, local_error_norm,
                     adaptive_timestep_update_t_params!
using ..utils: get_minimum_CFL_z, get_minimum_CFL_vpa
using ..velocity_moments: integrate_over_vspace, calculate_electron_moment_derivatives!,
                          calculate_electron_moment_derivatives_no_r!

"""
update_electron_pdf is a function that uses the electron kinetic equation 
to solve for the updated electron pdf

The electron kinetic equation is:
    zdot * d(pdf)/dz + wpadot * d(pdf)/dwpa = pdf * pre_factor

    INPUTS:
    scratch = `scratch_pdf` struct used to store Runge-Kutta stages
    pdf = modified electron pdf @ previous time level = (true electron pdf / dens_e) * vth_e
    dens = electron density
    vthe = electron thermal speed
    ppar = electron parallel pressure
    ddens_dz = z-derivative of the electron density
    dppar_dz = z-derivative of the electron parallel pressure
    dqpar_dz = z-derivative of the electron parallel heat flux
    dvth_dz = z-derivative of the electron thermal speed
    z = struct containing z-coordinate information
    vpa = struct containing vpa-coordinate information
    z_spectral = struct containing spectral information for the z-coordinate
    vpa_spectral = struct containing spectral information for the vpa-coordinate
    scratch_dummy = dummy arrays to be used for temporary storage
    dt = time step size
    max_electron_pdf_iterations = maximum number of iterations to use in the solution of the electron kinetic equation
    ion_dt = if this is passed, the electron pressure is evolved in a form that results in
             a backward-Euler update on the ion timestep (ion_dt) once the electron
             pseudo-timestepping reaches steady state.
OUTPUT:
    pdf = updated (modified) electron pdf
"""
function update_electron_pdf!(scratch, pdf, moments, phi, r, z, vperp, vpa, z_spectral,
        vperp_spectral, vpa_spectral, z_advect, vpa_advect, scratch_dummy, t_params,
        collisions, composition, external_source_settings, num_diss_params,
        nl_solver_params, max_electron_pdf_iterations, max_electron_sim_time;
        io_electron=nothing, initial_time=nothing, residual_tolerance=nothing,
        evolve_ppar=false, ion_dt=nothing, solution_method="backward_euler")

    # set the method to use to solve the electron kinetic equation
    #solution_method = "artificial_time_derivative"
    #solution_method = "shooting_method"
    #solution_method = "picard_iteration"
    # solve the electron kinetic equation using the specified method
    if solution_method == "artificial_time_derivative"
        return update_electron_pdf_with_time_advance!(scratch, pdf, moments, phi,
            collisions, composition, r, z, vperp, vpa, z_spectral, vperp_spectral,
            vpa_spectral, z_advect, vpa_advect, scratch_dummy, t_params,
            external_source_settings, num_diss_params, max_electron_pdf_iterations,
            max_electron_sim_time; io_electron=io_electron, initial_time=initial_time,
            residual_tolerance=residual_tolerance, evolve_ppar=evolve_ppar, ion_dt=ion_dt)
    elseif solution_method == "backward_euler"
        return electron_backward_euler!(scratch, pdf, moments, phi, collisions,
            composition, r, z, vperp, vpa, z_spectral, vperp_spectral, vpa_spectral,
            z_advect, vpa_advect, scratch_dummy, t_params, external_source_settings,
            num_diss_params, nl_solver_params, max_electron_pdf_iterations,
            max_electron_sim_time; io_electron=io_electron, initial_time=initial_time,
            residual_tolerance=residual_tolerance, evolve_ppar=evolve_ppar, ion_dt=ion_dt)
    elseif solution_method == "shooting_method"
        dens = moments.electron.dens
        vthe = moments.electron.vth
        ppar = moments.electron.ppar
        qpar = moments.electron.qpar
        qpar_updated = moments.electron.qpar_updated
        ddens_dz = moments.electron.ddens_dz
        dppar_dz = moments.electron.dppar_dz
        dqpar_dz = moments.electron.dqpar_dz
        dvth_dz = moments.electron.dvth_dz
        return update_electron_pdf_with_shooting_method!(pdf, dens, vthe, ppar, qpar,
            qpar_updated, phi, ddens_dz, dppar_dz, dqpar_dz, dvth_dz, z, vpa,
            vpa_spectral, scratch_dummy, composition)
    elseif solution_method == "picard_iteration"
        dens = moments.electron.dens
        vthe = moments.electron.vth
        ppar = moments.electron.ppar
        qpar = moments.electron.qpar
        qpar_updated = moments.electron.qpar_updated
        ddens_dz = moments.electron.ddens_dz
        dppar_dz = moments.electron.dppar_dz
        dqpar_dz = moments.electron.dqpar_dz
        dvth_dz = moments.electron.dvth_dz
        return update_electron_pdf_with_picard_iteration!(pdf, dens, vthe, ppar, ddens_dz,
            dppar_dz, dqpar_dz, dvth_dz, z, vpa, vpa_spectral, scratch_dummy,
            max_electron_pdf_iterations)
    else
        error("!!! invalid solution method '$solution_method' specified !!!")
    end
    return nothing    
end

"""
update_electron_pdf_with_time_advance is a function that introduces an artifical time derivative to advance 
the electron kinetic equation until a steady-state solution is reached.

The electron kinetic equation is:
    zdot * d(pdf)/dz + wpadot * d(pdf)/dwpa = pdf * pre_factor

    INPUTS:
    pdf = modified electron pdf @ previous time level = (true electron pdf / dens_e) * vth_e
    dens = electron density
    vthe = electron thermal speed
    ppar = electron parallel pressure
    ddens_dz = z-derivative of the electron density
    dppar_dz = z-derivative of the electron parallel pressure
    dqpar_dz = z-derivative of the electron parallel heat flux
    dvth_dz = z-derivative of the electron thermal speed
    z = struct containing z-coordinate information
    vpa = struct containing vpa-coordinate information
    z_spectral = struct containing spectral information for the z-coordinate
    vpa_spectral = struct containing spectral information for the vpa-coordinate
    scratch_dummy = dummy arrays to be used for temporary storage
    max_electron_pdf_iterations = maximum number of iterations to use in the solution of the electron kinetic equation
    io_electron = info struct for binary file I/O
    initial_time = initial value for the (pseudo-)time
    ion_dt = if this is passed, the electron pressure is evolved in a form that results in
             a backward-Euler update on the ion timestep (ion_dt) once the electron
             pseudo-timestepping reaches steady state.
OUTPUT:
    pdf = updated (modified) electron pdf
"""
function update_electron_pdf_with_time_advance!(scratch, pdf, moments, phi, collisions,
        composition, r, z, vperp, vpa, z_spectral, vperp_spectral, vpa_spectral, z_advect,
        vpa_advect, scratch_dummy, t_params, external_source_settings, num_diss_params,
        max_electron_pdf_iterations, max_electron_sim_time; io_electron=nothing,
        initial_time=nothing, residual_tolerance=nothing, evolve_ppar=false,
        ion_dt=nothing)

    if max_electron_pdf_iterations !== nothing && max_electron_sim_time !== nothing
        error("Cannot use both max_electron_pdf_iterations=$max_electron_pdf_iterations "
              * "and max_electron_sim_time=$max_electron_sim_time at the same time")
    end
    if max_electron_pdf_iterations === nothing && max_electron_sim_time === nothing
        error("Must set one of max_electron_pdf_iterations and max_electron_sim_time")
    end

    begin_r_z_region()

    # create several (r) dimension dummy arrays for use in taking derivatives
    buffer_r_1 = @view scratch_dummy.buffer_rs_1[:,1]
    buffer_r_2 = @view scratch_dummy.buffer_rs_2[:,1]
    buffer_r_3 = @view scratch_dummy.buffer_rs_3[:,1]
    buffer_r_4 = @view scratch_dummy.buffer_rs_4[:,1]
    buffer_r_5 = @view scratch_dummy.buffer_rs_5[:,1]
    buffer_r_6 = @view scratch_dummy.buffer_rs_6[:,1]

    begin_r_z_region()
    @loop_r_z ir iz begin
        # update the electron thermal speed using the updated electron parallel pressure
        moments.electron.vth[iz,ir] = sqrt(abs(2.0 * moments.electron.ppar[iz,ir] /
                                                (moments.electron.dens[iz,ir] *
                                                 composition.me_over_mi)))
        scratch[t_params.n_rk_stages+1].electron_ppar[iz,ir] = moments.electron.ppar[iz,ir]
    end
    calculate_electron_moment_derivatives!(moments,
                                           (electron_density=moments.electron.dens,
                                            electron_upar=moments.electron.upar,
                                            electron_ppar=moments.electron.ppar),
                                           scratch_dummy, z, z_spectral,
                                           num_diss_params.electron.moment_dissipation_coefficient,
                                           composition.electron_physics)

    if ion_dt !== nothing
        evolve_ppar = true

        # Use forward-Euler step (with `ion_dt` as the timestep) as initial guess for
        # updated electron_ppar
        electron_energy_equation!(scratch[t_params.n_rk_stages+1].electron_ppar,
                                  moments.electron.ppar, moments.electron.dens,
                                  moments.electron.upar, moments.ion.dens,
                                  moments.ion.upar, moments.ion.ppar,
                                  moments.neutral.dens, moments.neutral.uz,
                                  moments.neutral.pz, moments.electron, collisions,
                                  ion_dt, composition, external_source_settings.electron,
                                  num_diss_params, r, z)
    end

    if !evolve_ppar
        # ppar is not updated in the pseudo-timestepping loop below. So that we can read
        # ppar from the scratch structs, copy moments.electron.ppar into all of them.
        moments_ppar = moments.electron.ppar
        for istage ∈ 1:t_params.n_rk_stages+1
            scratch_ppar = scratch[istage].electron_ppar
            @loop_r_z ir iz begin
                scratch_ppar[iz,ir] = moments_ppar[iz,ir]
            end
        end
    end

    if initial_time !== nothing
        @serial_region begin
            t_params.t[] = initial_time
        end
        _block_synchronize()
        # Make sure that output times are set relative to this initial_time (the values in
        # t_params are set relative to 0.0).
        moments_output_times = t_params.moments_output_times .+ initial_time
        dfns_output_times = t_params.dfns_output_times .+ initial_time
    else
        initial_time = t_params.t[]
    end
    if io_electron === nothing && t_params.debug_io !== nothing
        # Overwrite the debug output file with the output from this call to
        # update_electron_pdf_with_time_advance!().
        io_electron = get_electron_io_info(t_params.debug_io[1], "electron_debug")
        do_debug_io = true
        debug_io_nwrite = t_params.debug_io[3]
    else
        do_debug_io = false
    end

    #z_speedup_fac = 20.0
    #z_speedup_fac = 5.0
    z_speedup_fac = 1.0

    text_output = false

    epsilon = 1.e-11
    # Store the initial number of iterations in the solution of the electron kinetic
    # equation
    initial_step_counter = t_params.step_counter[]
    t_params.step_counter[] += 1
    # initialise the electron pdf convergence flag to false
    electron_pdf_converged = false

    if text_output
        if n_blocks[] == 1
            text_output_suffix = ""
        else
            text_output_suffix = "$(iblock_index[])"
        end
        begin_serial_region()
        @serial_region begin
            # open files to write the electron heat flux and pdf to file                                
            io_upar = open("upar$text_output_suffix.txt", "w")
            io_qpar = open("qpar$text_output_suffix.txt", "w")
            io_ppar = open("ppar$text_output_suffix.txt", "w")
            io_pdf = open("pdf$text_output_suffix.txt", "w")
            io_vth = open("vth$text_output_suffix.txt", "w")
            if !electron_pdf_converged
                # need to exit or handle this appropriately
                @loop_vpa ivpa begin
                    @loop_z iz begin
                        println(io_pdf, "z: ", z.grid[iz], " wpa: ", vpa.grid[ivpa], " pdf: ", scratch[t_params.n_rk_stages+1].pdf_electron[ivpa, 1, iz, 1], " time: ", t_params.t[], " residual: ", residual[ivpa, 1, iz, 1])
                    end
                    println(io_pdf,"")
                end
                @loop_z iz begin
                    println(io_upar, "z: ", z.grid[iz], " upar: ", moments.electron.upar[iz,1], " dupar_dz: ", moments.electron.dupar_dz[iz,1], " time: ", t_params.t[], " iteration: ", t_params.step_counter[] - initial_step_counter)
                    println(io_qpar, "z: ", z.grid[iz], " qpar: ", moments.electron.qpar[iz,1], " dqpar_dz: ", moments.electron.dqpar_dz[iz,1], " time: ", t_params.t[], " iteration: ", t_params.step_counter[] - initial_step_counter)
                    println(io_ppar, "z: ", z.grid[iz], " ppar: ", scratch[t_params.n_rk_stages+1].electron_ppar[iz,1], " dppar_dz: ", moments.electron.dppar_dz[iz,1], " time: ", t_params.t[], " iteration: ", t_params.step_counter[] - initial_step_counter)
                    println(io_vth, "z: ", z.grid[iz], " vthe: ", moments.electron.vth[iz,1], " dvth_dz: ", moments.electron.dvth_dz[iz,1], " time: ", t_params.t[], " iteration: ", t_params.step_counter[] - initial_step_counter, " dens: ", dens[iz,1])
                end
                println(io_upar,"")
                println(io_qpar,"")
                println(io_ppar,"")
                println(io_vth,"")
            end
            io_pdf_stages = open("pdf_zright$text_output_suffix.txt", "w")
        end
    end

    begin_serial_region()
    t_params.moments_output_counter[] += 1
    @serial_region begin
        if io_electron !== nothing
            write_electron_state(scratch, moments, t_params, io_electron,
                                 t_params.moments_output_counter[], r, z, vperp, vpa)
        end
    end
    # evolve (artificially) in time until the residual is less than the tolerance
    while (!electron_pdf_converged
           && (max_electron_pdf_iterations === nothing || t_params.step_counter[] - initial_step_counter < max_electron_pdf_iterations)
           && (max_electron_sim_time === nothing || t_params.t[] - initial_time < max_electron_sim_time)
           && t_params.dt[] > 0.0 && !isnan(t_params.dt[]))

        # Set the initial values for the next step to the final values from the previous
        # step
        begin_r_z_vperp_vpa_region()
        new_pdf = scratch[1].pdf_electron
        old_pdf = scratch[t_params.n_rk_stages+1].pdf_electron
        @loop_r_z_vperp_vpa ir iz ivperp ivpa begin
            new_pdf[ivpa,ivperp,iz,ir] = old_pdf[ivpa,ivperp,iz,ir]
        end
        if evolve_ppar
            begin_r_z_region()
            new_ppar = scratch[1].electron_ppar
            old_ppar = scratch[t_params.n_rk_stages+1].electron_ppar
            @loop_r_z ir iz begin
                new_ppar[iz,ir] = old_ppar[iz,ir]
            end
        end

        for istage ∈ 1:t_params.n_rk_stages
            # Set the initial values for this stage to the final values from the previous
            # stage
            begin_r_z_vperp_vpa_region()
            new_pdf = scratch[istage+1].pdf_electron
            old_pdf = scratch[istage].pdf_electron
            @loop_r_z_vperp_vpa ir iz ivperp ivpa begin
                new_pdf[ivpa,ivperp,iz,ir] = old_pdf[ivpa,ivperp,iz,ir]
            end
            if evolve_ppar
                begin_r_z_region()
                new_ppar = scratch[istage+1].electron_ppar
                old_ppar = scratch[istage].electron_ppar
                @loop_r_z ir iz begin
                    new_ppar[iz,ir] = old_ppar[iz,ir]
                end
            end
            # Do a forward-Euler update of the electron pdf, and (if evove_ppar=true) the
            # electron parallel pressure.
            @loop_r ir begin
                @views electron_kinetic_equation_euler_update!(
                           scratch[istage+1].pdf_electron[:,:,:,ir],
                           scratch[istage+1].electron_ppar[:,ir],
                           scratch[istage].pdf_electron[:,:,:,ir],
                           scratch[istage].electron_ppar[:,ir], moments, z, vperp, vpa,
                           z_spectral, vpa_spectral, z_advect, vpa_advect, scratch_dummy,
                           collisions, composition, external_source_settings,
                           num_diss_params, t_params, ir; evolve_ppar=evolve_ppar,
                           ion_dt=ion_dt)
            end
            speedup_hack!(scratch[istage+1], scratch[istage], z_speedup_fac, z, vpa;
                          evolve_ppar=evolve_ppar)

            rk_update_variable!(scratch, nothing, :pdf_electron, t_params, istage)

            if evolve_ppar
                rk_update_variable!(scratch, nothing, :electron_ppar, t_params, istage)

                update_electron_vth_temperature!(moments, scratch[istage+1].electron_ppar,
                                                 moments.electron.dens, composition)
            end

            apply_electron_bc_and_constraints!(scratch[istage+1], phi, moments, z, vperp,
                                               vpa, vperp_spectral, vpa_spectral,
                                               vpa_advect, num_diss_params, composition)

            latest_pdf = scratch[istage+1].pdf_electron
            
            function update_derived_moments_and_derivatives(update_vth=false)
                # update the electron heat flux
                moments.electron.qpar_updated[] = false
                calculate_electron_qpar_from_pdf!(moments.electron.qpar,
                                                  scratch[istage+1].electron_ppar,
                                                  moments.electron.vth, latest_pdf, vpa)

                if evolve_ppar
                    this_ppar = scratch[istage+1].electron_ppar
                    this_dens = moments.electron.dens
                    this_upar = moments.electron.upar
                    if update_vth
                        begin_r_z_region()
                        this_vth = moments.electron.vth
                        @loop_r_z ir iz begin
                            # update the electron thermal speed using the updated electron
                            # parallel pressure
                            this_vth[iz,ir] = sqrt(abs(2.0 * this_ppar[iz,ir] /
                                                       (this_dens[iz,ir] *
                                                        composition.me_over_mi)))
                        end
                    end
                    calculate_electron_moment_derivatives!(
                        moments,
                        (electron_density=this_dens,
                         electron_upar=this_upar,
                         electron_ppar=this_ppar),
                        scratch_dummy, z, z_spectral,
                        num_diss_params.electron.moment_dissipation_coefficient,
                        composition.electron_physics)
                else
                    # compute the z-derivative of the parallel electron heat flux
                    @views derivative_z!(moments.electron.dqpar_dz, moments.electron.qpar,
                                         buffer_r_1, buffer_r_2, buffer_r_3, buffer_r_4,
                                         z_spectral, z)
                end
            end
            update_derived_moments_and_derivatives()

            if t_params.adaptive && istage == t_params.n_rk_stages
                if ion_dt === nothing
                    local_max_dt = Inf
                else
                    # Ensure timestep is not too big, so that d(electron_ppar)/dt 'source
                    # term' is numerically stable.
                    local_max_dt = 0.5 * ion_dt
                end
                electron_adaptive_timestep_update!(scratch, t_params.t[], t_params,
                                                   moments, phi, z_advect, vpa_advect,
                                                   composition, r, z, vperp, vpa,
                                                   vperp_spectral, vpa_spectral,
                                                   external_source_settings,
                                                   num_diss_params;
                                                   evolve_ppar=evolve_ppar,
                                                   local_max_dt=local_max_dt)
                # Re-do this in case electron_adaptive_timestep_update!() re-arranged the
                # `scratch` vector
                new_scratch = scratch[istage+1]
                old_scratch = scratch[istage]

                if t_params.previous_dt[] == 0.0
                    # Re-calculate moments and moment derivatives as the timstep needs to
                    # be re-done with a smaller dt, so scratch[t_params.n_rk_stages+1] has
                    # been reset to the values from the beginning of the timestep here.
                    update_derived_moments_and_derivatives(true)
                end
            end
        end

        # update the time following the pdf update
        @serial_region begin
            t_params.t[] += t_params.previous_dt[]
        end
        _block_synchronize()

        residual = -1.0
        if t_params.previous_dt[] > 0.0
            # Calculate residuals to decide if iteration is converged.
            # Might want an option to calculate the residual only after a certain number
            # of iterations (especially during initialization when there are likely to be
            # a large number of iterations required) to avoid the expense, and especially
            # the global MPI.Bcast()?
            begin_r_z_vperp_vpa_region()
            residual = steady_state_residuals(scratch[t_params.n_rk_stages+1].pdf_electron,
                                              scratch[1].pdf_electron, t_params.previous_dt[];
                                              use_mpi=true, only_max_abs=true)
            if global_rank[] == 0
                residual = first(values(residual))[1]
            end
            if evolve_ppar
                ppar_residual =
                    steady_state_residuals(scratch[t_params.n_rk_stages+1].electron_ppar,
                                           scratch[1].electron_ppar, t_params.previous_dt[];
                                           use_mpi=true, only_max_abs=true)
                if global_rank[] == 0
                    ppar_residual = first(values(ppar_residual))[1]
                    residual = max(residual, ppar_residual)
                end
            end
            if global_rank[] == 0
                if residual_tolerance === nothing
                    residual_tolerance = t_params.converged_residual_value
                end
                electron_pdf_converged = abs(residual) < residual_tolerance
            end
            electron_pdf_converged = MPI.Bcast(electron_pdf_converged, 0, comm_world)
        end

        if text_output
            if (mod(t_params.step_counter[] - initial_step_counter, t_params.nwrite_moments)==1)
                begin_serial_region()
                @serial_region begin
                    @loop_vpa ivpa begin
                        println(io_pdf_stages, "vpa: ", vpa.grid[ivpa], " pdf: ", new_pdf[ivpa,1,end,1], " iteration: ", t_params.step_counter[] - initial_step_counter, " flag: ", 1)
                    end
                    println(io_pdf_stages,"")
                end
            end
        end

        if (mod(t_params.step_counter[] - initial_step_counter,100) == 0)
            begin_serial_region()
            @serial_region begin
                if z.irank == 0 && z.irank == z.nrank - 1
                    println("iteration: ", t_params.step_counter[] - initial_step_counter, " time: ", t_params.t[], " dt_electron: ", t_params.dt[], " phi_boundary: ", phi[[1,end],1], " residual: ", residual)
                elseif z.irank == 0
                    println("iteration: ", t_params.step_counter[] - initial_step_counter, " time: ", t_params.t[], " dt_electron: ", t_params.dt[], " phi_boundary_lower: ", phi[1,1], " residual: ", residual)
                end
            end
        end
        if ((t_params.adaptive && t_params.write_moments_output[])
            || (!t_params.adaptive && t_params.step_counter[] % t_params.nwrite_moments == 0)
            || (do_debug_io && (t_params.step_counter[] % debug_io_nwrite == 0)))

            begin_serial_region()
            @serial_region begin
                if text_output
                    if (mod(t_params.moments_output_counter[], 100) == 0)
                        @loop_vpa ivpa begin
                            @loop_z iz begin
                                println(io_pdf, "z: ", z.grid[iz], " wpa: ", vpa.grid[ivpa], " pdf: ", new_pdf[ivpa, 1, iz, 1], " time: ", t_params.t[], " residual: ", residual[ivpa, 1, iz, 1])
                            end
                            println(io_pdf,"")
                        end
                        println(io_pdf,"")
                    end
                    @loop_z iz begin
                        println(io_upar, "z: ", z.grid[iz], " upar: ", moments.electron.upar[iz,1], " dupar_dz: ", moments.electron.dupar_dz[iz,1], " time: ", t_params.t[], " iteration: ", t_params.step_counter[] - initial_step_counter)
                        println(io_qpar, "z: ", z.grid[iz], " qpar: ", moments.electron.qpar[iz,1], " dqpar_dz: ", moments.electron.dqpar_dz[iz,1], " time: ", t_params.t[], " iteration: ", t_params.step_counter[] - initial_step_counter)
                        println(io_ppar, "z: ", z.grid[iz], " ppar: ", scratch[t_params.n_rk_stages+1].electron_ppar[iz,1], " dppar_dz: ", moments.electron.dppar_dz[iz,1], " time: ", t_params.t[], " iteration: ", t_params.step_counter[] - initial_step_counter)
                        println(io_vth, "z: ", z.grid[iz], " vthe: ", moments.electron.vth[iz,1], " dvth_dz: ", moments.electron.dvth_dz[iz,1], " time: ", t_params.t[], " iteration: ", t_params.step_counter[] - initial_step_counter, " dens: ", dens[iz,1])
                    end
                    println(io_upar,"")
                    println(io_qpar,"")
                    println(io_ppar,"")
                    println(io_vth,"")
                end
            end
            t_params.moments_output_counter[] += 1
            @serial_region begin
                if io_electron !== nothing
                    t_params.write_moments_output[] = false
                    write_electron_state(scratch, moments, t_params, io_electron,
                                         t_params.moments_output_counter[], r, z, vperp,
                                         vpa)
                end
            end
        end

        # check to see if the electron pdf satisfies the electron kinetic equation to within the specified tolerance

        t_params.step_counter[] += 1
        if electron_pdf_converged
            break
        end
    end
    # Update the 'pdf' arrays with the final result
    begin_r_z_vperp_vpa_region()
    final_scratch_pdf = scratch[t_params.n_rk_stages+1].pdf_electron
    @loop_r_z_vperp_vpa ir iz ivperp ivpa begin
        pdf[ivpa,ivperp,iz,ir] = final_scratch_pdf[ivpa,ivperp,iz,ir]
    end
    if evolve_ppar
        # Update `moments.electron.ppar` with the final electron pressure
        begin_r_z_region()
        scratch_ppar = scratch[t_params.n_rk_stages+1].electron_ppar
        moments_ppar = moments.electron.ppar
        @loop_r_z ir iz begin
            moments_ppar[iz,ir] = scratch_ppar[iz,ir]
        end
    end
    begin_serial_region()
    @serial_region begin
        if text_output
            if !electron_pdf_converged
                @loop_vpa ivpa begin
                    @loop_z iz begin
                        println(io_pdf, "z: ", z.grid[iz], " wpa: ", vpa.grid[ivpa], " pdf: ", pdf[ivpa, 1, iz, 1], " time: ", t_params.t[], " residual: ", residual[ivpa, 1, iz, 1])
                    end
                    println(io_pdf,"")
                end
            end
            close(io_upar)
            close(io_qpar)
            close(io_ppar)
            close(io_vth)
            close(io_pdf)
            close(io_pdf_stages)
        end
        if !electron_pdf_converged || do_debug_io
            if io_electron !== nothing && io_electron !== true
                t_params.moments_output_counter[] += 1
                write_electron_state(scratch, moments, t_params, io_electron,
                                     t_params.moments_output_counter[], r, z, vperp, vpa)
                finish_electron_io(io_electron)
            end
        end
    end
    if !electron_pdf_converged
        success = "kinetic-electrons"
    else
        success = ""
    end
    return success
end

"""
Update the electron distribution function using backward-Euler for an artifical time
advance of the electron kinetic equation until a steady-state solution is reached.

Note that this function does not use the [`runge_kutta`](@ref) timestep functionality.
`t_params.previous_dt[]` is used to store the (adaptively updated) initial timestep of the
pseudotimestepping loop (initial value of `t_params.dt[]` within
`electron_backward_euler!()`). `t_params.dt[]` is adapted according to the iteration
counts of the Newton solver.
"""
function electron_backward_euler!(scratch, pdf, moments, phi, collisions, composition, r,
        z, vperp, vpa, z_spectral, vperp_spectral, vpa_spectral, z_advect, vpa_advect,
        scratch_dummy, t_params, external_source_settings, num_diss_params,
        nl_solver_params, max_electron_pdf_iterations, max_electron_sim_time;
        io_electron=nothing, initial_time=nothing, residual_tolerance=nothing,
        evolve_ppar=false, ion_dt=nothing)

    if max_electron_pdf_iterations === nothing && max_electron_sim_time === nothing
        error("Must set one of max_electron_pdf_iterations and max_electron_sim_time")
    end

    begin_serial_region()
    @serial_region begin
        t_params.dt[] = t_params.previous_dt[]
    end

    begin_r_z_region()
    @loop_r_z ir iz begin
        # update the electron thermal speed using the updated electron parallel pressure
        moments.electron.vth[iz,ir] = sqrt(abs(2.0 * moments.electron.ppar[iz,ir] /
                                                (moments.electron.dens[iz,ir] *
                                                 composition.me_over_mi)))
        scratch[t_params.n_rk_stages+1].electron_ppar[iz,ir] = moments.electron.ppar[iz,ir]
    end
    calculate_electron_qpar_from_pdf!(moments.electron.qpar, moments.electron.ppar,
                                      moments.electron.vth,
                                      scratch[t_params.n_rk_stages+1].pdf_electron, vpa)
    calculate_electron_moment_derivatives!(moments,
                                           (electron_density=moments.electron.dens,
                                            electron_upar=moments.electron.upar,
                                            electron_ppar=moments.electron.ppar),
                                           scratch_dummy, z, z_spectral,
                                           num_diss_params.electron.moment_dissipation_coefficient,
                                           composition.electron_physics)

    reduced_by_ion_dt = false
    if ion_dt !== nothing
        evolve_ppar = true

        # Use forward-Euler step (with `ion_dt` as the timestep) as initial guess for
        # updated electron_ppar
        ppar_guess = scratch[t_params.n_rk_stages+1].electron_ppar
        electron_energy_equation!(ppar_guess, moments.electron.ppar,
                                  moments.electron.dens, moments.electron.upar,
                                  moments.ion.dens, moments.ion.upar, moments.ion.ppar,
                                  moments.neutral.dens, moments.neutral.uz,
                                  moments.neutral.pz, moments.electron, collisions,
                                  ion_dt, composition, external_source_settings.electron,
                                  num_diss_params, r, z)

        begin_r_z_region()
        @loop_r_z ir iz begin
            # update the electron thermal speed using the updated electron parallel pressure
            moments.electron.vth[iz,ir] = sqrt(abs(2.0 * ppar_guess[iz,ir] /
                                                   (moments.electron.dens[iz,ir] *
                                                    composition.me_over_mi)))
        end
        calculate_electron_qpar_from_pdf!(moments.electron.qpar, ppar_guess,
                                          moments.electron.vth,
                                          scratch[t_params.n_rk_stages+1].pdf_electron,
                                          vpa)
        calculate_electron_moment_derivatives!(moments,
                                               (electron_density=moments.electron.dens,
                                                electron_upar=moments.electron.upar,
                                                electron_ppar=ppar_guess),
                                               scratch_dummy, z, z_spectral,
                                               num_diss_params.electron.moment_dissipation_coefficient,
                                               composition.electron_physics)
    end

    if !evolve_ppar
        # ppar is not updated in the pseudo-timestepping loop below. So that we can read
        # ppar from the scratch structs, copy moments.electron.ppar into all of them.
        moments_ppar = moments.electron.ppar
        for istage ∈ 1:t_params.n_rk_stages+1
            scratch_ppar = scratch[istage].electron_ppar
            @loop_r_z ir iz begin
                scratch_ppar[iz,ir] = moments_ppar[iz,ir]
            end
        end
    end

    if initial_time !== nothing
        @serial_region begin
            t_params.t[] = initial_time
        end
        _block_synchronize()
        # Make sure that output times are set relative to this initial_time (the values in
        # t_params are set relative to 0.0).
        moments_output_times = t_params.moments_output_times .+ initial_time
        dfns_output_times = t_params.dfns_output_times .+ initial_time
    else
        initial_time = t_params.t[]
    end
    if io_electron === nothing && t_params.debug_io !== nothing
        # Overwrite the debug output file with the output from this call to
        # update_electron_pdf_with_time_advance!().
        io_electron = get_electron_io_info(t_params.debug_io[1], "electron_debug")
        do_debug_io = true
        debug_io_nwrite = t_params.debug_io[3]
    else
        do_debug_io = false
    end

    # Store the initial number of iterations in the solution of the electron kinetic
    # equation
    initial_step_counter = t_params.step_counter[]
    t_params.step_counter[] += 1

    begin_serial_region()
    t_params.moments_output_counter[] += 1
    @serial_region begin
        if io_electron !== nothing
            write_electron_state(scratch, moments, t_params, io_electron,
                                 t_params.moments_output_counter[], r, z, vperp, vpa)
        end
    end
    electron_pdf_converged = false
    # No paralleism in r for now - will need to add a specially adapted shared-memory
    # parallelism scheme to allow it for 2D1V or 2D2V simulations.
    for ir ∈ 1:r.n
        # create several 0D dummy arrays for use in taking derivatives
        buffer_1 = @view scratch_dummy.buffer_rs_1[ir,1]
        buffer_2 = @view scratch_dummy.buffer_rs_2[ir,1]
        buffer_3 = @view scratch_dummy.buffer_rs_3[ir,1]
        buffer_4 = @view scratch_dummy.buffer_rs_4[ir,1]

        # initialise the electron pdf convergence flag to false
        electron_pdf_converged = false

        first_step = true
        # evolve (artificially) in time until the residual is less than the tolerance
        while (!electron_pdf_converged
               && ((max_electron_pdf_iterations !== nothing && t_params.step_counter[] - initial_step_counter < max_electron_pdf_iterations)
                   || (max_electron_sim_time !== nothing && t_params.t[] - initial_time < max_electron_sim_time))
               && t_params.dt[] > 0.0 && !isnan(t_params.dt[]))

            old_scratch = scratch[1]
            new_scratch = scratch[t_params.n_rk_stages+1]

            # Set the initial values for the next step to the final values from the previous
            # step. The initial guess for f_electron_new and electron_ppar_new are just the
            # values from the old timestep, so no need to change those.
            begin_z_vperp_vpa_region()
            f_electron_old = @view old_scratch.pdf_electron[:,:,:,ir]
            f_electron_new = @view new_scratch.pdf_electron[:,:,:,ir]
            @loop_z_vperp_vpa iz ivperp ivpa begin
                f_electron_old[ivpa,ivperp,iz] = f_electron_new[ivpa,ivperp,iz]
            end
            electron_ppar_old = @view old_scratch.electron_ppar[:,ir]
            electron_ppar_new = @view new_scratch.electron_ppar[:,ir]
            if evolve_ppar
                begin_z_region()
                @loop_z iz begin
                    electron_ppar_old[iz] = electron_ppar_new[iz]
                end
            end

            # Calculate heat flux and derivatives using updated f_electron
            @views calculate_electron_qpar_from_pdf_no_r!(moments.electron.qpar[:,ir],
                                                          electron_ppar_new,
                                                          moments.electron.vth[:,ir],
                                                          f_electron_new, vpa, ir)
            @views calculate_electron_moment_derivatives_no_r!(
                       moments,
                       (electron_density=moments.electron.dens[:,ir],
                        electron_upar=moments.electron.upar[:,ir],
                        electron_ppar=electron_ppar_new),
                       scratch_dummy, z, z_spectral,
                       num_diss_params.electron.moment_dissipation_coefficient, ir)

            if nl_solver_params.preconditioner_type == "electron_split_lu"
                if nl_solver_params.solves_since_precon_update[] ≥ nl_solver_params.preconditioner_update_interval
                    nl_solver_params.solves_since_precon_update[] = 0

                    dt = t_params.dt[]
                    vth = @view moments.electron.vth[:,ir]
                    me = composition.me_over_mi
                    dens = @view moments.electron.dens[:,ir]
                    upar = @view moments.electron.upar[:,ir]
                    ppar = electron_ppar_new
                    ddens_dz = @view moments.electron.ddens_dz[:,ir]
                    dupar_dz = @view moments.electron.dupar_dz[:,ir]
                    dppar_dz = @view moments.electron.dppar_dz[:,ir]
                    dvth_dz = @view moments.electron.dvth_dz[:,ir]
                    dqpar_dz = @view moments.electron.dqpar_dz[:,ir]
                    source_amplitude = moments.electron.external_source_amplitude
                    source_density_amplitude = moments.electron.external_source_density_amplitude
                    source_momentum_amplitude = moments.electron.external_source_momentum_amplitude
                    source_pressure_amplitude = moments.electron.external_source_pressure_amplitude

                    # Note the region(s) used here must be the same as the region(s) used
                    # when the matrices are used in `split_precon!()`, so that the
                    # parallelisation is the same and each matrix is used on the same
                    # process that created it.

                    # z-advection preconditioner
                    begin_vperp_vpa_region()
                    update_electron_speed_z!(z_advect[1], upar, vth, vpa.grid, ir)
                    @loop_vperp_vpa ivperp ivpa begin
                        z_matrix = allocate_float(z.n, z.n)
                        z_matrix .= 0.0

                        z_speed = @view z_advect[1].speed[:,ivpa,ivperp,ir]
                        for ielement ∈ 1:z.nelement_local
                            imin = z.imin[ielement] - (ielement != 1)
                            imax = z.imax[ielement]
                            if ielement == 1
                                z_matrix[imin,imin:imax] .+= z_spectral.lobatto.Dmat[1,:] ./ z.element_scale[ielement]
                            else
                                if z_speed[imin] < 0.0
                                    z_matrix[imin,imin:imax] .+= z_spectral.lobatto.Dmat[1,:] ./ z.element_scale[ielement]
                                elseif z_speed[imin] > 0.0
                                    # Do nothing
                                else
                                    z_matrix[imin,imin:imax] .+= 0.5 .* z_spectral.lobatto.Dmat[1,:] ./ z.element_scale[ielement]
                                end
                            end
                            z_matrix[imin+1:imax-1,imin:imax] .+= z_spectral.lobatto.Dmat[2:end-1,:] ./ z.element_scale[ielement]
                            if ielement == z.nelement_local
                                z_matrix[imax,imin:imax] .+= z_spectral.lobatto.Dmat[end,:] ./ z.element_scale[ielement]
                            else
                                if z_speed[imax] < 0.0
                                    # Do nothing
                                elseif z_speed[imax] > 0.0
                                    z_matrix[imax,imin:imax] .+= z_spectral.lobatto.Dmat[end,:] ./ z.element_scale[ielement]
                                else
                                    z_matrix[imax,imin:imax] .+= 0.5 .* z_spectral.lobatto.Dmat[end,:] ./ z.element_scale[ielement]
                                end
                            end
                        end
                        # Multiply by advection speed
                        for row ∈ 1:z.n
                            z_matrix[row,:] .*= dt * z_speed[row]
                        end

                        # Diagonal entries
                        for row ∈ 1:z.n
                            z_matrix[row,row] += 1.0

                            # Terms from `add_contribution_from_pdf_term!()`
                            z_matrix[row,row] += dt * (0.5 * dqpar_dz[row] / ppar[row]
                                                       + vpa.grid[ivpa] * vth[row] * (ddens_dz[row] / dens[row]
                                                                                      - dvth_dz[row] / vth[row]))
                        end
                        if external_source_settings.electron.active
                            for row ∈ 1:z.n
                                # Source terms from `add_contribution_from_pdf_term!()`
                                z_matrix[row,row] += dt * (1.5 * source_density_amplitude[row] / dens[row]
                                                           - (0.5 * source_pressure_amplitude[row]
                                                              + source_momentum_amplitude[row]) / ppar[row]
                                                          )
                            end
                            if external_source_settings.electron.source_type == "energy"
                                for row ∈ 1:z.n
                                    # Contribution from `external_electron_source!()`
                                    z_matrix[row,row] += dt * source_amplitude[row]
                                end
                            end
                        end
                        if collisions.krook.nuee0 > 0.0 || collisions.krook.nuei0 > 0.0
                            for row ∈ 1:z.n
                                # Contribution from electron_krook_collisions!()
                                nu_ee = get_collision_frequency_ee(collisions, dens[row], vth[row])
                                nu_ei = get_collision_frequency_ei(collisions, dens[row], vth[row])
                                z_matrix[row,row] += dt * (nu_ee + nu_ei)
                            end
                        end

                        nl_solver_params.preconditioners.z[ivpa,ivperp,ir] = lu(sparse(z_matrix))
                    end

                    if z.irank == 0
                        ppar_matrix = allocate_float(z.n, z.n)
                        ppar_matrix .= 0.0

                        if composition.electron_physics == kinetic_electrons_with_temperature_equation
                            error("kinetic_electrons_with_temperature_equation not "
                                  * "supported yet in preconditioner")
                        elseif composition.electron_physics != kinetic_electrons
                            error("Unsupported electron_physics=$(composition.electron_physics) "
                                  * "in electron_backward_euler!() preconditioner.")
                        end

                        # Reconstruct w_∥^3 moment of g_e from already-calculated qpar
                        @views third_moment = @. 0.5 * moments.electron.qpar[:,ir] / electron_ppar_new / vth

                        # Note that as
                        #   qpar = 2 * ppar * vth * third_moment
                        #        = 2 * ppar^(3/2) / dens^(1/2) / me^(1/2) * third_moment
                        # we have that
                        #   d(qpar)/dz = 2 * ppar^(3/2) / dens^(1/2) / me^(1/2) * d(third_moment)/dz
                        #                - ppar^(3/2) / dens^(3/2) / me^(1/2) * third_moment * d(dens)/dz
                        #                + 3 * ppar^(1/2) / dens^(1/2) / me^(1/2) * third_moment * d(ppar)/dz
                        # so for the Jacobian
                        #   d[d(qpar)/dz)]/d[ppar]
                        #     = 3 * ppar^(1/2) / dens^(1/2) / me^(1/2) * d(third_moment)/dz
                        #       - 3/2 * ppar^(1/2) / dens^(3/2) / me^(1/2) * third_moment * d(dens)/dz
                        #       + 3/2 / ppar^(1/2) / dens^(1/2) / me^(1/2) * third_moment * d(ppar)/dz
                        #       + 3 * ppar^(1/2) / dens^(1/2) / me^(1/2) * third_moment * d(.)/dz
                        dthird_moment_dz = z.scratch2
                        derivative_z!(z.scratch2, third_moment, buffer_1, buffer_2,
                                      buffer_3, buffer_4, z_spectral, z)

                        # Diagonal terms
                        for row ∈ 1:z.n
                            ppar_matrix[row,row] = 1.0

                            # 3*ppar*dupar_dz
                            ppar_matrix[row,row] += 3.0 * dt * dupar_dz[row]

                            # terms from d(qpar)/dz
                            ppar_matrix[row,row] +=
                                dt * (3.0 * sqrt(electron_ppar_new[row] / dens[row] / me) * dthird_moment_dz[row]
                                      - 1.5 * sqrt(electron_ppar_new[row] / me) / dens[row]^1.5 * third_moment[row] * ddens_dz[row]
                                      + 1.5 / sqrt(electron_ppar_new[row] / dens[row] / me) * third_moment[row] * dppar_dz[row])
                        end
                        if ion_dt !== nothing
                            # Backward-Euler forcing term
                            for row ∈ 1:z.n
                                ppar_matrix[row,row] += dt / ion_dt 
                            end
                        end


                        # d(.)/dz terms
                        # Note that the z-derivative matrix is local to this block, and
                        # for the preconditioner we do not include any distributed-MPI
                        # communication (we rely on the JFNK iteration to sort out the
                        # coupling between blocks).
                        if !isa(z_spectral, gausslegendre_info)
                            error("Only gausslegendre_pseudospectral coordinate type is "
                                  * "supported by electron_backward_euler!() "
                                  * "preconditioner because we need differentiation"
                                  * "matrices.")
                        end
                        z_deriv_matrix = z_spectral.D_matrix
                        for row ∈ 1:z.n
                            @. ppar_matrix[row,:] +=
                                dt * (upar[row]
                                      + 3.0 * sqrt(electron_ppar_new[row] / dens[row] / me) * third_moment[row]) *
                                z_deriv_matrix[row,:]
                        end

                        if num_diss_params.electron.moment_dissipation_coefficient > 0.0
                            error("z-diffusion of electron_ppar not yet supported in "
                                  * "preconditioner")
                        end
                        if collisions.nu_ei > 0.0
                            error("electron-ion collision terms for electron_ppar not yet "
                                  * "supported in preconditioner")
                        end
                        if composition.n_neutral_species > 0 && collisions.charge_exchange_electron > 0.0
                            error("electron 'charge exchange' terms for electron_ppar not yet "
                                  * "supported in preconditioner")
                        end
                        if composition.n_neutral_species > 0 && collisions.ionization_electron > 0.0
                            error("electron ionization terms for electron_ppar not yet "
                                  * "supported in preconditioner")
                        end

                        nl_solver_params.preconditioners.ppar[ir] = lu(sparse(ppar_matrix))
                    else
                        ppar_matrix = allocate_float(0, 0)
                        ppar_matrix[] = 1.0
                    end
                end

                function split_precon!(x)
                    precon_ppar, precon_f = x

                    begin_vperp_vpa_region()
                    @loop_vperp_vpa ivperp ivpa begin
                        z_precon_matrix = nl_solver_params.preconditioners.z[ivpa,ivperp,ir]
                        f_slice = @view precon_f[ivpa,ivperp,:]
                        @views z.scratch .= f_slice
                        ldiv!(z.scratch2, z_precon_matrix, z.scratch)
                        f_slice .= z.scratch2
                    end

                    begin_z_region()
                    ppar_precon_matrix = nl_solver_params.preconditioners.ppar[ir]
                    @loop_z iz begin
                        z.scratch[iz] = precon_ppar[iz]
                    end

                    begin_serial_region()
                    @serial_region begin
                        ldiv!(precon_ppar, ppar_precon_matrix, z.scratch)
                    end
                end

                left_preconditioner = identity
                right_preconditioner = split_precon!
            elseif nl_solver_params.preconditioner_type == "electron_lu"

                if t_params.dt[] > 1.5 * nl_solver_params.precon_dt[] ||
                        t_params.dt[] < 2.0/3.0 * nl_solver_params.precon_dt[]

                    # dt has changed significantly, so update the preconditioner
                    nl_solver_params.solves_since_precon_update[] = nl_solver_params.preconditioner_update_interval
                end

                if nl_solver_params.solves_since_precon_update[] ≥ nl_solver_params.preconditioner_update_interval
                    nl_solver_params.solves_since_precon_update[] = 0
                    nl_solver_params.precon_dt[] = t_params.dt[]

                    orig_lu, precon_matrix, input_buffer, output_buffer, adv_fac_lower,
                        adv_fac_upper = nl_solver_params.preconditioners[ir]

                    fill_electron_kinetic_equation_Jacobian!(
                        precon_matrix, f_electron_new, electron_ppar_new, moments,
                        collisions, composition, z, vperp, vpa, z_spectral,
                        vperp_spectral, vpa_spectral, z_advect, vpa_advect, scratch_dummy,
                        external_source_settings, num_diss_params, t_params, ion_dt,
                        ir, evolve_ppar, adv_fac_lower, adv_fac_upper)

                    begin_serial_region()
                    if block_rank[] == 0
                        if size(orig_lu) == (1, 1)
                            # Have not properly created the LU decomposition before, so
                            # cannot reuse it.
                            nl_solver_params.preconditioners[ir] =
                                (lu(sparse(precon_matrix)), precon_matrix, input_buffer,
                                 output_buffer, adv_fac_lower, adv_fac_upper)
                        else
                            # LU decomposition was previously created. The Jacobian always
                            # has the same sparsity pattern, so by using `lu!()` we can
                            # reuse some setup.
                            try
                                lu!(orig_lu, sparse(precon_matrix); check=false)
                            catch e
                                if !isa(e, ArgumentError)
                                    rethrow(e)
                                end
                                println("Sparsity pattern of matrix changed, rebuilding "
                                        * " LU from scratch")
                                orig_lu = lu(sparse(precon_matrix))
                            end
                            nl_solver_params.preconditioners[ir] =
                                (orig_lu, precon_matrix, input_buffer, output_buffer,
                                 adv_fac_lower, adv_fac_upper)
                        end
                    else
                        nl_solver_params.preconditioners[ir] =
                            (orig_lu, precon_matrix, input_buffer, output_buffer,
                             adv_fac_lower, adv_fac_upper)
                    end
                end


                function lu_precon!(x)
                    precon_ppar, precon_f = x

                    precon_lu, _, input_buffer, output_buffer, adv_fac_lower,
                        adv_fac_upper = nl_solver_params.preconditioners[ir]

                    begin_serial_region()
                    counter = 1
                    @loop_z_vperp_vpa iz ivperp ivpa begin
                        input_buffer[counter] = precon_f[ivpa,ivperp,iz]
                        counter += 1
                    end
                    @loop_z iz begin
                        input_buffer[counter] = precon_ppar[iz]
                        counter += 1
                    end

                    begin_serial_region()
                    @serial_region begin
                        ldiv!(output_buffer, precon_lu, input_buffer)
                    end

                    begin_serial_region()
                    counter = 1
                    @loop_z_vperp_vpa iz ivperp ivpa begin
                        precon_f[ivpa,ivperp,iz] = output_buffer[counter]
                        counter += 1
                    end
                    @loop_z iz begin
                        precon_ppar[iz] = output_buffer[counter]
                        counter += 1
                    end

                    # Ensure values of precon_f and precon_ppar are consistent across
                    # distributed-MPI block boundaries. For precon_f take the upwind
                    # value, and for precon_ppar take the average.
                    f_lower_endpoints = @view scratch_dummy.buffer_vpavperpr_1[:,:,ir]
                    f_upper_endpoints = @view scratch_dummy.buffer_vpavperpr_2[:,:,ir]
                    receive_buffer1 = @view scratch_dummy.buffer_vpavperpr_3[:,:,ir]
                    receive_buffer2 = @view scratch_dummy.buffer_vpavperpr_4[:,:,ir]
                    begin_vperp_vpa_region()
                    @loop_vperp_vpa ivperp ivpa begin
                        f_lower_endpoints[ivpa,ivperp] = precon_f[ivpa,ivperp,1]
                        f_upper_endpoints[ivpa,ivperp] = precon_f[ivpa,ivperp,end]
                    end
                    reconcile_element_boundaries_MPI_z_pdf_vpavperpz!(
                        precon_f, adv_fac_lower, adv_fac_upper, f_lower_endpoints,
                        f_upper_endpoints, receive_buffer1, receive_buffer2, z)

                    begin_serial_region()
                    @serial_region begin
                        buffer_1[] = precon_ppar[1]
                        buffer_2[] = precon_ppar[end]
                    end
                    reconcile_element_boundaries_MPI!(
                        precon_ppar, buffer_1, buffer_2, buffer_3, buffer_4, z)

                    return nothing
                end

                left_preconditioner = identity
                right_preconditioner = lu_precon!
            elseif nl_solver_params.preconditioner_type == "none"
                left_preconditioner = identity
                right_preconditioner = identity
            else
                error("preconditioner_type=$(nl_solver_params.preconditioner_type) is not "
                      * "supported by electron_backward_euler!().")
            end

            # Do a backward-Euler update of the electron pdf, and (if evove_ppar=true) the
            # electron parallel pressure.
            function residual_func!(residual, new_variables)
                electron_ppar_residual, f_electron_residual = residual
                electron_ppar_newvar, f_electron_newvar = new_variables

                # enforce the boundary condition(s) on the electron pdf
                @views enforce_boundary_condition_on_electron_pdf!(
                           f_electron_newvar, phi, moments.electron.vth[:,ir],
                           moments.electron.upar[:,ir], z, vperp, vpa, vperp_spectral,
                           vpa_spectral, vpa_advect, moments,
                           num_diss_params.electron.vpa_dissipation_coefficient > 0.0,
                           composition.me_over_mi; bc_constraints=false)

                if evolve_ppar
                    this_dens = moments.electron.dens
                    this_upar = moments.electron.upar
                    this_vth = moments.electron.vth
                    begin_z_region()
                    @loop_z iz begin
                        # update the electron thermal speed using the updated electron
                        # parallel pressure
                        this_vth[iz,ir] = sqrt(abs(2.0 * electron_ppar_newvar[iz,ir] /
                                                   (this_dens[iz,ir] *
                                                    composition.me_over_mi)))
                    end
                    # Calculate heat flux and derivatives using new_variables
                    @views calculate_electron_qpar_from_pdf_no_r!(moments.electron.qpar[:,ir],
                                                                  electron_ppar_newvar,
                                                                  moments.electron.vth[:,ir],
                                                                  f_electron_newvar, vpa,
                                                                  ir)

                    calculate_electron_moment_derivatives_no_r!(
                        moments,
                        (electron_density=this_dens,
                         electron_upar=this_upar,
                         electron_ppar=electron_ppar_newvar),
                        scratch_dummy, z, z_spectral,
                        num_diss_params.electron.moment_dissipation_coefficient, ir)
                else
                    # Calculate heat flux and derivatives using new_variables
                    @views calculate_electron_qpar_from_pdf_no_r!(moments.electron.qpar[:,ir],
                                                                  electron_ppar_newvar,
                                                                  moments.electron.vth[:,ir],
                                                                  f_electron_newvar, vpa,
                                                                  ir)
                    # compute the z-derivative of the parallel electron heat flux
                    @views derivative_z!(moments.electron.dqpar_dz[:,ir],
                                         moments.electron.qpar[:,ir], buffer_1, buffer_2,
                                         buffer_3, buffer_4, z_spectral, z)
                end

                if evolve_ppar
                    begin_z_region()
                    @loop_z iz begin
                        electron_ppar_residual[iz] = electron_ppar_old[iz,ir]
                    end
                else
                    begin_z_region()
                    @loop_z iz begin
                        electron_ppar_residual[iz] = 0.0
                    end
                end

                # electron_kinetic_equation_euler_update!() just adds dt*d(g_e)/dt to the
                # electron_pdf member of the first argument, so if we set the electron_pdf member
                # of the first argument to zero, and pass dt=1, then it will evaluate the time
                # derivative, which is the residual for a steady-state solution.
                begin_z_vperp_vpa_region()
                @loop_z_vperp_vpa iz ivperp ivpa begin
                    f_electron_residual[ivpa,ivperp,iz] = f_electron_old[ivpa,ivperp,iz]
                end
                electron_kinetic_equation_euler_update!(
                    f_electron_residual, electron_ppar_residual, f_electron_newvar,
                    electron_ppar_newvar, moments, z, vperp, vpa, z_spectral,
                    vpa_spectral, z_advect, vpa_advect, scratch_dummy, collisions,
                    composition, external_source_settings, num_diss_params, t_params,
                    ir; evolve_ppar=evolve_ppar, ion_dt=ion_dt,
                    soft_force_constraints=true)

                # Now
                #   residual = f_electron_old + dt*RHS(f_electron_newvar)
                # so update to desired residual
                begin_z_vperp_vpa_region()
                @loop_z_vperp_vpa iz ivperp ivpa begin
                    f_electron_residual[ivpa,ivperp,iz] = f_electron_newvar[ivpa,ivperp,iz] - f_electron_residual[ivpa,ivperp,iz]
                end
                if evolve_ppar
                    begin_z_region()
                    @loop_z iz begin
                        electron_ppar_residual[iz] = electron_ppar_newvar[iz] - electron_ppar_residual[iz]
                    end
                end

                # Set residual to zero where pdf_electron is determined by boundary conditions.
                if vpa.n > 1
                    begin_z_vperp_region()
                    @loop_z_vperp iz ivperp begin
                        @views enforce_v_boundary_condition_local!(f_electron_residual[:,ivperp,iz], vpa.bc,
                                                                   vpa_advect[1].speed[:,ivperp,iz,ir],
                                                                   num_diss_params.electron.vpa_dissipation_coefficient > 0.0,
                                                                   vpa, vpa_spectral)
                    end
                end
                if vperp.n > 1
                    begin_z_vpa_region()
                    enforce_vperp_boundary_condition!(f_electron_residual, vperp.bc,
                                                      vperp, vperp_spectral, vperp_adv,
                                                      vperp_diffusion, ir)
                end
                if z.bc ∈ ("wall", "constant") && (z.irank == 0 || z.irank == z.nrank - 1)
                    # Boundary conditions on incoming part of distribution function. Note
                    # that as density, upar, ppar do not change in this implicit step,
                    # f_electron_newvar, f_old, and residual should all be zero at exactly
                    # the same set of grid points, so it is reasonable to zero-out
                    # `residual` to impose the boundary condition. We impose this after
                    # subtracting f_old in case rounding errors, etc. mean that at some
                    # point f_old had a different boundary condition cut-off index.
                    begin_vperp_vpa_region()
                    v_unnorm = vpa.scratch
                    zero = 1.0e-14
                    if z.irank == 0
                        iz = 1
                        v_unnorm .= vpagrid_to_dzdt(vpa.grid, moments.electron.vth[iz,ir],
                                                    moments.electron.upar[iz,ir], true, true)
                        @loop_vperp_vpa ivperp ivpa begin
                            if v_unnorm[ivpa] > -zero
                                f_electron_residual[ivpa,ivperp,iz] = 0.0
                            end
                        end
                    end
                    if z.irank == z.nrank - 1
                        iz = z.n
                        v_unnorm .= vpagrid_to_dzdt(vpa.grid, moments.electron.vth[iz,ir],
                                                    moments.electron.upar[iz,ir], true, true)
                        @loop_vperp_vpa ivperp ivpa begin
                            if v_unnorm[ivpa] < zero
                                f_electron_residual[ivpa,ivperp,iz] = 0.0
                            end
                        end
                    end
                end

                return nothing
            end

            residual = (scratch_dummy.implicit_buffer_z_1, scratch_dummy.implicit_buffer_vpavperpz_1)
            delta_x = (scratch_dummy.implicit_buffer_z_2,
                       scratch_dummy.implicit_buffer_vpavperpz_2)
            rhs_delta = (scratch_dummy.implicit_buffer_z_3,
                         scratch_dummy.implicit_buffer_vpavperpz_3)
            v = (scratch_dummy.implicit_buffer_z_4,
                 scratch_dummy.implicit_buffer_vpavperpz_4)
            w = (scratch_dummy.implicit_buffer_z_5,
                 scratch_dummy.implicit_buffer_vpavperpz_5)

            newton_success = newton_solve!((electron_ppar_new, f_electron_new),
                                           residual_func!, residual, delta_x, rhs_delta,
                                           v, w, nl_solver_params;
                                           left_preconditioner=left_preconditioner,
                                           right_preconditioner=right_preconditioner,
                                           coords=(z=z, vperp=vperp, vpa=vpa))
            if newton_success
                #println("Newton its ", nl_solver_params.max_nonlinear_iterations_this_step[], " ", t_params.dt[])
                begin_serial_region()
                @serial_region begin
                    # update the time following the pdf update
                    t_params.t[] += t_params.dt[]

                    if first_step && !reduced_by_ion_dt
                        # Adjust t_params.previous_dt[] which gives the initial timestep for
                        # the electron pseudotimestepping loop.
                        # If ion_dt<t_params.previous_dt[], assume that this is because we are
                        # taking a short ion step to an output time, so we do not want to mess
                        # up t_params.previous_dt[], which should be set sensibly for a
                        # 'normal' timestep.
                        if t_params.dt[] < t_params.previous_dt[]
                            # Had to decrease timestep on the first step to get convergence,
                            # so start next ion timestep with the decreased value.
                            print("decreasing previous_dt due to failures ", t_params.previous_dt[])
                            t_params.previous_dt[] = t_params.dt[]
                            println(" -> ", t_params.previous_dt[])
                        #elseif nl_solver_params.max_linear_iterations_this_step[] > max(0.4 * nl_solver_params.nonlinear_max_iterations, 5)
                        elseif nl_solver_params.max_linear_iterations_this_step[] > 100
                            # Step succeeded, but took a lot of iterations so decrease initial
                            # step size.
                            print("decreasing previous_dt due to iteration count ", t_params.previous_dt[])
                            t_params.previous_dt[] /= t_params.max_increase_factor
                            println(" -> ", t_params.previous_dt[])
                        #elseif nl_solver_params.max_linear_iterations_this_step[] < max(0.1 * nl_solver_params.nonlinear_max_iterations, 2)
                        elseif nl_solver_params.max_linear_iterations_this_step[] < 20
                            # Only took a few iterations, so increase initial step size.
                            print("increasing previous_dt due to iteration count ", t_params.previous_dt[])
                            t_params.previous_dt[] *= t_params.max_increase_factor
                            println(" -> ", t_params.previous_dt[])
                        end
                    end

                    # Adjust the timestep depending on the iteration count.
                    # Note nl_solver_params.max_linear_iterations_this_step[] gives the total
                    # number of iterations, so is a better measure of the total work done by
                    # the solver than the nonlinear iteration count, or the linear iterations
                    # per nonlinear iteration
                    #if nl_solver_params.max_linear_iterations_this_step[] > max(0.2 * nl_solver_params.nonlinear_max_iterations, 10)
                    if nl_solver_params.max_linear_iterations_this_step[] > 100 && t_params.dt[] > t_params.previous_dt[]
                        # Step succeeded, but took a lot of iterations so decrease step size.
                        t_params.dt[] /= t_params.max_increase_factor
                    elseif nl_solver_params.max_linear_iterations_this_step[] < 20
                        # Only took a few iterations, so increase step size.
                        t_params.dt[] *= t_params.max_increase_factor
                    end
                end
                _block_synchronize()

                first_step = false
            else
                begin_serial_region()
                @serial_region begin
                    t_params.dt[] *= 0.5
                end
                _block_synchronize()

                # Force the preconditioner to be recalculated, because we have just
                # changed `dt` by a fairly large amount.
                nl_solver_params.solves_since_precon_update[] = nl_solver_params.preconditioner_update_interval

                # Swap old_scratch and new_scratch so that the next step restarts from the
                # same state
                scratch[1] = new_scratch
                scratch[t_params.n_rk_stages+1] = old_scratch
                old_scratch = scratch[1]
                new_scratch = scratch[t_params.n_rk_stages+1]
                f_electron_old = @view old_scratch.pdf_electron[:,:,:,ir]
                f_electron_new = @view new_scratch.pdf_electron[:,:,:,ir]
                electron_ppar_old = @view old_scratch.electron_ppar[:,ir]
                electron_ppar_new = @view new_scratch.electron_ppar[:,ir]
            end

            apply_electron_bc_and_constraints_no_r!(f_electron_new, phi, moments, z,
                                                    vperp, vpa, vperp_spectral,
                                                    vpa_spectral, vpa_advect,
                                                    num_diss_params, composition, ir)

            if !evolve_ppar
                # update the electron heat flux
                moments.electron.qpar_updated[] = false
                @views calculate_electron_qpar_from_pdf_no_r!(moments.electron.qpar[:,ir],
                                                              electron_ppar_new,
                                                              moments.electron.vth[:,ir],
                                                              f_electron_new, vpa, ir)

                # compute the z-derivative of the parallel electron heat flux
                @views derivative_z!(moments.electron.dqpar_dz[:,ir],
                                     moments.electron.qpar[:,ir], buffer_1, buffer_2,
                                     buffer_3, buffer_4, z_spectral, z)
            end

            residual = -1.0
            if newton_success
                # Calculate residuals to decide if iteration is converged.
                # Might want an option to calculate the residual only after a certain number
                # of iterations (especially during initialization when there are likely to be
                # a large number of iterations required) to avoid the expense, and especially
                # the global MPI.Bcast()?
                begin_z_vperp_vpa_region()
                residual = steady_state_residuals(new_scratch.pdf_electron,
                                                  old_scratch.pdf_electron,
                                                  t_params.dt[]; use_mpi=true,
                                                  only_max_abs=true)
                if global_rank[] == 0
                    residual = first(values(residual))[1]
                end
                if evolve_ppar
                    ppar_residual =
                        steady_state_residuals(new_scratch.electron_ppar,
                                               old_scratch.electron_ppar,
                                               t_params.dt[]; use_mpi=true,
                                               only_max_abs=true)
                    if global_rank[] == 0
                        ppar_residual = first(values(ppar_residual))[1]
                        residual = max(residual, ppar_residual)
                    end
                end
                if global_rank[] == 0
                    if residual_tolerance === nothing
                        residual_tolerance = t_params.converged_residual_value
                    end
                    electron_pdf_converged = abs(residual) < residual_tolerance
                end
                electron_pdf_converged = MPI.Bcast(electron_pdf_converged, 0, comm_world)
            end

            if (mod(t_params.step_counter[] - initial_step_counter,100) == 0)
                begin_serial_region()
                @serial_region begin
                    if z.irank == 0 && z.irank == z.nrank - 1
                        println("iteration: ", t_params.step_counter[] - initial_step_counter, " time: ", t_params.t[], " dt_electron: ", t_params.dt[], " phi_boundary: ", phi[[1,end],1], " residual: ", residual)
                    elseif z.irank == 0
                        println("iteration: ", t_params.step_counter[] - initial_step_counter, " time: ", t_params.t[], " dt_electron: ", t_params.dt[], " phi_boundary_lower: ", phi[1,1], " residual: ", residual)
                    end
                end
            end
            if ((t_params.step_counter[] % t_params.nwrite_moments == 0)
                || (do_debug_io && (t_params.step_counter[] % debug_io_nwrite == 0)))

                if r.n == 1
                    # For now can only do I/O within the pseudo-timestepping loop when there
                    # is no r-dimension, because different points in r would take different
                    # number and length of timesteps to converge.
                    begin_serial_region()
                    t_params.moments_output_counter[] += 1
                    @serial_region begin
                        if io_electron !== nothing
                            t_params.write_moments_output[] = false
                            write_electron_state(scratch, moments, t_params, io_electron,
                                                 t_params.moments_output_counter[], r, z, vperp,
                                                 vpa)
                        end
                    end
                end
            end

            reset_nonlinear_per_stage_counters!(nl_solver_params)

            t_params.step_counter[] += 1
            if electron_pdf_converged
                break
            end
        end
        if !electron_pdf_converged
            # If electron solve failed to converge for some `ir`, the failure will be
            # handled by restarting the ion timestep with a smaller dt, so no need to try
            # to solve for further `ir` values.
            break
        end
    end
    # Update the 'pdf' arrays with the final result
    begin_r_z_vperp_vpa_region()
    final_scratch_pdf = scratch[t_params.n_rk_stages+1].pdf_electron
    @loop_r_z_vperp_vpa ir iz ivperp ivpa begin
        pdf[ivpa,ivperp,iz,ir] = final_scratch_pdf[ivpa,ivperp,iz,ir]
    end
    if evolve_ppar
        # Update `moments.electron.ppar` with the final electron pressure
        begin_r_z_region()
        scratch_ppar = scratch[t_params.n_rk_stages+1].electron_ppar
        moments_ppar = moments.electron.ppar
        @loop_r_z ir iz begin
            moments_ppar[iz,ir] = scratch_ppar[iz,ir]
        end
    end
    begin_serial_region()
    @serial_region begin
        if !electron_pdf_converged || do_debug_io
            if io_electron !== nothing && io_electron !== true
                t_params.moments_output_counter[] += 1
                write_electron_state(scratch, moments, t_params, io_electron,
                                     t_params.moments_output_counter[], r, z, vperp, vpa)
                finish_electron_io(io_electron)
            end
        end
    end

    if r.n > 1
        error("Limits on iteration count and simtime assume 1D simulations. "
              * "Need to fix handling of t_params.t[] and t_params.step_counter[], "
              * "and also t_params.max_step_count_this_ion_step[] and "
              * "t_params.max_t_increment_this_ion_step[]")
    else
        t_params.max_step_count_this_ion_step[] =
            max(t_params.step_counter[] - initial_step_counter,
                t_params.max_step_count_this_ion_step[])
        t_params.max_t_increment_this_ion_step[] =
            max(t_params.t[] - initial_time,
                t_params.max_t_increment_this_ion_step[])
    end

    initial_dt_scale_factor = 0.1
    if t_params.previous_dt[] < initial_dt_scale_factor * t_params.dt[]
        # If dt has increased a lot, we can probably try a larger initial dt for the next
        # solve.
        t_params.previous_dt[] = initial_dt_scale_factor * t_params.dt[]
    end

    if ion_dt !== nothing && t_params.dt[] != t_params.previous_dt[]
        # Reset dt in case it was reduced to be less than 0.5*ion_dt
        begin_serial_region()
        @serial_region begin
            t_params.dt[] = t_params.previous_dt[]
        end
    end
    if !electron_pdf_converged
        success = "kinetic-electrons"
    else
        success = ""
    end
    return success
end

"""
    implicit_electron_advance!()

Do an implicit solve which finds: the steady-state electron shape function \$g_e\$; the
backward-Euler advanced electron pressure which is updated using \$g_e\$ at the new
time-level.

The r-dimension is not parallelised. For 1D runs this makes no difference. In 2D it might
or might not be necessary. If r-dimension parallelisation is needed, it would need some
work. The simplest option would be a non-parallelised outer loop over r, with each
nonlinear solve being parallelised over {z,vperp,vpa}. More efficient might be to add an
equivalent to the 'anyv' parallelisation used for the collision operator (e.g. 'anyzv'?)
to allow the outer r-loop to be parallelised.
"""
function implicit_electron_advance!(fvec_out, fvec_in, pdf, scratch_electron, moments,
                                    fields, collisions, composition, geometry,
                                    external_source_settings, num_diss_params, r, z,
                                    vperp, vpa, r_spectral, z_spectral, vperp_spectral,
                                    vpa_spectral, z_advect, vpa_advect, gyroavs,
                                    scratch_dummy, dt, nl_solver_params)

    electron_ppar_out = fvec_out.electron_ppar
    # Store the solved-for pdf in n_rk_stages+1, because this was the version that gets
    # written to output for the explicit-electron-timestepping version.
    pdf_electron_out = scratch_electron.pdf_electron

    # If we just defined the residual for the electron distribution function solve to be
    # 'dg/dt=0', then we would be asking the solver (roughly) to find g such that
    # 'dg/dt<tol' for some tolerance. However dg/dt has some typical timescale, τ, so
    # 'dg/dt∼g/τ'. It would be inconvenient to have to define the tolerances taking τ
    # (normalised to the reference sound crossing time) into account, so instead estimate
    # the relevant timescale as 'sqrt(me/mi)*z.L', i.e. as the electron thermal crossing
    # time at reference parameters. We pass this as 'dt' to
    # electron_kinetic_equation_euler_update!() so that it multiplies the residual.
    pdf_electron_normalisation_factor = sqrt(composition.me_over_mi) * z.L

    # Do a forward-Euler step for electron_ppar to get the initial guess.
    # No equivalent for f_electron, as f_electron obeys a steady-state equation.
    calculate_electron_moment_derivatives!(moments, fvec_in, scratch_dummy, z, z_spectral,
                                           num_diss_params.electron.moment_dissipation_coefficient,
                                           composition.electron_physics)
    electron_energy_equation!(electron_ppar_out, fvec_in.electron_ppar,
                              fvec_in.density, fvec_in.electron_upar, fvec_in.density,
                              fvec_in.upar, fvec_in.ppar, fvec_in.density_neutral,
                              fvec_in.uz_neutral, fvec_in.pz_neutral, moments.electron,
                              collisions, dt, composition,
                              external_source_settings.electron, num_diss_params, r, z)

    for ir ∈ 1:r.n
        function residual_func!(residual, new_variables; debug=false)
            electron_ppar_residual, f_electron_residual = residual
            electron_ppar_new, f_electron_new = new_variables

            apply_electron_bc_and_constraints_no_r!(f_electron_new, fields.phi, moments,
                                                    z, vperp, vpa, vperp_spectral,
                                                    vpa_spectral, vpa_advect,
                                                    num_diss_params, composition, ir)

            # Calculate heat flux and derivatives using new_variables
            @views calculate_electron_qpar_from_pdf_no_r!(moments.electron.qpar[:,ir],
                                                          electron_ppar_new,
                                                          moments.electron.vth[:,ir],
                                                          f_electron_new, vpa, ir)

            this_dens = moments.electron.dens
            this_upar = moments.electron.upar
            this_vth = moments.electron.vth
            begin_z_region()
            @loop_z iz begin
                # update the electron thermal speed using the updated electron
                # parallel pressure
                this_vth[iz,ir] = sqrt(abs(2.0 * electron_ppar_new[iz,ir] /
                                           (this_dens[iz,ir] *
                                            composition.me_over_mi)))
            end
            calculate_electron_moment_derivatives_no_r!(
                moments,
                (electron_density=this_dens,
                 electron_upar=this_upar,
                 electron_ppar=electron_ppar_new),
                scratch_dummy, z, z_spectral,
                num_diss_params.electron.moment_dissipation_coefficient, ir)

            begin_z_region()
            @loop_z iz begin
                electron_ppar_residual[iz] = 0.0
            end
            #@views electron_energy_residual!(electron_ppar_residual, electron_ppar_new,
            #                                 fvec_in.ppar[:,ir], fvec_in, moments,
            #                                 collisions, composition,
            #                                 external_source_settings, num_diss_params,
            #                                 z, dt, ir)

            # electron_kinetic_equation_euler_update!() just adds dt*d(g_e)/dt to the
            # electron_pdf member of the first argument, so if we set the electron_pdf member
            # of the first argument to zero, and pass dt=1, then it will evaluate the time
            # derivative, which is the residual for a steady-state solution.
            begin_z_vperp_vpa_region()
            @loop_z_vperp_vpa iz ivperp ivpa begin
                f_electron_residual[ivpa,ivperp,iz] = 0.0
            end
            electron_kinetic_equation_euler_update!(
                f_electron_residual, electron_ppar_residual, f_electron_new,
                electron_ppar_new, moments, z, vperp, vpa, z_spectral, vpa_spectral, z_advect,
                vpa_advect, scratch_dummy, collisions, composition, external_source_settings,
                num_diss_params, pdf_electron_normalisation_factor, t_params, ir;
                soft_force_constraints=true)
            @loop_z_vperp_vpa iz ivperp ivpa begin
                f_electron_residual[ivpa,ivperp,iz] /= sqrt(1.0 + vpa.grid[ivpa]^2)
            end

            # Set residual to zero where pdf_electron is determined by boundary conditions.
            if vpa.n > 1
                begin_z_vperp_region()
                @loop_z_vperp iz ivperp begin
                    @views enforce_v_boundary_condition_local!(f_electron_residual[:,ivperp,iz], vpa.bc,
                                                               vpa_advect[1].speed[:,ivperp,iz],
                                                               num_diss_params.electron.vpa_dissipation_coefficient > 0.0,
                                                               vpa, vpa_spectral)
                end
            end
            if vperp.n > 1
                begin_z_vpa_region()
                enforce_vperp_boundary_condition!(f_electron_residual, vperp.bc, vperp, vperp_spectral,
                                                  vperp_adv, vperp_diffusion)
            end
            if z.bc ∈ ("wall", "constant") && (z.irank == 0 || z.irank == z.nrank - 1)
                # Boundary conditions on incoming part of distribution function. Note that
                # as density, upar, ppar do not change in this implicit step, f_new,
                # f_old, and residual should all be zero at exactly the same set of grid
                # points, so it is reasonable to zero-out `residual` to impose the
                # boundary condition. We impose this after subtracting f_old in case
                # rounding errors, etc. mean that at some point f_old had a different
                # boundary condition cut-off index.
                begin_vperp_vpa_region()
                v_unnorm = vpa.scratch
                zero = 1.0e-14
                if z.irank == 0
                    iz = 1
                    v_unnorm .= vpagrid_to_dzdt(vpa.grid, moments.electron.vth[iz,ir],
                                                fvec_in.electron_upar[iz,ir], true, true)
                    @loop_vperp_vpa ivperp ivpa begin
                        if v_unnorm[ivpa] > -zero
                            f_electron_residual[ivpa,ivperp,iz,ir] = 0.0
                        end
                    end
                end
                if z.irank == z.nrank - 1
                    iz = z.n
                    v_unnorm .= vpagrid_to_dzdt(vpa.grid, moments.electron.vth[iz,ir],
                                                fvec_in.electron_upar[iz,ir], true, true)
                    @loop_vperp_vpa ivperp ivpa begin
                        if v_unnorm[ivpa] < zero
                            f_electron_residual[ivpa,ivperp,iz,ir] = 0.0
                        end
                    end
                end
            end
            begin_z_region()
            @loop_z iz begin
                @views moment_constraints_on_residual!(f_electron_residual[:,:,iz],
                                                       f_electron_new[:,:,iz],
                                                       (evolve_density=true,
                                                        evolve_upar=true,
                                                        evolve_ppar=true),
                                                       vpa)
            end
            return nothing
        end

        residual = (scratch_dummy.implicit_buffer_z_1,
                    scratch_dummy.implicit_buffer_vpavperpz_1)
        delta_x = (scratch_dummy.implicit_buffer_z_2,
                   scratch_dummy.implicit_buffer_vpavperpz_2)
        rhs_delta = (scratch_dummy.implicit_buffer_z_3,
                     scratch_dummy.implicit_buffer_vpavperpz_3)
        v = (scratch_dummy.implicit_buffer_z_4,
             scratch_dummy.implicit_buffer_vpavperpz_4)
        w = (scratch_dummy.implicit_buffer_z_5,
             scratch_dummy.implicit_buffer_vpavperpz_5)

        @views newton_success = newton_solve!((electron_ppar_out[:,ir],
                                               pdf_electron_out[:,:,:,ir]),
                                              residual_func!, residual, delta_x,
                                              rhs_delta, v, w, nl_solver_params;
                                              left_preconditioner=nothing,
                                              right_preconditioner=nothing,
                                              coords=(r=r, z=z, vperp=vperp, vpa=vpa))
    end

    # Fill pdf.electron.norm
    non_scratch_pdf = pdf.electron.norm
    begin_r_z_vperp_vpa_region()
    @loop_r_z_vperp_vpa ir iz ivperp ivpa begin
        non_scratch_pdf[ivpa,ivperp,iz,ir] = pdf_electron_out[ivpa,ivperp,iz,ir]
    end

    # Update the electron parallel friction force.
    # This does not actually do anything for kinetic electron runs at the moment, but
    # include as a reminder to update this if/when we do include e-i collisions for
    # kinetic electrons.
    calculate_electron_parallel_friction_force!(
        moments.electron.parallel_friction, fvec_out.electron_density,
        fvec_out.electron_upar, fvec_out.upar, moments.electron.dT_dz,
        composition.me_over_mi, collisions.electron_fluid.nu_ei,
        composition.electron_physics)

    # Solve for EM fields now that electrons are updated.
    update_phi!(fields, fvec_out, vperp, z, r, composition, collisions, moments,
                geometry, z_spectral, r_spectral, scratch_dummy, gyroavs)

    if !newton_success
        success = "kinetic-electrons"
    else
        success = ""
    end
    return success
end

function speedup_hack!(fvec_out, fvec_in, z_speedup_fac, z, vpa; evolve_ppar=false)
    # Divide by wpa to relax CFL condition at large wpa - only looking for steady
    # state here, so does not matter that this makes time evolution incorrect.
    # Also increase the effective timestep for z-values far from the sheath boundary -
    # these have a less-limited timestep so letting them evolve faster speeds up
    # convergence to the steady state.

    # Actually modify so that large wpa does go faster (to allow some phase mixing - maybe
    # this makes things more stable?), but not by so much.
    #vpa_fudge_factor = 1.0
    #vpa_fudge_factor = 0.8
    vpa_fudge_factor = 0.0

    Lz = z.L

    if evolve_ppar
        begin_r_z_region()
        ppar_out = fvec_out.electron_ppar
        ppar_in = fvec_in.electron_ppar
        @loop_r_z ir iz begin
            zval = z.grid[iz]
            znorm = 2.0*zval/Lz
            ppar_out[iz,ir] = ppar_in[iz,ir] +
                (1.0 + z_speedup_fac*(1.0 - znorm^2)) *
                (ppar_out[iz,ir] - ppar_in[iz,ir])
        end
    end

    begin_r_z_vperp_vpa_region()
    pdf_out = fvec_out.pdf_electron
    pdf_in = fvec_in.pdf_electron
    @loop_r_z_vperp_vpa ir iz ivperp ivpa begin
        zval = z.grid[iz]
        znorm = 2.0*zval/Lz
        pdf_out[ivpa,ivperp,iz,ir] = pdf_in[ivpa,ivperp,iz,ir] +
            (1.0 + z_speedup_fac*(1.0 - znorm^2)) /
            sqrt(1.0 + vpa_fudge_factor * vpa.grid[ivpa]^2) *
            (pdf_out[ivpa,ivperp,iz,ir] - pdf_in[ivpa,ivperp,iz,ir])
    end
    return nothing
end

function apply_electron_bc_and_constraints!(this_scratch, phi, moments, z, vperp, vpa,
                                            vperp_spectral, vpa_spectral, vpa_advect,
                                            num_diss_params, composition)
    latest_pdf = this_scratch.pdf_electron

    begin_r_z_vperp_vpa_region()
    @loop_r_z_vperp_vpa ir iz ivperp ivpa begin
        latest_pdf[ivpa,ivperp,iz,ir] = max(latest_pdf[ivpa,ivperp,iz,ir], 0.0)
    end

    # enforce the boundary condition(s) on the electron pdf
    enforce_boundary_condition_on_electron_pdf!(latest_pdf, phi, moments.electron.vth,
                                                moments.electron.upar, z, vperp, vpa,
                                                vperp_spectral, vpa_spectral, vpa_advect,
                                                moments,
                                                num_diss_params.electron.vpa_dissipation_coefficient > 0.0,
                                                composition.me_over_mi)

    begin_r_z_region()
    A = moments.electron.constraints_A_coefficient
    B = moments.electron.constraints_B_coefficient
    C = moments.electron.constraints_C_coefficient
    skip_first = z.irank == 0 && z.bc != "periodic"
    skip_last = z.irank == z.nrank - 1 && z.bc != "periodic"
    @loop_r_z ir iz begin
        if (iz == 1 && skip_first) || (iz == z.n && skip_last)
            continue
        end
        (A[iz,ir], B[iz,ir], C[iz,ir]) =
            @views hard_force_moment_constraints!(latest_pdf[:,:,iz,ir],
                                                  (evolve_density=true,
                                                   evolve_upar=true,
                                                   evolve_ppar=true), vpa)
    end
end

function apply_electron_bc_and_constraints_no_r!(f_electron, phi, moments, z, vperp,
                                                 vpa, vperp_spectral, vpa_spectral,
                                                 vpa_advect, num_diss_params, composition,
                                                 ir)
    begin_z_vperp_vpa_region()
    @loop_z_vperp_vpa iz ivperp ivpa begin
        f_electron[ivpa,ivperp,iz] = max(f_electron[ivpa,ivperp,iz], 0.0)
    end

    # enforce the boundary condition(s) on the electron pdf
    @views enforce_boundary_condition_on_electron_pdf!(
               f_electron, phi, moments.electron.vth[:,ir], moments.electron.upar[:,ir],
               z, vperp, vpa, vperp_spectral, vpa_spectral, vpa_advect, moments,
               num_diss_params.electron.vpa_dissipation_coefficient > 0.0,
               composition.me_over_mi)

    begin_z_region()
    A = moments.electron.constraints_A_coefficient
    B = moments.electron.constraints_B_coefficient
    C = moments.electron.constraints_C_coefficient
    skip_first = z.irank == 0 && z.bc != "periodic"
    skip_last = z.irank == z.nrank - 1 && z.bc != "periodic"
    @loop_z iz begin
        if (iz == 1 && skip_first) || (iz == z.n && skip_last)
            continue
        end
        (A[iz,ir], B[iz,ir], C[iz,ir]) =
            @views hard_force_moment_constraints!(f_electron[:,:,iz],
                                                  (evolve_density=true,
                                                   evolve_upar=true,
                                                   evolve_ppar=true), vpa)
    end
end

function enforce_boundary_condition_on_electron_pdf!(pdf, phi, vthe, upar, z, vperp, vpa,
                                                     vperp_spectral, vpa_spectral,
                                                     vpa_adv, moments, vpa_diffusion,
                                                     me_over_mi; bc_constraints=true)

    newton_tol = 1.0e-13

    # Enforce velocity-space boundary conditions
    if vpa.n > 1
        begin_r_z_vperp_region()
        @loop_r_z_vperp ir iz ivperp begin
            # enforce the vpa BC
            # use that adv.speed independent of vpa
            @views enforce_v_boundary_condition_local!(pdf[:,ivperp,iz,ir], vpa.bc,
                                                       vpa_adv[1].speed[:,ivperp,iz,ir],
                                                       vpa_diffusion, vpa, vpa_spectral)
        end
    end
    if vperp.n > 1
        begin_r_z_vpa_region()
        @views enforce_vperp_boundary_condition!(pdf, vperp.bc, vperp, vperp_spectral)
    end

    if z.bc == "periodic"
        # Nothing more to do for z-periodic boundary conditions
        return nothing
    elseif z.bc == "constant"
        begin_r_vperp_vpa_region()
        density_offset = 1.0
        vwidth = 1.0/sqrt(composition.me_over_mi)
        dens = moments.electron.dens
        if z.irank == 0
            speed = z_adv[1].speed
            @loop_r_vperp_vpa ir ivperp ivpa begin
                if speed[1,ivpa,ivperp,ir] > 0.0
                    pdf[ivpa,ivperp,1,ir,is] = density_offset / dens[1,ir] * vthe[1,ir] * exp(-(speed[1,ivpa,ivperp,ir]^2 + vperp.grid[ivperp]^2)/vwidth^2)
                end
            end
        end
        if z.irank == z.nrank - 1
            speed = z_adv[is].speed
            @loop_r_vperp_vpa ir ivperp ivpa begin
                if speed[end,ivpa,ivperp,ir] > 0.0
                    pdf[ivpa,ivperp,end,ir,is] = density_offset / dens[end,ir] * vthe[end,ir] * exp(-(speed[end,ivpa,ivperp,ir]^2 + vperp.grid[ivperp]^2)/vwidth^2)
                end
            end
        end
        return nothing
    end

    # first enforce the boundary condition at z_min.
    # this involves forcing the pdf to be zero for electrons travelling faster than the max speed
    # they could attain by accelerating in the electric field between the wall and the simulation boundary;
    # for electrons with positive velocities less than this critical value, they must have the same
    # pdf as electrons with negative velocities of the same magnitude.
    # the electrostatic potential at the boundary, which determines the critical speed, is unknown a priori;
    # use the constraint that the first moment of the normalised pdf be zero to choose the potential.

    begin_r_region()

    newton_max_its = 100
    reversed_pdf = vpa.scratch

    function get_residual_and_coefficients_for_bc(a1, a1prime, a2, a2prime, b1, b1prime,
                                                  c1, c1prime, c2, c2prime, d1, d1prime,
                                                  e1, e1prime, e2, e2prime, u_over_vt)
        if bc_constraints
            alpha = a1 + 2.0 * a2
            alphaprime = a1prime + 2.0 * a2prime
            beta = c1 + 2.0 * c2
            betaprime = c1prime + 2.0 * c2prime
            gamma = u_over_vt^2 * alpha - 2.0 * u_over_vt * b1 + beta
            gammaprime = u_over_vt^2 * alphaprime - 2.0 * u_over_vt * b1prime + betaprime
            delta = u_over_vt^2 * beta - 2.0 * u_over_vt * d1 + e1 + 2.0 * e2
            deltaprime = u_over_vt^2 * betaprime - 2.0 * u_over_vt * d1prime + e1prime + 2.0 * e2prime

            A = (0.5 * beta - delta) / (beta * gamma - alpha * delta)
            Aprime = (0.5 * betaprime - deltaprime
                      - (0.5 * beta - delta) * (gamma * betaprime + beta * gammaprime - delta * alphaprime - alpha * deltaprime)
                      / (beta * gamma - alpha * delta)
                     ) / (beta * gamma - alpha * delta)
            C = (1.0 - alpha * A) / beta
            Cprime = -(A * alphaprime + alpha * Aprime) / beta - (1.0 - alpha * A) * betaprime / beta^2
        else
            A = 1.0
            Aprime = 0.0
            C = 0.0
            Cprime = 0.0
        end

        epsilon = A * b1 + C * d1 - u_over_vt
        epsilonprime = b1 * Aprime + A * b1prime + d1 * Cprime + C * d1prime

        return epsilon, epsilonprime, A, C
    end

    if z.irank == 0
        if z.bc != "wall"
            error("Options other than wall, constant or z-periodic bc not implemented yet for electrons")
        end
        @loop_r ir begin
            # Impose sheath-edge boundary condition, while also imposing moment
            # constraints and determining the cut-off velocity (and therefore the sheath
            # potential).

            # Delete the upar contribution here if ignoring the 'upar shift'
            vpa_unnorm = @. vpa.scratch2 = vthe[1,ir] * vpa.grid + upar[1,ir]

            u_over_vt = upar[1,ir] / vthe[1,ir]

            # Initial guess for cut-off velocity is result from previous RK stage (which
            # might be the previous timestep if this is the first stage). Recalculate this
            # value from phi.
            vcut = sqrt(phi[1,ir] / me_over_mi)

            # -vcut is between minus_vcut_ind-1 and minus_vcut_ind
            minus_vcut_ind = searchsortedfirst(vpa_unnorm, -vcut)
            if minus_vcut_ind < 2
                error("In lower-z electron bc, failed to find vpa=-vcut point, minus_vcut_ind=$minus_vcut_ind")
            end
            if minus_vcut_ind > vpa.n
                error("In lower-z electron bc, failed to find vpa=-vcut point, minus_vcut_ind=$minus_vcut_ind")
            end

            # sigma is the location we use for w_∥(v_∥=0) - set to 0 to ignore the 'upar
            # shift'
            sigma = -u_over_vt

            # sigma is between sigma_ind-1 and sigma_ind
            sigma_ind = searchsortedfirst(vpa_unnorm, 0.0)
            if sigma_ind < 2
                error("In lower-z electron bc, failed to find vpa=0 point, sigma_ind=$sigma_ind")
            end
            if sigma_ind > vpa.n
                error("In lower-z electron bc, failed to find vpa=0 point, sigma_ind=$sigma_ind")
            end

            # sigma_fraction is the fraction of the distance between sigma_ind-1 and
            # sigma_ind where sigma is.
            sigma_fraction = (sigma - vpa_unnorm[sigma_ind-1]) / (vpa_unnorm[sigma_ind] - vpa_unnorm[sigma_ind-1])

            # Want to construct the w-grid corresponding to -vpa.
            #   wpa(vpa) = (vpa - upar)/vth
            #   ⇒ vpa = vth*wpa(vpa) + upar
            #   wpa(-vpa) = (-vpa - upar)/vth
            #             = (-(vth*wpa(vpa) + upar) - upar)/vth
            #             = (-vth*wpa - 2*upar)/vth
            #             = -wpa - 2*upar/vth
            # [Note that `vpa.grid` is slightly mis-named here - it contains the values of
            #  wpa(+vpa) as we are using a 'moment kinetic' approach.]
            # Need to reverse vpa.grid because the grid passed as the second argument of
            # interpolate_to_grid_1d!() needs to be sorted in increasing order.
            reversed_wpa_of_minus_vpa = @. vpa.scratch3 = -vpa.grid + 2.0 * sigma
            #reversed_wpa_of_minus_vpa = vpa.scratch3 .= .-vpa.grid
            reverse!(reversed_wpa_of_minus_vpa)

            # interpolate the pdf onto this grid
            #@views interpolate_to_grid_1d!(interpolated_pdf, wpa_values, pdf[:,1,1,ir], vpa, vpa_spectral)
            @views interpolate_to_grid_1d!(reversed_pdf, reversed_wpa_of_minus_vpa, pdf[:,1,1,ir], vpa, vpa_spectral) # Could make this more efficient by only interpolating to the points needed below, by taking an appropriate view of wpa_of_minus_vpa. Also, in the element containing vpa=0, this interpolation depends on the values that will be replaced by the reflected, interpolated values, which is not ideal (maybe this element should be treated specially first?).
            reverse!(reversed_pdf)
            pdf[sigma_ind:end,1,1,ir] .= reversed_pdf[sigma_ind:end]

            # Per-grid-point contributions to moment integrals
            # Note that we need to include the normalisation factor of 1/sqrt(pi) that
            # would be factored in by integrate_over_vspace(). This will need to
            # change/adapt when we support 2V as well as 1V.
            density_integral_pieces = @views @. vpa.scratch3 = pdf[:,1,1,ir] * vpa.wgts / sqrt(pi)
            flow_integral_pieces = @views @. vpa.scratch4 = density_integral_pieces * vpa_unnorm / vthe[1,ir]
            energy_integral_pieces = @views @. vpa.scratch5 = flow_integral_pieces * vpa_unnorm / vthe[1,ir]
            cubic_integral_pieces = @views @. vpa.scratch6 = energy_integral_pieces * vpa_unnorm / vthe[1,ir]
            quartic_integral_pieces = @views @. vpa.scratch7 = cubic_integral_pieces * vpa_unnorm / vthe[1,ir]

            function get_integrals_and_derivatives_lowerz(vcut, minus_vcut_ind)
                # vcut_fraction is the fraction of the distance between minus_vcut_ind-1 and
                # minus_vcut_ind where -vcut is.
                vcut_fraction = (-vcut - vpa_unnorm[minus_vcut_ind-1]) / (vpa_unnorm[minus_vcut_ind] - vpa_unnorm[minus_vcut_ind-1])

                function get_for_one_moment(integral_pieces)
                    # Integral contribution from the cell containing vcut
                    integral_vcut_cell = (0.5 * integral_pieces[minus_vcut_ind-1] + 0.5 * integral_pieces[minus_vcut_ind])

                    part1 = sum(integral_pieces[1:minus_vcut_ind-2])
                    part1 += 0.5 * integral_pieces[minus_vcut_ind-1] + vcut_fraction * integral_vcut_cell
                    # part1prime is d(part1)/d(vcut)
                    part1prime = -integral_vcut_cell / (vpa_unnorm[minus_vcut_ind] - vpa_unnorm[minus_vcut_ind-1])

                    # Integral contribution from the cell containing sigma
                    integral_sigma_cell = (0.5 * integral_pieces[sigma_ind-1] + 0.5 * integral_pieces[sigma_ind])

                    part2 = sum(integral_pieces[minus_vcut_ind+1:sigma_ind-2])
                    part2 += (1.0 - vcut_fraction) * integral_vcut_cell + 0.5 * integral_pieces[minus_vcut_ind] + 0.5 * integral_pieces[sigma_ind-1] + sigma_fraction * integral_sigma_cell
                    # part2prime is d(part2)/d(vcut)
                    part2prime = -part1prime

                    return part1, part1prime, part2, part2prime
                end
                a1, a1prime, a2, a2prime = get_for_one_moment(density_integral_pieces)
                b1, b1prime, b2, _ = get_for_one_moment(flow_integral_pieces)
                c1, c1prime, c2, c2prime = get_for_one_moment(energy_integral_pieces)
                d1, d1prime, d2, _ = get_for_one_moment(cubic_integral_pieces)
                e1, e1prime, e2, e2prime = get_for_one_moment(quartic_integral_pieces)

                return get_residual_and_coefficients_for_bc(a1, a1prime, a2, a2prime, b1,
                                                            b1prime, c1, c1prime, c2,
                                                            c2prime, d1, d1prime, e1,
                                                            e1prime, e2, e2prime,
                                                            u_over_vt)...,
                       a2, b2, c2, d2
            end

            counter = 1
            A = 1.0
            C = 0.0
            # Always do at least one update of vcut
            epsilon, epsilonprime, A, C, a2, b2, c2, d2 = get_integrals_and_derivatives_lowerz(vcut, minus_vcut_ind)
            while true
                # Newton iteration update. Note that primes denote derivatives with
                # respect to vcut
                delta_v = - epsilon / epsilonprime

                if vcut > vthe[1,ir] && epsilonprime < 0.0
                    # epsilon should be increasing with vcut at epsilon=0, so if
                    # epsilonprime is negative, the solution is actually at a lower vcut -
                    # at larger vcut, epsilon will just tend to 0 but never reach it.
                    delta_v = -0.1 * vthe[1,ir]
                end

                # Prevent the step size from getting too big, to make Newton iteration
                # more robust.
                delta_v = min(delta_v, 0.1 * vthe[1,ir])
                delta_v = max(delta_v, -0.1 * vthe[1,ir])

                vcut = vcut + delta_v
                minus_vcut_ind = searchsortedfirst(vpa_unnorm, -vcut)

                epsilon, epsilonprime, A, C, a2, b2, c2, d2 = get_integrals_and_derivatives_lowerz(vcut, minus_vcut_ind)

                if abs(epsilon) < newton_tol
                    break
                end

                if counter ≥ newton_max_its
                    error("Newton iteration for electron lower-z boundary failed to "
                          * "converge after $counter iterations")
                end
                counter += 1
            end

            # Adjust pdf so that after reflecting and cutting off tail, it will obey the
            # constraints.
            @. pdf[:,1,1,ir] *= A + C * vpa_unnorm^2 / vthe[1,ir]^2

            plus_vcut_ind = searchsortedlast(vpa_unnorm, vcut)
            pdf[plus_vcut_ind+2:end,1,1,ir] .= 0.0
            # vcut_fraction is the fraction of the distance between plus_vcut_ind and
            # plus_vcut_ind+1 where vcut is.
            vcut_fraction = (vcut - vpa_unnorm[plus_vcut_ind]) / (vpa_unnorm[plus_vcut_ind+1] - vpa_unnorm[plus_vcut_ind])
            if vcut_fraction > 0.5
                pdf[plus_vcut_ind+1,1,1,ir] *= vcut_fraction - 0.5
            else
                pdf[plus_vcut_ind+1,1,1,ir] = 0.0
                pdf[plus_vcut_ind+1,1,1,ir] *= vcut_fraction + 0.5
            end

            # update the electrostatic potential at the boundary to be the value corresponding to the updated cutoff velocity
            phi[1,ir] = me_over_mi * vcut^2

            moments.electron.constraints_A_coefficient[1,ir] = A
            moments.electron.constraints_B_coefficient[1,ir] = 0.0
            moments.electron.constraints_C_coefficient[1,ir] = C

            # Ensure the part of f for 0≤v_∥≤vcut has its first 3 moments symmetric with
            # vcut≤v_∥≤0 (i.e. even moments are the same, odd moments are equal but opposite
            # sign). This should be true analytically because of the definition of the
            # boundary condition, but would not be numerically true because of the
            # interpolation.

            # Need to recalculate these with the updated distribution function
            density_integral_pieces = @views @. vpa.scratch3 = pdf[:,1,1,ir] * vpa.wgts / sqrt(pi)
            flow_integral_pieces = @views @. vpa.scratch4 = density_integral_pieces * vpa_unnorm / vthe[1,ir]
            energy_integral_pieces = @views @. vpa.scratch5 = flow_integral_pieces * vpa_unnorm / vthe[1,ir]
            cubic_integral_pieces = @views @. vpa.scratch6 = energy_integral_pieces * vpa_unnorm / vthe[1,ir]
            quartic_integral_pieces = @views @. vpa.scratch7 = cubic_integral_pieces * vpa_unnorm / vthe[1,ir]

            # Update the part2 integrals since we've applied the A and C factors
            _, _, _, _, a2, b2, c2, d2 = get_integrals_and_derivatives_lowerz(vcut, minus_vcut_ind)

            function get_part3_for_one_moment_lower(integral_pieces)
                # Integral contribution from the cell containing sigma
                integral_sigma_cell = (0.5 * integral_pieces[sigma_ind-1] + 0.5 * integral_pieces[sigma_ind])

                @views part3 = sum(integral_pieces[sigma_ind+1:plus_vcut_ind+1])
                part3 += 0.5 * integral_pieces[sigma_ind] + (1.0 - sigma_fraction) * integral_sigma_cell

                return part3
            end
            a3 = get_part3_for_one_moment_lower(density_integral_pieces)
            b3 = get_part3_for_one_moment_lower(flow_integral_pieces)
            c3 = get_part3_for_one_moment_lower(energy_integral_pieces)
            d3 = get_part3_for_one_moment_lower(cubic_integral_pieces)

            correction0_integral_pieces = @views @. vpa.scratch3 = pdf[:,1,1,ir] * vpa.wgts / sqrt(pi) * vpa_unnorm^2 / vthe[1,ir]^2 / (1.0 + vpa_unnorm^2 / vthe[1,ir]^2)
            for ivpa ∈ 1:sigma_ind
                # We only add the corrections to 'part3', so zero them out for negative v_∥.
                # I think this is only actually significant for `sigma_ind-1` and
                # `sigma_ind`. Even though `sigma_ind` is part of the distribution
                # function that we are correcting, for v_∥>0, it affects the integral in
                # the 'sigma_cell' between `sigma_ind-1` and `sigma_ind`, which would
                # affect the numerically calculated integrals for f(v_∥<0), so if we
                # 'corrected' its value, those integrals would change and the constraints
                # would not be exactly satisfied. The difference should be small, as the
                # correction at that point is multiplied by
                # v_∥^2/vth^2/(1+v_∥^2/vth^2)≈v_∥^2/vth^2≈0.
                correction0_integral_pieces[ivpa] = 0.0
            end
            correction1_integral_pieces = @views @. vpa.scratch4 = correction0_integral_pieces * vpa_unnorm / vthe[1,ir]
            correction2_integral_pieces = @views @. vpa.scratch5 = correction1_integral_pieces * vpa_unnorm / vthe[1,ir]
            correction3_integral_pieces = @views @. vpa.scratch6 = correction2_integral_pieces * vpa_unnorm / vthe[1,ir]
            correction4_integral_pieces = @views @. vpa.scratch7 = correction3_integral_pieces * vpa_unnorm / vthe[1,ir]
            correction5_integral_pieces = @views @. vpa.scratch8 = correction4_integral_pieces * vpa_unnorm / vthe[1,ir]
            correction6_integral_pieces = @views @. vpa.scratch9 = correction5_integral_pieces * vpa_unnorm / vthe[1,ir]

            alpha = get_part3_for_one_moment_lower(correction0_integral_pieces)
            beta = get_part3_for_one_moment_lower(correction1_integral_pieces)
            gamma = get_part3_for_one_moment_lower(correction2_integral_pieces)
            delta = get_part3_for_one_moment_lower(correction3_integral_pieces)
            epsilon = get_part3_for_one_moment_lower(correction4_integral_pieces)
            zeta = get_part3_for_one_moment_lower(correction5_integral_pieces)
            eta = get_part3_for_one_moment_lower(correction6_integral_pieces)

            # Update the v_∥>0 part of f to correct the moments as
            # f(0<v_∥<vcut) = (1 + (A + B*v/vth + C*v^2/vth^2 + D*v^3/vth^3) * v^2/vth^2 / (1 + v^2/vth^2)) * fhat(0<v_∥<vcut)
            # Constraints:
            # ∫dv_∥ v_∥^n f(0<v_∥<vcut) = (-1)^n ∫dv_∥ v_∥^n f(-vcut<v_∥<0)    for n=0,1,2,3
            # a2 = a3 + alpha*A + beta*B + gamma*C + delta*D
            # -b2 = b3 + beta*A + gamma*B + delta*C + epsilon*D
            # c2 = c3 + gamma*A + delta*B + epsilon*C + zeta*D
            # -d2 = d3 + delta*A + epsilon*B + zeta*C + eta*D
            solution = [alpha beta    gamma   delta   ;
                        beta  gamma   delta   epsilon ;
                        gamma delta   epsilon zeta    ;
                        delta epsilon zeta    eta
                       ] \ [a2-a3, -b2-b3, c2-c3, -d2-d3]
            A, B, C, D = solution
            for ivpa ∈ sigma_ind+1:plus_vcut_ind+1
                v_over_vth = vpa_unnorm[ivpa]/vthe[1,ir]
                pdf[ivpa,1,1,ir] = pdf[ivpa,1,1,ir] +
                                   (A
                                    + B * v_over_vth
                                    + C * v_over_vth^2
                                    + D * v_over_vth^3) *
                                   v_over_vth^2 / (1.0 + v_over_vth^2) *
                                   pdf[ivpa,1,1,ir]
            end
        end
    end

    # next enforce the boundary condition at z_max.
    # this involves forcing the pdf to be zero for electrons travelling faster than the max speed
    # they could attain by accelerating in the electric field between the wall and the simulation boundary;
    # for electrons with negative velocities less than this critical value, they must have the same
    # pdf as electrons with positive velocities of the same magnitude.
    # the electrostatic potential at the boundary, which determines the critical speed, is unknown a priori;
    # use the constraint that the first moment of the normalised pdf be zero to choose the potential.
    
    if z.irank == z.nrank - 1
        if z.bc != "wall"
            error("Options other than wall or z-periodic bc not implemented yet for electrons")
        end
        @loop_r ir begin
            # Impose sheath-edge boundary condition, while also imposing moment
            # constraints and determining the cut-off velocity (and therefore the sheath
            # potential).

            # Delete the upar contribution here if ignoring the 'upar shift'
            vpa_unnorm = @. vpa.scratch2 = vthe[end,ir] * vpa.grid + upar[end,ir]

            u_over_vt = upar[end,ir] / vthe[end,ir]

            # Initial guess for cut-off velocity is result from previous RK stage (which
            # might be the previous timestep if this is the first stage). Recalculate this
            # value from phi.
            vcut = sqrt(phi[end,ir] / me_over_mi)

            # vcut is between plus_vcut_ind and plus_vcut_ind+1
            plus_vcut_ind = searchsortedlast(vpa_unnorm, vcut)
            if plus_vcut_ind < 1
                error("In upper-z electron bc, failed to find vpa=vcut point, plus_vcut_ind=$plus_vcut_ind")
            end
            if plus_vcut_ind > vpa.n - 1
                error("In upper-z electron bc, failed to find vpa=vcut point, plus_vcut_ind=$plus_vcut_ind")
            end

            # sigma is the location we use for w_∥(v_∥=0) - set to 0 to ignore the 'upar
            # shift'
            sigma = -u_over_vt

            # sigma is between sigma_ind and sigma_ind+1
            sigma_ind = searchsortedlast(vpa_unnorm, 0.0)
            if sigma_ind < 1
                error("In upper-z electron bc, failed to find vpa=0 point, sigma_ind=$sigma_ind")
            end
            if sigma_ind > vpa.n - 1
                error("In upper-z electron bc, failed to find vpa=0 point, sigma_ind=$sigma_ind")
            end

            # sigma_fraction is the fraction of the distance between sigma_ind+1 and
            # sigma_ind where sigma is.
            sigma_fraction = (sigma - vpa_unnorm[sigma_ind+1]) / (vpa_unnorm[sigma_ind] - vpa_unnorm[sigma_ind+1])

            # Want to construct the w-grid corresponding to -vpa.
            #   wpa(vpa) = (vpa - upar)/vth
            #   ⇒ vpa = vth*wpa(vpa) + upar
            #   wpa(-vpa) = (-vpa - upar)/vth
            #             = (-(vth*wpa(vpa) + upar) - upar)/vth
            #             = (-vth*wpa - 2*upar)/vth
            #             = -wpa - 2*upar/vth
            # [Note that `vpa.grid` is slightly mis-named here - it contains the values of
            #  wpa(+vpa) as we are using a 'moment kinetic' approach.]
            # Need to reverse vpa.grid because the grid passed as the second argument of
            # interpolate_to_grid_1d!() needs to be sorted in increasing order.
            reversed_wpa_of_minus_vpa = @. vpa.scratch3 = -vpa.grid + 2.0 * sigma
            #reversed_wpa_of_minus_vpa = vpa.scratch3 .= .-vpa.grid
            reverse!(reversed_wpa_of_minus_vpa)

            # interpolate the pdf onto this grid
            #@views interpolate_to_grid_1d!(interpolated_pdf, wpa_values, pdf[:,1,1,ir], vpa, vpa_spectral)
            @views interpolate_to_grid_1d!(reversed_pdf, reversed_wpa_of_minus_vpa, pdf[:,1,end,ir], vpa, vpa_spectral) # Could make this more efficient by only interpolating to the points needed below, by taking an appropriate view of wpa_of_minus_vpa. Also, in the element containing vpa=0, this interpolation depends on the values that will be replaced by the reflected, interpolated values, which is not ideal (maybe this element should be treated specially first?).
            reverse!(reversed_pdf)
            pdf[1:sigma_ind,1,end,ir] .= reversed_pdf[1:sigma_ind]

            # Per-grid-point contributions to moment integrals
            # Note that we need to include the normalisation factor of 1/sqrt(pi) that
            # would be factored in by integrate_over_vspace(). This will need to
            # change/adapt when we support 2V as well as 1V.
            density_integral_pieces = @views @. vpa.scratch3 = pdf[:,1,end,ir] * vpa.wgts / sqrt(pi)
            flow_integral_pieces = @views @. vpa.scratch4 = density_integral_pieces * vpa_unnorm / vthe[end,ir]
            energy_integral_pieces = @views @. vpa.scratch5 = flow_integral_pieces * vpa_unnorm / vthe[end,ir]
            cubic_integral_pieces = @views @. vpa.scratch6 = energy_integral_pieces * vpa_unnorm / vthe[end,ir]
            quartic_integral_pieces = @views @. vpa.scratch7 = cubic_integral_pieces * vpa_unnorm / vthe[end,ir]

            function get_integrals_and_derivatives_upperz(vcut, plus_vcut_ind)
                # vcut_fraction is the fraction of the distance between plus_vcut_ind and
                # plus_vcut_ind+1 where vcut is.
                vcut_fraction = (vcut - vpa_unnorm[plus_vcut_ind+1]) / (vpa_unnorm[plus_vcut_ind] - vpa_unnorm[plus_vcut_ind+1])

                function get_for_one_moment(integral_pieces)
                    # Integral contribution from the cell containing vcut
                    integral_vcut_cell = (0.5 * integral_pieces[plus_vcut_ind] + 0.5 * integral_pieces[plus_vcut_ind+1])

                    part1 = sum(integral_pieces[plus_vcut_ind+2:end])
                    part1 += 0.5 * integral_pieces[plus_vcut_ind+1] + vcut_fraction * integral_vcut_cell
                    # part1prime is d(part1)/d(vcut)
                    part1prime = integral_vcut_cell / (vpa_unnorm[plus_vcut_ind] - vpa_unnorm[plus_vcut_ind+1])

                    # Integral contribution from the cell containing sigma
                    integral_sigma_cell = (0.5 * integral_pieces[sigma_ind] + 0.5 * integral_pieces[sigma_ind+1])

                    part2 = sum(integral_pieces[sigma_ind+2:plus_vcut_ind-1])
                    part2 += (1.0 - vcut_fraction) * integral_vcut_cell + 0.5 * integral_pieces[plus_vcut_ind] + 0.5 * integral_pieces[sigma_ind+1] + sigma_fraction * integral_sigma_cell
                    # part2prime is d(part2)/d(vcut)
                    part2prime = -part1prime

                    return part1, part1prime, part2, part2prime
                end
                a1, a1prime, a2, a2prime = get_for_one_moment(density_integral_pieces)
                b1, b1prime, b2, _ = get_for_one_moment(flow_integral_pieces)
                c1, c1prime, c2, c2prime = get_for_one_moment(energy_integral_pieces)
                d1, d1prime, d2, _ = get_for_one_moment(cubic_integral_pieces)
                e1, e1prime, e2, e2prime = get_for_one_moment(quartic_integral_pieces)

                return get_residual_and_coefficients_for_bc(a1, a1prime, a2, a2prime, b1,
                                                            b1prime, c1, c1prime, c2,
                                                            c2prime, d1, d1prime, e1,
                                                            e1prime, e2, e2prime,
                                                            u_over_vt)...,
                       a2, b2, c2, d2
            end

            counter = 1
            # Always do at least one update of vcut
            epsilon, epsilonprime, A, C, a2, b2, c2, d2 = get_integrals_and_derivatives_upperz(vcut, plus_vcut_ind)
            while true
                # Newton iteration update. Note that primes denote derivatives with
                # respect to vcut
                delta_v = - epsilon / epsilonprime

                if vcut > vthe[1,ir] && epsilonprime > 0.0
                    # epsilon should be decreasing with vcut at epsilon=0, so if
                    # epsilonprime is positive, the solution is actually at a lower vcut -
                    # at larger vcut, epsilon will just tend to 0 but never reach it.
                    delta_v = -0.1 * vthe[1,ir]
                end

                # Prevent the step size from getting too big, to make Newton iteration
                # more robust.
                delta_v = min(delta_v, 0.1 * vthe[end,ir])
                delta_v = max(delta_v, -0.1 * vthe[end,ir])

                vcut = vcut + delta_v
                plus_vcut_ind = searchsortedlast(vpa_unnorm, vcut)

                epsilon, epsilonprime, A, C, a2, b2, c2, d2 = get_integrals_and_derivatives_upperz(vcut, plus_vcut_ind)

                if abs(epsilon) < newton_tol
                    break
                end

                if counter ≥ newton_max_its
                    error("Newton iteration for electron upper-z boundary failed to "
                          * "converge after $counter iterations")
                end
                counter += 1
            end

            # Adjust pdf so that after reflecting and cutting off tail, it will obey the
            # constraints.
            @. pdf[:,1,end,ir] *= A + C * vpa_unnorm^2 / vthe[end,ir]^2

            minus_vcut_ind = searchsortedfirst(vpa_unnorm, -vcut)
            pdf[1:minus_vcut_ind-2,1,end,ir] .= 0.0
            # vcut_fraction is the fraction of the distance between minus_vcut_ind and
            # minus_vcut_ind-1 where -vcut is.
            vcut_fraction = (-vcut - vpa_unnorm[minus_vcut_ind]) / (vpa_unnorm[minus_vcut_ind-1] - vpa_unnorm[minus_vcut_ind])
            if vcut_fraction > 0.5
                pdf[minus_vcut_ind-1,1,end,ir] *= vcut_fraction - 0.5
            else
                pdf[minus_vcut_ind-1,1,end,ir] = 0.0
                pdf[minus_vcut_ind,1,end,ir] *= vcut_fraction + 0.5
            end

            # update the electrostatic potential at the boundary to be the value corresponding to the updated cutoff velocity
            phi[end,ir] = me_over_mi * vcut^2

            moments.electron.constraints_A_coefficient[end,ir] = A
            moments.electron.constraints_B_coefficient[end,ir] = 0.0
            moments.electron.constraints_C_coefficient[end,ir] = C

            # Ensure the part of f for -vcut≤v_∥≤0 has its first 3 moments symmetric with
            # 0≤v_∥≤vcut  (i.e. even moments are the same, odd moments are equal but opposite
            # sign). This should be true analytically because of the definition of the
            # boundary condition, but would not be numerically true because of the
            # interpolation.

            # Need to recalculate these with the updated distribution function
            density_integral_pieces = @views @. vpa.scratch3 = pdf[:,1,end,ir] * vpa.wgts / sqrt(pi)
            flow_integral_pieces = @views @. vpa.scratch4 = density_integral_pieces * vpa_unnorm / vthe[end,ir]
            energy_integral_pieces = @views @. vpa.scratch5 = flow_integral_pieces * vpa_unnorm / vthe[end,ir]
            cubic_integral_pieces = @views @. vpa.scratch6 = energy_integral_pieces * vpa_unnorm / vthe[end,ir]
            quartic_integral_pieces = @views @. vpa.scratch7 = cubic_integral_pieces * vpa_unnorm / vthe[end,ir]

            # Update the part2 integrals since we've applied the A and C factors
            _, _, _, _, a2, b2, c2, d2 = get_integrals_and_derivatives_upperz(vcut, plus_vcut_ind)

            function get_part3_for_one_moment_upper(integral_pieces)
                # Integral contribution from the cell containing sigma
                integral_sigma_cell = (0.5 * integral_pieces[sigma_ind] + 0.5 * integral_pieces[sigma_ind+1])

                @views part3 = sum(integral_pieces[minus_vcut_ind-1:sigma_ind-1])
                part3 += 0.5 * integral_pieces[sigma_ind] + (1.0 - sigma_fraction) * integral_sigma_cell

                return part3
            end
            a3 = get_part3_for_one_moment_upper(density_integral_pieces)
            b3 = get_part3_for_one_moment_upper(flow_integral_pieces)
            c3 = get_part3_for_one_moment_upper(energy_integral_pieces)
            d3 = get_part3_for_one_moment_upper(cubic_integral_pieces)

            correction0_integral_pieces = @views @. vpa.scratch3 = pdf[:,1,end,ir] * vpa.wgts / sqrt(pi) * vpa_unnorm^2 / vthe[end,ir]^2 / (1.0 + vpa_unnorm^2 / vthe[end,ir]^2)
            for ivpa ∈ sigma_ind:vpa.n
                # We only add the corrections to 'part3', so zero them out for positive v_∥.
                # I think this is only actually significant for `sigma_ind` and
                # `sigma_ind+1`. Even though `sigma_ind` is part of the distribution
                # function that we are correcting, for v_∥<0, it affects the integral in
                # the 'sigma_cell' between `sigma_ind` and `sigma_ind+1`, which would
                # affect the numerically calculated integrals for f(v_∥>0), so if we
                # 'corrected' its value, those integrals would change and the constraints
                # would not be exactly satisfied. The difference should be small, as the
                # correction at that point is multiplied by
                # v_∥^2/vth^2/(1+v_∥^2/vth^2)≈v_∥^2/vth^2≈0.
                correction0_integral_pieces[ivpa] = 0.0
            end
            correction1_integral_pieces = @views @. vpa.scratch4 = correction0_integral_pieces * vpa_unnorm / vthe[end,ir]
            correction2_integral_pieces = @views @. vpa.scratch5 = correction1_integral_pieces * vpa_unnorm / vthe[end,ir]
            correction3_integral_pieces = @views @. vpa.scratch6 = correction2_integral_pieces * vpa_unnorm / vthe[end,ir]
            correction4_integral_pieces = @views @. vpa.scratch7 = correction3_integral_pieces * vpa_unnorm / vthe[end,ir]
            correction5_integral_pieces = @views @. vpa.scratch8 = correction4_integral_pieces * vpa_unnorm / vthe[end,ir]
            correction6_integral_pieces = @views @. vpa.scratch9 = correction5_integral_pieces * vpa_unnorm / vthe[end,ir]

            alpha = get_part3_for_one_moment_upper(correction0_integral_pieces)
            beta = get_part3_for_one_moment_upper(correction1_integral_pieces)
            gamma = get_part3_for_one_moment_upper(correction2_integral_pieces)
            delta = get_part3_for_one_moment_upper(correction3_integral_pieces)
            epsilon = get_part3_for_one_moment_upper(correction4_integral_pieces)
            zeta = get_part3_for_one_moment_upper(correction5_integral_pieces)
            eta = get_part3_for_one_moment_upper(correction6_integral_pieces)

            # Update the v_∥>0 part of f to correct the moments as
            # f(0<v_∥<vcut) = (1 + (A + B*v/vth + C*v^2/vth^2 + D*v^3/vth^3) * v^2/vth^2 / (1 + v^2/vth^2)) * fhat(0<v_∥<vcut)
            # Constraints:
            # ∫dv_∥ v_∥^n f(0<v_∥<vcut) = (-1)^n ∫dv_∥ v_∥^n f(-vcut<v_∥<0)    for n=0,1,2,3
            # a2 = a3 + alpha*A + beta*B + gamma*C + delta*D
            # -b2 = b3 + beta*A + gamma*B + delta*C + epsilon*D
            # c2 = c3 + gamma*A + delta*B + epsilon*C + zeta*D
            # -d2 = d3 + delta*A + epsilon*B + zeta*C + eta*D
            solution = [alpha beta    gamma   delta   ;
                        beta  gamma   delta   epsilon ;
                        gamma delta   epsilon zeta    ;
                        delta epsilon zeta    eta
                       ] \ [a2-a3, -b2-b3, c2-c3, -d2-d3]
            A, B, C, D = solution
            for ivpa ∈ minus_vcut_ind-1:sigma_ind-1
                v_over_vth = vpa_unnorm[ivpa]/vthe[end,ir]
                pdf[ivpa,1,end,ir] = pdf[ivpa,1,end,ir] +
                                   (A
                                    + B * v_over_vth
                                    + C * v_over_vth^2
                                    + D * v_over_vth^3) *
                                   v_over_vth^2 / (1.0 + v_over_vth^2) *
                                   pdf[ivpa,1,end,ir]
            end
        end
    end

    return nothing
end

"""
    electron_adaptive_timestep_update!(scratch, t, t_params, moments, phi, z_advect,
                                       vpa_advect, composition, r, z, vperp, vpa,
                                       vperp_spectral, vpa_spectral,
                                       external_source_settings, num_diss_params;
                                       evolve_ppar=false)

Check the error estimate for the embedded RK method and adjust the timestep if
appropriate.
"""
function electron_adaptive_timestep_update!(scratch, t, t_params, moments, phi, z_advect,
                                            vpa_advect, composition, r, z, vperp, vpa,
                                            vperp_spectral, vpa_spectral,
                                            external_source_settings, num_diss_params;
                                            evolve_ppar=false, local_max_dt=Inf)
    #error_norm_method = "Linf"
    error_norm_method = "L2"

    error_coeffs = t_params.rk_coefs[:,end]
    if t_params.n_rk_stages < 3
        # This should never happen as an adaptive RK scheme needs at least 2 RHS evals so
        # (with the pre-timestep data) there must be at least 3 entries in `scratch`.
        error("adaptive timestep needs a buffer scratch array")
    end

    CFL_limits = mk_float[]
    error_norm_type = typeof(t_params.error_sum_zero)
    error_norms = error_norm_type[]
    total_points = mk_int[]

    # Read the current dt here, so we only need one _block_synchronize() call for this and
    # the begin_s_r_z_vperp_vpa_region()
    current_dt = t_params.dt[]
    _block_synchronize()

    # Test CFL conditions for advection in electron kinetic equation to give stability
    # limit for timestep
    #
    # z-advection
    # No need to synchronize here, as we just called _block_synchronize()
    begin_r_vperp_vpa_region(; no_synchronize=true)
    update_electron_speed_z!(z_advect[1], moments.electron.upar, moments.electron.vth,
                             vpa.grid)
    z_CFL = get_minimum_CFL_z(z_advect[1].speed, z)
    if block_rank[] == 0
        push!(CFL_limits, t_params.CFL_prefactor * z_CFL)
    else
        push!(CFL_limits, Inf)
    end

    # vpa-advection
    begin_r_z_vperp_region()
    update_electron_speed_vpa!(vpa_advect[1], moments.electron.dens,
                               moments.electron.upar,
                               scratch[t_params.n_rk_stages+1].electron_ppar, moments,
                               vpa.grid, external_source_settings.electron)
    vpa_CFL = get_minimum_CFL_vpa(vpa_advect[1].speed, vpa)
    if block_rank[] == 0
        push!(CFL_limits, t_params.CFL_prefactor * vpa_CFL)
    else
        push!(CFL_limits, Inf)
    end

    # To avoid double counting points when we use distributed-memory MPI, skip the
    # inner/lower point in r and z if this process is not the first block in that
    # dimension.
    skip_r_inner = r.irank != 0
    skip_z_lower = z.irank != 0

    # Calculate error ion distribution functions
    # Note rk_loworder_solution!() stores the calculated error in `scratch[2]`.
    rk_loworder_solution!(scratch, nothing, :pdf_electron, t_params)
    if evolve_ppar
        begin_r_z_region()
        rk_loworder_solution!(scratch, nothing, :electron_ppar, t_params)

        # Make vth consistent with `scratch[2]`, as it is needed for the electron pdf
        # boundary condition.
        update_electron_vth_temperature!(moments, scratch[2].electron_ppar,
                                         moments.electron.dens, composition)
    end
    apply_electron_bc_and_constraints!(scratch[t_params.n_rk_stages+1], phi, moments, z,
                                       vperp, vpa, vperp_spectral, vpa_spectral,
                                       vpa_advect, num_diss_params, composition)
    if evolve_ppar
        # Reset vth in the `moments` struct to the result consistent with full-accuracy RK
        # solution.
        begin_r_z_region()
        update_electron_vth_temperature!(moments,
                                         scratch[t_params.n_rk_stages+1].electron_ppar,
                                         moments.electron.dens, composition)
    end

    pdf_error = local_error_norm(scratch[2].pdf_electron,
                                 scratch[t_params.n_rk_stages+1].pdf_electron,
                                 t_params.rtol, t_params.atol; method=error_norm_method,
                                 skip_r_inner=skip_r_inner, skip_z_lower=skip_z_lower,
                                 error_sum_zero=t_params.error_sum_zero)
    push!(error_norms, pdf_error)
    push!(total_points, vpa.n_global * vperp.n_global * z.n_global * r.n_global)

    # Calculate error for moments, if necessary
    if evolve_ppar
        begin_r_z_region()
        p_err = local_error_norm(scratch[2].electron_ppar,
                                 scratch[t_params.n_rk_stages+1].electron_ppar,
                                 t_params.rtol, t_params.atol; method=error_norm_method,
                                 skip_r_inner=skip_r_inner, skip_z_lower=skip_z_lower,
                                 error_sum_zero=t_params.error_sum_zero)
        push!(error_norms, p_err)
        push!(total_points, z.n_global * r.n_global)
    end

    adaptive_timestep_update_t_params!(t_params, CFL_limits, error_norms, total_points,
                                       current_dt, error_norm_method, "", 0.0,
                                       composition; electron=true,
                                       local_max_dt=local_max_dt)
    if t_params.previous_dt[] == 0.0
        # Timestep failed, so reset  scratch[t_params.n_rk_stages+1] equal to
        # scratch[1] to start the timestep over.
        scratch_temp = scratch[t_params.n_rk_stages+1]
        scratch[t_params.n_rk_stages+1] = scratch[1]
        scratch[1] = scratch_temp
    end

    return nothing
end

"""
update_electron_pdf_with_shooting_method is a function that using a shooting method to solve for the electron pdf

The electron kinetic equation is:
    zdot * d(pdf)/dz + wpadot * d(pdf)/dwpa = pdf * pre_factor
The shooting method is 'explicit' in z, solving
    zdot_i * (pdf_{i+1} - pdf_{i})/dz_{i} + wpadot_{i} * d(pdf_{i})/dwpa = pdf_{i} * pre_factor_{i}

    INPUTS:
    pdf = modified electron pdf @ previous time level = (true electron pdf / dens_e) * vth_e
    dens = electron density
    vthe = electron thermal speed
    ppar = electron parallel pressure
    ddens_dz = z-derivative of the electron density
    dppar_dz = z-derivative of the electron parallel pressure
    dqpar_dz = z-derivative of the electron parallel heat flux
    dvth_dz = z-derivative of the electron thermal speed
    z = struct containing z-coordinate information
    vpa = struct containing vpa-coordinate information
    vpa_spectral = struct containing spectral information for the vpa-coordinate
    scratch_dummy = dummy arrays to be used for temporary storage
OUTPUT:
    pdf = updated (modified) electron pdf
"""
function update_electron_pdf_with_shooting_method!(pdf, dens, vthe, ppar, qpar, qpar_updated, phi, 
    ddens_dz, dppar_dz, dqpar_dz, dvth_dz, z, vpa, vpa_spectral, scratch_dummy, composition)

    # it is convenient to create a pointer to a scratch array to store the RHS of the linear 
    # system that includes all terms evaluated at the previous z location in the shooting method
    rhs = scratch_dummy.buffer_vpavperpzr_1
    # initialise the RHS to zero
    rhs .= 0.0
    # get critical velocities beyond which electrons are lost to the wall
    crit_speed_zmin, crit_speed_zmax = get_electron_critical_velocities(phi, vthe, composition.me_over_mi, z)
    # add the contribution to rhs from the term proportional to the pdf (rather than its derivatives)
    add_contribution_from_pdf_term!(rhs, pdf, ppar, vthe, dens, ddens_dz, upar, dvth_dz, dqpar_dz, vpa.grid, z, external_source_settings.electron)
    # add the contribution to rhs from the wpa advection term
    add_contribution_from_wpa_advection!(rhs, pdf, vthe, ppar, dppar_dz, dqpar_dz, dvth_dz, vpa, vpa_spectral)
    # shoot in z from incoming boundary (using sign of zdot to determine direction)
    # pdf_{i+1} = pdf_{i} - dz_{i} * rhs_{i}
    @loop_r_vperp ir ivperp begin
        for ivpa ∈ 1:vpa.n
            # deal with case of positive z-advection speed
            if vpa.grid[ivpa] > eps(mk_float)
                for iz ∈ 1:z.n-1
                    pdf[ivpa, ivperp, iz + 1, ir] = pdf[ivpa, ivperp, iz, ir] - (z.cell_width[iz] * rhs[ivpa, ivperp, iz, ir] 
                                                              / (vpa.grid[ivpa] * vthe[iz, ir]))
                end
            # deal with case of negative z-advection speed
            elseif vpa.grid[ivpa] < -eps(mk_float)
                for iz ∈ z.n:-1:2
                    pdf[ivpa, ivperp, iz - 1, ir] = pdf[ivpa, ivperp, iz, ir] + (z.cell_width[iz-1] * rhs[ivpa, ivperp, iz, ir] 
                                                              / (vpa.grid[ivpa] * vthe[iz, ir]))
                end
            # deal with case of zero z-advection speed
            else
                # hack for now until I figure out how to deal with the singular case
                @. pdf[ivpa, ivperp, :, ir] = 0.5 * (pdf[ivpa+1, ivperp, :, ir] + pdf[ivpa-1, ivperp, :, ir])
            end
        end
        # enforce the boundary condition at the walls
        for ivpa ∈ 1:vpa.n
            # find the ivpa index corresponding to the same magnitude 
            # of vpa but with opposite sign
            ivpamod = vpa.n - ivpa + 1
            # deal with wall at z_min
            if vpa.grid[ivpa] > eps(mk_float)
                iz = 1
                # electrons travelling sufficiently fast in the negative z-direction are lost to the wall
                # the maximum posative z-velocity that can be had is the amount by which electrons
                # can be accelerated by the electric field between the wall and the simulation boundary
                if vpa.grid[ivpa] > crit_speed_zmin
                    pdf[ivpa, ivperp, iz, ir] = 0.0
                else
                    pdf[ivpa, ivperp, iz, ir] = pdf[ivpamod, ivperp, iz, ir]
                end
            # deal with wall at z_max
            elseif vpa.grid[ivpa] < -eps(mk_float)
                iz = z.n
                # electrons travelling sufficiently fast in the positive z-direction are lost to the wall
                # the maximum negative z-velocity that can be had is the amount by which electrons
                # can be accelerated by the electric field between the wall and the simulation boundary
                if vpa.grid[ivpa] < crit_speed_zmax
                    pdf[ivpa, ivperp, iz, ir] = 0.0
                else
                    pdf[ivpa, ivperp, iz, ir] = pdf[ivpamod, ivperp, iz, ir]
                end
            end
        end
    end
    # the electron parallel heat flux is no longer consistent with the electron pdf
    qpar_updated = false
    # calculate the updated electron parallel heat flux
    calculate_electron_qpar_from_pdf!(qpar, ppar, vthe, pdf, vpa)
    for iz ∈ 1:z.n
        for ivpa ∈ 1:vpa.n
            println("z: ", z.grid[iz], " vpa: ", vpa.grid[ivpa], " pdf: ", pdf[ivpa, 1, iz, 1], " qpar: ", qpar[iz, 1], 
                " dppardz: ", dppar_dz[iz,1], " vth: ", vthe[iz,1], " ppar: ", ppar[iz,1], " dqpar_dz: ", dqpar_dz[iz,1],
                " dvth_dz: ", dvth_dz[iz,1], " ddens_dz: ", ddens_dz[iz,1])
        end
        println()
    end
    return nothing    
end

"""
use Picard iteration to solve the electron kinetic equation

The electron kinetic equation is:
    zdot * d(pdf)/dz + wpadot * d(pdf)/dwpa = pdf * pre_factor
Picard iteration uses the previous iteration of the electron pdf to calculate the next iteration:
    zdot * d(pdf^{i+1})/dz + wpadot^{i} * d(pdf^{i})/dwpa = pdf^{i} * prefactor^{i}

INPUTS:
    pdf = modified electron pdf @ previous time level = (true electron pdf / dens_e) * vth_e
    dens = electron density
    vthe = electron thermal speed
    ppar = electron parallel pressure
    ddens_dz = z-derivative of the electron density
    dppar_dz = z-derivative of the electron parallel pressure
    dqpar_dz = z-derivative of the electron parallel heat flux
    dvth_dz = z-derivative of the electron thermal speed
    z = struct containing z-coordinate information
    vpa = struct containing vpa-coordinate information
    z_spectral = struct containing spectral information for the z-coordinate
    vpa_spectral = struct containing spectral information for the vpa-coordinate
    scratch_dummy = dummy arrays to be used for temporary storage
    max_electron_pdf_iterations = maximum number of iterations to use in the solution of the electron kinetic equation
OUTPUT:
    pdf = updated (modified) electron pdf
"""
function update_electron_pdf_with_picard_iteration!(pdf, dens, vthe, ppar, ddens_dz, dppar_dz, dqpar_dz, dvth_dz,
    z, vpa, vpa_spectral, scratch_dummy, max_electron_pdf_iterations)

    # it is convenient to create a pointer to a scratch array to store the RHS of the linear 
    # system that will be solved iteratively
    rhs = scratch_dummy.buffer_vpavperpzr_1
    # define residual to point to a scratch array;
    # to be filled with the difference between successive iterations of the electron pdf
    residual = scratch_dummy.buffer_vpavperpzr_2
    # define pdf_new to point to a scratch array;
    # to be filled with the updated electron pdf
    pdf_new = scratch_dummy.buffer_vpavperpzr_3
    # initialise the electron pdf convergence flag to false
    electron_pdf_converged = false
    # initialise the number of iterations in the solution of the electron kinetic equation to be 1
    iteration = 1
    while !electron_pdf_converged && (iteration < max_electron_pdf_iterations)
        # calculate the RHS of the linear system, consisting of all terms in which the
        # pdf is evaluated at the previous iteration.
        
        # initialise the RHS to zero
        rhs .= 0.0
        # add the contribution to rhs from the term proportional to the pdf (rather than its derivatives)
        add_contribution_from_pdf_term!(rhs, pdf, ppar, vthe, dens, ddens_dz, upar, dvth_dz, dqpar_dz, vpa.grid, z, external_source_settings.electron)
        # add the contribution to rhs from the wpa advection term
        #add_contribution_from_wpa_advection!(rhs, pdf, vthe, ppar, dppar_dz, dqpar_dz, dvth_dz, vpa, vpa_spectral)
        # loop over wpa locations, solving the linear system at each location;
        # care must be taken when wpa = 0, as the linear system is singular in this case
        @loop_r_vperp_vpa ir ivperp ivpa begin
            # modify the rhs vector to account for the pre-factor multiplying d(pdf)/dz
            if abs(vpa.grid[ivpa]) < eps()
                # hack for now until I figure out how to deal with the singular linear system
                rhs[ivpa, ivperp, :, ir] .= 0.0
            else
                @loop_z iz begin
                    #rhs[ivpa, ivperp, iz, ir] /= -(vpa.grid[ivpa] * vthe[iz, ir])
                    rhs[ivpa, ivperp, iz, ir] = -rhs[ivpa, ivperp, iz, ir]
                end
            end
            # solve the linear system at this (wpa, wperp, r) location
            pdf_new[ivpa, ivperp, :, ir] = z.differentiation_matrix \ rhs[ivpa, ivperp, :, ir]
        end
        # calculate the difference between successive iterations of the electron pdf
        @. residual = pdf_new - pdf
        # check to see if the electron pdf has converged to within the specified tolerance
        average_residual, electron_pdf_converged = check_electron_pdf_convergence(residual)
        # prepare for the next iteration by updating the pdf
        @. pdf = pdf_new
        # if converged, exit the loop; otherwise, increment the iteration counter
        if electron_pdf_converged
            break
        else
            iteration +=1
        end
    end
    # if the maximum number of iterations has been exceeded, print a warning
    if !electron_pdf_converged
        # need to exit or handle this appropriately
        println("!!! max number of iterations for electron pdf update exceeded !!!")
        @loop_z iz begin
            println("z: ", z.grid[iz], " pdf: ", pdf[10, 1, iz, 1])
        end
    end
    
    return nothing
end

"""
    electron_kinetic_equation_euler_update!(f_out, ppar_out, f_in, ppar_in, moments,
                                            z, vperp, vpa, z_spectral, vpa_spectral,
                                            z_advect, vpa_advect, scratch_dummy,
                                            collisions, composition,
                                            external_source_settings,
                                            num_diss_params, t_params, ir;
                                            evolve_ppar=false, ion_dt=nothing)

Do a forward-Euler update of the electron kinetic equation.

When `evolve_ppar=true` is passed, also updates the electron parallel pressure.

Note that this function operates on a single point in `r`, given by `ir`, and `f_out`,
`ppar_out`, `f_in`, and `ppar_in` should have no r-dimension.
"""
function electron_kinetic_equation_euler_update!(f_out, ppar_out, f_in, ppar_in, moments,
                                                 z, vperp, vpa, z_spectral, vpa_spectral,
                                                 z_advect, vpa_advect, scratch_dummy,
                                                 collisions, composition,
                                                 external_source_settings,
                                                 num_diss_params, t_params, ir;
                                                 evolve_ppar=false, ion_dt=nothing,
                                                 soft_force_constraints=false)
    dt = t_params.dt[]

    # add the contribution from the z advection term
    @views electron_z_advection!(f_out, f_in, moments.electron.upar[:,ir],
                                 moments.electron.vth[:,ir], z_advect, z, vpa.grid,
                                 z_spectral, scratch_dummy, dt, ir)

    # add the contribution from the wpa advection term
    @views electron_vpa_advection!(f_out, f_in, moments.electron.dens[:,ir],
                                   moments.electron.upar[:,ir], ppar_in, moments,
                                   vpa_advect, vpa, vpa_spectral, scratch_dummy, dt,
                                   external_source_settings.electron, ir)

    # add in the contribution to the residual from the term proportional to the pdf
    add_contribution_from_pdf_term!(f_out, f_in, ppar_in, moments.electron.dens[:,ir],
                                    moments.electron.upar[:,ir], moments, vpa.grid, z, dt,
                                    external_source_settings.electron, ir)

    # add in numerical dissipation terms
    add_dissipation_term!(f_out, f_in, scratch_dummy, z_spectral, z, vpa, vpa_spectral,
                          num_diss_params, dt)

    if collisions.krook.nuee0 > 0.0 || collisions.krook.nuei0 > 0.0
        # Add a Krook collision operator
        # Set dt=-1 as we update the residual here rather than adding an update to
        # 'fvec_out'.
        @views electron_krook_collisions!(f_out, f_in, moments.electron.dens[:,ir],
                                          moments.electron.upar[:,ir],
                                          moments.ion.upar[:,ir],
                                          moments.electron.vth[:,ir], collisions, vperp,
                                          vpa, dt)
    end

<<<<<<< HEAD
    if external_source_settings.electron.active
        @views external_electron_source!(f_out, f_in, moments.electron.dens[:,ir],
                                         moments.electron.upar[:,ir], moments,
                                         composition, external_source_settings.electron,
                                         vperp, vpa, dt, ir)
    end

    if soft_force_constraints
        electron_implicit_constraint_forcing!(f_out, f_in,
                                              t_params.constraint_forcing_rate, vpa, dt,
                                              ir)
    end
=======
    total_external_electron_sources!(fvec_out.pdf_electron, fvec_in.pdf_electron,
                                moments.electron.dens, moments.electron.upar, moments,
                                composition, external_source_settings.electron, vperp,
                                vpa, dt)

>>>>>>> ea9ebf14

    if evolve_ppar
        @views electron_energy_equation_no_r!(
                   ppar_out, ppar_in, moments.electron.dens[:,ir],
                   moments.electron.upar[:,ir], moments.ion.dens[:,ir],
                   moments.ion.upar[:,ir], moments.ion.ppar[:,ir],
                   moments.neutral.dens[:,ir], moments.neutral.uz[:,ir],
                   moments.neutral.pz[:,ir], moments.electron, collisions, dt,
                   composition, external_source_settings.electron, num_diss_params, z, ir)

        if ion_dt !== nothing
            # Add source term to turn steady state solution into a backward-Euler update of
            # electron_ppar with the ion timestep `ion_dt`.
            ppar_previous_ion_step = moments.electron.ppar
            begin_z_region()
            @loop_z iz begin
                # At this point, ppar_out = ppar_in + dt*RHS(ppar_in). Here we add a
                # source/damping term so that in the steady state of the electron
                # pseudo-timestepping iteration,
                #   RHS(ppar) - (ppar - ppar_previous_ion_step) / ion_dt = 0,
                # resulting in a backward-Euler step (as long as the pseudo-timestepping
                # loop converges).
                ppar_out[iz] += -dt * (ppar_in[iz] - ppar_previous_ion_step[iz,ir]) / ion_dt
            end
        end
    end

    return nothing
end

"""
    fill_electron_kinetic_equation_Jacobian!(jacobian_matrix, f, ppar, moments,
                                             collisions, composition, z, vperp, vpa,
                                             z_spectral, vperp_specral,
                                             vpa_spectral, z_advect, vpa_advect,
                                             scratch_dummy, external_source_settings,
                                             num_diss_params, t_params, ion_dt,
                                             ir, evolve_ppar, adv_fac_lower,
                                             adv_fac_upper)

Fill a pre-allocated matrix with the Jacobian matrix for electron kinetic equation and (if
`evolve_ppar=true`) the electron energy equation.
"""
function fill_electron_kinetic_equation_Jacobian!(jacobian_matrix, f, ppar, moments,
                                                  collisions, composition, z, vperp, vpa,
                                                  z_spectral, vperp_spectral,
                                                  vpa_spectral, z_advect, vpa_advect,
                                                  scratch_dummy, external_source_settings,
                                                  num_diss_params, t_params, ion_dt, ir,
                                                  evolve_ppar, adv_fac_lower,
                                                  adv_fac_upper)
    dt = t_params.dt[]

    buffer_1 = @view scratch_dummy.buffer_rs_1[ir,1]
    buffer_2 = @view scratch_dummy.buffer_rs_2[ir,1]
    buffer_3 = @view scratch_dummy.buffer_rs_3[ir,1]
    buffer_4 = @view scratch_dummy.buffer_rs_4[ir,1]

    vth = @view moments.electron.vth[:,ir]
    me = composition.me_over_mi
    dens = @view moments.electron.dens[:,ir]
    upar = @view moments.electron.upar[:,ir]
    qpar = @view moments.electron.qpar[:,ir]
    ddens_dz = @view moments.electron.ddens_dz[:,ir]
    dupar_dz = @view moments.electron.dupar_dz[:,ir]
    dppar_dz = @view moments.electron.dppar_dz[:,ir]
    dvth_dz = @view moments.electron.dvth_dz[:,ir]
    dqpar_dz = @view moments.electron.dqpar_dz[:,ir]

    upar_ion = @view moments.ion.upar[:,ir,1]

    # Reconstruct w_∥^3 moment of g_e from already-calculated qpar
    third_moment = scratch_dummy.buffer_z_1
    dthird_moment_dz = scratch_dummy.buffer_z_2
    begin_z_region()
    @loop_z iz begin
        third_moment[iz] = 0.5 * qpar[iz] / ppar[iz] / vth[iz]
    end
    derivative_z!(dthird_moment_dz, third_moment, buffer_1, buffer_2,
                  buffer_3, buffer_4, z_spectral, z)

    pdf_size = z.n * vperp.n * vpa.n
    v_size = vperp.n * vpa.n

    # Initialise jacobian_matrix to the identity
    begin_z_vperp_vpa_region()
    @loop_z_vperp_vpa iz ivperp ivpa begin
        # Rows corresponding to pdf_electron
        row = (iz - 1) * v_size + (ivperp - 1) * vpa.n + ivpa
        v_remainder = (ivperp - 1) * vpa.n + ivpa

        jacobian_matrix[row,:] .= 0.0
        jacobian_matrix[row,row] += 1.0
    end
    begin_z_region()
    @loop_z iz begin
        # Rows corresponding to electron_ppar
        row = pdf_size + iz

        jacobian_matrix[row,:] .= 0.0
        jacobian_matrix[row,row] += 1.0
    end

    z_speed = @view z_advect[1].speed[:,:,:,ir]
    begin_vperp_vpa_region()
    @loop_vperp_vpa ivperp ivpa begin
        adv_fac_lower[ivpa,ivperp] = -z_speed[ivpa,ivperp,1]
        adv_fac_upper[ivpa,ivperp] = -z_speed[ivpa,ivperp,end]
    end

    add_electron_z_advection_to_Jacobian!(
        jacobian_matrix, f, dens, upar, ppar, vth, me, z, vperp, vpa, z_spectral,
        z_advect, scratch_dummy, dt, ir; ppar_offset=pdf_size)
    add_electron_vpa_advection_to_Jacobian!(
        jacobian_matrix, f, dens, upar, ppar, vth, third_moment, ddens_dz, dppar_dz,
        dthird_moment_dz, moments, me, z, vperp, vpa, z_spectral, vpa_spectral,
        vpa_advect, z_speed, scratch_dummy, external_source_settings, dt, ir;
        ppar_offset=pdf_size)
    add_contribution_from_electron_pdf_term_to_Jacobian!(
        jacobian_matrix, f, dens, upar, ppar, vth, third_moment, ddens_dz, dppar_dz,
        dvth_dz, dqpar_dz, dthird_moment_dz, moments, me, external_source_settings, z,
        vperp, vpa, z_spectral, z_speed, scratch_dummy, dt, ir; ppar_offset=pdf_size)
    add_electron_dissipation_term_to_Jacobian!(
        jacobian_matrix, f, num_diss_params, z, vperp, vpa, vpa_spectral, z_speed, dt, ir)
    add_electron_krook_collisions_to_Jacobian!(
        jacobian_matrix, f, dens, upar, ppar, vth, upar_ion, collisions, z, vperp, vpa,
        z_speed, dt, ir; ppar_offset=pdf_size)
    add_external_electron_source_to_Jacobian!(
        jacobian_matrix, f, moments, me, z_speed, external_source_settings, z, vperp, vpa,
        dt, ir; ppar_offset=pdf_size)
    add_electron_implicit_constraint_forcing_to_Jacobian!(
        jacobian_matrix, f, z_speed, z, vperp, vpa, t_params.constraint_forcing_rate, dt,
        ir)
    # Always add the electron energy equation term, even if evolve_ppar=false, so that the
    # Jacobian matrix always has the same shape, meaning that we can always reuse the LU
    # factorization struct.
    add_electron_energy_equation_to_Jacobian!(
        jacobian_matrix, f, dens, upar, ppar, vth, third_moment, ddens_dz, dupar_dz,
        dppar_dz, dthird_moment_dz, collisions, composition, z, vperp, vpa, z_spectral,
        num_diss_params, dt, ir; ppar_offset=pdf_size)
    if ion_dt !== nothing
        add_ion_dt_forcing_of_electron_ppar_to_Jacobian!(
            jacobian_matrix, z, dt, ion_dt, ir; ppar_offset=pdf_size)
    end

    return nothing
end

#"""
#electron_kinetic_equation_residual! calculates the residual of the (time-independent) electron kinetic equation
#INPUTS:
#    residual = dummy array to be filled with the residual of the electron kinetic equation
#OUTPUT:
#    residual = updated residual of the electron kinetic equation
#"""
#function electron_kinetic_equation_residual!(residual, max_term, single_term, pdf, dens, upar, vth, ppar, upar_ion,
#                                             ddens_dz, dppar_dz, dqpar_dz, dvth_dz, 
#                                             z, vperp, vpa, z_spectral, vpa_spectral, z_advect, vpa_advect, scratch_dummy,
#                                             collisions, external_source_settings,
#                                             num_diss_params, dt_electron)
#
#    # initialise the residual to zero                                             
#    begin_r_vperp_vpa_region()
#    @loop_r_z_vperp_vpa ir iz ivperp ivpa begin
#        residual[ivpa,ivperp,iz,ir] = 0.0
#    end
#    # calculate the contribution to the residual from the z advection term
#    electron_z_advection!(residual, pdf, upar, vth, z_advect, z, vpa.grid, z_spectral, scratch_dummy, -1.0)
#    #dt_max_zadv = simple_z_advection!(residual, pdf, vth, z, vpa.grid, dt_electron)
#    #single_term .= residual
#    #max_term .= abs.(residual)
#    #println("z_adv residual = ", maximum(abs.(single_term)))
#    #println("z_advection: ", sum(residual), " dqpar_dz: ", sum(abs.(dqpar_dz)))
#    #calculate_contribution_from_z_advection!(residual, pdf, vth, z, vpa.grid, z_spectral, scratch_dummy)
#    # add in the contribution to the residual from the wpa advection term
#    electron_vpa_advection!(residual, pdf, ppar, vth, dppar_dz, dqpar_dz, dvth_dz, 
#                            vpa_advect, vpa, vpa_spectral, scratch_dummy, -1.0,
#                            external_source_settings.electron)
#    #dt_max_vadv = simple_vpa_advection!(residual, pdf, ppar, vth, dppar_dz, dqpar_dz, dvth_dz, vpa, dt_electron)
#    #@. single_term = residual - single_term
#    #max_term .= max.(max_term, abs.(single_term))
#    #@. single_term = residual
#    #println("v_adv residual = ", maximum(abs.(single_term)))
#    #add_contribution_from_wpa_advection!(residual, pdf, vth, ppar, dppar_dz, dqpar_dz, dvth_dz, vpa, vpa_spectral)
#    # add in the contribution to the residual from the term proportional to the pdf
#    add_contribution_from_pdf_term!(residual, pdf, ppar, dens, moments, vpa.grid, z, -1.0,
#                                    external_source_settings.electron)
#    #@. single_term = residual - single_term
#    #max_term .= max.(max_term, abs.(single_term))
#    #@. single_term = residual
#    #println("pdf_term residual = ", maximum(abs.(single_term)))
#    # @loop_vpa ivpa begin
#    #     @loop_z iz begin
#    #         println("LHS: ", residual[ivpa,1,iz,1], " vpa: ", vpa.grid[ivpa], " z: ", z.grid[iz], " dvth_dz: ", dvth_dz[iz,1], " type: ", 1) 
#    #     end
#    #     println("")
#    # end
#    # println("")
#    # add in numerical dissipation terms
#    add_dissipation_term!(residual, pdf, scratch_dummy, z_spectral, z, vpa, vpa_spectral,
#                          num_diss_params, -1.0)
#    #@. single_term = residual - single_term
#    #println("dissipation residual = ", maximum(abs.(single_term)))
#    #max_term .= max.(max_term, abs.(single_term))
#    # add in particle and heat source term(s)
#    #@. single_term = residual
#    #add_source_term!(residual, vpa.grid, z.grid, dvth_dz)
#    #@. single_term = residual - single_term
#    #max_term .= max.(max_term, abs.(single_term))
#    #stop()
#    # @loop_vpa ivpa begin
#    #     @loop_z iz begin
#    #         println("total_residual: ", residual[ivpa,1,iz,1], " vpa: ", vpa.grid[ivpa], " z: ", z.grid[iz], " dvth_dz: ", dvth_dz[iz,1], " type: ", 2) 
#    #     end
#    #     println("")
#    # end
#    # stop()
#    #dt_max = min(dt_max_zadv, dt_max_vadv)
#
#    if collisions.krook_collision_frequency_prefactor_ee > 0.0
#        # Add a Krook collision operator
#        # Set dt=-1 as we update the residual here rather than adding an update to
#        # 'fvec_out'.
#        electron_krook_collisions!(residual, pdf, dens, upar, upar_ion, vth,
#                                   collisions, vperp, vpa, -1.0)
#    end
#
#    dt_max = dt_electron
#    #println("dt_max: ", dt_max, " dt_max_zadv: ", dt_max_zadv, " dt_max_vadv: ", dt_max_vadv)
#    return dt_max
#end

function simple_z_advection!(advection_term, pdf, vth, z, vpa, dt_max_in)
    dt_max = dt_max_in
    # take the z derivative of the input pdf
    begin_r_vperp_vpa_region()
    @loop_r_z_vperp_vpa ir iz ivperp ivpa begin
        speed = vth[iz,ir] * vpa[ivpa]
        dt_max = min(dt_max, 0.5*z.cell_width[iz]/(max(abs(speed),1e-3)))
        if speed > 0
            if iz == 1
                #dpdf_dz  = pdf[ivpa,ivperp,iz,ir]/z.cell_width[1]
                dpdf_dz = 0.0
            else
                dpdf_dz = (pdf[ivpa,ivperp,iz,ir] - pdf[ivpa,ivperp,iz-1,ir])/z.cell_width[iz-1]
            end
        elseif speed < 0
            if iz == z.n
                #dpdf_dz = -pdf[ivpa,ivperp,iz,ir]/z.cell_width[z.n-1]
                dpdf_dz = 0.0
            else
                dpdf_dz = (pdf[ivpa,ivperp,iz+1,ir] - pdf[ivpa,ivperp,iz,ir])/z.cell_width[iz]
            end
        else
            if iz == 1
                dpdf_dz = (pdf[ivpa,ivperp,iz+1,ir] - pdf[ivpa,ivperp,iz,ir])/z.cell_width[1]
            elseif iz == z.n
                dpdf_dz = (pdf[ivpa,ivperp,iz,ir] - pdf[ivpa,ivperp,iz-1,ir])/z.cell_width[z.n-1]
            else
                dpdf_dz = (pdf[ivpa,ivperp,iz+1,ir] - pdf[ivpa,ivperp,iz,ir])/z.cell_width[1]
            end
        end
        advection_term[ivpa,ivperp,iz,ir] += speed * dpdf_dz
    end
    return dt_max
end

#################
# NEED TO ADD PARTICLE/HEAT SOURCE INTO THE ELECTRON KINETIC EQUATION TO FIX amplitude
#################


function simple_vpa_advection!(advection_term, pdf, ppar, vth, dppar_dz, dqpar_dz, dvth_dz, vpa, dt_max_in)
    dt_max = dt_max_in
    # take the vpa derivative in the input pdf
    begin_r_z_vperp_region()
    @loop_r_z_vperp_vpa ir iz ivperp ivpa begin
        speed = ((vth[iz,ir] * dppar_dz[iz,ir] + vpa.grid[ivpa] * dqpar_dz[iz,ir]) 
                / (2 * ppar[iz,ir]) - vpa.grid[ivpa]^2 * dvth_dz[iz,ir])
        dt_max = min(dt_max, 0.5*vpa.cell_width[ivpa]/max(abs(speed),1e-3))
        if speed > 0
            if ivpa == 1
                dpdf_dvpa  = pdf[ivpa,ivperp,iz,ir]/vpa.cell_width[1]
            else
                dpdf_dvpa = (pdf[ivpa,ivperp,iz,ir] - pdf[ivpa-1,ivperp,iz,ir])/vpa.cell_width[ivpa-1]
            end
        elseif speed < 0
            if ivpa == vpa.n
                dpdf_dvpa = -pdf[ivpa,ivperp,iz,ir]/vpa.cell_width[vpa.n-1]
            else
                dpdf_dvpa = (pdf[ivpa+1,ivperp,iz,ir] - pdf[ivpa,ivperp,iz,ir])/vpa.cell_width[ivpa]
            end
        else
            if ivpa == 1
                dpdf_dvpa = (pdf[ivpa+1,ivperp,iz,ir] - pdf[ivpa,ivperp,iz,ir])/vpa.cell_width[1]
            elseif ivpa == vpa.n
                dpdf_dvpa = (pdf[ivpa,ivperp,iz,ir] - pdf[ivpa-1,ivperp,iz,ir])/vpa.cell_width[vpa.n-1]
            else
                dpdf_dvpa = (pdf[ivpa+1,ivperp,iz,ir] - pdf[ivpa,ivperp,iz,ir])/vpa.cell_width[1]
            end
        end
        advection_term[ivpa,ivperp,iz,ir] += speed * dpdf_dvpa
    end
    return dt_max
end

function add_source_term!(source_term, vpa, z, dvth_dz)
    # add in particle and heat source term(s)
    begin_r_z_vperp_vpa_region()
    @loop_r_z_vperp_vpa ir iz ivperp ivpa begin
    #    source_term[ivpa,ivperp,iz,ir] -= 40*exp(-vpa[ivpa]^2)*exp(-z[iz]^2)
    #    source_term[ivpa,ivperp,iz,ir] -= vpa[ivpa]*exp(-vpa[ivpa]^2)*(2*vpa[ivpa]^2-3)*dvth_dz[iz,ir]
    end
    return nothing
end

function add_dissipation_term!(pdf_out, pdf_in, scratch_dummy, z_spectral, z, vpa,
                               vpa_spectral, num_diss_params, dt)
    if num_diss_params.electron.vpa_dissipation_coefficient ≤ 0.0
        return nothing
    end

    begin_z_vperp_region()
    @loop_z_vperp iz ivperp begin
        @views second_derivative!(vpa.scratch, pdf_in[:,ivperp,iz], vpa, vpa_spectral)
        @. pdf_out[:,ivperp,iz] += dt * num_diss_params.electron.vpa_dissipation_coefficient * vpa.scratch
    end
    return nothing
end

function add_electron_dissipation_term_to_Jacobian!(jacobian_matrix, f, num_diss_params,
                                                    z, vperp, vpa, vpa_spectral, z_speed,
                                                    dt, ir; f_offset=0)
    @boundscheck size(jacobian_matrix, 1) == size(jacobian_matrix, 2)
    @boundscheck size(jacobian_matrix, 1) ≥ f_offset + z.n * vperp.n * vpa.n

    vpa_dissipation_coefficient = num_diss_params.electron.vpa_dissipation_coefficient

    if vpa_dissipation_coefficient ≤ 0.0
        return nothing
    end

    v_size = vperp.n * vpa.n
    vpa_dense_second_deriv_matrix = vpa_spectral.dense_second_deriv_matrix

    begin_z_vperp_vpa_region()
    @loop_z_vperp_vpa iz ivperp ivpa begin
        if skip_f_electron_bc_points_in_Jacobian(iz, ivperp, ivpa, z, vperp, vpa, z_speed)
            continue
        end

        # Rows corresponding to pdf_electron
        row = (iz - 1) * v_size + (ivperp - 1) * vpa.n + ivpa + f_offset

        # Terms from add_dissipation_term!()
        for icolvperp ∈ 1:vperp.n, icolvpa ∈ 1:vpa.n
            col = (iz - 1) * v_size + (icolvperp - 1) * vpa.n + icolvpa + f_offset
            jacobian_matrix[row,col] -= dt * vpa_dissipation_coefficient * vpa_dense_second_deriv_matrix[ivpa,icolvpa]
        end
    end

    return nothing
end

"""
update_electron_pdf! iterates to find a solution for the electron pdf
from the electron kinetic equation:
    zdot * d(pdf^{i})/dz + wpadot^{i} * d(pdf^{i})/dwpa + wpedot^{i} * d(pdf^{i})/dwpe  = pdf^{i+1} * pre_factor^{i}
NB: zdot, wpadot, wpedot and pre-factor contain electron fluid quantities, that will have been updated
independently of the electron pdf;
NB: wpadot, wpedot and pre-factor all contain the electron parallel heat flux,
which itself depends on the electron pdf.

INPUTS:
    pdf = modified electron pdf @ previous time level = (true electron pdf / dens_e) * vth_e
OUTPUT:
    pdf = updated (modified) electron pdf
"""
# function update_electron_pdf!(pdf, dens, vthe, ppar, ddens_dz, dppar_dz, dqpar_dz, dvth_dz, 
#                               max_electron_pdf_iterations, z, vpa, z_spectral, vpa_spectral, scratch_dummy)
#     # iterate the electron kinetic equation until the electron pdf is converged
#     # or the specified maximum number of iterations is exceeded
#     electron_pdf_converged = false
#     iteration = 1

#     println("pdf_update_electron_pdf: ", sum(abs.(pdf)))
#     while !electron_pdf_converged && (iteration < max_electron_pdf_iterations)
#         # calculate the contribution to the kinetic equation due to z advection
#         # and store in the dummy array scratch_dummy.buffer_vpavperpzr_1
#         @views calculate_contribution_from_z_advection!(scratch_dummy.buffer_vpavperpzr_1, pdf, vthe, z, vpa.grid, z_spectral, scratch_dummy)
#         # calculate the contribution to the kinetic equation due to w_parallel advection and add to the z advection term
#         @views add_contribution_from_wpa_advection!(scratch_dummy.buffer_vpavperpzr_1, pdf, vthe, ppar, dppar_dz, dqpar_dz, dvth_dz, vpa, vpa_spectral)
#         # calculate the pre-factor multiplying the modified electron pdf
#         # and store in the dummy array scratch_dummy.buffer_vpavperpzr_2
#         @views calculate_pdf_dot_prefactor!(scratch_dummy.buffer_vpavperpzr_2, ppar, vthe, dens, ddens_dz, dvth_dz, dqpar_dz, vpa.grid)
#         # update the electron pdf
#         #pdf_new = scratch_dummy.buffer_vpavperpzr_1
#         #println("advection_terms: ", sum(abs.(advection_terms)), "pdf_dot_prefactor: ", sum(abs.(pdf_dot_prefactor)))
#         @. scratch_dummy.buffer_vpavperpzr_1 /= scratch_dummy.buffer_vpavperpzr_2
#         # check to see if the electron pdf has converged to within the specified tolerance
#         check_electron_pdf_convergence!(electron_pdf_converged, scratch_dummy.buffer_vpavperpzr_1, pdf)
#         # prepare for the next iteration
#         @. pdf = scratch_dummy.buffer_vpavperpzr_1
#         iteration += 1
#     end
#     if !electron_pdf_converged
#         # need to exit or handle this appropriately
#         println("!!!max number of iterations for electron pdf update exceeded!!!")
#     end
#     return nothing
# end



# """
# use the biconjugate gradient stabilized method to solve the electron kinetic equation
# """
# function update_electron_pdf_bicgstab!(pdf, dens, vthe, ppar, ddens_dz, dppar_dz, dqpar_dz, dvth_dz, 
#     max_electron_pdf_iterations, z, vpa, z_spectral, vpa_spectral, scratch_dummy)
 
#     for iz in 1:z.n
#         println("z: ", z.grid[iz], " pdf: ", pdf[10, 1, iz, 1], " iteration: ", 1, " z.n: ", z.n)
#     end

#     # set various arrays to point to a corresponding dummy array scratch_dummy.buffer_vpavperpzr_X
#     # so that it is easier to understand what is going on
#     residual = scratch_dummy.buffer_vpavperpzr_1
#     residual_hat = scratch_dummy.buffer_vpavperpzr_2
#     pvec = scratch_dummy.buffer_vpavperpzr_3
#     vvec = scratch_dummy.buffer_vpavperpzr_4
#     tvec = scratch_dummy.buffer_vpavperpzr_5

#     # calculate the residual of the electron kinetic equation for the initial guess of the electron pdf
#     electron_kinetic_equation_residual!(residual, pdf, dens, vthe, ppar, ddens_dz, dppar_dz, dqpar_dz, dvth_dz, 
#                                         z, vpa, z_spectral, vpa_spectral, scratch_dummy)
#     @. residual = -residual

#     for iz in 1:z.n
#         println("z: ", z.grid[iz], " residual: ", residual[10, 1, iz, 1], " iteration: ", -1, " z.n: ", z.n)
#     end

#     residual_hat .= residual + pdf

#     # calculate the inner product of the residual and residual_hat
#     rho = dot(residual_hat, residual)
#     #@views rho = integral(residual_hat[10, 1, :, 1], residual[10,1,:,1], z.wgts)

#     println("rho: ", rho)

#     pvec .= residual

#     # iterate the electron kinetic equation until the electron pdf is converged
#     # or the specified maximum number of iterations is exceeded
#     electron_pdf_converged = false
#     iteration = 1

#     while !electron_pdf_converged && (iteration < max_electron_pdf_iterations)
#         # calculate the residual of the electron kinetic equation with the residual of the previous iteration
#         # as the input electron pdf
#         electron_kinetic_equation_residual!(vvec, pvec, dens, vthe, ppar, ddens_dz, dppar_dz, dqpar_dz, dvth_dz, 
#                                             z, vpa, z_spectral, vpa_spectral, scratch_dummy)
#         alpha = rho / dot(residual_hat, vvec)
#         #alpha = rho / integral(residual_hat[10,1,:,1], vvec[10,1,:,1], z.wgts)
#         println("alpha: ", alpha)
#         @. pdf += alpha * pvec
#         @. residual -= alpha * vvec
#         # check to see if the electron pdf has converged to within the specified tolerance
#         check_electron_pdf_convergence!(electron_pdf_converged, residual)
#         if electron_pdf_converged
#             break
#         end
#         electron_kinetic_equation_residual!(tvec, residual, dens, vthe, ppar, ddens_dz, dppar_dz, dqpar_dz, dvth_dz, 
#                                             z, vpa, z_spectral, vpa_spectral, scratch_dummy)
#         omega = dot(tvec, residual) / dot(tvec, tvec)
#         #omega = integral(tvec[10,1,:,1],residual[10,1,:,1],z.wgts)/integral(tvec[10,1,:,1],tvec[10,1,:,1],z.wgts)
#         @. pdf += omega * residual
#         @. residual -= omega * tvec
#         check_electron_pdf_convergence!(electron_pdf_converged, residual)
#         if electron_pdf_converged
#             break
#         end
#         #rho_new = integral(residual_hat[10,1,:,1],residual[10,1,:,1],z.wgts)
#         rho_new = dot(residual_hat, residual)
#         beta = (rho_new / rho) * (alpha / omega)
#         println("rho_new: ", rho_new, " beta: ", beta)
#         #@. pvec -= omega * vvec
#         #@. pvec *= beta
#         #@. pvec += residual
#         @. pvec = residual + beta * (pvec - omega * vvec)
#         # prepare for the next iteration
#         rho = rho_new
#         iteration += 1
#         println()
#         if iteration == 2
#             for iz in 1:z.n
#                 println("z: ", z.grid[iz], " pvec: ", pvec[10, 1, iz, 1], " iteration: ", -2, " z.n: ", z.n)
#             end
#         end
#         for iz in 1:z.n
#             println("z: ", z.grid[iz], " pdf: ", pdf[10, 1, iz, 1], " iteration: ", iteration, " z.n: ", z.n)
#         end
#     end
#     if !electron_pdf_converged
#         # need to exit or handle this appropriately
#         println("!!!max number of iterations for electron pdf update exceeded!!!")
#     end
#     return nothing
# end

"""
calculates the contribution to the residual of the electron kinetic equation from the z advection term:
residual = zdot * d(pdf)/dz + wpadot * d(pdf)/dwpa - pdf * pre_factor
INPUTS:
    z_advection_term = dummy array to be filled with the contribution to the residual from the z advection term
    pdf = modified electron pdf used in the kinetic equation = (true electron pdf / dens_e) * vth_e
    vthe = electron thermal speed
    z = z grid
    vpa = v_parallel grid
    z_spectral = spectral representation of the z grid
    scratch_dummy = dummy array to be used for temporary storage
OUTPUT:
    z_advection_term = updated contribution to the residual from the z advection term
"""
function calculate_contribution_from_z_advection!(z_advection_term, pdf, vthe, z, vpa, spectral, scratch_dummy)
    # calculate the z-derivative of the electron pdf and store in the dummy array
    # scratch_dummy.buffer_vpavperpzr_1
    derivative_z!(z_advection_term, pdf,
                  scratch_dummy.buffer_vpavperpr_1,
                  scratch_dummy.buffer_vpavperpr_2, scratch_dummy.buffer_vpavperpr_3,
                  scratch_dummy.buffer_vpavperpr_4, spectral, z)
    # contribution from the z-advection term is wpa * vthe * d(pdf)/dz
    begin_r_vperp_vpa_region()
    @loop_r_z_vperp_vpa ir iz ivperp ivpa begin
        @. z_advection_term[ivpa,ivperp,iz,ir] = z_advection_term[ivpa,ivperp,iz,ir] #* vpa[ivpa] * vthe[:, :]
    end
    return nothing
end

function add_contribution_from_wpa_advection!(residual, pdf, vth, ppar, dppar_dz, dqpar_dz, dvth_dz,
                                                    vpa, vpa_spectral)
    begin_r_z_vperp_region()
    @loop_r_z_vperp ir iz ivperp begin
        # calculate the wpa-derivative of the pdf and store in the scratch array vpa.scratch
        @views derivative!(vpa.scratch, pdf[:, ivperp, iz, ir], vpa, vpa_spectral)
        # contribution from the wpa-advection term is ( ) * d(pdf)/dwpa
        @. residual[:,ivperp,iz,ir] += vpa.scratch * (0.5 * vth[iz,ir] / ppar[iz,ir] * dppar_dz[iz,ir]
                + 0.5 * vpa.grid / ppar[iz,ir] * dqpar_dz[iz,ir] - vpa.grid^2 * dvth_dz[iz,ir])
    end
    return nothing
end

# calculate the pre-factor multiplying the modified electron pdf
function calculate_pdf_dot_prefactor!(pdf_dot_prefactor, ppar, vth, dens, ddens_dz, dvth_dz, dqpar_dz, vpa)
    begin_r_z_vperp_vpa_region()
    @loop_r_z_vperp_vpa ir iz ivperp ivpa begin
        @. pdf_dot_prefactor[ivpa,ivperp,iz,ir] = 0.5 * dqpar_dz[iz,ir] / ppar[iz,ir] - vpa[ivpa] * vth[iz,ir] * 
        (ddens_dz[iz,ir] / dens[iz,ir] + dvth_dz[iz,ir] / vth[iz,ir])
    end
    return nothing
end

# add contribution to the residual coming from the term proporational to the pdf
function add_contribution_from_pdf_term!(pdf_out, pdf_in, ppar, dens, upar, moments, vpa,
                                         z, dt, electron_source_settings, ir)
    vth = @view moments.electron.vth[:,ir]
    ddens_dz = @view moments.electron.ddens_dz[:,ir]
    dvth_dz = @view moments.electron.dvth_dz[:,ir]
    dqpar_dz = @view moments.electron.dqpar_dz[:,ir]
    begin_z_vperp_vpa_region()
    @loop_z iz begin
        this_dqpar_dz = dqpar_dz[iz]
        this_ppar = ppar[iz]
        this_vth = vth[iz]
        this_ddens_dz = ddens_dz[iz]
        this_dens = dens[iz]
        this_dvth_dz = dvth_dz[iz]
        this_vth = vth[iz]
        @loop_vperp_vpa ivperp ivpa begin
            pdf_out[ivpa,ivperp,iz] +=
                dt * (-0.5 * this_dqpar_dz / this_ppar - vpa[ivpa] * this_vth *
                      (this_ddens_dz / this_dens - this_dvth_dz / this_vth)) *
                pdf_in[ivpa,ivperp,iz]
        end
    end

<<<<<<< HEAD
    if electron_source_settings.active
        source_density_amplitude = @view moments.electron.external_source_density_amplitude[:,ir]
        source_momentum_amplitude = @view moments.electron.external_source_momentum_amplitude[:,ir]
        source_pressure_amplitude = @view moments.electron.external_source_pressure_amplitude[:,ir]
        @loop_z iz begin
            term = dt * (1.5 * source_density_amplitude[iz] / dens[iz] -
                         (0.5 * source_pressure_amplitude[iz] +
                          source_momentum_amplitude[iz]) / ppar[iz])
            @loop_vperp_vpa ivperp ivpa begin
                pdf_out[ivpa,ivperp,iz] -= term * pdf_in[ivpa,ivperp,iz]
=======
    for index ∈ eachindex(electron_source_settings)
        if electron_source_settings[index].active
            @views source_density_amplitude = moments.electron.external_source_density_amplitude[:, :, index]
            @views source_momentum_amplitude = moments.electron.external_source_momentum_amplitude[:, :, index]
            @views source_pressure_amplitude = moments.electron.external_source_pressure_amplitude[:, :, index]
            @loop_r_z ir iz begin
                term = dt * (1.5 * source_density_amplitude[iz,ir] / dens[iz,ir] -
                            (0.5 * source_pressure_amplitude[iz,ir] +
                            source_momentum_amplitude[iz,ir]) / ppar[iz,ir])
                @loop_vperp_vpa ivperp ivpa begin
                    pdf_out[ivpa,ivperp,iz,ir] -= term * pdf_in[ivpa,ivperp,iz,ir]
                end
>>>>>>> ea9ebf14
            end
        end
    end

    return nothing
end

function add_contribution_from_electron_pdf_term_to_Jacobian!(
        jacobian_matrix, f, dens, upar, ppar, vth, third_moment, ddens_dz, dppar_dz,
        dvth_dz, dqpar_dz, dthird_moment_dz, moments, me, external_source_settings, z,
        vperp, vpa, z_spectral, z_speed, scratch_dummy, dt, ir; f_offset=0, ppar_offset=0)

    if f_offset == ppar_offset
        error("Got f_offset=$f_offset the same as ppar_offset=$ppar_offset. f and ppar "
              * "cannot be in same place in state vector.")
    end
    @boundscheck size(jacobian_matrix, 1) == size(jacobian_matrix, 2)
    @boundscheck size(jacobian_matrix, 1) ≥ f_offset + z.n * vperp.n * vpa.n
    @boundscheck size(jacobian_matrix, 1) ≥ ppar_offset + z.n

    source_density_amplitude = moments.electron.external_source_density_amplitude
    source_momentum_amplitude = moments.electron.external_source_momentum_amplitude
    source_pressure_amplitude = moments.electron.external_source_pressure_amplitude
    z_deriv_matrix = z_spectral.D_matrix_csr
    v_size = vperp.n * vpa.n

    begin_z_vperp_vpa_region()
    @loop_z_vperp_vpa iz ivperp ivpa begin
        if skip_f_electron_bc_points_in_Jacobian(iz, ivperp, ivpa, z, vperp, vpa, z_speed)
            continue
        end

        # Rows corresponding to pdf_electron
        row = (iz - 1) * v_size + (ivperp - 1) * vpa.n + ivpa + f_offset
        v_remainder = (ivperp - 1) * vpa.n + ivpa

        # Terms from `add_contribution_from_pdf_term!()`
        # (0.5/p*dq/dz + w_∥*vth*(1/n*dn/dz - 1/vth*dvth/dz))*g
        #
        # q = 2*p*vth*∫dw_∥ w_∥^3 g
        #   = 2*p^(3/2)*sqrt(2/n/me)*∫dw_∥ w_∥^3 g
        # dq/dz = 3*sqrt(2*p/n/me)*∫dw_∥ w_∥^3 g * dp/dz
        #         - p^(3/2)*sqrt(2/me)/n^(3/2)*∫dw_∥ w_∥^3 g * dn/dz
        #         + 2*p*vth*∫dw_∥ w_∥^3 dg/dz
        # 0.5/p*dq/dz = 1.5*sqrt(2/p/n/me)*∫dw_∥ w_∥^3 g * dp/dz
        #               - 0.5*sqrt(2*p/me)/n^(3/2)*∫dw_∥ w_∥^3 g * dn/dz
        #               + sqrt(2*p/n/me)*∫dw_∥ w_∥^3 dg/dz
        #             = 1.5*sqrt(2/p/n/me)*∫dw_∥ w_∥^3 g * dp/dz
        #               - 0.5*sqrt(2*p/me)/n^(3/2)*∫dw_∥ w_∥^3 g * dn/dz
        #               + vth*∫dw_∥ w_∥^3 dg/dz
        # d(0.5/p*dq/dz[irowz])/d(g[icolvpa,icolvperp,icolz]) =
        #   (1.5*sqrt(2/p/n/me)*dp/dz - 0.5*sqrt(2*p/me)/n^(3/2)*dn/dz) * delta(irowz,icolz) * vpa.wgts[icolvpa]/sqrt(π) * vpa.grid[icolvpa]^3
        #   + vth * vpa.wgts[icolvpa]/sqrt(π) * vpa.grid[icolvpa]^3 * z_deriv_matrix[irowz,icolz]
        # d(0.5/p*dq/dz[irowz])/d(p[icolz]) =
        #   (-3/4*sqrt(2/n/me)/p^(3/2)*∫dw_∥ w_∥^3 g * dp/dz - 1/4*sqrt(2/me)/sqrt(p)/n^(3/2)*∫dw_∥ w_∥^3 g * dn/dz + 1/2*sqrt(2/n/me)/sqrt(p)*∫dw_∥ w_∥^3 dg/dz)[irowz] * delta(irowz,icolz)
        #   + (1.5*sqrt(2/p/n/me)*∫dw_∥ w_∥^3 g)[irowz] * z_deriv_matrix[irowz,icolz]
        #
        # dvth/dz = d/dz(sqrt(2*p/n/me))
        #         = 1/n/me/sqrt(2*p/n/me)*dp/dz - p/n^2/me/sqrt(2*p/n/me)*dn/dz
        #         = 1/n/me/vth*dp/dz - p/n^2/me/vth*dn/dz
        #         = 1/n/me/vth*dp/dz - 1/2*vth/n*dn/dz
        # ⇒ vth*(1/n*dn/dz - 1/vth*dvth/dz)
        #   = (vth/n*dn/dz - dvth/dz)
        #   = (vth/n*dn/dz - 1/n/me/vth*dp/dz + 1/2*vth/n*dn/dz)
        #   = (3/2*vth/n*dn/dz - 1/n/me/vth*dp/dz)
        #   = (3/2*sqrt(2*p/me)/n^(3/2)*dn/dz - 1/sqrt(2*p*n*me)*dp/dz)
        # d(vth*(1/n*dn/dz - 1/vth*dvth/dz)[irowz])/d(ppar[icolz]) =
        #   (3/4*sqrt(2/me)/p^(1/2)/n^(3/2)*dn/dz + 1/2/sqrt(2*n*me)/p^(3/2)*dp/dz)[irowz] * delta(irowz,icolz)
        #   -1/sqrt(2*p*n*me)[irowz] * z_deriv_matrix[irowz,icolz]
        #
        jacobian_matrix[row,row] += dt * (0.5 * dqpar_dz[iz] / ppar[iz]
                                          + vpa.grid[ivpa] * vth[iz] * (ddens_dz[iz] / dens[iz]
                                                                        - dvth_dz[iz] / vth[iz]))
        for icolvperp ∈ 1:vperp.n, icolvpa ∈ 1:vpa.n
            col = (iz - 1) * v_size + (icolvperp - 1) * vpa.n + icolvpa + f_offset
            jacobian_matrix[row,col] +=
                dt * f[ivpa,ivperp,iz] *
                (1.5*sqrt(2.0/ppar[iz]/dens[iz]/me)*dppar_dz[iz] - 0.5*sqrt(2.0*ppar[iz]/me)/dens[iz]^1.5*ddens_dz[iz]) *
                vpa.wgts[icolvpa]/sqrt(π) * vpa.grid[icolvpa]^3
        end
        z_deriv_row_startind = z_deriv_matrix.rowptr[iz]
        z_deriv_row_endind = z_deriv_matrix.rowptr[iz+1] - 1
        z_deriv_colinds = @view z_deriv_matrix.colval[z_deriv_row_startind:z_deriv_row_endind]
        z_deriv_row_nonzeros = @view z_deriv_matrix.nzval[z_deriv_row_startind:z_deriv_row_endind]
        for (icolz, z_deriv_entry) ∈ zip(z_deriv_colinds, z_deriv_row_nonzeros), icolvperp ∈ 1:vperp.n, icolvpa ∈ 1:vpa.n
            col = (icolz - 1) * v_size + (icolvperp - 1) * vpa.n + icolvpa + f_offset
            jacobian_matrix[row,col] +=
                dt * f[ivpa,ivperp,iz] * vth[iz] *
                vpa.wgts[icolvpa]/sqrt(π) * vpa.grid[icolvpa]^3 * z_deriv_entry
        end
        if external_source_settings.electron.active
            # Source terms from `add_contribution_from_pdf_term!()`
            jacobian_matrix[row,row] += dt * (1.5 * source_density_amplitude[iz] / dens[iz]
                                              - (0.5 * source_pressure_amplitude[iz]
                                                 + source_momentum_amplitude[iz]) / ppar[iz]
                                             )
        end
        jacobian_matrix[row,ppar_offset+iz] +=
            dt * f[ivpa,ivperp,iz] *
            (-0.75*sqrt(2.0/dens[iz]/me)/ppar[iz]^1.5*third_moment[iz]*dppar_dz[iz]
             - 0.25*sqrt(2.0/ppar[iz]/me)/dens[iz]^1.5*third_moment[iz]*ddens_dz[iz]
             + 0.5*sqrt(2.0/ppar[iz]/dens[iz]/me)*dthird_moment_dz[iz]
             + vpa.grid[ivpa] * (0.75*sqrt(2.0/me/ppar[iz])/dens[iz]^1.5*ddens_dz[iz]
                                 + 0.5/sqrt(2.0*dens[iz]*me)/ppar[iz]^1.5*dppar_dz[iz]))
        for (icolz, z_deriv_entry) ∈ zip(z_deriv_colinds, z_deriv_row_nonzeros)
            col = ppar_offset + icolz
            jacobian_matrix[row,col] += dt * f[ivpa,ivperp,iz] *
                (1.5*sqrt(2.0/ppar[iz]/dens[iz]/me)*third_moment[iz]
                 - vpa.grid[ivpa]/sqrt(2.0*ppar[iz]*dens[iz]*me)) * z_deriv_entry
        end
    end

    return nothing
end

function add_ion_dt_forcing_of_electron_ppar_to_Jacobian!(jacobian_matrix, z, dt, ion_dt,
                                                          ir; ppar_offset=0)
    @boundscheck size(jacobian_matrix, 1) == size(jacobian_matrix, 2)
    @boundscheck size(jacobian_matrix, 1) ≥ ppar_offset + z.n

    begin_z_region()
    @loop_z iz begin
        # Rows corresponding to electron_ppar
        row = ppar_offset + iz

        # Backward-Euler forcing term
        jacobian_matrix[row,row] += dt / ion_dt
    end

    return nothing
end

# function check_electron_pdf_convergence!(electron_pdf_converged, pdf_new, pdf)
#     # check to see if the electron pdf has converged to within the specified tolerance
#     # NB: the convergence criterion is based on the average relative difference between the
#     # new and old electron pdfs
#     println("sum(abs(pdf)): ", sum(abs.(pdf)), " sum(abs(pdf_new)): ", sum(abs.(pdf_new)))
#     println("sum(abs(pdfdiff)): ", sum(abs.(pdf_new - pdf)) / sum(abs.(pdf)), " length: ", length(pdf))
#     average_relative_error = sum(abs.(pdf_new - pdf)) / sum(abs.(pdf))
#     electron_pdf_converged = (average_relative_error < 1e-3)
#     println("average_relative_error: ", average_relative_error, " electron_pdf_converged: ", electron_pdf_converged)
#     return nothing
# end

function get_electron_critical_velocities(phi, vthe, me_over_mi, z)
    # get the critical velocities beyond which electrons are lost to the wall
    if z.irank == 0 && block_rank[] == 0
        crit_speed_zmin = sqrt(phi[1, 1] / (me_over_mi * vthe[1, 1]^2))
    else
        crit_speed_zmin = 0.0
    end
    @serial_region begin
        crit_speed_zmin = MPI.Bcast(crit_speed_zmin, 0, z.comm)
    end
    crit_speed_zmin = MPI.Bcast(crit_speed_zmin, 0, comm_block[])

    if z.irank == z.nrank - 1 && block_rank[] == 0
        crit_speed_zmax = -sqrt(max(phi[end, 1],0.0) / (me_over_mi * vthe[end, 1]^2))
    else
        crit_speed_zmin = 0.0
    end
    @serial_region begin
        crit_speed_zmax = MPI.Bcast(crit_speed_zmax, z.nrank-1, z.comm)
    end
    crit_speed_zmax = MPI.Bcast(crit_speed_zmax, 0, comm_block[])

    return crit_speed_zmin, crit_speed_zmax
end

function check_electron_pdf_convergence(residual, pdf, upar, vthe, z, vpa)
    #average_residual = 0.0
    # @loop_r_z_vperp_vpa ir iz ivperp ivpa begin
    #     if pdf[ivpa, ivperp, iz, ir] > eps(mk_float)
    #         average_residual += abs(residual[ivpa, ivperp, iz, ir]) / pdf[ivpa, ivperp, iz, ir]
    #     else
    #         average_residual += abs(residual[ivpa, ivperp, iz, ir])
    #     end
    #     average_residual /= length(residual)
    # end

    # Only sum residual over points that are not set by the sheath boundary condition, as
    # those that are set by the sheath boundary condition are not used by the time
    # advance, and so might not converge to 0.
    # First, sum the contributions from the bulk of the domain
    begin_r_z_vperp_region()
    sum_residual = 0.0
    sum_pdf = 0.0
    @loop_r_z ir iz begin
        if z.irank == 0 && iz == 1
            vpa_unnorm_lower = @. vpa.scratch3 = vthe[1,ir] * vpa.grid + upar[1,ir]
            iv0_end = findfirst(x -> x>0.0, vpa_unnorm_lower) - 1
        else
            iv0_end = vpa.n
        end
        if z.irank == z.nrank-1 && iz == z.n
            vpa_unnorm_upper = @. vpa.scratch3 = vthe[end,ir] * vpa.grid + upar[end,ir]
            iv0_start = findlast(x -> x>0.0, vpa_unnorm_upper) + 1
        else
            iv0_start = 1
        end
        @loop_vperp ivperp begin
            sum_residual += sum(abs.(@view residual[iv0_start:iv0_end,ivperp,iz,ir]))
            # account for the fact that we want dg/dt << vthe/L * g, but 
            # residual is normalized by c_ref/L_ref * g
            sum_pdf += sum(abs.(@view pdf[iv0_start:iv0_end,ivperp,iz,ir]) * vthe[iz,ir])
        end
    end
    sum_residual, sum_pdf = MPI.Allreduce([sum_residual, sum_pdf], +, comm_world)

    average_residual = sum_residual / sum_pdf

    electron_pdf_converged = (average_residual < 1e-3)

    return average_residual, electron_pdf_converged
end

function check_electron_pdf_convergence(residual)
    begin_r_z_vperp_region()
    sum_residual = 0.0
    @loop_r_z_vperp_vpa ir iz ivperp ivpa begin
        sum_residual += abs.(residual[ivpa,ivperp,iz,ir])
    end
    sum_residual, sum_length = MPI.Allreduce((sum_residual, length(residual) / block_size[]), +, comm_world)
    average_residual = sum_residual / sum_length
    electron_pdf_converged = (average_residual < 1e-3)
    return average_residual, electron_pdf_converged
end

end<|MERGE_RESOLUTION|>--- conflicted
+++ resolved
@@ -35,12 +35,8 @@
 using ..electron_vpa_advection: electron_vpa_advection!, update_electron_speed_vpa!,
                                 add_electron_vpa_advection_to_Jacobian!
 using ..em_fields: update_phi!
-<<<<<<< HEAD
-using ..external_sources: external_electron_source!,
+using ..external_sources: total_external_electron_sources!,
                           add_external_electron_source_to_Jacobian!
-=======
-using ..external_sources: total_external_electron_sources!
->>>>>>> ea9ebf14
 using ..file_io: get_electron_io_info, write_electron_state, finish_electron_io
 using ..krook_collisions: electron_krook_collisions!, get_collision_frequency_ee,
                           get_collision_frequency_ei,
@@ -2893,26 +2889,16 @@
                                           vpa, dt)
     end
 
-<<<<<<< HEAD
-    if external_source_settings.electron.active
-        @views external_electron_source!(f_out, f_in, moments.electron.dens[:,ir],
-                                         moments.electron.upar[:,ir], moments,
-                                         composition, external_source_settings.electron,
-                                         vperp, vpa, dt, ir)
-    end
+    @views total_external_electron_sources!(f_out, f_in, moments.electron.dens[:,ir],
+                                            moments.electron.upar[:,ir], moments,
+                                            composition, external_source_settings.electron,
+                                            vperp, vpa, dt, ir)
 
     if soft_force_constraints
         electron_implicit_constraint_forcing!(f_out, f_in,
                                               t_params.constraint_forcing_rate, vpa, dt,
                                               ir)
     end
-=======
-    total_external_electron_sources!(fvec_out.pdf_electron, fvec_in.pdf_electron,
-                                moments.electron.dens, moments.electron.upar, moments,
-                                composition, external_source_settings.electron, vperp,
-                                vpa, dt)
-
->>>>>>> ea9ebf14
 
     if evolve_ppar
         @views electron_energy_equation_no_r!(
@@ -3498,31 +3484,18 @@
         end
     end
 
-<<<<<<< HEAD
-    if electron_source_settings.active
-        source_density_amplitude = @view moments.electron.external_source_density_amplitude[:,ir]
-        source_momentum_amplitude = @view moments.electron.external_source_momentum_amplitude[:,ir]
-        source_pressure_amplitude = @view moments.electron.external_source_pressure_amplitude[:,ir]
-        @loop_z iz begin
-            term = dt * (1.5 * source_density_amplitude[iz] / dens[iz] -
-                         (0.5 * source_pressure_amplitude[iz] +
-                          source_momentum_amplitude[iz]) / ppar[iz])
-            @loop_vperp_vpa ivperp ivpa begin
-                pdf_out[ivpa,ivperp,iz] -= term * pdf_in[ivpa,ivperp,iz]
-=======
     for index ∈ eachindex(electron_source_settings)
         if electron_source_settings[index].active
-            @views source_density_amplitude = moments.electron.external_source_density_amplitude[:, :, index]
-            @views source_momentum_amplitude = moments.electron.external_source_momentum_amplitude[:, :, index]
-            @views source_pressure_amplitude = moments.electron.external_source_pressure_amplitude[:, :, index]
-            @loop_r_z ir iz begin
+            @views source_density_amplitude = moments.electron.external_source_density_amplitude[:, ir, index]
+            @views source_momentum_amplitude = moments.electron.external_source_momentum_amplitude[:, ir, index]
+            @views source_pressure_amplitude = moments.electron.external_source_pressure_amplitude[:, ir, index]
+            @loop_z iz begin
                 term = dt * (1.5 * source_density_amplitude[iz,ir] / dens[iz,ir] -
                             (0.5 * source_pressure_amplitude[iz,ir] +
                             source_momentum_amplitude[iz,ir]) / ppar[iz,ir])
                 @loop_vperp_vpa ivperp ivpa begin
                     pdf_out[ivpa,ivperp,iz,ir] -= term * pdf_in[ivpa,ivperp,iz,ir]
                 end
->>>>>>> ea9ebf14
             end
         end
     end
