--- conflicted
+++ resolved
@@ -61,27 +61,12 @@
         advect.speed[ivpa,ivperp,iz,ir] = ((vth[iz] * dppar_dz[iz] + vpa[ivpa] * dqpar_dz[iz])
                                            / (2 * ppar[iz]) - vpa[ivpa]^2 * dvth_dz[iz])
     end
-<<<<<<< HEAD
-    if electron_source_settings.active
-        source_density_amplitude = @view moments.electron.external_source_density_amplitude[:,ir]
-        source_momentum_amplitude = @view moments.electron.external_source_momentum_amplitude[:,ir]
-        source_pressure_amplitude = @view moments.electron.external_source_pressure_amplitude[:,ir]
-        @loop_z iz begin
-            term1 = source_density_amplitude[iz] * upar[iz]/(density[iz]*vth[iz])
-            term2_over_vpa =
-                -0.5 * (source_pressure_amplitude[iz] +
-                        2.0 * upar[iz] * source_momentum_amplitude[iz]) /
-                       ppar[iz] +
-                0.5 * source_density_amplitude[iz] / density[iz]
-            @loop_vperp_vpa ivperp ivpa begin
-                advect.speed[ivpa,ivperp,iz,ir] += term1 + vpa[ivpa] * term2_over_vpa
-=======
 
     for index ∈ eachindex(electron_source_settings)
         if electron_source_settings[index].active
-            @views source_density_amplitude = moments.electron.external_source_density_amplitude[:, :, index]
-            @views source_momentum_amplitude = moments.electron.external_source_momentum_amplitude[:, :, index]
-            @views source_pressure_amplitude = moments.electron.external_source_pressure_amplitude[:, :, index]
+            @views source_density_amplitude = moments.electron.external_source_density_amplitude[:, ir, index]
+            @views source_momentum_amplitude = moments.electron.external_source_momentum_amplitude[:, ir, index]
+            @views source_pressure_amplitude = moments.electron.external_source_pressure_amplitude[:, ir, index]
             @loop_r_z ir iz begin
                 term1 = source_density_amplitude[iz,ir] * upar[iz,ir]/(density[iz,ir]*vth[iz,ir])
                 term2_over_vpa =
@@ -92,7 +77,6 @@
                 @loop_vperp_vpa ivperp ivpa begin
                     advect.speed[ivpa,ivperp,iz,ir] += term1 + vpa[ivpa] * term2_over_vpa
                 end
->>>>>>> ea9ebf14
             end
         end
     end
