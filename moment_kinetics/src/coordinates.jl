--- conflicted
+++ resolved
@@ -256,39 +256,27 @@
         coord_input.nelement_local, n_local)
     # obtain (local) index mapping from the grid within each element
     # to the full grid
-<<<<<<< HEAD
-    imin, imax, igrid_full = elemental_to_full_grid_map(input.ngrid, input.nelement_local)
-    # check name of coordinate to determine if radial or vperp cylindrical coordinate
-    cylindrical = (input.name == "vperp") || (input.name == "r")
-    # initialise the data used to construct the grid
-    # boundaries for each element
-    element_boundaries = set_element_boundaries(input.nelement_global, input.L, input.element_spacing_option, cylindrical)
-=======
     imin, imax, igrid_full = elemental_to_full_grid_map(coord_input.ngrid,
                                                         coord_input.nelement_local)
+    # check name of coordinate to determine if radial or vperp cylindrical coordinate
+    cylindrical = (coord_input.name == "vperp") || (coord_input.name == "radial")
     # initialise the data used to construct the grid
     # boundaries for each element
     element_boundaries = set_element_boundaries(coord_input.nelement,
                                                 coord_input.L,
                                                 coord_input.element_spacing_option,
-                                                coord_input.name)
->>>>>>> b0cce856
+                                                coord_input.name,
+                                                cylindrical)
     # shift and scale factors for each local element
     element_scale, element_shift =
         set_element_scale_and_shift(coord_input.nelement, coord_input.nelement_local,
                                     irank, element_boundaries)
     # initialize the grid and the integration weights associated with the grid
     # also obtain the Chebyshev theta grid and spacing if chosen as discretization option
-<<<<<<< HEAD
-    grid, wgts, uniform_grid, radau_first_element = init_grid(input.ngrid,
-        input.nelement_local, n_global, n_local, input.irank, input.L, element_scale,
-        element_shift, imin, imax, igrid, input.discretization, input.name, cylindrical)
-=======
     grid, wgts, uniform_grid, radau_first_element =
         init_grid(coord_input.ngrid, coord_input.nelement_local, n_global, n_local,
                   irank, coord_input.L, element_scale, element_shift, imin, imax, igrid,
-                  coord_input.discretization, coord_input.name)
->>>>>>> b0cce856
+                  coord_input.discretization, coord_input.name, cylindrical)
     # calculate the widths of the cells between neighboring grid points
     cell_width = grid_spacing(grid, n_local)
     # duniform_dgrid is the local derivative of the uniform grid with respect to
@@ -366,18 +354,6 @@
         end
     end
 
-<<<<<<< HEAD
-    coord = coordinate(input.name, n_global, n_local, input.ngrid,
-        input.nelement_global, input.nelement_local, input.nrank, input.irank, input.L, grid,
-        cell_width, igrid, ielement, imin, imax, igrid_full, input.discretization, input.fd_option, input.cheb_option,
-        input.bc, wgts, uniform_grid, duniform_dgrid, scratch, copy(scratch),
-        copy(scratch), copy(scratch), copy(scratch), copy(scratch), copy(scratch),
-        copy(scratch), copy(scratch), scratch_shared, scratch_shared2, scratch_2d,
-        copy(scratch_2d), advection, send_buffer, receive_buffer, input.comm,
-        local_io_range, global_io_range, element_scale, element_shift,
-        input.element_spacing_option, element_boundaries, radau_first_element,
-        other_nodes, one_over_denominator, cylindrical)
-=======
     coord = coordinate(coord_input.name, n_global, n_local, coord_input.ngrid,
         coord_input.nelement, coord_input.nelement_local, nrank, irank, coord_input.L,
         grid, cell_width, igrid, ielement, imin, imax, igrid_full,
@@ -388,8 +364,7 @@
         scratch_shared2, scratch_2d, copy(scratch_2d), advection, send_buffer,
         receive_buffer, comm, local_io_range, global_io_range, element_scale,
         element_shift, coord_input.element_spacing_option, element_boundaries,
-        radau_first_element, other_nodes, one_over_denominator)
->>>>>>> b0cce856
+        radau_first_element, other_nodes, one_over_denominator, cylindrical)
 
     if coord.n == 1 && occursin("v", coord.name)
         spectral = null_velocity_dimension_info()
@@ -410,7 +385,7 @@
         spectral = setup_gausslegendre_pseudospectral(coord, collision_operator_dim=collision_operator_dim)
         # obtain the local derivatives of the uniform grid with respect to the used grid
         derivative!(coord.duniform_dgrid, coord.uniform_grid, coord, spectral)
-    elseif input.discretization == "fourier_pseudospectral"
+    elseif coord_input.discretization == "fourier_pseudospectral"
         if !(coord.bc == "none")
          error("fourier_pseudospectral option requires bc='none' (periodicity enforced by basis functions, not be explicit assignment)")
         end
@@ -432,9 +407,6 @@
     return coord, spectral
 end
 
-<<<<<<< HEAD
-function set_element_boundaries(nelement_global, L, element_spacing_option, coord_cylindrical)
-=======
 """
     define_test_coordinate(input_dict::AbstractDict; kwargs...)
     define_test_coordinate(name; collision_operator_dim=true, kwargs...)
@@ -465,8 +437,7 @@
                                   ignore_MPI=true)
 end
 
-function set_element_boundaries(nelement_global, L, element_spacing_option, coord_name)
->>>>>>> b0cce856
+function set_element_boundaries(nelement_global, L, element_spacing_option, coord_name, coord_cylindrical)
     # set global element boundaries between [-L/2,L/2]
     element_boundaries = allocate_float(nelement_global+1)
     if element_spacing_option == "sqrt" && nelement_global > 3
