--- conflicted
+++ resolved
@@ -386,18 +386,11 @@
         coord_input.cheb_option, coord_input.bc, coord_input.boundary_parameters, wgts,
         uniform_grid, duniform_dgrid, scratch, copy(scratch), copy(scratch),
         copy(scratch), copy(scratch), copy(scratch), copy(scratch), copy(scratch),
-<<<<<<< HEAD
-        copy(scratch), copy(scratch), scratch_shared, scratch_shared2, scratch_shared3,
-        scratch_2d, copy(scratch_2d), advection, send_buffer, receive_buffer, input.comm,
-        local_io_range, global_io_range, element_scale, element_shift,
-        input.element_spacing_option, element_boundaries, radau_first_element,
+        copy(scratch), scratch_shared, scratch_shared2, scratch_shared3, scratch_2d,
+        copy(scratch_2d), advection, send_buffer, receive_buffer, comm, local_io_range,
+        global_io_range, element_scale, element_shift,
+        coord_input.element_spacing_option, element_boundaries, radau_first_element,
         other_nodes, one_over_denominator)
-=======
-        copy(scratch), scratch_shared, scratch_shared2, scratch_2d, copy(scratch_2d),
-        advection, send_buffer, receive_buffer, comm, local_io_range, global_io_range,
-        element_scale, element_shift, coord_input.element_spacing_option,
-        element_boundaries, radau_first_element, other_nodes, one_over_denominator)
->>>>>>> ea9ebf14
 
     if coord.n == 1 && occursin("v", coord.name)
         spectral = null_velocity_dimension_info()
@@ -480,7 +473,6 @@
         for j in 1:nsqrt
             element_boundaries[(nelement_global+1)+ 1 - j] = (L/2.0) - fac*(L/2.0)*((j-1)/(nsqrt-1))^2
         end
-<<<<<<< HEAD
     elseif startswith(element_spacing_option, "compressed")
         element_spacing_option_split = split(element_spacing_option, "_")
         if length(element_spacing_option_split) == 1
@@ -570,8 +562,6 @@
             @. element_boundaries[mid_ind_plus:end] =
                 L * (sqrt(s0^2 + a0^2 - (a[mid_ind_plus:end]-a0)^2) + s0)
         end
-=======
->>>>>>> ea9ebf14
     elseif element_spacing_option == "coarse_tails"
         # Element boundaries at
         #
