"""
"""
module r_advection

export r_advection!
export update_speed_r!

using ..advection: advance_f_df_precomputed!
using ..chebyshev: chebyshev_info
using ..looping
using ..derivatives: derivative_r!

"""
do a single stage time advance (potentially as part of a multi-stage RK scheme)
"""
function r_advection!(f_out, fvec_in, moments, fields, advect, r, z, vperp, vpa, dt,
                      r_spectral, composition, geometry, scratch_dummy)

    begin_s_z_vperp_vpa_region()

    @loop_s is begin
        # get the updated speed along the r direction using the current f
        @views update_speed_r!(advect[is], fvec_in.upar[:,:,is],
<<<<<<< HEAD
                               moments.ion.vth[:,:,is], fields, moments.evolve_upar,
                               moments.evolve_ppar, vpa, vperp, z, r, geometry)
=======
                               moments.charged.vth[:,:,is], fields, moments.evolve_upar,
                               moments.evolve_ppar, vpa, vperp, z, r, geometry, is)
>>>>>>> 294483e0
        # advance r-advection equation
        @loop_z_vpa iz ivpa begin
        end
        # update adv_fac
        @loop_z_vperp_vpa iz ivperp ivpa begin
            @views adjust_advection_speed!(advect[is].speed[:,ivpa,ivperp,iz],
                                           fvec_in.density[iz,:,is],
                                           moments.ion.vth[iz,:,is],
                                           moments.evolve_density, moments.evolve_ppar)
            # take the normalized pdf contained in fvec_in.pdf and remove the normalization,
            # returning the true (un-normalized) particle distribution function in r.scratch
            @views unnormalize_pdf!(
                       scratch_dummy.buffer_vpavperpzrs_2[ivpa,ivperp,iz,:,is],
                       fvec_in.pdf[ivpa,ivperp,iz,:,is], fvec_in.density[iz,:,is],
                       moments.ion.vth[iz,:,is], moments.evolve_density,
                       moments.evolve_ppar)
            advect[is].adv_fac[:,ivpa,ivperp,iz] .= -dt.*advect[is].speed[:,ivpa,ivperp,iz]
        end
    end
    # calculate the upwind derivative along r
    derivative_r!(scratch_dummy.buffer_vpavperpzrs_1, scratch_dummy.buffer_vpavperpzrs_2,
        advect, scratch_dummy.buffer_vpavperpzs_1, scratch_dummy.buffer_vpavperpzs_2,
        scratch_dummy.buffer_vpavperpzs_3,scratch_dummy.buffer_vpavperpzs_4,
        scratch_dummy.buffer_vpavperpzs_5,scratch_dummy.buffer_vpavperpzs_6, r_spectral,r)

    # advance r-advection equation
    @loop_s_z_vperp_vpa is iz ivperp ivpa begin
        @. r.scratch = scratch_dummy.buffer_vpavperpzrs_1[ivpa,ivperp,iz,:,is]
        @views advance_f_df_precomputed!(f_out[ivpa,ivperp,iz,:,is],
          r.scratch, advect[is], ivpa, ivperp, iz, r, dt)
    end
end

"""
"""
function adjust_advection_speed!(speed, dens, vth, evolve_density, evolve_ppar)
    if evolve_ppar
        @. speed *= vth/dens
    elseif evolve_density
        @. speed /= dens
    end
    return nothing
end

"""
"""
function unnormalize_pdf!(unnorm, norm, dens, vth, evolve_density, evolve_ppar)
    if evolve_ppar
        @. unnorm = norm * dens/vth
    elseif evolve_density
        @. unnorm = norm * dens
    else
        @. unnorm = norm
    end
    return nothing
end

"""
calculate the advection speed in the r-direction at each grid point
"""
function update_speed_r!(advect, upar, vth, fields, evolve_upar, evolve_ppar, vpa, vperp,
                         z, r, geometry, is)
    @boundscheck z.n == size(advect.speed,4) || throw(BoundsError(advect))
    @boundscheck vperp.n == size(advect.speed,3) || throw(BoundsError(advect))
    @boundscheck vpa.n == size(advect.speed,2) || throw(BoundsError(advect))
    @boundscheck r.n == size(advect.speed,1) || throw(BoundsError(speed))
    if evolve_upar || evolve_ppar
        error("r_advection is not compatible with evolve_upar or evolve_ppar")
    end
    if r.advection.option == "default" && r.n > 1
        Bmag = geometry.Bmag
        rhostar = geometry.rhostar
        ExBfac = 0.5*rhostar
        bzeta = geometry.bzeta
        jacobian = geometry.jacobian
        geofac = r.scratch
        cvdriftr = geometry.cvdriftr
        gbdriftr = geometry.gbdriftr
        @inbounds begin
            @loop_z_vperp_vpa iz ivperp ivpa begin
                # ExB drift
                @. geofac = bzeta[iz,:]*jacobian[iz,:]/Bmag[iz,:]
                @views @. advect.speed[:,ivpa,ivperp,iz] = ExBfac*geofac*fields.gEz[ivperp,iz,:,is]
                # magnetic curvature drift
                @. @views advect.speed[:,ivpa,ivperp,iz] += rhostar*(vpa.grid[ivpa]^2)*cvdriftr[iz,:]
                # magnetic grad B drift
                @. @views advect.speed[:,ivpa,ivperp,iz] += 0.5*rhostar*(vperp.grid[ivperp]^2)*gbdriftr[iz,:]
            end
        end
    elseif r.advection.option == "default" && r.n == 1
        # no advection if no length in r
        @loop_z_vperp_vpa iz ivperp ivpa begin
            advect.speed[:,ivpa,ivperp,iz] .= 0.
        end
    elseif r.advection.option == "constant"
        @inbounds begin
            @loop_z_vperp_vpa iz ivperp ivpa begin
                @views advect.speed[:,ivpa,ivperp,iz] .= r.advection.constant_speed
            end
        end
    end
    return nothing
end

end
<|MERGE_RESOLUTION|>--- conflicted
+++ resolved
@@ -1,135 +1,130 @@
-"""
-"""
-module r_advection
-
-export r_advection!
-export update_speed_r!
-
-using ..advection: advance_f_df_precomputed!
-using ..chebyshev: chebyshev_info
-using ..looping
-using ..derivatives: derivative_r!
-
-"""
-do a single stage time advance (potentially as part of a multi-stage RK scheme)
-"""
-function r_advection!(f_out, fvec_in, moments, fields, advect, r, z, vperp, vpa, dt,
-                      r_spectral, composition, geometry, scratch_dummy)
-
-    begin_s_z_vperp_vpa_region()
-
-    @loop_s is begin
-        # get the updated speed along the r direction using the current f
-        @views update_speed_r!(advect[is], fvec_in.upar[:,:,is],
-<<<<<<< HEAD
-                               moments.ion.vth[:,:,is], fields, moments.evolve_upar,
-                               moments.evolve_ppar, vpa, vperp, z, r, geometry)
-=======
-                               moments.charged.vth[:,:,is], fields, moments.evolve_upar,
-                               moments.evolve_ppar, vpa, vperp, z, r, geometry, is)
->>>>>>> 294483e0
-        # advance r-advection equation
-        @loop_z_vpa iz ivpa begin
-        end
-        # update adv_fac
-        @loop_z_vperp_vpa iz ivperp ivpa begin
-            @views adjust_advection_speed!(advect[is].speed[:,ivpa,ivperp,iz],
-                                           fvec_in.density[iz,:,is],
-                                           moments.ion.vth[iz,:,is],
-                                           moments.evolve_density, moments.evolve_ppar)
-            # take the normalized pdf contained in fvec_in.pdf and remove the normalization,
-            # returning the true (un-normalized) particle distribution function in r.scratch
-            @views unnormalize_pdf!(
-                       scratch_dummy.buffer_vpavperpzrs_2[ivpa,ivperp,iz,:,is],
-                       fvec_in.pdf[ivpa,ivperp,iz,:,is], fvec_in.density[iz,:,is],
-                       moments.ion.vth[iz,:,is], moments.evolve_density,
-                       moments.evolve_ppar)
-            advect[is].adv_fac[:,ivpa,ivperp,iz] .= -dt.*advect[is].speed[:,ivpa,ivperp,iz]
-        end
-    end
-    # calculate the upwind derivative along r
-    derivative_r!(scratch_dummy.buffer_vpavperpzrs_1, scratch_dummy.buffer_vpavperpzrs_2,
-        advect, scratch_dummy.buffer_vpavperpzs_1, scratch_dummy.buffer_vpavperpzs_2,
-        scratch_dummy.buffer_vpavperpzs_3,scratch_dummy.buffer_vpavperpzs_4,
-        scratch_dummy.buffer_vpavperpzs_5,scratch_dummy.buffer_vpavperpzs_6, r_spectral,r)
-
-    # advance r-advection equation
-    @loop_s_z_vperp_vpa is iz ivperp ivpa begin
-        @. r.scratch = scratch_dummy.buffer_vpavperpzrs_1[ivpa,ivperp,iz,:,is]
-        @views advance_f_df_precomputed!(f_out[ivpa,ivperp,iz,:,is],
-          r.scratch, advect[is], ivpa, ivperp, iz, r, dt)
-    end
-end
-
-"""
-"""
-function adjust_advection_speed!(speed, dens, vth, evolve_density, evolve_ppar)
-    if evolve_ppar
-        @. speed *= vth/dens
-    elseif evolve_density
-        @. speed /= dens
-    end
-    return nothing
-end
-
-"""
-"""
-function unnormalize_pdf!(unnorm, norm, dens, vth, evolve_density, evolve_ppar)
-    if evolve_ppar
-        @. unnorm = norm * dens/vth
-    elseif evolve_density
-        @. unnorm = norm * dens
-    else
-        @. unnorm = norm
-    end
-    return nothing
-end
-
-"""
-calculate the advection speed in the r-direction at each grid point
-"""
-function update_speed_r!(advect, upar, vth, fields, evolve_upar, evolve_ppar, vpa, vperp,
-                         z, r, geometry, is)
-    @boundscheck z.n == size(advect.speed,4) || throw(BoundsError(advect))
-    @boundscheck vperp.n == size(advect.speed,3) || throw(BoundsError(advect))
-    @boundscheck vpa.n == size(advect.speed,2) || throw(BoundsError(advect))
-    @boundscheck r.n == size(advect.speed,1) || throw(BoundsError(speed))
-    if evolve_upar || evolve_ppar
-        error("r_advection is not compatible with evolve_upar or evolve_ppar")
-    end
-    if r.advection.option == "default" && r.n > 1
-        Bmag = geometry.Bmag
-        rhostar = geometry.rhostar
-        ExBfac = 0.5*rhostar
-        bzeta = geometry.bzeta
-        jacobian = geometry.jacobian
-        geofac = r.scratch
-        cvdriftr = geometry.cvdriftr
-        gbdriftr = geometry.gbdriftr
-        @inbounds begin
-            @loop_z_vperp_vpa iz ivperp ivpa begin
-                # ExB drift
-                @. geofac = bzeta[iz,:]*jacobian[iz,:]/Bmag[iz,:]
-                @views @. advect.speed[:,ivpa,ivperp,iz] = ExBfac*geofac*fields.gEz[ivperp,iz,:,is]
-                # magnetic curvature drift
-                @. @views advect.speed[:,ivpa,ivperp,iz] += rhostar*(vpa.grid[ivpa]^2)*cvdriftr[iz,:]
-                # magnetic grad B drift
-                @. @views advect.speed[:,ivpa,ivperp,iz] += 0.5*rhostar*(vperp.grid[ivperp]^2)*gbdriftr[iz,:]
-            end
-        end
-    elseif r.advection.option == "default" && r.n == 1
-        # no advection if no length in r
-        @loop_z_vperp_vpa iz ivperp ivpa begin
-            advect.speed[:,ivpa,ivperp,iz] .= 0.
-        end
-    elseif r.advection.option == "constant"
-        @inbounds begin
-            @loop_z_vperp_vpa iz ivperp ivpa begin
-                @views advect.speed[:,ivpa,ivperp,iz] .= r.advection.constant_speed
-            end
-        end
-    end
-    return nothing
-end
-
-end
+"""
+"""
+module r_advection
+
+export r_advection!
+export update_speed_r!
+
+using ..advection: advance_f_df_precomputed!
+using ..chebyshev: chebyshev_info
+using ..looping
+using ..derivatives: derivative_r!
+
+"""
+do a single stage time advance (potentially as part of a multi-stage RK scheme)
+"""
+function r_advection!(f_out, fvec_in, moments, fields, advect, r, z, vperp, vpa, dt,
+                      r_spectral, composition, geometry, scratch_dummy)
+
+    begin_s_z_vperp_vpa_region()
+
+    @loop_s is begin
+        # get the updated speed along the r direction using the current f
+        @views update_speed_r!(advect[is], fvec_in.upar[:,:,is],
+                               moments.ion.vth[:,:,is], fields, moments.evolve_upar,
+                               moments.evolve_ppar, vpa, vperp, z, r, geometry, is)
+        # advance r-advection equation
+        @loop_z_vpa iz ivpa begin
+        end
+        # update adv_fac
+        @loop_z_vperp_vpa iz ivperp ivpa begin
+            @views adjust_advection_speed!(advect[is].speed[:,ivpa,ivperp,iz],
+                                           fvec_in.density[iz,:,is],
+                                           moments.ion.vth[iz,:,is],
+                                           moments.evolve_density, moments.evolve_ppar)
+            # take the normalized pdf contained in fvec_in.pdf and remove the normalization,
+            # returning the true (un-normalized) particle distribution function in r.scratch
+            @views unnormalize_pdf!(
+                       scratch_dummy.buffer_vpavperpzrs_2[ivpa,ivperp,iz,:,is],
+                       fvec_in.pdf[ivpa,ivperp,iz,:,is], fvec_in.density[iz,:,is],
+                       moments.ion.vth[iz,:,is], moments.evolve_density,
+                       moments.evolve_ppar)
+            advect[is].adv_fac[:,ivpa,ivperp,iz] .= -dt.*advect[is].speed[:,ivpa,ivperp,iz]
+        end
+    end
+    # calculate the upwind derivative along r
+    derivative_r!(scratch_dummy.buffer_vpavperpzrs_1, scratch_dummy.buffer_vpavperpzrs_2,
+        advect, scratch_dummy.buffer_vpavperpzs_1, scratch_dummy.buffer_vpavperpzs_2,
+        scratch_dummy.buffer_vpavperpzs_3,scratch_dummy.buffer_vpavperpzs_4,
+        scratch_dummy.buffer_vpavperpzs_5,scratch_dummy.buffer_vpavperpzs_6, r_spectral,r)
+
+    # advance r-advection equation
+    @loop_s_z_vperp_vpa is iz ivperp ivpa begin
+        @. r.scratch = scratch_dummy.buffer_vpavperpzrs_1[ivpa,ivperp,iz,:,is]
+        @views advance_f_df_precomputed!(f_out[ivpa,ivperp,iz,:,is],
+          r.scratch, advect[is], ivpa, ivperp, iz, r, dt)
+    end
+end
+
+"""
+"""
+function adjust_advection_speed!(speed, dens, vth, evolve_density, evolve_ppar)
+    if evolve_ppar
+        @. speed *= vth/dens
+    elseif evolve_density
+        @. speed /= dens
+    end
+    return nothing
+end
+
+"""
+"""
+function unnormalize_pdf!(unnorm, norm, dens, vth, evolve_density, evolve_ppar)
+    if evolve_ppar
+        @. unnorm = norm * dens/vth
+    elseif evolve_density
+        @. unnorm = norm * dens
+    else
+        @. unnorm = norm
+    end
+    return nothing
+end
+
+"""
+calculate the advection speed in the r-direction at each grid point
+"""
+function update_speed_r!(advect, upar, vth, fields, evolve_upar, evolve_ppar, vpa, vperp,
+                         z, r, geometry, is)
+    @boundscheck z.n == size(advect.speed,4) || throw(BoundsError(advect))
+    @boundscheck vperp.n == size(advect.speed,3) || throw(BoundsError(advect))
+    @boundscheck vpa.n == size(advect.speed,2) || throw(BoundsError(advect))
+    @boundscheck r.n == size(advect.speed,1) || throw(BoundsError(speed))
+    if evolve_upar || evolve_ppar
+        error("r_advection is not compatible with evolve_upar or evolve_ppar")
+    end
+    if r.advection.option == "default" && r.n > 1
+        Bmag = geometry.Bmag
+        rhostar = geometry.rhostar
+        ExBfac = 0.5*rhostar
+        bzeta = geometry.bzeta
+        jacobian = geometry.jacobian
+        geofac = r.scratch
+        cvdriftr = geometry.cvdriftr
+        gbdriftr = geometry.gbdriftr
+        @inbounds begin
+            @loop_z_vperp_vpa iz ivperp ivpa begin
+                # ExB drift
+                @. geofac = bzeta[iz,:]*jacobian[iz,:]/Bmag[iz,:]
+                @views @. advect.speed[:,ivpa,ivperp,iz] = ExBfac*geofac*fields.gEz[ivperp,iz,:,is]
+                # magnetic curvature drift
+                @. @views advect.speed[:,ivpa,ivperp,iz] += rhostar*(vpa.grid[ivpa]^2)*cvdriftr[iz,:]
+                # magnetic grad B drift
+                @. @views advect.speed[:,ivpa,ivperp,iz] += 0.5*rhostar*(vperp.grid[ivperp]^2)*gbdriftr[iz,:]
+            end
+        end
+    elseif r.advection.option == "default" && r.n == 1
+        # no advection if no length in r
+        @loop_z_vperp_vpa iz ivperp ivpa begin
+            advect.speed[:,ivpa,ivperp,iz] .= 0.
+        end
+    elseif r.advection.option == "constant"
+        @inbounds begin
+            @loop_z_vperp_vpa iz ivperp ivpa begin
+                @views advect.speed[:,ivpa,ivperp,iz] .= r.advection.constant_speed
+            end
+        end
+    end
+    return nothing
+end
+
+end