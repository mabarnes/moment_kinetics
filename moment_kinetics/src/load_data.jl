"""
"""
module load_data

export open_readonly_output_file
export load_fields_data
export load_ion_moments_data
export load_electron_moments_data
export load_neutral_particle_moments_data
export load_pdf_data
export load_neutral_pdf_data
export load_coordinate_data
export load_time_data
export load_block_data
export load_rank_data
export load_species_data
export read_distributed_zr_data!

using ..array_allocation: allocate_float, allocate_int
using ..calculus: derivative!
using ..communication
using ..coordinates: coordinate, define_coordinate
using ..electron_vpa_advection: update_electron_speed_vpa!
using ..electron_z_advection: update_electron_speed_z!
using ..file_io: check_io_implementation, get_group, get_subgroup_keys, get_variable_keys
using ..input_structs
using ..interpolation: interpolate_to_grid_1d!
using ..krook_collisions
using ..looping
using ..moment_kinetics_input: mk_input
using ..neutral_vz_advection: update_speed_neutral_vz!
using ..neutral_z_advection: update_speed_neutral_z!
using ..type_definitions: mk_float, mk_int, OptionsDict
using ..utils: get_CFL!, get_minimum_CFL_z, get_minimum_CFL_vpa, get_minimum_CFL_neutral_z,
               get_minimum_CFL_neutral_vz, enum_from_string
using ..vpa_advection: update_speed_vpa!
using ..z_advection: update_speed_z!

using Glob
using HDF5
using MPI

const timestep_diagnostic_variables = ("time_for_run", "step_counter", "dt",
                                       "failure_counter", "failure_caused_by",
                                       "steps_per_output", "failures_per_output",
                                       "failure_caused_by_per_output",
                                       "average_successful_dt", "electron_step_counter",
                                       "electron_dt", "electron_failure_counter",
                                       "electron_failure_caused_by",
                                       "electron_steps_per_ion_step",
                                       "electron_steps_per_output",
                                       "electron_failures_per_output",
                                       "electron_failure_caused_by_per_output",
                                       "electron_average_successful_dt")
const em_variables = ("phi", "Er", "Ez")
const ion_moment_variables = ("density", "parallel_flow", "parallel_pressure",
                              "thermal_speed", "temperature", "parallel_heat_flux",
                              "collision_frequency_ii", "sound_speed", "mach_number",
                              "total_energy", "total_energy_flux")
const electron_moment_variables = ("electron_density", "electron_parallel_flow",
                                   "electron_parallel_pressure", "electron_thermal_speed",
                                   "electron_temperature", "electron_parallel_heat_flux",
                                   "collision_frequency_ee", "collision_frequency_ei",
                                   "electron_dudz", "electron_dpdz", "electron_dqdz")
const neutral_moment_variables = ("density_neutral", "uz_neutral", "pz_neutral",
                                  "thermal_speed_neutral", "temperature_neutral",
                                  "qz_neutral", "total_energy_neutral",
                                  "total_energy_flux_neutral")
const all_moment_variables = tuple(em_variables..., ion_moment_variables...,
                                   electron_moment_variables...,
                                   neutral_moment_variables...)

const ion_dfn_variables = ("f",)
const electron_dfn_variables = ("f_electron",)
const neutral_dfn_variables = ("f_neutral",)
const all_dfn_variables = tuple(ion_dfn_variables..., electron_dfn_variables...,
                                neutral_dfn_variables...)

const ion_variables = tuple(ion_moment_variables..., ion_dfn_variables)
const neutral_variables = tuple(neutral_moment_variables..., neutral_dfn_variables)
const all_variables = tuple(all_moment_variables..., all_dfn_variables...)

function open_file_to_read end
function open_file_to_read(::Val{hdf5}, filename)
    return h5open(filename, "r")
end

function get_attribute end
function get_attribute(file_or_group_or_var::Union{HDF5.H5DataStore,HDF5.Dataset}, name)
    return attrs(file_or_group_or_var)[name]
end

"""
"""
function open_readonly_output_file(run_name, ext; iblock=0, printout=false)
    possible_names = (
        string(run_name, ".", ext, ".h5"),
        string(run_name, ".", ext, ".", iblock, ".h5"),
        string(run_name, ".", ext, ".cdf"),
        string(run_name, ".", ext, ".", iblock, ".cdf"),
    )
    existing_files = Tuple(f for f in possible_names if isfile(f))
    exists_count = length(existing_files)
    if exists_count == 0
        error("None of $possible_names exist, cannot open output")
    elseif exists_count > 1
        error("Multiple files present, do not know which to open: $existing_files")
    end

    # Have checked there is only one filename in existing_files
    filename = existing_files[1]

    if splitext(filename)[2] == ".h5"
        if printout
            print("Opening ", filename, " to read HDF5 data...")
        end
        # open the HDF5 file with given filename for reading
        check_io_implementation(hdf5)
        fid = open_file_to_read(Val(hdf5), filename)
    else
        if printout
            print("Opening ", filename, " to read NetCDF data...")
        end

        # open the netcdf file with given filename for reading
        check_io_implementation(netcdf)
        fid = open_file_to_read(Val(netcdf), filename)
    end
    if printout
        println("done.")
    end
    return fid
end

function get_nranks(run_name,nblocks,description)
    z_nrank = 0
    r_nrank = 0
    for iblock in 0:nblocks-1
        fid = open_readonly_output_file(run_name,description,iblock=iblock, printout=false)
        z_irank, r_irank = load_rank_data(fid,printout=false)
        z_nrank = max(z_irank,z_nrank)
        r_nrank = max(r_irank,r_nrank)
        close(fid)
    end
    r_nrank = r_nrank + 1
    z_nrank = z_nrank + 1
    return z_nrank, r_nrank
end

"""
Load a single variable from a file
"""
function load_variable end
function load_variable(file_or_group::HDF5.H5DataStore, name::String)
    # This overload deals with cases where fid is an HDF5 `File` or `Group` (`H5DataStore`
    # is the abstract super-type for both
    try
        return read(file_or_group[name])
    catch
        println("An error occured while loading $name")
        rethrow()
    end
end

"""
Load a slice of a single variable from a file
"""
function load_slice end
function load_slice(file_or_group::HDF5.H5DataStore, name::String, slices_or_indices...)
    # This overload deals with cases where fid is an HDF5 `File` or `Group` (`H5DataStore`
    # is the abstract super-type for both
    try
        return file_or_group[name][slices_or_indices...]
    catch
        println("An error occured while loading $name")
        rethrow()
    end
end

"""
    read_Dict_from_section(file_or_group, section_name; ignore_subsections=false)

Read information from `section_name` in `file_or_group`, returning a Dict.

By default, any subsections are included as nested Dicts. If `ignore_subsections=true`
they are ignored.
"""
function read_Dict_from_section(file_or_group, section_name; ignore_subsections=false)
    # Function that can be called recursively to read nested Dicts from sub-groups in
    # the output file
    section_io = get_group(file_or_group, section_name)
    section = OptionsDict()

    for key ∈ get_variable_keys(section_io)
        section[key] = load_variable(section_io, key)
    end
    if !ignore_subsections
        for key ∈ get_subgroup_keys(section_io)
            section[key] = read_Dict_from_section(section_io, key)
        end
    end

    return section
end

"""
Load saved input settings
"""
function load_input(fid)
    return read_Dict_from_section(fid, "input")
end

"""
    load_coordinate_data(fid, name; printout=false, irank=nothing, nrank=nothing,
                         run_directory=nothing, ignore_MPI=true)

Load data for the coordinate `name` from a file-handle `fid`.

Returns (`coord`, `spectral`, `chunk_size`). `coord` is a `coordinate` object. `spectral`
is the object used to implement the discretization in this coordinate. `chunk_size` is the
size of chunks in this coordinate that was used when writing to the output file.

If `printout` is set to `true` a message will be printed when this function is called.

If `irank` and `nrank` are passed, then the `coord` and `spectral` objects returned will
be set up for the parallelisation specified by `irank` and `nrank`, rather than the one
implied by the output file.

Unless `ignore_MPI=false` is passed, the returned coordinates will be created without
shared memory scratch arrays (`ignore_MPI=true` will be passed through to
[`define_coordinate`](@ref)).
"""
function load_coordinate_data(fid, name; printout=false, irank=nothing, nrank=nothing,
                              run_directory=nothing, ignore_MPI=true)
    if printout
        println("Loading $name coordinate data...")
    end

    overview = get_group(fid, "overview")
    parallel_io = load_variable(overview, "parallel_io")

    coords_group = get_group(fid, "coords")
    if name ∈ get_subgroup_keys(coords_group)
        coord_group = get_group(coords_group, name)
    else
        return nothing, nothing, nothing
    end

    ngrid = load_variable(coord_group, "ngrid")
    n_local = load_variable(coord_group, "n_local")
    n_global = load_variable(coord_group, "n_global")
    grid = load_variable(coord_group, "grid")
    wgts = load_variable(coord_group, "wgts")

    if n_global == 1 && ngrid == 1
        nelement_global = 1
    else
        nelement_global = (n_global-1) ÷ (ngrid-1)
    end

    if irank === nothing && nrank === nothing
        irank = load_variable(coord_group, "irank")
        if "nrank" in keys(coord_group)
            nrank = load_variable(coord_group, "nrank")
        else
            # Workaround for older output files that did not save nrank
            if name ∈ ("r", "z")
                nrank = max(n_global - 1, 1) ÷ max(n_local - 1, 1)
            else
                nrank = 1
            end
        end

        if n_local == 1 && ngrid == 1
            nelement_local = 1
        else
            nelement_local = (n_local-1) ÷ (ngrid-1)
        end
    else
        # Want to create coordinate with a specific `nrank` and `irank`. Need to
        # calculate `nelement_local` consistent with `nrank`, which might be different now
        # than in the original simulation.
        # Note `n_local` is only (possibly) used to calculate the `chunk_size`. It
        # probably makes most sense for that to be the same as the original simulation, so
        # do not recalculate `n_local` here.
        irank === nothing && error("When `nrank` is passed, `irank` must also be passed")
        nrank === nothing && error("When `irank` is passed, `nrank` must also be passed")

        if nelement_global % nrank != 0
            error("Can only load coordinate with new `nrank` that divides "
                  * "nelement_global=$nelement_global exactly.")
        end
        nelement_local = nelement_global ÷ nrank
    end
    if "chunk_size" ∈ coord_group
        chunk_size = load_variable(coord_group, "chunk_size")
    else
        # Workaround for older output files that did not save chunk_size.
        # Sub-optimal for runs that used parallel I/O.
        if nrank == 1
            chunk_size = n_global
        else
            chunk_size = n_local - 1
        end
    end
    # L = global box length
    L = load_variable(coord_group, "L")
    discretization = load_variable(coord_group, "discretization")
    fd_option = load_variable(coord_group, "fd_option")
    if "cheb_option" ∈ keys(coord_group)
        cheb_option = load_variable(coord_group, "cheb_option")
    else
        # Old output file
        cheb_option = "FFT"
    end
    bc = load_variable(coord_group, "bc")
    if "element_spacing_option" ∈ keys(coord_group)
        element_spacing_option = load_variable(coord_group, "element_spacing_option")
    else
        element_spacing_option = "uniform"
    end
    # Define input to create coordinate struct
    input = grid_input(name, ngrid, nelement_global, nelement_local, nrank, irank, L,
                       discretization, fd_option, cheb_option, bc,
                       advection_input("default", 0.0, 0.0, 0.0), MPI.COMM_NULL,
                       element_spacing_option)

<<<<<<< HEAD
    coord, spectral = define_coordinate(input, nothing, parallel_io)
=======
    coord, spectral = define_coordinate(input, parallel_io; run_directory=run_directory,
                                        ignore_MPI=ignore_MPI)
>>>>>>> e8b211c9

    return coord, spectral, chunk_size
end

function load_run_info_history(fid)
    provenance_tracking = get_group(fid, "provenance_tracking")

    last_run_info = read_Dict_from_section(fid, "provenance_tracking";
                                           ignore_subsections=true)

    counter = 0
    pt_keys = keys(provenance_tracking)
    while "previous_run_$(counter+1)" ∈ pt_keys
        counter += 1
    end
    previous_runs_info =
        tuple((read_Dict_from_section(provenance_tracking, "previous_run_$i")
               for i ∈ 1:counter)...,
              last_run_info)

    return previous_runs_info
end

"""
"""
function load_species_data(fid; printout=false)
    if printout
        print("Loading species data...")
    end

    overview = get_group(fid, "overview")
    n_ion_species = load_variable(overview, "n_ion_species")
    n_neutral_species = load_variable(overview, "n_neutral_species")

    if printout
        println("done.")
    end

    return n_ion_species, n_neutral_species
end

"""
"""
function load_mk_options(fid)
    overview = get_group(fid, "overview")

    evolve_density = load_variable(overview, "evolve_density")
    evolve_upar = load_variable(overview, "evolve_upar")
    evolve_ppar = load_variable(overview, "evolve_ppar")

    return evolve_density, evolve_upar, evolve_ppar
end

"""
If a tuple is given for `fid`, concatenate the "time" output from each file in the tuple
"""
function load_time_data(fid; printout=false)
    if printout
        print("Loading time data...")
    end

    if !isa(fid, Tuple)
        fid = (fid,)
    end

    group = get_group(first(fid), "dynamic_data")
    time = load_variable(group, "time")
    restarts_nt = [length(time)]
    for f ∈ fid[2:end]
        group = get_group(f, "dynamic_data")
        # Skip first point as this is a duplicate of the last point of the previous
        # restart.
        this_time = load_variable(group, "time")
        push!(restarts_nt, length(this_time))
        time = vcat(time, this_time[2:end])
    end
    ntime = length(time)

    if printout
        println("done.")
    end

    return ntime, time, restarts_nt
end

"""
"""
function load_block_data(fid; printout=false)
    if printout
        print("Loading block data...")
    end

    coords = get_group(fid, "coords")
    nblocks = load_variable(coords, "nblocks")
    iblock = load_variable(coords, "iblock")

    if printout
        println("done.")
    end

    return  nblocks, iblock
end

"""
"""
function load_rank_data(fid; printout=false)
    if printout
        print("Loading rank data...")
    end

    coords = get_group(fid, "coords")
    z_irank = load_variable(get_group(coords, "z"), "irank")
    r_irank = load_variable(get_group(coords, "r"), "irank")
    z_nrank = load_variable(get_group(coords, "z"), "nrank")
    r_nrank = load_variable(get_group(coords, "r"), "nrank")
    
    if printout
        println("done.")
    end

    return z_irank, z_nrank, r_irank, r_nrank
end

"""
"""
function load_fields_data(fid; printout=false)
    if printout
        print("Loading fields data...")
    end

    group = get_group(fid, "dynamic_data")

    # Read electrostatic potential
    phi = load_variable(group, "phi")

    # Read radial electric field
    Er = load_variable(group, "Er")

    # Read z electric field
    Ez = load_variable(group, "Ez")

    if printout
        println("done.")
    end

    return phi, Er, Ez
end

"""
"""
function load_ion_moments_data(fid; printout=false, extended_moments = false)
    if printout
        print("Loading ion velocity moments data...")
    end

    group = get_group(fid, "dynamic_data")

    # Read ion species density
    density = load_variable(group, "density")

    # Read ion species parallel flow
    parallel_flow = load_variable(group, "parallel_flow")

    # Read ion species parallel pressure
    parallel_pressure = load_variable(group, "parallel_pressure")

    # Read ion_species parallel heat flux
    parallel_heat_flux = load_variable(group, "parallel_heat_flux")

    # Read ion species thermal speed
    thermal_speed = load_variable(group, "thermal_speed")

    if extended_moments
        # Read ion species perpendicular pressure
        perpendicular_pressure = load_variable(group, "perpendicular_pressure")

        # Read ion species entropy_production
        entropy_production = load_variable(group, "entropy_production")
    end

    if printout
        println("done.")
    end
    if extended_moments
        return density, parallel_flow, parallel_pressure, perpendicular_pressure, parallel_heat_flux, thermal_speed, entropy_production
    else
        return density, parallel_flow, parallel_pressure, parallel_heat_flux, thermal_speed
    end
end

"""
"""
function load_electron_moments_data(fid; printout=false)
    if printout
        print("Loading electron velocity moments data...")
    end

    group = get_group(fid, "dynamic_data")

    # Read electron parallel pressure
    parallel_pressure = load_variable(group, "electron_parallel_pressure")

    # Read electron parallel heat flux
    parallel_heat_flux = load_variable(group, "electron_parallel_heat_flux")

    # Read electron thermal speed
    thermal_speed = load_variable(group, "electron_thermal_speed")

    if printout
        println("done.")
    end

    return parallel_pressure, parallel_heat_flux, thermal_speed
end

function load_neutral_particle_moments_data(fid; printout=false)
    if printout
        print("Loading neutral particle velocity moments data...")
    end

    group = get_group(fid, "dynamic_data")

    # Read neutral species density
    neutral_density = load_variable(group, "density_neutral")

    # Read neutral species uz
    neutral_uz = load_variable(group, "uz_neutral")

    # Read neutral species pz
    neutral_pz = load_variable(group, "pz_neutral")

    # Read neutral species qz
    neutral_qz = load_variable(group, "qz_neutral")

    # Read neutral species thermal speed
    neutral_thermal_speed = load_variable(group, "thermal_speed_neutral")

    if printout
        println("done.")
    end

    return neutral_density, neutral_uz, neutral_pz, neutral_qz, neutral_thermal_speed
end

"""
"""
function load_pdf_data(fid; printout=false)
    if printout
        print("Loading ion particle distribution function data...")
    end

    group = get_group(fid, "dynamic_data")

    # Read ion distribution function
    pdf = load_variable(group, "f")

    if printout
        println("done.")
    end

    return pdf
end
"""
"""
function load_neutral_pdf_data(fid; printout=false)
    if printout
        print("Loading neutral particle distribution function data...")
    end

    group = get_group(fid, "dynamic_data")

    # Read neutral distribution function
    neutral_pdf = load_variable(group, "f_neutral")

    if printout
        println("done.")
    end

    return neutral_pdf
end

"""
Reload pdf and moments from an existing output file.
"""
function reload_evolving_fields!(pdf, moments, fields, boundary_distributions,
                                 restart_prefix_iblock, time_index, composition, geometry,
                                 r, z, vpa, vperp, vzeta, vr, vz)
    code_time = 0.0
    dt = nothing
    dt_before_last_fail = nothing
    electron_dt = nothing
    electron_dt_before_last_fail = nothing
    previous_runs_info = nothing
    restart_electron_physics = nothing
    begin_serial_region()
    @serial_region begin
        fid = open_readonly_output_file(restart_prefix_iblock[1], "dfns";
                                        iblock=restart_prefix_iblock[2])
        try # finally to make sure to close file0
            overview = get_group(fid, "overview")
            dynamic = get_group(fid, "dynamic_data")
            parallel_io = load_variable(overview, "parallel_io")
            if time_index < 0
                time_index, _, _ = load_time_data(fid)
            end
            restart_evolve_density, restart_evolve_upar, restart_evolve_ppar =
                load_mk_options(fid)

            restart_input = load_input(fid)

            previous_runs_info = load_run_info_history(fid)

            restart_n_ion_species, restart_n_neutral_species = load_species_data(fid)
            restart_r, restart_r_spectral, restart_z, restart_z_spectral, restart_vperp,
                restart_vperp_spectral, restart_vpa, restart_vpa_spectral, restart_vzeta,
                restart_vzeta_spectral, restart_vr,restart_vr_spectral, restart_vz,
                restart_vz_spectral = load_restart_coordinates(fid, r, z, vperp, vpa,
                                                               vzeta, vr, vz, parallel_io)

            # Test whether any interpolation is needed
            interpolation_needed = Dict(
                x.name => (restart_x !== nothing
                           && (x.n != restart_x.n
                               || !all(isapprox.(x.grid, restart_x.grid))))
                for (x, restart_x) ∈ ((z, restart_z), (r, restart_r),
                                      (vperp, restart_vperp), (vpa, restart_vpa),
                                      (vzeta, restart_vzeta), (vr, restart_vr),
                                      (vz, restart_vz)))

            neutral_1V = (vzeta.n_global == 1 && vr.n_global == 1)
            restart_neutral_1V = ((restart_vzeta === nothing
                                   || restart_vzeta.n_global == 1)
                                  && (restart_vr === nothing || restart_vr.n_global == 1))
            if any(geometry.bzeta .!= 0.0) && ((neutral_1V && !restart_neutral_1V) ||
                                               (!neutral_1V && restart_neutral_1V))
                # One but not the other of the run being restarted from and this run are
                # 1V, but the interpolation below does not allow for vz and vpa being in
                # different directions. Therefore interpolation between 1V and 3V cases
                # only works (at the moment!) if bzeta=0.
                error("Interpolation between 1V and 3V neutrals not yet supported when "
                      * "bzeta!=0.")
            end

            code_time = load_slice(dynamic, "time", time_index)

            r_range, z_range, vperp_range, vpa_range, vzeta_range, vr_range, vz_range =
                get_reload_ranges(parallel_io, restart_r, restart_z, restart_vperp,
                                  restart_vpa, restart_vzeta, restart_vr, restart_vz)

            fields.phi .= reload_electron_moment("phi", dynamic, time_index, r, z,
                                                 r_range, z_range, restart_r,
                                                 restart_r_spectral, restart_z,
                                                 restart_z_spectral, interpolation_needed)
            moments.ion.dens .= reload_moment("density", dynamic, time_index, r, z,
                                              r_range, z_range, restart_r,
                                              restart_r_spectral, restart_z,
                                              restart_z_spectral, interpolation_needed)
            moments.ion.dens_updated .= true
            moments.ion.upar .= reload_moment("parallel_flow", dynamic, time_index, r, z,
                                              r_range, z_range, restart_r,
                                              restart_r_spectral, restart_z,
                                              restart_z_spectral, interpolation_needed)
            moments.ion.upar_updated .= true
            moments.ion.ppar .= reload_moment("parallel_pressure", dynamic, time_index, r,
                                              z, r_range, z_range, restart_r,
                                              restart_r_spectral, restart_z,
                                              restart_z_spectral, interpolation_needed)
            moments.ion.ppar_updated .= true
            moments.ion.pperp .= reload_moment("perpendicular_pressure", dynamic,
                                               time_index, r, z, r_range, z_range,
                                               restart_r, restart_r_spectral, restart_z,
                                               restart_z_spectral, interpolation_needed)
            moments.ion.qpar .= reload_moment("parallel_heat_flux", dynamic, time_index,
                                              r, z, r_range, z_range, restart_r,
                                              restart_r_spectral, restart_z,
                                              restart_z_spectral, interpolation_needed)
            moments.ion.qpar_updated .= true
            moments.ion.vth .= reload_moment("thermal_speed", dynamic, time_index, r, z,
                                             r_range, z_range, restart_r,
                                             restart_r_spectral, restart_z,
                                             restart_z_spectral, interpolation_needed)
            moments.ion.dSdt .= reload_moment("entropy_production", dynamic, time_index,
                                              r, z, r_range, z_range, restart_r,
                                              restart_r_spectral, restart_z,
                                              restart_z_spectral, interpolation_needed)
            if moments.evolve_density || moments.evolve_upar || moments.evolve_ppar
                if "ion_constraints_A_coefficient" ∈ keys(dynamic)
                    moments.ion.constraints_A_coefficient .=
                        reload_moment("ion_constraints_A_coefficient", dynamic,
                                      time_index, r, z, r_range, z_range, restart_r,
                                      restart_r_spectral, restart_z, restart_z_spectral,
                                      interpolation_needed)
                elseif moments.ion.constraints_A_coefficient !== nothing
                    moments.ion.constraints_A_coefficient .= 0.0
                end
                if "ion_constraints_B_coefficient" ∈ keys(dynamic)
                    moments.ion.constraints_B_coefficient .=
                        reload_moment("ion_constraints_B_coefficient", dynamic,
                                      time_index, r, z, r_range, z_range, restart_r,
                                      restart_r_spectral, restart_z, restart_z_spectral,
                                      interpolation_needed)
                elseif moments.ion.constraints_B_coefficient !== nothing
                    moments.ion.constraints_B_coefficient .= 0.0
                end
                if "ion_constraints_C_coefficient" ∈ keys(dynamic)
                    moments.ion.constraints_C_coefficient .=
                        reload_moment("ion_constraints_C_coefficient", dynamic,
                                      time_index, r, z, r_range, z_range, restart_r,
                                      restart_r_spectral, restart_z, restart_z_spectral,
                                      interpolation_needed)
                elseif moments.ion.constraints_C_coefficient !== nothing
                    moments.ion.constraints_C_coefficient .= 0.0
                end
            end
            if z.irank == 0
                if "chodura_integral_lower" ∈ keys(dynamic)
                    moments.ion.chodura_integral_lower .= load_slice(dynamic, "chodura_integral_lower",
                                                                     r_range, :, time_index)
                else
                    moments.ion.chodura_integral_lower .= 0.0
                end
            end
            if z.irank == z.nrank - 1
                if "chodura_integral_upper" ∈ keys(dynamic)
                    moments.ion.chodura_integral_upper .= load_slice(dynamic, "chodura_integral_upper",
                                                                     r_range, :, time_index)
                else
                    moments.ion.chodura_integral_upper .= 0.0
                end
            end

            if "external_source_controller_integral" ∈ get_variable_keys(dynamic) &&
                    length(moments.ion.external_source_controller_integral) == 1
                moments.ion.external_source_controller_integral .=
                    load_slice(dynamic, "external_source_controller_integral", time_index)
            elseif length(moments.ion.external_source_controller_integral) > 1
                moments.ion.external_source_controller_integral .=
                    reload_moment("external_source_controller_integral", dynamic,
                                  time_index, r, z, r_range, z_range, restart_r,
                                  restart_r_spectral, restart_z, restart_z_spectral,
                                  interpolation_needed)
            end

            pdf.ion.norm .= reload_ion_pdf(dynamic, time_index, moments, r, z, vperp, vpa, r_range,
                                           z_range, vperp_range, vpa_range, restart_r,
                                           restart_r_spectral, restart_z,
                                           restart_z_spectral, restart_vperp,
                                           restart_vperp_spectral, restart_vpa,
                                           restart_vpa_spectral, interpolation_needed,
                                           restart_evolve_density, restart_evolve_upar,
                                           restart_evolve_ppar)
            boundary_distributions_io = get_group(fid, "boundary_distributions")

            boundary_distributions.pdf_rboundary_ion[:,:,:,1,:] .=
                reload_ion_boundary_pdf(boundary_distributions_io,
                                        "pdf_rboundary_ion_left", 1, moments, z, vperp,
                                        vpa, z_range, vperp_range, vpa_range, restart_z,
                                        restart_z_spectral, restart_vperp,
                                        restart_vperp_spectral, restart_vpa,
                                        restart_vpa_spectral, interpolation_needed,
                                        restart_evolve_density, restart_evolve_upar,
                                        restart_evolve_ppar)
            boundary_distributions.pdf_rboundary_ion[:,:,:,2,:] .=
                reload_ion_boundary_pdf(boundary_distributions_io,
                                        "pdf_rboundary_ion_right", r.n, moments, z, vperp,
                                        vpa, z_range, vperp_range, vpa_range, restart_z,
                                        restart_z_spectral, restart_vperp,
                                        restart_vperp_spectral, restart_vpa,
                                        restart_vpa_spectral, interpolation_needed,
                                        restart_evolve_density, restart_evolve_upar,
                                        restart_evolve_ppar)

            moments.electron.dens .= reload_electron_moment("electron_density", dynamic,
                                                            time_index, r, z, r_range,
                                                            z_range, restart_r,
                                                            restart_r_spectral, restart_z,
                                                            restart_z_spectral,
                                                            interpolation_needed)
            moments.electron.dens_updated[] = true
            moments.electron.upar .= reload_electron_moment("electron_parallel_flow",
                                                            dynamic, time_index, r, z,
                                                            r_range, z_range, restart_r,
                                                            restart_r_spectral, restart_z,
                                                            restart_z_spectral,
                                                            interpolation_needed)
            moments.electron.upar_updated[] = true
            moments.electron.ppar .= reload_electron_moment("electron_parallel_pressure",
                                                            dynamic, time_index, r, z,
                                                            r_range, z_range, restart_r,
                                                            restart_r_spectral, restart_z,
                                                            restart_z_spectral,
                                                            interpolation_needed)
            moments.electron.ppar_updated[] = true
            moments.electron.qpar .= reload_electron_moment("electron_parallel_heat_flux",
                                                            dynamic, time_index, r, z,
                                                            r_range, z_range, restart_r,
                                                            restart_r_spectral, restart_z,
                                                            restart_z_spectral,
                                                            interpolation_needed)
            moments.electron.qpar_updated[] = true
            moments.electron.vth .= reload_electron_moment("electron_thermal_speed",
                                                           dynamic, time_index, r, z,
                                                           r_range, z_range, restart_r,
                                                           restart_r_spectral, restart_z,
                                                           restart_z_spectral,
                                                           interpolation_needed)
            if "electron_constraints_A_coefficient" ∈ keys(dynamic)
                moments.electron.constraints_A_coefficient .=
                    reload_electron_moment("electron_constraints_A_coefficient", dynamic,
                                           time_index, r, z, r_range, z_range, restart_r,
                                           restart_r_spectral, restart_z,
                                           restart_z_spectral, interpolation_needed)
            else
                moments.electron.constraints_A_coefficient .= 0.0
            end
            if "electron_constraints_B_coefficient" ∈ keys(dynamic)
                moments.electron.constraints_B_coefficient .=
                    reload_electron_moment("electron_constraints_B_coefficient", dynamic,
                                           time_index, r, z, r_range, z_range, restart_r,
                                           restart_r_spectral, restart_z,
                                           restart_z_spectral, interpolation_needed)
            else
                moments.electron.constraints_B_coefficient .= 0.0
            end
            if "electron_constraints_C_coefficient" ∈ keys(dynamic)
                moments.electron.constraints_C_coefficient .=
                    reload_electron_moment("electron_constraints_C_coefficient", dynamic,
                                           time_index, r, z, r_range, z_range, restart_r,
                                           restart_r_spectral, restart_z,
                                           restart_z_spectral, interpolation_needed)
            else
                moments.electron.constraints_C_coefficient .= 0.0
            end

            # For now, electrons are always fully moment_kinetic
            restart_electron_evolve_density, restart_electron_evolve_upar,
                restart_electron_evolve_ppar = true, true, true
            electron_evolve_density, electron_evolve_upar, electron_evolve_ppar =
                true, true, true
            if "electron_physics" ∈ keys(restart_input)
                restart_electron_physics = enum_from_string(electron_physics_type,
                                                            restart_input["electron_physics"])
            else
                restart_electron_physics = boltzmann_electron_response
            end
            if pdf.electron !== nothing &&
                    restart_electron_physics ∈ (kinetic_electrons,
                                                kinetic_electrons_with_temperature_equation)
                pdf.electron.norm .=
                    reload_electron_pdf(dynamic, time_index, moments, r, z, vperp, vpa,
                                        r_range, z_range, vperp_range, vpa_range,
                                        restart_r, restart_r_spectral, restart_z,
                                        restart_z_spectral, restart_vperp,
                                        restart_vperp_spectral, restart_vpa,
                                        restart_vpa_spectral, interpolation_needed,
                                        restart_evolve_density, restart_evolve_upar,
                                        restart_evolve_ppar)
            elseif pdf.electron !== nothing
                # The electron distribution function will be initialized later
                pdf.electron.norm .= 0.0
            end

            if composition.n_neutral_species > 0
                moments.neutral.dens .= reload_moment("density_neutral", dynamic,
                                                      time_index, r, z, r_range, z_range,
                                                      restart_r, restart_r_spectral,
                                                      restart_z, restart_z_spectral,
                                                      interpolation_needed)
                moments.neutral.dens_updated .= true
                moments.neutral.uz .= reload_moment("uz_neutral", dynamic, time_index, r,
                                                    z, r_range, z_range, restart_r,
                                                    restart_r_spectral, restart_z,
                                                    restart_z_spectral,
                                                    interpolation_needed)
                moments.neutral.uz_updated .= true
                moments.neutral.pz .= reload_moment("pz_neutral", dynamic, time_index, r,
                                                    z, r_range, z_range, restart_r,
                                                    restart_r_spectral, restart_z,
                                                    restart_z_spectral,
                                                    interpolation_needed)
                moments.neutral.pz_updated .= true
                moments.neutral.qz .= reload_moment("qz_neutral", dynamic, time_index, r,
                                                    z, r_range, z_range, restart_r,
                                                    restart_r_spectral, restart_z,
                                                    restart_z_spectral,
                                                    interpolation_needed)
                moments.neutral.qz_updated .= true
                moments.neutral.vth .= reload_moment("thermal_speed_neutral", dynamic,
                                                     time_index, r, z, r_range, z_range,
                                                     restart_r, restart_r_spectral,
                                                     restart_z, restart_z_spectral,
                                                     interpolation_needed)
                if moments.evolve_density || moments.evolve_upar || moments.evolve_ppar
                    if "neutral_constraints_A_coefficient" ∈ keys(dynamic)
                        moments.neutral.constraints_A_coefficient .=
                            reload_moment("neutral_constraints_A_coefficient", dynamic,
                                          time_index, r, z, r_range, z_range, restart_r,
                                          restart_r_spectral, restart_z, restart_z_spectral,
                                          interpolation_needed)
                    elseif moments.neutral.constraints_A_coefficient !== nothing
                        moments.neutral.constraints_A_coefficient .= 0.0
                    end
                    if "neutral_constraints_B_coefficient" ∈ keys(dynamic)
                        moments.neutral.constraints_B_coefficient .=
                            reload_moment("neutral_constraints_B_coefficient", dynamic,
                                          time_index, r, z, r_range, z_range, restart_r,
                                          restart_r_spectral, restart_z, restart_z_spectral,
                                          interpolation_needed)
                    elseif moments.neutral.constraints_B_coefficient !== nothing
                        moments.neutral.constraints_B_coefficient .= 0.0
                    end
                    if "neutral_constraints_C_coefficient" ∈ keys(dynamic)
                        moments.neutral.constraints_C_coefficient .=
                            reload_moment("neutral_constraints_C_coefficient", dynamic,
                                          time_index, r, z, r_range, z_range, restart_r,
                                          restart_r_spectral, restart_z, restart_z_spectral,
                                          interpolation_needed)
                    elseif moments.neutral.constraints_C_coefficient !== nothing
                        moments.neutral.constraints_C_coefficient .= 0.0
                    end
                end

                if "external_source_neutral_controller_integral" ∈ get_variable_keys(dynamic) &&
                        length(moments.neutral.external_source_controller_integral) == 1
                    moments.neutral.external_source_controller_integral .=
                        load_slice(dynamic,
                                   "external_source_neutral_controller_integral",
                                   time_index)
                elseif length(moments.neutral.external_source_controller_integral) > 1
                    moments.neutral.external_source_controller_integral .=
                        reload_moment("external_source_neutral_controller_integral",
                                      dynamic, time_index, r, z, r_range, z_range,
                                      restart_r, restart_r_spectral, restart_z,
                                      restart_z_spectral, interpolation_needed)
                end

                pdf.neutral.norm .=
                    reload_neutral_pdf(dynamic, time_index, moments, r, z, vzeta, vr, vz,
                                       r_range, z_range, vzeta_range, vr_range, vz_range,
                                       restart_r, restart_r_spectral, restart_z,
                                       restart_z_spectral, restart_vzeta,
                                       restart_vzeta_spectral, restart_vr,
                                       restart_vr_spectral, restart_vz,
                                       restart_vz_spectral, interpolation_needed,
                                       restart_evolve_density, restart_evolve_upar,
                                       restart_evolve_ppar)

                boundary_distributions.pdf_rboundary_neutral[:,:,:,:,1,:] .=
                    reload_neutral_boundary_pdf(boundary_distributions_io,
                                                "pdf_rboundary_neutral_left", 1, moments,
                                                z, vzeta, vr, vz, z_range, vzeta_range,
                                                vr_range, vz_range, restart_z,
                                                restart_z_spectral, restart_vzeta,
                                                restart_vzeta_spectral, restart_vr,
                                                restart_vr_spectral, restart_vz,
                                                restart_vz_spectral, interpolation_needed,
                                                restart_evolve_density,
                                                restart_evolve_upar, restart_evolve_ppar)
                boundary_distributions.pdf_rboundary_neutral[:,:,:,:,2,:] .=
                    reload_neutral_boundary_pdf(boundary_distributions_io,
                                                "pdf_rboundary_neutral_right", r.n,
                                                moments, z, vzeta, vr, vz, z_range,
                                                vzeta_range, vr_range, vz_range,
                                                restart_z, restart_z_spectral,
                                                restart_vzeta, restart_vzeta_spectral,
                                                restart_vr, restart_vr_spectral,
                                                restart_vz, restart_vz_spectral,
                                                interpolation_needed,
                                                restart_evolve_density,
                                                restart_evolve_upar, restart_evolve_ppar)
            end

            if "dt" ∈ keys(dynamic)
                # If "dt" is not present, the file being restarted from is an older
                # one that did not have an adaptive timestep, so just leave the value
                # of "dt" from the input file.
                dt = load_slice(dynamic, "dt", time_index)
            end
            if "dt_before_last_fail" ∈ keys(dynamic)
                # If "dt_before_last_fail" is not present, the file being
                # restarted from is an older one that did not have an adaptive
                # timestep, so just leave the value of "dt_before_last_fail" from
                # the input file.
                dt_before_last_fail = load_slice(dynamic, "dt_before_last_fail",
                                                time_index)
            end
            if "electron_dt" ∈ keys(dynamic)
                electron_dt = load_slice(dynamic, "electron_dt", time_index)
            end
            if "electron_dt_before_last_fail" ∈ keys(dynamic)
                electron_dt_before_last_fail =
                    load_slice(dynamic, "electron_dt_before_last_fail", time_index)
            end
        finally
            close(fid)
        end
    end

    restart_electron_physics = MPI.bcast(restart_electron_physics, 0, comm_block[])

    return code_time, dt, dt_before_last_fail, electron_dt, electron_dt_before_last_fail,
           previous_runs_info, time_index, restart_electron_physics
end

"""
Reload electron pdf and moments from an existing output file.
"""
function reload_electron_data!(pdf, moments, t_params, restart_prefix_iblock, time_index,
                               geometry, r, z, vpa, vperp, vzeta, vr, vz)
    code_time = 0.0
    pdf_electron_converged = false
    previous_runs_info = nothing
    begin_serial_region()
    @serial_region begin
        fid = open_readonly_output_file(restart_prefix_iblock[1], "initial_electron";
                                        iblock=restart_prefix_iblock[2])
        try # finally to make sure to close file0
            overview = get_group(fid, "overview")
            dynamic = get_group(fid, "dynamic_data")
            parallel_io = load_variable(overview, "parallel_io")
            if time_index < 0
                time_index, _, _ = load_time_data(fid)
            end
            #restart_evolve_density, restart_evolve_upar, restart_evolve_ppar =
            #    load_mk_options(fid)
            # For now, electrons are always fully moment_kinetic
            restart_evolve_density, restart_evolve_upar, restart_evolve_ppar = true, true,
                                                                               true
            evolve_density, evolve_upar, evolve_ppar = true, true, true

            previous_runs_info = load_run_info_history(fid)

            restart_n_ion_species, restart_n_neutral_species = load_species_data(fid)
            restart_r, restart_r_spectral, restart_z, restart_z_spectral, restart_vperp,
                restart_vperp_spectral, restart_vpa, restart_vpa_spectral, restart_vzeta,
                restart_vzeta_spectral, restart_vr,restart_vr_spectral, restart_vz,
                restart_vz_spectral = load_restart_coordinates(fid, r, z, vperp, vpa,
                                                               vzeta, vr, vz, parallel_io)

            # Test whether any interpolation is needed
            interpolation_needed = Dict(
                x.name => x.n != restart_x.n || !all(isapprox.(x.grid, restart_x.grid))
                for (x, restart_x) ∈ ((z, restart_z), (r, restart_r),
                                      (vperp, restart_vperp), (vpa, restart_vpa)))

            code_time = load_slice(dynamic, "time", time_index)

            pdf_electron_converged = get_attribute(fid, "pdf_electron_converged")

            r_range, z_range, vperp_range, vpa_range, vzeta_range, vr_range, vz_range =
                get_reload_ranges(parallel_io, restart_r, restart_z, restart_vperp,
                                  restart_vpa, restart_vzeta, restart_vr, restart_vz)

            moments.electron.upar_updated[] = true
            moments.electron.ppar .=
                reload_electron_moment("electron_parallel_pressure", dynamic, time_index,
                                       r, z, r_range, z_range, restart_r,
                                       restart_r_spectral, restart_z, restart_z_spectral,
                                       interpolation_needed)
            moments.electron.ppar_updated[] = true
            moments.electron.qpar .=
                reload_electron_moment("electron_parallel_heat_flux", dynamic, time_index,
                                       r, z, r_range, z_range, restart_r,
                                       restart_r_spectral, restart_z, restart_z_spectral,
                                       interpolation_needed)
            moments.electron.qpar_updated[] = true
            moments.electron.vth .=
                reload_electron_moment("electron_thermal_speed", dynamic, time_index, r,
                                       z, r_range, z_range, restart_r, restart_r_spectral,
                                       restart_z, restart_z_spectral,
                                       interpolation_needed)

            pdf.electron.norm .=
                reload_electron_pdf(dynamic, time_index, moments, r, z, vperp, vpa,
                                    r_range, z_range, vperp_range, vpa_range, restart_r,
                                    restart_r_spectral, restart_z, restart_z_spectral,
                                    restart_vperp, restart_vperp_spectral, restart_vpa,
                                    restart_vpa_spectral, interpolation_needed,
                                    restart_evolve_density, restart_evolve_upar,
                                    restart_evolve_ppar)

            new_dt = load_slice(dynamic, "electron_dt", time_index)
            if new_dt > 0.0
                # if the reloaded electron_dt was 0.0, then the previous run would not
                # have been using kinetic electrons, so we only use the value if it is
                # positive
                t_params.dt[] = new_dt
            end
            t_params.previous_dt[] = t_params.dt[]
            t_params.dt_before_output[] = t_params.dt[]
            t_params.dt_before_last_fail[] =
                load_slice(dynamic, "electron_dt_before_last_fail", time_index)
        finally
            close(fid)
        end
    end

    return code_time, pdf_electron_converged, previous_runs_info, time_index
end

function load_restart_coordinates(fid, r, z, vperp, vpa, vzeta, vr, vz, parallel_io)
    if parallel_io
        restart_z, restart_z_spectral, _ =
            load_coordinate_data(fid, "z"; irank=z.irank, nrank=z.nrank)
        restart_r, restart_r_spectral, _ =
            load_coordinate_data(fid, "r"; irank=r.irank, nrank=r.nrank)
        restart_vperp, restart_vperp_spectral, _ =
            load_coordinate_data(fid, "vperp"; irank=vperp.irank, nrank=vperp.nrank)
        restart_vpa, restart_vpa_spectral, _ =
            load_coordinate_data(fid, "vpa"; irank=vpa.irank, nrank=vpa.nrank)
        restart_vzeta, restart_vzeta_spectral, _ =
            load_coordinate_data(fid, "vzeta"; irank=vzeta.irank, nrank=vzeta.nrank)
        restart_vr, restart_vr_spectral, _ =
            load_coordinate_data(fid, "vr"; irank=vr.irank, nrank=vr.nrank)
        restart_vz, restart_vz_spectral, _ =
            load_coordinate_data(fid, "vz"; irank=vz.irank, nrank=vz.nrank)
    else
        restart_z, restart_z_spectral, _ =
            load_coordinate_data(fid, "z")
        restart_r, restart_r_spectral, _ =
            load_coordinate_data(fid, "r")
        restart_vperp, restart_vperp_spectral, _ =
            load_coordinate_data(fid, "vperp")
        restart_vpa, restart_vpa_spectral, _ =
            load_coordinate_data(fid, "vpa")
        restart_vzeta, restart_vzeta_spectral, _ =
            load_coordinate_data(fid, "vzeta")
        restart_vr, restart_vr_spectral, _ =
            load_coordinate_data(fid, "vr")
        restart_vz, restart_vz_spectral, _ =
            load_coordinate_data(fid, "vz")

        if restart_r.nrank != r.nrank
            error("Not using parallel I/O, and distributed MPI layout has "
                  * "changed: now r.nrank=$(r.nrank), but we are trying to "
                  * "restart from files ith restart_r.nrank=$(restart_r.nrank).")
        end
        if restart_z.nrank != z.nrank
            error("Not using parallel I/O, and distributed MPI layout has "
                  * "changed: now z.nrank=$(z.nrank), but we are trying to "
                  * "restart from files ith restart_z.nrank=$(restart_z.nrank).")
        end
        if restart_vperp.nrank != vperp.nrank
            error("Not using parallel I/O, and distributed MPI layout has "
                  * "changed: now vperp.nrank=$(vperp.nrank), but we are trying to "
                  * "restart from files ith restart_vperp.nrank=$(restart_vperp.nrank).")
        end
        if restart_vpa.nrank != vpa.nrank
            error("Not using parallel I/O, and distributed MPI layout has "
                  * "changed: now vpa.nrank=$(vpa.nrank), but we are trying to "
                  * "restart from files ith restart_vpa.nrank=$(restart_vpa.nrank).")
        end
        if restart_vzeta.nrank != vzeta.nrank
            error("Not using parallel I/O, and distributed MPI layout has "
                  * "changed: now vzeta.nrank=$(vzeta.nrank), but we are trying to "
                  * "restart from files ith restart_vzeta.nrank=$(restart_vzeta.nrank).")
        end
        if restart_vr.nrank != vr.nrank
            error("Not using parallel I/O, and distributed MPI layout has "
                  * "changed: now vr.nrank=$(vr.nrank), but we are trying to "
                  * "restart from files ith restart_vr.nrank=$(restart_vr.nrank).")
        end
        if restart_vz.nrank != vz.nrank
            error("Not using parallel I/O, and distributed MPI layout has "
                  * "changed: now vz.nrank=$(vz.nrank), but we are trying to "
                  * "restart from files ith restart_vz.nrank=$(restart_vz.nrank).")
        end
    end

    return restart_r, restart_r_spectral, restart_z, restart_z_spectral, restart_vperp,
           restart_vperp_spectral, restart_vpa, restart_vpa_spectral, restart_vzeta,
           restart_vzeta_spectral, restart_vr,restart_vr_spectral, restart_vz,
           restart_vz_spectral
end

function get_reload_ranges(parallel_io, restart_r, restart_z, restart_vperp, restart_vpa,
                           restart_vzeta, restart_vr, restart_vz)
    if parallel_io
        function get_range(coord)
            if coord === nothing
                return 1:0
            elseif coord.irank == coord.nrank - 1
                return coord.global_io_range
            else
                # Need to modify the range to load the end-point that is duplicated on
                # the next process
                this_range = coord.global_io_range
                return this_range.start:(this_range.stop+1)
            end
        end
        r_range = get_range(restart_r)
        z_range = get_range(restart_z)
        vperp_range = get_range(restart_vperp)
        vpa_range = get_range(restart_vpa)
        vzeta_range = get_range(restart_vzeta)
        vr_range = get_range(restart_vr)
        vz_range = get_range(restart_vz)
    else
        r_range = (:)
        z_range = (:)
        vperp_range = (:)
        vpa_range = (:)
        vzeta_range = (:)
        vr_range = (:)
        vz_range = (:)
    end
    return r_range, z_range, vperp_range, vpa_range, vzeta_range, vr_range, vz_range
end

function reload_moment(var_name, dynamic, time_index, r, z, r_range, z_range, restart_r,
                       restart_r_spectral, restart_z, restart_z_spectral,
                       interpolation_needed)
    moment = load_slice(dynamic, var_name, z_range, r_range, :, time_index)
    orig_nz, orig_nr, nspecies = size(moment)
    if interpolation_needed["r"]
        new_moment = allocate_float(orig_nz, r.n, nspecies)
        for is ∈ 1:nspecies, iz ∈ 1:orig_nz
            @views interpolate_to_grid_1d!(new_moment[iz,:,is], r.grid,
                                           moment[iz,:,is], restart_r,
                                           restart_r_spectral)
        end
        moment = new_moment
    end
    if interpolation_needed["z"]
        new_moment = allocate_float(z.n, r.n, nspecies)
        for is ∈ 1:nspecies, ir ∈ 1:r.n
            @views interpolate_to_grid_1d!(new_moment[:,ir,is], z.grid,
                                           moment[:,ir,is], restart_z,
                                           restart_z_spectral)
        end
        moment = new_moment
    end
    return moment
end

function reload_electron_moment(var_name, dynamic, time_index, r, z, r_range, z_range,
                                restart_r, restart_r_spectral, restart_z,
                                restart_z_spectral, interpolation_needed)
    moment = load_slice(dynamic, var_name, z_range, r_range, time_index)
    orig_nz, orig_nr = size(moment)
    if interpolation_needed["r"]
        new_moment = allocate_float(orig_nz, r.n)
        for iz ∈ 1:orig_nz
            @views interpolate_to_grid_1d!(new_moment[iz,:], r.grid, moment[iz,:],
                                           restart_r, restart_r_spectral)
        end
        moment = new_moment
    end
    if interpolation_needed["z"]
        new_moment = allocate_float(z.n, r.n)
        for ir ∈ 1:r.n
            @views interpolate_to_grid_1d!(new_moment[:,ir], z.grid, moment[:,ir],
                                           restart_z, restart_z_spectral)
        end
        moment = new_moment
    end
    return moment
end

function reload_ion_pdf(dynamic, time_index, moments, r, z, vperp, vpa, r_range, z_range,
                        vperp_range, vpa_range, restart_r, restart_r_spectral, restart_z,
                        restart_z_spectral, restart_vperp, restart_vperp_spectral,
                        restart_vpa, restart_vpa_spectral, interpolation_needed,
                        restart_evolve_density, restart_evolve_upar, restart_evolve_ppar)

    this_pdf = load_slice(dynamic, "f", vpa_range, vperp_range, z_range,
        r_range, :, time_index)
    orig_nvpa, orig_nvperp, orig_nz, orig_nr, nspecies = size(this_pdf)
    if interpolation_needed["r"]
        new_pdf = allocate_float(orig_nvpa, orig_nvperp, orig_nz, r.n, nspecies)
        for is ∈ 1:nspecies, iz ∈ 1:orig_nz, ivperp ∈ 1:orig_nvperp,
            ivpa ∈ 1:orig_nvpa
            @views interpolate_to_grid_1d!(
                       new_pdf[ivpa,ivperp,iz,:,is], r.grid,
                       this_pdf[ivpa,ivperp,iz,:,is], restart_r,
                       restart_r_spectral)
        end
        this_pdf = new_pdf
    end
    if interpolation_needed["z"]
        new_pdf = allocate_float(orig_nvpa, orig_nvperp, z.n, r.n, nspecies)
        for is ∈ 1:nspecies, ir ∈ 1:r.n, ivperp ∈ 1:orig_nvperp,
            ivpa ∈ 1:orig_nvpa
            @views interpolate_to_grid_1d!(
                       new_pdf[ivpa,ivperp,:,ir,is], z.grid,
                       this_pdf[ivpa,ivperp,:,ir,is], restart_z,
                       restart_z_spectral)
        end
        this_pdf = new_pdf
    end

    # Current moment-kinetic implementation is only 1V, so no need to handle a
    # normalised vperp coordinate. This will need to change when 2V
    # moment-kinetics is implemented.
    if interpolation_needed["vperp"]
        new_pdf = allocate_float(orig_nvpa, vperp.n, z.n, r.n, nspecies)
        for is ∈ 1:nspecies, ir ∈ 1:r.n, iz ∈ 1:z.n, ivpa ∈ 1:orig_nvpa
            @views interpolate_to_grid_1d!(
                       new_pdf[ivpa,:,iz,ir,is], vperp.grid,
                       this_pdf[ivpa,:,iz,ir,is], restart_vperp,
                       restart_vperp_spectral)
        end
        this_pdf = new_pdf
    end

    if (
        (moments.evolve_density == restart_evolve_density &&
         moments.evolve_upar == restart_evolve_upar && moments.evolve_ppar ==
         restart_evolve_ppar)
        || (!moments.evolve_upar && !restart_evolve_upar &&
            !moments.evolve_ppar && !restart_evolve_ppar)
       )
        # No chages to velocity-space coordinates, so just interpolate from
        # one grid to the other
        if interpolation_needed["vpa"]
            new_pdf = allocate_float(vpa.n, vperp.n, z.n, r.n, nspecies)
            for is ∈ 1:nspecies, ir ∈ 1:r.n, iz ∈ 1:z.n, ivperp ∈ 1:vperp.n
                @views interpolate_to_grid_1d!(
                           new_pdf[:,ivperp,iz,ir,is], vpa.grid,
                           this_pdf[:,ivperp,iz,ir,is], restart_vpa,
                           restart_vpa_spectral)
            end
            this_pdf = new_pdf
        end
    elseif (!moments.evolve_upar && !moments.evolve_ppar &&
            restart_evolve_upar && !restart_evolve_ppar)
        # vpa = new_wpa = old_wpa + upar
        # => old_wpa = new_wpa - upar
        new_pdf = allocate_float(vpa.n, vperp.n, z.n, r.n, nspecies)
        for is ∈ nspecies, ir ∈ 1:r.n, iz ∈ 1:z.n, ivperp ∈ 1:vperp.n
            restart_vpa_vals = vpa.grid .- moments.ion.upar[iz,ir,is]
            @views interpolate_to_grid_1d!(
                       new_pdf[:,ivperp,iz,ir,is], restart_vpa_vals,
                       this_pdf[:,ivperp,iz,ir,is], restart_vpa,
                       restart_vpa_spectral)
        end
        this_pdf = new_pdf
    elseif (!moments.evolve_upar && !moments.evolve_ppar &&
            !restart_evolve_upar && restart_evolve_ppar)
        # vpa = new_wpa = old_wpa*vth
        # => old_wpa = new_wpa/vth
        new_pdf = allocate_float(vpa.n, vperp.n, z.n, r.n, nspecies)
        for is ∈ nspecies, ir ∈ 1:r.n, iz ∈ 1:z.n, ivperp ∈ 1:vperp.n
            restart_vpa_vals = vpa.grid ./ moments.ion.vth[iz,ir,is]
            @views interpolate_to_grid_1d!(
                       new_pdf[:,ivperp,iz,ir,is], restart_vpa_vals,
                       this_pdf[:,ivperp,iz,ir,is], restart_vpa,
                       restart_vpa_spectral)
        end
        this_pdf = new_pdf
    elseif (!moments.evolve_upar && !moments.evolve_ppar &&
            restart_evolve_upar && restart_evolve_ppar)
        # vpa = new_wpa = old_wpa*vth + upar
        # => old_wpa = (new_wpa - upar)/vth
        new_pdf = allocate_float(vpa.n, vperp.n, z.n, r.n, nspecies)
        for is ∈ nspecies, ir ∈ 1:r.n, iz ∈ 1:z.n, ivperp ∈ 1:vperp.n
            restart_vpa_vals =
            @. (vpa.grid - moments.ion.upar[iz,ir,is]) / moments.ion.vth[iz,ir,is]
            @views interpolate_to_grid_1d!(
                       new_pdf[:,ivperp,iz,ir,is], restart_vpa_vals,
                       this_pdf[:,ivperp,iz,ir,is], restart_vpa,
                       restart_vpa_spectral)
        end
        this_pdf = new_pdf
    elseif (moments.evolve_upar && !moments.evolve_ppar &&
            !restart_evolve_upar && !restart_evolve_ppar)
        # vpa = new_wpa + upar = old_wpa
        # => old_wpa = new_wpa + upar
        new_pdf = allocate_float(vpa.n, vperp.n, z.n, r.n, nspecies)
        for is ∈ nspecies, ir ∈ 1:r.n, iz ∈ 1:z.n, ivperp ∈ 1:vperp.n
            restart_vpa_vals = vpa.grid .+ moments.ion.upar[iz,ir,is]
            @views interpolate_to_grid_1d!(
                       new_pdf[:,ivperp,iz,ir,is], restart_vpa_vals,
                       this_pdf[:,ivperp,iz,ir,is], restart_vpa,
                       restart_vpa_spectral)
        end
        this_pdf = new_pdf
    elseif (moments.evolve_upar && !moments.evolve_ppar &&
            !restart_evolve_upar && restart_evolve_ppar)
        # vpa = new_wpa + upar = old_wpa*vth
        # => old_wpa = (new_wpa + upar)/vth
        new_pdf = allocate_float(vpa.n, vperp.n, z.n, r.n, nspecies)
        for is ∈ nspecies, ir ∈ 1:r.n, iz ∈ 1:z.n, ivperp ∈ 1:vperp.n
            restart_vpa_vals =
            @. (vpa.grid + moments.ion.upar[iz,ir,is]) / moments.ion.vth[iz,ir,is]
            @views interpolate_to_grid_1d!(
                       new_pdf[:,ivperp,iz,ir,is], restart_vpa_vals,
                       this_pdf[:,ivperp,iz,ir,is], restart_vpa,
                       restart_vpa_spectral)
        end
        this_pdf = new_pdf
    elseif (moments.evolve_upar && !moments.evolve_ppar &&
            restart_evolve_upar && restart_evolve_ppar)
        # vpa = new_wpa + upar = old_wpa*vth + upar
        # => old_wpa = new_wpa/vth
        new_pdf = allocate_float(vpa.n, vperp.n, z.n, r.n, nspecies)
        for is ∈ nspecies, ir ∈ 1:r.n, iz ∈ 1:z.n, ivperp ∈ 1:vperp.n
            restart_vpa_vals = vpa.grid ./ moments.ion.vth[iz,ir,is]
            @views interpolate_to_grid_1d!(
                       new_pdf[:,ivperp,iz,ir,is], restart_vpa_vals,
                       this_pdf[:,ivperp,iz,ir,is], restart_vpa,
                       restart_vpa_spectral)
        end
        this_pdf = new_pdf
    elseif (!moments.evolve_upar && moments.evolve_ppar &&
            !restart_evolve_upar && !restart_evolve_ppar)
        # vpa = new_wpa*vth = old_wpa
        # => old_wpa = new_wpa*vth
        new_pdf = allocate_float(vpa.n, vperp.n, z.n, r.n, nspecies)
        for is ∈ nspecies, ir ∈ 1:r.n, iz ∈ 1:z.n, ivperp ∈ 1:vperp.n
            restart_vpa_vals = vpa.grid .* moments.ion.vth[iz,ir,is]
            @views interpolate_to_grid_1d!(
                       new_pdf[:,ivperp,iz,ir,is], restart_vpa_vals,
                       this_pdf[:,ivperp,iz,ir,is], restart_vpa,
                       restart_vpa_spectral)
        end
        this_pdf = new_pdf
    elseif (!moments.evolve_upar && moments.evolve_ppar &&
            restart_evolve_upar && !restart_evolve_ppar)
        # vpa = new_wpa*vth = old_wpa + upar
        # => old_wpa = new_wpa*vth - upar/vth
        new_pdf = allocate_float(vpa.n, vperp.n, z.n, r.n, nspecies)
        for is ∈ nspecies, ir ∈ 1:r.n, iz ∈ 1:z.n, ivperp ∈ 1:vperp.n
            restart_vpa_vals = @. vpa.grid * moments.ion.vth[iz,ir,is] - moments.ion.upar[iz,ir,is]
            @views interpolate_to_grid_1d!(
                       new_pdf[:,ivperp,iz,ir,is], restart_vpa_vals,
                       this_pdf[:,ivperp,iz,ir,is], restart_vpa,
                       restart_vpa_spectral)
        end
        this_pdf = new_pdf
    elseif (!moments.evolve_upar && moments.evolve_ppar &&
            restart_evolve_upar && restart_evolve_ppar)
        # vpa = new_wpa*vth = old_wpa*vth + upar
        # => old_wpa = new_wpa - upar/vth
        new_pdf = allocate_float(vpa.n, vperp.n, z.n, r.n, nspecies)
        for is ∈ nspecies, ir ∈ 1:r.n, iz ∈ 1:z.n, ivperp ∈ 1:vperp.n
            restart_vpa_vals =
            @. vpa.grid - moments.ion.upar[iz,ir,is]/moments.ion.vth[iz,ir,is]
            @views interpolate_to_grid_1d!(
                       new_pdf[:,ivperp,iz,ir,is], restart_vpa_vals,
                       this_pdf[:,ivperp,iz,ir,is], restart_vpa,
                       restart_vpa_spectral)
        end
        this_pdf = new_pdf
    elseif (moments.evolve_upar && moments.evolve_ppar &&
            !restart_evolve_upar && !restart_evolve_ppar)
        # vpa = new_wpa*vth + upar = old_wpa
        # => old_wpa = new_wpa*vth + upar
        new_pdf = allocate_float(vpa.n, vperp.n, z.n, r.n, nspecies)
        for is ∈ nspecies, ir ∈ 1:r.n, iz ∈ 1:z.n, ivperp ∈ 1:vperp.n
            restart_vpa_vals = @. vpa.grid * moments.ion.vth[iz,ir,is] + moments.ion.upar[iz,ir,is]
            @views interpolate_to_grid_1d!(
                       new_pdf[:,ivperp,iz,ir,is], restart_vpa_vals,
                       this_pdf[:,ivperp,iz,ir,is], restart_vpa,
                       restart_vpa_spectral)
        end
        this_pdf = new_pdf
    elseif (moments.evolve_upar && moments.evolve_ppar &&
            restart_evolve_upar && !restart_evolve_ppar)
        # vpa = new_wpa*vth + upar = old_wpa + upar
        # => old_wpa = new_wpa*vth
        new_pdf = allocate_float(vpa.n, vperp.n, z.n, r.n, nspecies)
        for is ∈ nspecies, ir ∈ 1:r.n, iz ∈ 1:z.n, ivperp ∈ 1:vperp.n
            restart_vpa_vals = vpa.grid .* moments.ion.vth[iz,ir,is]
            @views interpolate_to_grid_1d!(
                       new_pdf[:,ivperp,iz,ir,is], restart_vpa_vals,
                       this_pdf[:,ivperp,iz,ir,is], restart_vpa,
                       restart_vpa_spectral)
        end
        this_pdf = new_pdf
    elseif (moments.evolve_upar && moments.evolve_ppar &&
            !restart_evolve_upar && restart_evolve_ppar)
        # vpa = new_wpa*vth + upar = old_wpa*vth
        # => old_wpa = new_wpa + upar/vth
        new_pdf = allocate_float(vpa.n, vperp.n, z.n, r.n, nspecies)
        for is ∈ nspecies, ir ∈ 1:r.n, iz ∈ 1:z.n, ivperp ∈ 1:vperp.n
            restart_vpa_vals =
            @. vpa.grid + moments.ion.upar[iz,ir,is] / moments.ion.vth[iz,ir,is]
            @views interpolate_to_grid_1d!(
                       new_pdf[:,ivperp,iz,ir,is], restart_vpa_vals,
                       this_pdf[:,ivperp,iz,ir,is], restart_vpa,
                       restart_vpa_spectral)
        end
        this_pdf = new_pdf
    else
        # This should never happen, as all combinations of evolve_* options
        # should be handled above.
        error("Unsupported combination of moment-kinetic options:"
              * " evolve_density=", moments.evolve_density
              * " evolve_upar=", moments.evolve_upar
              * " evolve_ppar=", moments.evolve_ppar
              * " restart_evolve_density=", restart_evolve_density
              * " restart_evolve_upar=", restart_evolve_upar
              * " restart_evolve_ppar=", restart_evolve_ppar)
    end
    if moments.evolve_density && !restart_evolve_density
        # Need to normalise by density
        for is ∈ nspecies, ir ∈ 1:r.n, iz ∈ 1:z.n
            this_pdf[:,:,iz,ir,is] ./= moments.ion.dens[iz,ir,is]
        end
    elseif !moments.evolve_density && restart_evolve_density
        # Need to unnormalise by density
        for is ∈ nspecies, ir ∈ 1:r.n, iz ∈ 1:z.n
            this_pdf[:,:,iz,ir,is] .*= moments.ion.dens[iz,ir,is]
        end
    end
    if moments.evolve_ppar && !restart_evolve_ppar
        # Need to normalise by vth
        for is ∈ nspecies, ir ∈ 1:r.n, iz ∈ 1:z.n
            this_pdf[:,:,iz,ir,is] .*= moments.ion.vth[iz,ir,is]
        end
    elseif !moments.evolve_ppar && restart_evolve_ppar
        # Need to unnormalise by vth
        for is ∈ nspecies, ir ∈ 1:r.n, iz ∈ 1:z.n
            this_pdf[:,:,iz,ir,is] ./= moments.ion.vth[iz,ir,is]
        end
    end

    return this_pdf
end

function reload_ion_boundary_pdf(boundary_distributions_io, var_name, ir, moments, z,
                                 vperp, vpa, z_range, vperp_range, vpa_range, restart_z,
                                 restart_z_spectral, restart_vperp,
                                 restart_vperp_spectral, restart_vpa,
                                 restart_vpa_spectral, interpolation_needed,
                                 restart_evolve_density, restart_evolve_upar,
                                 restart_evolve_ppar)
    this_pdf = load_slice(boundary_distributions_io, var_name, vpa_range,
        vperp_range, z_range, :)
    orig_nvpa, orig_nvperp, orig_nz, nspecies = size(this_pdf)
    if interpolation_needed["z"]
        new_pdf = allocate_float(orig_nvpa, orig_nvperp, z.n, nspecies)
        for is ∈ 1:nspecies, ivperp ∈ 1:orig_nvperp,
            ivpa ∈ 1:orig_nvpa
            @views interpolate_to_grid_1d!(
                                           new_pdf[ivpa,ivperp,:,is], z.grid,
                                           this_pdf[ivpa,ivperp,:,is], restart_z,
                                           restart_z_spectral)
        end
        this_pdf = new_pdf
    end

    # Current moment-kinetic implementation is only 1V, so no need to handle a
    # normalised vperp coordinate. This will need to change when 2V
    # moment-kinetics is implemented.
    if interpolation_needed["vperp"]
        new_pdf = allocate_float(orig_nvpa, vperp.n, z.n, nspecies)
        for is ∈ 1:nspecies, iz ∈ 1:z.n, ivpa ∈ 1:orig_nvpa
            @views interpolate_to_grid_1d!(
                                           new_pdf[ivpa,:,iz,is], vperp.grid,
                                           this_pdf[ivpa,:,iz,is], restart_vperp,
                                           restart_vperp_spectral)
        end
        this_pdf = new_pdf
    end

    if (
        (moments.evolve_density == restart_evolve_density &&
         moments.evolve_upar == restart_evolve_upar && moments.evolve_ppar ==
         restart_evolve_ppar)
        || (!moments.evolve_upar && !restart_evolve_upar &&
            !moments.evolve_ppar && !restart_evolve_ppar)
       )
        # No chages to velocity-space coordinates, so just interpolate from
        # one grid to the other
        if interpolation_needed["vpa"]
            new_pdf = allocate_float(vpa.n, vperp.n, z.n, nspecies)
            for is ∈ 1:nspecies, iz ∈ 1:z.n, ivperp ∈ 1:vperp.n
                @views interpolate_to_grid_1d!(
                                               new_pdf[:,ivperp,iz,is], vpa.grid,
                                               this_pdf[:,ivperp,iz,is], restart_vpa,
                                               restart_vpa_spectral)
            end
            this_pdf = new_pdf
        end
    elseif (!moments.evolve_upar && !moments.evolve_ppar &&
            restart_evolve_upar && !restart_evolve_ppar)
        # vpa = new_wpa = old_wpa + upar
        # => old_wpa = new_wpa - upar
        new_pdf = allocate_float(vpa.n, vperp.n, z.n, nspecies)
        for is ∈ nspecies, iz ∈ 1:z.n, ivperp ∈ 1:vperp.n
            restart_vpa_vals = vpa.grid .- moments.ion.upar[iz,ir,is]
            @views interpolate_to_grid_1d!(
                                           new_pdf[:,ivperp,iz,is], restart_vpa_vals,
                                           this_pdf[:,ivperp,iz,is], restart_vpa, restart_vpa_spectral)
        end
        this_pdf = new_pdf
    elseif (!moments.evolve_upar && !moments.evolve_ppar &&
            !restart_evolve_upar && restart_evolve_ppar)
        # vpa = new_wpa = old_wpa*vth
        # => old_wpa = new_wpa/vth
        new_pdf = allocate_float(vpa.n, vperp.n, z.n, nspecies)
        for is ∈ nspecies, iz ∈ 1:z.n, ivperp ∈ 1:vperp.n
            restart_vpa_vals = vpa.grid ./ moments.ion.vth[iz,ir,is]
            @views interpolate_to_grid_1d!(
                                           new_pdf[:,ivperp,iz,is], restart_vpa_vals,
                                           this_pdf[:,ivperp,iz,is], restart_vpa, restart_vpa_spectral)
        end
        this_pdf = new_pdf
    elseif (!moments.evolve_upar && !moments.evolve_ppar &&
            restart_evolve_upar && restart_evolve_ppar)
        # vpa = new_wpa = old_wpa*vth + upar
        # => old_wpa = (new_wpa - upar)/vth
        new_pdf = allocate_float(vpa.n, vperp.n, z.n, nspecies)
        for is ∈ nspecies, iz ∈ 1:z.n, ivperp ∈ 1:vperp.n
            restart_vpa_vals =
            @. (vpa.grid - moments.ion.upar[iz,ir,is]) /
            moments.ion.vth[iz,ir,is]
            @views interpolate_to_grid_1d!(
                                           new_pdf[:,ivperp,iz,is], restart_vpa_vals,
                                           this_pdf[:,ivperp,iz,is], restart_vpa, restart_vpa_spectral)
        end
        this_pdf = new_pdf
    elseif (moments.evolve_upar && !moments.evolve_ppar &&
            !restart_evolve_upar && !restart_evolve_ppar)
        # vpa = new_wpa + upar = old_wpa
        # => old_wpa = new_wpa + upar
        new_pdf = allocate_float(vpa.n, vperp.n, z.n, nspecies)
        for is ∈ nspecies, iz ∈ 1:z.n, ivperp ∈ 1:vperp.n
            restart_vpa_vals = vpa.grid .+ moments.ion.upar[iz,ir,is]
            @views interpolate_to_grid_1d!(
                                           new_pdf[:,ivperp,iz,is], restart_vpa_vals,
                                           this_pdf[:,ivperp,iz,is], restart_vpa, restart_vpa_spectral)
        end
        this_pdf = new_pdf
    elseif (moments.evolve_upar && !moments.evolve_ppar &&
            !restart_evolve_upar && restart_evolve_ppar)
        # vpa = new_wpa + upar = old_wpa*vth
        # => old_wpa = (new_wpa + upar)/vth
        new_pdf = allocate_float(vpa.n, vperp.n, z.n, nspecies)
        for is ∈ nspecies, iz ∈ 1:z.n, ivperp ∈ 1:vperp.n
            restart_vpa_vals =
            @. (vpa.grid + moments.ion.upar[iz,ir,is]) /
            moments.ion.vth
            @views interpolate_to_grid_1d!(
                                           new_pdf[:,ivperp,iz,is], restart_vpa_vals,
                                           this_pdf[:,ivperp,iz,is], restart_vpa, restart_vpa_spectral)
        end
        this_pdf = new_pdf
    elseif (moments.evolve_upar && !moments.evolve_ppar &&
            restart_evolve_upar && restart_evolve_ppar)
        # vpa = new_wpa + upar = old_wpa*vth + upar
        # => old_wpa = new_wpa/vth
        new_pdf = allocate_float(vpa.n, vperp.n, z.n, nspecies)
        for is ∈ nspecies, iz ∈ 1:z.n, ivperp ∈ 1:vperp.n
            restart_vpa_vals = vpa.grid ./ moments.ion.vth[iz,ir,is]
            @views interpolate_to_grid_1d!(
                                           new_pdf[:,ivperp,iz,is], restart_vpa_vals,
                                           this_pdf[:,ivperp,iz,is], restart_vpa, restart_vpa_spectral)
        end
        this_pdf = new_pdf
    elseif (!moments.evolve_upar && moments.evolve_ppar &&
            !restart_evolve_upar && !restart_evolve_ppar)
        # vpa = new_wpa*vth = old_wpa
        # => old_wpa = new_wpa*vth
        new_pdf = allocate_float(vpa.n, vperp.n, z.n, nspecies)
        for is ∈ nspecies, iz ∈ 1:z.n, ivperp ∈ 1:vperp.n
            restart_vpa_vals = vpa.grid .* moments.ion.vth[iz,ir,is]
            @views interpolate_to_grid_1d!(
                                           new_pdf[:,ivperp,iz,is], restart_vpa_vals,
                                           this_pdf[:,ivperp,iz,is], restart_vpa, restart_vpa_spectral)
        end
        this_pdf = new_pdf
    elseif (!moments.evolve_upar && moments.evolve_ppar &&
            restart_evolve_upar && !restart_evolve_ppar)
        # vpa = new_wpa*vth = old_wpa + upar
        # => old_wpa = new_wpa*vth - upar/vth
        new_pdf = allocate_float(vpa.n, vperp.n, z.n, nspecies)
        for is ∈ nspecies, iz ∈ 1:z.n, ivperp ∈ 1:vperp.n
            restart_vpa_vals = @. vpa.grid * moments.ion.vth[iz,ir,is] -
            moments.ion.upar[iz,ir,is]
            @views interpolate_to_grid_1d!(
                                           new_pdf[:,ivperp,iz,is], restart_vpa_vals,
                                           this_pdf[:,ivperp,iz,is], restart_vpa, restart_vpa_spectral)
        end
        this_pdf = new_pdf
    elseif (!moments.evolve_upar && moments.evolve_ppar &&
            restart_evolve_upar && restart_evolve_ppar)
        # vpa = new_wpa*vth = old_wpa*vth + upar
        # => old_wpa = new_wpa - upar/vth
        new_pdf = allocate_float(vpa.n, vperp.n, z.n, nspecies)
        for is ∈ nspecies, iz ∈ 1:z.n, ivperp ∈ 1:vperp.n
            restart_vpa_vals =
            @. vpa.grid -
            moments.ion.upar[iz,ir,is]/moments.ion.vth[iz,ir,is]
            @views interpolate_to_grid_1d!(
                                           new_pdf[:,ivperp,iz,is], restart_vpa_vals,
                                           this_pdf[:,ivperp,iz,is], restart_vpa, restart_vpa_spectral)
        end
        this_pdf = new_pdf
    elseif (moments.evolve_upar && moments.evolve_ppar &&
            !restart_evolve_upar && !restart_evolve_ppar)
        # vpa = new_wpa*vth + upar = old_wpa
        # => old_wpa = new_wpa*vth + upar
        new_pdf = allocate_float(vpa.n, vperp.n, z.n, nspecies)
        for is ∈ nspecies, iz ∈ 1:z.n, ivperp ∈ 1:vperp.n
            restart_vpa_vals = @. vpa.grid * moments.ion.vth[iz,ir,is] +
            moments.ion.upar[iz,ir,is]
            @views interpolate_to_grid_1d!(
                                           new_pdf[:,ivperp,iz,is], restart_vpa_vals,
                                           this_pdf[:,ivperp,iz,is], restart_vpa, restart_vpa_spectral)
        end
        this_pdf = new_pdf
    elseif (moments.evolve_upar && moments.evolve_ppar &&
            restart_evolve_upar && !restart_evolve_ppar)
        # vpa = new_wpa*vth + upar = old_wpa + upar
        # => old_wpa = new_wpa*vth
        new_pdf = allocate_float(vpa.n, vperp.n, z.n, nspecies)
        for is ∈ nspecies, iz ∈ 1:z.n, ivperp ∈ 1:vperp.n
            restart_vpa_vals = vpa.grid .* moments.ion.vth[iz,ir,is]
            @views interpolate_to_grid_1d!(
                                           new_pdf[:,ivperp,iz,is], restart_vpa_vals,
                                           this_pdf[:,ivperp,iz,is], restart_vpa, restart_vpa_spectral)
        end
        this_pdf = new_pdf
    elseif (moments.evolve_upar && moments.evolve_ppar &&
            !restart_evolve_upar && restart_evolve_ppar)
        # vpa = new_wpa*vth + upar = old_wpa*vth
        # => old_wpa = new_wpa + upar/vth
        new_pdf = allocate_float(vpa.n, vperp.n, z.n, nspecies)
        for is ∈ nspecies, iz ∈ 1:z.n, ivperp ∈ 1:vperp.n
            restart_vpa_vals =
            @. vpa.grid +
            moments.ion.upar[iz,ir,is] / moments.ion.vth[iz,ir,is]
            @views interpolate_to_grid_1d!(
                                           new_pdf[:,ivperp,iz,is], restart_vpa_vals,
                                           this_pdf[:,ivperp,iz,is], restart_vpa, restart_vpa_spectral)
        end
        this_pdf = new_pdf
    else
        # This should never happen, as all combinations of evolve_* options
        # should be handled above.
        error("Unsupported combination of moment-kinetic options:"
              * " evolve_density=", moments.evolve_density
              * " evolve_upar=", moments.evolve_upar
              * " evolve_ppar=", moments.evolve_ppar
              * " restart_evolve_density=", restart_evolve_density
              * " restart_evolve_upar=", restart_evolve_upar
              * " restart_evolve_ppar=", restart_evolve_ppar)
    end
    if moments.evolve_density && !restart_evolve_density
        # Need to normalise by density
        for is ∈ nspecies, iz ∈ 1:z.n
            this_pdf[:,:,iz,is] ./= moments.ion.dens[iz,ir,is]
        end
    elseif !moments.evolve_density && restart_evolve_density
        # Need to unnormalise by density
        for is ∈ nspecies, iz ∈ 1:z.n
            this_pdf[:,:,iz,is] .*= moments.ion.dens[iz,ir,is]
        end
    end
    if moments.evolve_ppar && !restart_evolve_ppar
        # Need to normalise by vth
        for is ∈ nspecies, iz ∈ 1:z.n
            this_pdf[:,:,iz,is] .*= moments.ion.vth[iz,ir,is]
        end
    elseif !moments.evolve_ppar && restart_evolve_ppar
        # Need to unnormalise by vth
        for is ∈ nspecies, iz ∈ 1:z.n
            this_pdf[:,:,iz,is] ./= moments.ion.vth[iz,ir,is]
        end
    end

    return this_pdf
end

function reload_electron_pdf(dynamic, time_index, moments, r, z, vperp, vpa, r_range,
                             z_range, vperp_range, vpa_range, restart_r,
                             restart_r_spectral, restart_z, restart_z_spectral,
                             restart_vperp, restart_vperp_spectral, restart_vpa,
                             restart_vpa_spectral, interpolation_needed,
                             restart_evolve_density, restart_evolve_upar,
                             restart_evolve_ppar)

    # Currently, electrons are always fully moment-kinetic
    evolve_density = true
    evolve_upar = true
    evolve_ppar = true

    this_pdf = load_slice(dynamic, "f_electron", vpa_range, vperp_range, z_range, r_range,
                          time_index)
    orig_nvpa, orig_nvperp, orig_nz, orig_nr = size(this_pdf)
    if interpolation_needed["r"]
        new_pdf = allocate_float(orig_nvpa, orig_nvperp, orig_nz, r.n)
        for iz ∈ 1:orig_nz, ivperp ∈ 1:orig_nvperp,
            ivpa ∈ 1:orig_nvpa
            @views interpolate_to_grid_1d!(
                       new_pdf[ivpa,ivperp,iz,:], r.grid,
                       this_pdf[ivpa,ivperp,iz,:], restart_r,
                       restart_r_spectral)
        end
        this_pdf = new_pdf
    end
    if interpolation_needed["z"]
        new_pdf = allocate_float(orig_nvpa, orig_nvperp, z.n, r.n)
        for ir ∈ 1:r.n, ivperp ∈ 1:orig_nvperp,
            ivpa ∈ 1:orig_nvpa
            @views interpolate_to_grid_1d!(
                       new_pdf[ivpa,ivperp,:,ir], z.grid,
                       this_pdf[ivpa,ivperp,:,ir], restart_z,
                       restart_z_spectral)
        end
        this_pdf = new_pdf
    end

    # Current moment-kinetic implementation is only 1V, so no need to handle a
    # normalised vperp coordinate. This will need to change when 2V
    # moment-kinetics is implemented.
    if interpolation_needed["vperp"]
        new_pdf = allocate_float(orig_nvpa, vperp.n, z.n, r.n)
        for ir ∈ 1:r.n, iz ∈ 1:z.n, ivpa ∈ 1:orig_nvpa
            @views interpolate_to_grid_1d!(
                       new_pdf[ivpa,:,iz,ir], vperp.grid,
                       this_pdf[ivpa,:,iz,ir], restart_vperp,
                       restart_vperp_spectral)
        end
        this_pdf = new_pdf
    end

    if (
        (evolve_density == restart_evolve_density &&
         evolve_upar == restart_evolve_upar && evolve_ppar ==
         restart_evolve_ppar)
        || (!evolve_upar && !restart_evolve_upar &&
            !evolve_ppar && !restart_evolve_ppar)
       )
        # No chages to velocity-space coordinates, so just interpolate from
        # one grid to the other
        if interpolation_needed["vpa"]
            new_pdf = allocate_float(vpa.n, vperp.n, z.n, r.n)
            for ir ∈ 1:r.n, iz ∈ 1:z.n, ivperp ∈ 1:vperp.n
                @views interpolate_to_grid_1d!(
                           new_pdf[:,ivperp,iz,ir], vpa.grid,
                           this_pdf[:,ivperp,iz,ir], restart_vpa,
                           restart_vpa_spectral)
            end
            this_pdf = new_pdf
        end
    elseif (!evolve_upar && !evolve_ppar &&
            restart_evolve_upar && !restart_evolve_ppar)
        # vpa = new_wpa = old_wpa + upar
        # => old_wpa = new_wpa - upar
        new_pdf = allocate_float(vpa.n, vperp.n, z.n, r.n)
        for ir ∈ 1:r.n, iz ∈ 1:z.n, ivperp ∈ 1:vperp.n
            restart_vpa_vals = vpa.grid .- moments.electron.upar[iz,ir]
            @views interpolate_to_grid_1d!(
                       new_pdf[:,ivperp,iz,ir], restart_vpa_vals,
                       this_pdf[:,ivperp,iz,ir], restart_vpa,
                       restart_vpa_spectral)
        end
        this_pdf = new_pdf
    elseif (!evolve_upar && !evolve_ppar &&
            !restart_evolve_upar && restart_evolve_ppar)
        # vpa = new_wpa = old_wpa*vth
        # => old_wpa = new_wpa/vth
        new_pdf = allocate_float(vpa.n, vperp.n, z.n, r.n)
        for ir ∈ 1:r.n, iz ∈ 1:z.n, ivperp ∈ 1:vperp.n
            restart_vpa_vals = vpa.grid ./ moments.electron.vth[iz,ir]
            @views interpolate_to_grid_1d!(
                       new_pdf[:,ivperp,iz,ir], restart_vpa_vals,
                       this_pdf[:,ivperp,iz,ir], restart_vpa,
                       restart_vpa_spectral)
        end
        this_pdf = new_pdf
    elseif (!evolve_upar && !evolve_ppar &&
            restart_evolve_upar && restart_evolve_ppar)
        # vpa = new_wpa = old_wpa*vth + upar
        # => old_wpa = (new_wpa - upar)/vth
        new_pdf = allocate_float(vpa.n, vperp.n, z.n, r.n)
        for ir ∈ 1:r.n, iz ∈ 1:z.n, ivperp ∈ 1:vperp.n
            restart_vpa_vals =
            @. (vpa.grid - moments.electron.upar[iz,ir]) /
                moments.electron.vth[iz,ir]
            @views interpolate_to_grid_1d!(
                       new_pdf[:,ivperp,iz,ir], restart_vpa_vals,
                       this_pdf[:,ivperp,iz,ir], restart_vpa,
                       restart_vpa_spectral)
        end
        this_pdf = new_pdf
    elseif (evolve_upar && !evolve_ppar &&
            !restart_evolve_upar && !restart_evolve_ppar)
        # vpa = new_wpa + upar = old_wpa
        # => old_wpa = new_wpa + upar
        new_pdf = allocate_float(vpa.n, vperp.n, z.n, r.n)
        for ir ∈ 1:r.n, iz ∈ 1:z.n, ivperp ∈ 1:vperp.n
            restart_vpa_vals = vpa.grid .+ moments.electron.upar[iz,ir]
            @views interpolate_to_grid_1d!(
                       new_pdf[:,ivperp,iz,ir], restart_vpa_vals,
                       this_pdf[:,ivperp,iz,ir], restart_vpa,
                       restart_vpa_spectral)
        end
        this_pdf = new_pdf
    elseif (evolve_upar && !evolve_ppar &&
            !restart_evolve_upar && restart_evolve_ppar)
        # vpa = new_wpa + upar = old_wpa*vth
        # => old_wpa = (new_wpa + upar)/vth
        new_pdf = allocate_float(vpa.n, vperp.n, z.n, r.n)
        for ir ∈ 1:r.n, iz ∈ 1:z.n, ivperp ∈ 1:vperp.n
            restart_vpa_vals =
            @. (vpa.grid + moments.electron.upar[iz,ir]) /
                moments.electron.vth
            @views interpolate_to_grid_1d!(
                       new_pdf[:,ivperp,iz,ir], restart_vpa_vals,
                       this_pdf[:,ivperp,iz,ir], restart_vpa,
                       restart_vpa_spectral)
        end
        this_pdf = new_pdf
    elseif (evolve_upar && !evolve_ppar &&
            restart_evolve_upar && restart_evolve_ppar)
        # vpa = new_wpa + upar = old_wpa*vth + upar
        # => old_wpa = new_wpa/vth
        new_pdf = allocate_float(vpa.n, vperp.n, z.n, r.n)
        for ir ∈ 1:r.n, iz ∈ 1:z.n, ivperp ∈ 1:vperp.n
            restart_vpa_vals = vpa.grid ./ moments.electron.vth[iz,ir]
            @views interpolate_to_grid_1d!(
                       new_pdf[:,ivperp,iz,ir], restart_vpa_vals,
                       this_pdf[:,ivperp,iz,ir], restart_vpa,
                       restart_vpa_spectral)
        end
        this_pdf = new_pdf
    elseif (!evolve_upar && evolve_ppar &&
            !restart_evolve_upar && !restart_evolve_ppar)
        # vpa = new_wpa*vth = old_wpa
        # => old_wpa = new_wpa*vth
        new_pdf = allocate_float(vpa.n, vperp.n, z.n, r.n)
        for ir ∈ 1:r.n, iz ∈ 1:z.n, ivperp ∈ 1:vperp.n
            restart_vpa_vals = vpa.grid .* moments.electron.vth[iz,ir]
            @views interpolate_to_grid_1d!(
                       new_pdf[:,ivperp,iz,ir], restart_vpa_vals,
                       this_pdf[:,ivperp,iz,ir], restart_vpa,
                       restart_vpa_spectral)
        end
        this_pdf = new_pdf
    elseif (!evolve_upar && evolve_ppar &&
            restart_evolve_upar && !restart_evolve_ppar)
        # vpa = new_wpa*vth = old_wpa + upar
        # => old_wpa = new_wpa*vth - upar/vth
        new_pdf = allocate_float(vpa.n, vperp.n, z.n, r.n)
        for ir ∈ 1:r.n, iz ∈ 1:z.n, ivperp ∈ 1:vperp.n
            restart_vpa_vals = @. vpa.grid * moments.electron.vth[iz,ir] -
                                  moments.electron.upar[iz,ir]
            @views interpolate_to_grid_1d!(
                       new_pdf[:,ivperp,iz,ir], restart_vpa_vals,
                       this_pdf[:,ivperp,iz,ir], restart_vpa,
                       restart_vpa_spectral)
        end
        this_pdf = new_pdf
    elseif (!evolve_upar && evolve_ppar &&
            restart_evolve_upar && restart_evolve_ppar)
        # vpa = new_wpa*vth = old_wpa*vth + upar
        # => old_wpa = new_wpa - upar/vth
        new_pdf = allocate_float(vpa.n, vperp.n, z.n, r.n)
        for ir ∈ 1:r.n, iz ∈ 1:z.n, ivperp ∈ 1:vperp.n
            restart_vpa_vals =
            @. vpa.grid -
            moments.electron.upar[iz,ir]/moments.electron.vth[iz,ir]
            @views interpolate_to_grid_1d!(
                       new_pdf[:,ivperp,iz,ir], restart_vpa_vals,
                       this_pdf[:,ivperp,iz,ir], restart_vpa,
                       restart_vpa_spectral)
        end
        this_pdf = new_pdf
    elseif (evolve_upar && evolve_ppar &&
            !restart_evolve_upar && !restart_evolve_ppar)
        # vpa = new_wpa*vth + upar = old_wpa
        # => old_wpa = new_wpa*vth + upar
        new_pdf = allocate_float(vpa.n, vperp.n, z.n, r.n)
        for ir ∈ 1:r.n, iz ∈ 1:z.n, ivperp ∈ 1:vperp.n
            restart_vpa_vals = @. vpa.grid * moments.electron.vth[iz,ir] +
                                  moments.electron.upar[iz,ir]
            @views interpolate_to_grid_1d!(
                       new_pdf[:,ivperp,iz,ir], restart_vpa_vals,
                       this_pdf[:,ivperp,iz,ir], restart_vpa,
                       restart_vpa_spectral)
        end
        this_pdf = new_pdf
    elseif (evolve_upar && evolve_ppar &&
            restart_evolve_upar && !restart_evolve_ppar)
        # vpa = new_wpa*vth + upar = old_wpa + upar
        # => old_wpa = new_wpa*vth
        new_pdf = allocate_float(vpa.n, vperp.n, z.n, r.n)
        for ir ∈ 1:r.n, iz ∈ 1:z.n, ivperp ∈ 1:vperp.n
            restart_vpa_vals = vpa.grid .* moments.electron.vth[iz,ir]
            @views interpolate_to_grid_1d!(
                       new_pdf[:,ivperp,iz,ir], restart_vpa_vals,
                       this_pdf[:,ivperp,iz,ir], restart_vpa,
                       restart_vpa_spectral)
        end
        this_pdf = new_pdf
    elseif (evolve_upar && evolve_ppar &&
            !restart_evolve_upar && restart_evolve_ppar)
        # vpa = new_wpa*vth + upar = old_wpa*vth
        # => old_wpa = new_wpa + upar/vth
        new_pdf = allocate_float(vpa.n, vperp.n, z.n, r.n)
        for ir ∈ 1:r.n, iz ∈ 1:z.n, ivperp ∈ 1:vperp.n
            restart_vpa_vals =
            @. vpa.grid +
            moments.electron.upar[iz,ir] / moments.electron.vth[iz,ir]
            @views interpolate_to_grid_1d!(
                       new_pdf[:,ivperp,iz,ir], restart_vpa_vals,
                       this_pdf[:,ivperp,iz,ir], restart_vpa,
                       restart_vpa_spectral)
        end
        this_pdf = new_pdf
    else
        # This should never happen, as all combinations of evolve_* options
        # should be handled above.
        error("Unsupported combination of moment-kinetic options:"
              * " evolve_density=", evolve_density
              * " evolve_upar=", evolve_upar
              * " evolve_ppar=", evolve_ppar
              * " restart_evolve_density=", restart_evolve_density
              * " restart_evolve_upar=", restart_evolve_upar
              * " restart_evolve_ppar=", restart_evolve_ppar)
    end
    if evolve_density && !restart_evolve_density
        # Need to normalise by density
        for ir ∈ 1:r.n, iz ∈ 1:z.n
            this_pdf[:,:,iz,ir] ./= moments.electron.dens[iz,ir]
        end
    elseif !evolve_density && restart_evolve_density
        # Need to unnormalise by density
        for ir ∈ 1:r.n, iz ∈ 1:z.n
            this_pdf[:,:,iz,ir] .*= moments.electron.dens[iz,ir]
        end
    end
    if evolve_ppar && !restart_evolve_ppar
        # Need to normalise by vth
        for ir ∈ 1:r.n, iz ∈ 1:z.n
            this_pdf[:,:,iz,ir] .*= moments.electron.vth[iz,ir]
        end
    elseif !evolve_ppar && restart_evolve_ppar
        # Need to unnormalise by vth
        for ir ∈ 1:r.n, iz ∈ 1:z.n
            this_pdf[:,:,iz,ir] ./= moments.electron.vth[iz,ir]
        end
    end

    return this_pdf
end

function reload_neutral_pdf(dynamic, time_index, moments, r, z, vzeta, vr, vz, r_range,
                            z_range, vzeta_range, vr_range, vz_range, restart_r,
                            restart_r_spectral, restart_z, restart_z_spectral,
                            restart_vzeta, restart_vzeta_spectral, restart_vr,
                            restart_vr_spectral, restart_vz, restart_vz_spectral,
                            interpolation_needed, restart_evolve_density,
                            restart_evolve_upar, restart_evolve_ppar)
    this_pdf = load_slice(dynamic, "f_neutral", vz_range, vr_range,
                          vzeta_range, z_range, r_range, :, time_index)
    orig_nvz, orig_nvr, orig_nvzeta, orig_nz, orig_nr, nspecies =
        size(this_pdf)
    if interpolation_needed["r"]
        new_pdf = allocate_float(orig_nvz, orig_nvr, orig_nvzeta, orig_nz,
                                 r.n, nspecies)
        for is ∈ 1:nspecies, iz ∈ 1:orig_nz, ivzeta ∈ 1:orig_nvzeta,
                ivr ∈ 1:orig_nvr, ivz ∈ 1:orig_nvz
            @views interpolate_to_grid_1d!(
                new_pdf[ivz,ivr,ivzeta,iz,:,is], r.grid,
                this_pdf[ivz,ivr,ivzeta,iz,:,is], restart_r,
                restart_r_spectral)
        end
        this_pdf = new_pdf
    end
    if interpolation_needed["z"]
        new_pdf = allocate_float(orig_nvz, orig_nvr, orig_nvzeta, z.n,
                                 r.n, nspecies)
        for is ∈ 1:nspecies, ir ∈ 1:r.n, ivzeta ∈ 1:orig_nvzeta,
                ivr ∈ 1:orig_nvr, ivz ∈ 1:orig_nvz
            @views interpolate_to_grid_1d!(
                new_pdf[ivz,ivr,ivzeta,:,ir,is], z.grid,
                this_pdf[ivz,ivr,ivzeta,:,ir,is], restart_z,
                restart_z_spectral)
        end
        this_pdf = new_pdf
    end

    # Current moment-kinetic implementation is only 1V, so no need
    # to handle normalised vzeta or vr coordinates. This will need
    # to change when/if 3V moment-kinetics is implemented.
    if interpolation_needed["vzeta"]
        new_pdf = allocate_float(orig_nvz, orig_nvr, vzeta.n, z.n, r.n,
                                 nspecies)
        for is ∈ 1:nspecies, ir ∈ 1:r.n, iz ∈ 1:z.n, ivr ∈ 1:orig_nvr,
                ivz ∈ 1:orig_nvz
            @views interpolate_to_grid_1d!(
                new_pdf[ivz,ivr,:,iz,ir,is], vzeta.grid,
                this_pdf[ivz,ivr,:,iz,ir,is], restart_vzeta,
                restart_vzeta_spectral)
        end
        this_pdf = new_pdf
    end
    if interpolation_needed["vr"]
        new_pdf = allocate_float(orig_nvz, vr.n, vzeta.n, z.n, r.n,
                                 nspecies)
        for is ∈ 1:nspecies, ir ∈ 1:r.n, iz ∈ 1:z.n,
                ivzeta ∈ 1:vzeta.n, ivz ∈ 1:orig_nvz
            @views interpolate_to_grid_1d!(
                new_pdf[ivz,:,ivzeta,iz,ir,is], vr.grid,
                this_pdf[ivz,:,ivzeta,iz,ir,is], restart_vr,
                restart_vr_spectral)
        end
        this_pdf = new_pdf
    end

    if (
        (moments.evolve_density == restart_evolve_density &&
         moments.evolve_upar == restart_evolve_upar &&
         moments.evolve_ppar == restart_evolve_ppar)
        || (!moments.evolve_upar && !restart_evolve_upar &&
            !moments.evolve_ppar && !restart_evolve_ppar)
       )
        # No chages to velocity-space coordinates, so just interpolate from
        # one grid to the other
        if interpolation_needed["vz"]
            new_pdf = allocate_float(vz.n, vr.n, vzeta.n, z.n, r.n, nspecies)
            for is ∈ 1:nspecies, ir ∈ 1:r.n, iz ∈ 1:z.n, ivr ∈ 1:vr.n,
                    ivzeta ∈ 1:vzeta.n
                @views interpolate_to_grid_1d!(
                    new_pdf[:,ivr,ivzeta,iz,ir,is], vz.grid,
                    this_pdf[:,ivr,ivzeta,iz,ir,is], restart_vz,
                    restart_vz_spectral)
            end
            this_pdf = new_pdf
        end
    elseif (!moments.evolve_upar && !moments.evolve_ppar &&
            restart_evolve_upar && !restart_evolve_ppar)
        # vpa = new_wpa = old_wpa + upar
        # => old_wpa = new_wpa - upar
        new_pdf = allocate_float(vz.n, vr.n, vzeta.n, z.n, r.n, nspecies)
        for is ∈ nspecies, ir ∈ 1:r.n, iz ∈ 1:z.n, ivzeta ∈ 1:vzeta.n,
                ivr ∈ 1:vr.n
            restart_vz_vals = vz.grid .- moments.neutral.uz[iz,ir,is]
            @views interpolate_to_grid_1d!(
                new_pdf[:,ivr,ivzeta,iz,ir,is], restart_vz_vals,
                this_pdf[:,ivr,ivzeta,iz,ir,is], restart_vz,
                restart_vz_spectral)
        end
        this_pdf = new_pdf
    elseif (!moments.evolve_upar && !moments.evolve_ppar &&
            !restart_evolve_upar && restart_evolve_ppar)
        # vpa = new_wpa = old_wpa*vth
        # => old_wpa = new_wpa/vth
        new_pdf = allocate_float(vz.n, vr.n, vzeta.n, z.n, r.n, nspecies)
        for is ∈ nspecies, ir ∈ 1:r.n, iz ∈ 1:z.n, ivr ∈ 1:vr.n,
                ivzeta ∈ 1:vzeta.n
            restart_vz_vals = vz.grid ./ moments.neutral.vth[iz,ir,is]
            @views interpolate_to_grid_1d!(
                new_pdf[:,ivr,ivzeta,iz,ir,is], restart_vz_vals,
                this_pdf[:,ivr,ivzeta,iz,ir,is], restart_vz,
                restart_vz_spectral)
        end
        this_pdf = new_pdf
    elseif (!moments.evolve_upar && !moments.evolve_ppar &&
            restart_evolve_upar && restart_evolve_ppar)
        # vpa = new_wpa = old_wpa*vth + upar
        # => old_wpa = (new_wpa - upar)/vth
        new_pdf = allocate_float(vz.n, vr.n, vzeta.n, z.n, r.n, nspecies)
        for is ∈ nspecies, ir ∈ 1:r.n, iz ∈ 1:z.n, ivr ∈ 1:vr.n,
                ivzeta ∈ 1:vzeta.n
            restart_vz_vals =
                @. (vz.grid - moments.neutral.uz[iz,ir,is]) /
                   moments.neutral.vth[iz,ir,is]
            @views interpolate_to_grid_1d!(
                new_pdf[:,ivr,ivzeta,iz,ir,is], restart_vz_vals,
                this_pdf[:,ivr,ivzeta,iz,ir,is], restart_vz,
                restart_vz_spectral)
        end
        this_pdf = new_pdf
    elseif (moments.evolve_upar && !moments.evolve_ppar &&
            !restart_evolve_upar && !restart_evolve_ppar)
        # vpa = new_wpa + upar = old_wpa
        # => old_wpa = new_wpa + upar
        new_pdf = allocate_float(vz.n, vr.n, vzeta.n, z.n, r.n, nspecies)
        for is ∈ nspecies, ir ∈ 1:r.n, iz ∈ 1:z.n, ivr ∈ 1:vr.n,
                ivzeta ∈ 1:vzeta.n
            restart_vz_vals = vz.grid .+ moments.neutral.uz[iz,ir,is]
            @views interpolate_to_grid_1d!(
                new_pdf[:,ivr,ivzeta,iz,ir,is], restart_vz_vals,
                this_pdf[:,ivr,ivzeta,iz,ir,is], restart_vz, restart_vz_spectral)
        end
        this_pdf = new_pdf
    elseif (moments.evolve_upar && !moments.evolve_ppar &&
            !restart_evolve_upar && restart_evolve_ppar)
        # vpa = new_wpa + upar = old_wpa*vth
        # => old_wpa = (new_wpa + upar)/vth
        new_pdf = allocate_float(vz.n, vr.n, vzeta.n, z.n, r.n, nspecies)
        for is ∈ nspecies, ir ∈ 1:r.n, iz ∈ 1:z.n, ivr ∈ 1:vr.n,
                ivzeta ∈ 1:vzeta.n
            restart_vz_vals =
                @. (vz.grid + moments.neutral.uz[iz,ir,is]) /
                    moments.neutral.vth[iz,ir,is]
            @views interpolate_to_grid_1d!(
                new_pdf[:,ivr,ivzeta,iz,ir,is], restart_vz_vals,
                this_pdf[:,ivr,ivzeta,iz,ir,is], restart_vz,
                restart_vz_spectral)
        end
        this_pdf = new_pdf
    elseif (moments.evolve_upar && !moments.evolve_ppar &&
            restart_evolve_upar && restart_evolve_ppar)
        # vpa = new_wpa + upar = old_wpa*vth + upar
        # => old_wpa = new_wpa/vth
        new_pdf = allocate_float(vz.n, vr.n, vzeta.n, z.n, r.n, nspecies)
        for is ∈ nspecies, ir ∈ 1:r.n, iz ∈ 1:z.n, ivr ∈ 1:vr.n,
                ivzeta ∈ 1:vzeta.n
            restart_vz_vals = vz.grid ./ moments.neutral.vth[iz,ir,is]
            @views interpolate_to_grid_1d!(
                new_pdf[:,ivr,ivzeta,iz,ir,is], restart_vz_vals,
                this_pdf[:,ivr,ivzeta,iz,ir,is], restart_vz,
                restart_vz_spectral)
        end
        this_pdf = new_pdf
    elseif (!moments.evolve_upar && moments.evolve_ppar &&
            !restart_evolve_upar && !restart_evolve_ppar)
        # vpa = new_wpa*vth = old_wpa
        # => old_wpa = new_wpa*vth
        new_pdf = allocate_float(vz.n, vr.n, vzeta.n, z.n, r.n, nspecies)
        for is ∈ nspecies, ir ∈ 1:r.n, iz ∈ 1:z.n, ivr ∈ 1:vr.n,
                ivzeta ∈ 1:vzeta.n
            restart_vz_vals = vz.grid .* moments.neutral.vth[iz,ir,is]
            @views interpolate_to_grid_1d!(
                new_pdf[:,ivr,ivzeta,iz,ir,is], restart_vz_vals,
                this_pdf[:,ivr,ivzeta,iz,ir,is], restart_vz,
                restart_vz_spectral)
        end
        this_pdf = new_pdf
    elseif (!moments.evolve_upar && moments.evolve_ppar &&
            restart_evolve_upar && !restart_evolve_ppar)
        # vpa = new_wpa*vth = old_wpa + upar
        # => old_wpa = new_wpa*vth - upar/vth
        new_pdf = allocate_float(vz.n, vr.n, vzeta.n, z.n, r.n, nspecies)
        for is ∈ nspecies, ir ∈ 1:r.n, iz ∈ 1:z.n, ivr ∈ 1:vr.n,
                ivzeta ∈ 1:vzeta.n
            restart_vz_vals =
                @. vz.grid * moments.neutral.vth[iz,ir,is] -
                   moments.neutral.upar[iz,ir,is]
            @views interpolate_to_grid_1d!(
                new_pdf[:,ivr,ivzeta,iz,ir,is], restart_vz_vals,
                this_pdf[:,ivr,ivzeta,iz,ir,is], restart_vz,
                restart_vz_spectral)
        end
        this_pdf = new_pdf
    elseif (!moments.evolve_upar && moments.evolve_ppar &&
            restart_evolve_upar && restart_evolve_ppar)
        # vpa = new_wpa*vth = old_wpa*vth + upar
        # => old_wpa = new_wpa - upar/vth
        new_pdf = allocate_float(vz.n, vr.n, vzeta.n, z.n, r.n, nspecies)
        for is ∈ nspecies, ir ∈ 1:r.n, iz ∈ 1:z.n, ivr ∈ 1:vr.n,
                ivzeta ∈ 1:vzeta.n
            restart_vz_vals =
                @. vz.grid -
                   moments.neutral.uz[iz,ir,is]/moments.neutral.vth[iz,ir,is]
            @views interpolate_to_grid_1d!(
                new_pdf[:,ivr,ivzeta,iz,ir,is], restart_vz_vals,
                this_pdf[:,ivr,ivzeta,iz,ir,is], restart_vz,
                restart_vz_spectral)
        end
        this_pdf = new_pdf
    elseif (moments.evolve_upar && moments.evolve_ppar &&
            !restart_evolve_upar && !restart_evolve_ppar)
        # vpa = new_wpa*vth + upar = old_wpa
        # => old_wpa = new_wpa*vth + upar
        new_pdf = allocate_float(vz.n, vr.n, vzeta.n, z.n, r.n, nspecies)
        for is ∈ nspecies, ir ∈ 1:r.n, iz ∈ 1:z.n, ivr ∈ 1:vr.n,
                ivzeta ∈ 1:vzeta.n
            restart_vz_vals =
                @. vz.grid * moments.neutral.vth[iz,ir,is] +
                   moments.neutral.uz[iz,ir,is]
            @views interpolate_to_grid_1d!(
                new_pdf[:,ivr,ivzeta,iz,ir,is], restart_vz_vals,
                this_pdf[:,ivr,ivzeta,iz,ir,is], restart_vz,
                restart_vz_spectral)
        end
        this_pdf = new_pdf
    elseif (moments.evolve_upar && moments.evolve_ppar &&
            restart_evolve_upar && !restart_evolve_ppar)
        # vpa = new_wpa*vth + upar = old_wpa + upar
        # => old_wpa = new_wpa*vth
        new_pdf = allocate_float(vz.n, vr.n, vzeta.n, z.n, r.n, nspecies)
        for is ∈ nspecies, ir ∈ 1:r.n, iz ∈ 1:z.n, ivr ∈ 1:vr.n,
                ivzeta ∈ 1:vzeta.n
            restart_vz_vals = vz.grid .* moments.neutral.vth[iz,ir,is]
            @views interpolate_to_grid_1d!(
                new_pdf[:,ivr,ivzeta,iz,ir,is], restart_vz_vals,
                this_pdf[:,ivr,ivzeta,iz,ir,is], restart_vz,
                restart_vz_spectral)
        end
        this_pdf = new_pdf
    elseif (moments.evolve_upar && moments.evolve_ppar &&
            !restart_evolve_upar && restart_evolve_ppar)
        # vpa = new_wpa*vth + upar = old_wpa*vth
        # => old_wpa = new_wpa + upar/vth
        new_pdf = allocate_float(vz.n, vr.n, vzeta.n, z.n, r.n, nspecies)
        for is ∈ nspecies, ir ∈ 1:r.n, iz ∈ 1:z.n, ivr ∈ 1:vr.n,
                ivzeta ∈ 1:vzeta.n
            restart_vz_vals =
                @. vz.grid +
                   moments.neutral.uz[iz,ir,is]/moments.neutral.vth[iz,ir,is]
            @views interpolate_to_grid_1d!(
                new_pdf[:,ivr,ivzeta,iz,ir,is], restart_vz_vals,
                this_pdf[:,ivr,ivzeta,iz,ir,is], restart_vz,
                restart_vz_spectral)
        end
        this_pdf = new_pdf
    else
        # This should never happen, as all combinations of evolve_* options
        # should be handled above.
        error("Unsupported combination of moment-kinetic options:"
              * " evolve_density=", moments.evolve_density
              * " evolve_upar=", moments.evolve_upar
              * " evolve_ppar=", moments.evolve_ppar
              * " restart_evolve_density=", restart_evolve_density
              * " restart_evolve_upar=", restart_evolve_upar
              * " restart_evolve_ppar=", restart_evolve_ppar)
    end
    if moments.evolve_density && !restart_evolve_density
        # Need to normalise by density
        for is ∈ nspecies, ir ∈ 1:r.n, iz ∈ 1:z.n
            this_pdf[:,:,:,iz,ir,is] ./= moments.neutral.dens[iz,ir,is]
        end
    elseif !moments.evolve_density && restart_evolve_density
        # Need to unnormalise by density
        for is ∈ nspecies, ir ∈ 1:r.n, iz ∈ 1:z.n
            this_pdf[:,:,:,iz,ir,is] .*= moments.neutral.dens[iz,ir,is]
        end
    end
    if moments.evolve_ppar && !restart_evolve_ppar
        # Need to normalise by vth
        for is ∈ nspecies, ir ∈ 1:r.n, iz ∈ 1:z.n
            this_pdf[:,:,:,iz,ir,is] .*= moments.neutral.vth[iz,ir,is]
        end
    elseif !moments.evolve_ppar && restart_evolve_ppar
        # Need to unnormalise by vth
        for is ∈ nspecies, ir ∈ 1:r.n, iz ∈ 1:z.n
            this_pdf[:,:,:,iz,ir,is] ./= moments.neutral.vth[iz,ir,is]
        end
    end

    return this_pdf
end

function reload_neutral_boundary_pdf(boundary_distributions_io, var_name, ir, moments, z,
                                     vzeta, vr, vz, z_range, vzeta_range, vr_range,
                                     vz_range, restart_z, restart_z_spectral,
                                     restart_vzeta, restart_vzeta_spectral, restart_vr,
                                     restart_vr_spectral, restart_vz, restart_vz_spectral,
                                     interpolation_needed, restart_evolve_density,
                                     restart_evolve_upar, restart_evolve_ppar)
    this_pdf = load_slice(boundary_distributions_io, var_name, vz_range,
                          vr_range, vzeta_range, z_range, :)
    orig_nvz, orig_nvr, orig_nvzeta, orig_nz, nspecies = size(this_pdf)
    if interpolation_needed["z"]
        new_pdf = allocate_float(orig_nvz, orig_nvr, orig_nvzeta, z.n,
                                 nspecies)
        for is ∈ 1:nspecies, ivzeta ∈ 1:orig_nvzeta, ivr ∈ 1:orig_nvr,
                ivz ∈ 1:orig_nvz
            @views interpolate_to_grid_1d!(
                new_pdf[ivz,ivr,ivzeta,:,is], z.grid,
                this_pdf[ivz,ivr,ivzeta,:,is], restart_z,
                restart_z_spectral)
        end
        this_pdf = new_pdf
    end

    # Current moment-kinetic implementation is only 1V, so no need
    # to handle normalised vzeta or vr coordinates. This will need
    # to change when/if 3V moment-kinetics is implemented.
    if interpolation_needed["vzeta"]
        new_pdf = allocate_float(orig_nvz, orig_nvr, vzeta.n, z.n,
                                 nspecies)
        for is ∈ 1:nspecies, iz ∈ 1:z.n, ivr ∈ 1:orig_nvr,
                ivz ∈ 1:orig_nvz
            @views interpolate_to_grid_1d!(
                new_pdf[ivz,ivr,:,iz,is], vzeta.grid,
                this_pdf[ivz,ivr,:,iz,is], restart_vzeta,
                restart_vzeta_spectral)
        end
        this_pdf = new_pdf
    end
    if interpolation_needed["vr"]
        new_pdf = allocate_float(orig_nvz, vr.n, vzeta.n, z.n, nspecies)
        for is ∈ 1:nspecies, iz ∈ 1:z.n, ivzeta ∈ 1:vzeta.n,
                ivz ∈ 1:orig_nvz
            @views interpolate_to_grid_1d!(
                new_pdf[ivz,:,ivzeta,iz,is], vr.grid,
                this_pdf[ivz,:,ivzeta,iz,is], restart_vr,
                restart_vr_spectral)
        end
        this_pdf = new_pdf
    end

    if (
        (moments.evolve_density == restart_evolve_density &&
         moments.evolve_upar == restart_evolve_upar && moments.evolve_ppar ==
         restart_evolve_ppar)
        || (!moments.evolve_upar && !restart_evolve_upar &&
            !moments.evolve_ppar && !restart_evolve_ppar)
       )
        # No chages to velocity-space coordinates, so just interpolate from
        # one grid to the other
        if interpolation_needed["vz"]
            new_pdf = allocate_float(vz.n, vr.n, vzeta.n, z.n, nspecies)
            for is ∈ 1:nspecies, iz ∈ 1:z.n, ivr ∈ 1:vr.n,
                    ivzeta ∈ 1:vzeta.n
                @views interpolate_to_grid_1d!(
                    new_pdf[:,ivr,ivzeta,iz,is], vz.grid,
                    this_pdf[:,ivr,ivzeta,iz,is], restart_vz,
                    restart_vz_spectral)
            end
            this_pdf = new_pdf
        end
    elseif (!moments.evolve_upar && !moments.evolve_ppar &&
            restart_evolve_upar && !restart_evolve_ppar)
        # vpa = new_wpa = old_wpa + upar
        # => old_wpa = new_wpa - upar
        new_pdf = allocate_float(vz.n, vr.n, vzeta.n, z.n, nspecies)
        for is ∈ nspecies, iz ∈ 1:z.n, ivzeta ∈ 1:vzeta.n, ivr ∈ 1:vr.n
            restart_vz_vals = vz.grid .- moments.neutral.uz[iz,ir,is]
            @views interpolate_to_grid_1d!(
                new_pdf[:,ivr,ivzeta,iz,is], restart_vz_vals,
                this_pdf[:,ivr,ivzeta,iz,is], restart_vz,
                restart_vz_spectral)
        end
        this_pdf = new_pdf
    elseif (!moments.evolve_upar && !moments.evolve_ppar &&
            !restart_evolve_upar && restart_evolve_ppar)
        # vpa = new_wpa = old_wpa*vth
        # => old_wpa = new_wpa/vth
        new_pdf = allocate_float(vz.n, vr.n, vzeta.n, z.n, nspecies)
        for is ∈ nspecies, iz ∈ 1:z.n, ivr ∈ 1:vr.n, ivzeta ∈ 1:vzeta.n
            restart_vz_vals = vz.grid ./ moments.neutral.vth[iz,ir,is]
            @views interpolate_to_grid_1d!(
                new_pdf[:,ivr,ivzeta,iz,is], restart_vz_vals,
                this_pdf[:,ivr,ivzeta,iz,is], restart_vz,
                restart_vz_spectral)
        end
        this_pdf = new_pdf
    elseif (!moments.evolve_upar && !moments.evolve_ppar &&
            restart_evolve_upar && restart_evolve_ppar)
        # vpa = new_wpa = old_wpa*vth + upar
        # => old_wpa = (new_wpa - upar)/vth
        new_pdf = allocate_float(vz.n, vr.n, vzeta.n, z.n, nspecies)
        for is ∈ nspecies, iz ∈ 1:z.n, ivr ∈ 1:vr.n, ivzeta ∈ 1:vzeta.n
            restart_vz_vals =
                @. (vz.grid - moments.neutral.uz[iz,ir,is]) /
                   moments.neutral.vth[iz,ir,is]
            @views interpolate_to_grid_1d!(
                new_pdf[:,ivr,ivzeta,iz,is], restart_vz_vals,
                this_pdf[:,ivr,ivzeta,iz,is], restart_vz,
                restart_vz_spectral)
        end
        this_pdf = new_pdf
    elseif (moments.evolve_upar && !moments.evolve_ppar &&
            !restart_evolve_upar && !restart_evolve_ppar)
        # vpa = new_wpa + upar = old_wpa
        # => old_wpa = new_wpa + upar
        new_pdf = allocate_float(vz.n, vr.n, vzeta.n, z.n, nspecies)
        for is ∈ nspecies, iz ∈ 1:z.n, ivr ∈ 1:vr.n, ivzeta ∈ 1:vzeta.n
            restart_vz_vals = vz.grid .+
                              moments.neutral.uz[iz,ir,is]
            @views interpolate_to_grid_1d!(
                new_pdf[:,ivr,ivzeta,iz,is], restart_vz_vals,
                this_pdf[:,ivr,ivzeta,iz,is], restart_vz,
                restart_vz_spectral)
        end
        this_pdf = new_pdf
    elseif (moments.evolve_upar && !moments.evolve_ppar &&
            !restart_evolve_upar && restart_evolve_ppar)
        # vpa = new_wpa + upar = old_wpa*vth
        # => old_wpa = (new_wpa + upar)/vth
        new_pdf = allocate_float(vz.n, vr.n, vzeta.n, z.n, nspecies)
        for is ∈ nspecies, iz ∈ 1:z.n, ivr ∈ 1:vr.n, ivzeta ∈ 1:vzeta.n
            restart_vz_vals =
                @. (vz.grid + moments.neutral.uz[iz,ir,is]) /
                   moments.neutral.vth
            @views interpolate_to_grid_1d!(
                new_pdf[:,ivr,ivzeta,iz,is], restart_vz_vals,
                this_pdf[:,ivr,ivzeta,iz,is], restart_vz,
                restart_vz_spectral)
        end
        this_pdf = new_pdf
    elseif (moments.evolve_upar && !moments.evolve_ppar &&
            restart_evolve_upar && restart_evolve_ppar)
        # vpa = new_wpa + upar = old_wpa*vth + upar
        # => old_wpa = new_wpa/vth
        new_pdf = allocate_float(vz.n, vr.n, vzeta.n, z.n, nspecies)
        for is ∈ nspecies, iz ∈ 1:z.n, ivr ∈ 1:vr.n, ivzeta ∈ 1:vzeta.n
            restart_vz_vals = vz.grid ./ moments.neutral.vth[iz,ir,is]
            @views interpolate_to_grid_1d!(
                new_pdf[:,ivr,ivzeta,iz,is], restart_vz_vals,
                this_pdf[:,ivr,ivzeta,iz,is], restart_vz,
                restart_vz_spectral)
        end
        this_pdf = new_pdf
    elseif (!moments.evolve_upar && moments.evolve_ppar &&
            !restart_evolve_upar && !restart_evolve_ppar)
        # vpa = new_wpa*vth = old_wpa
        # => old_wpa = new_wpa*vth
        new_pdf = allocate_float(vz.n, vr.n, vzeta.n, z.n, nspecies)
        for is ∈ nspecies, iz ∈ 1:z.n, ivr ∈ 1:vr.n, ivzeta ∈ 1:vzeta.n
            restart_vz_vals = vz.grid .*
                              moments.neutral.vth[iz,ir,is]
            @views interpolate_to_grid_1d!(
                new_pdf[:,ivr,ivzeta,iz,is], restart_vz_vals,
                this_pdf[:,ivr,ivzeta,iz,is], restart_vz,
                restart_vz_spectral)
        end
        this_pdf = new_pdf
    elseif (!moments.evolve_upar && moments.evolve_ppar &&
            restart_evolve_upar && !restart_evolve_ppar)
        # vpa = new_wpa*vth = old_wpa + upar
        # => old_wpa = new_wpa*vth - upar/vth
        new_pdf = allocate_float(vz.n, vr.n, vzeta.n, z.n, nspecies)
        for is ∈ nspecies, iz ∈ 1:z.n, ivr ∈ 1:vr.n, ivzeta ∈ 1:vzeta.n
            restart_vz_vals =
                @. vz.grid * moments.neutral.vth[iz,ir,is] -
                   moments.neutral.upar[iz,ir,is]
            @views interpolate_to_grid_1d!(
                new_pdf[:,ivr,ivzeta,iz,is], restart_vz_vals,
                this_pdf[:,ivr,ivzeta,iz,is], restart_vz,
                restart_vz_spectral)
        end
        this_pdf = new_pdf
    elseif (!moments.evolve_upar && moments.evolve_ppar &&
            restart_evolve_upar && restart_evolve_ppar)
        # vpa = new_wpa*vth = old_wpa*vth + upar
        # => old_wpa = new_wpa - upar/vth
        new_pdf = allocate_float(vz.n, vr.n, vzeta.n, z.n, nspecies)
        for is ∈ nspecies, iz ∈ 1:z.n, ivr ∈ 1:vr.n, ivzeta ∈ 1:vzeta.n
            restart_vz_vals =
                @. vz.grid -
                   moments.neutral.uz[iz,ir,is]/moments.neutral.vth[iz,ir,is]
            @views interpolate_to_grid_1d!(
                new_pdf[:,ivr,ivzeta,iz,is], restart_vz_vals,
                this_pdf[:,ivr,ivzeta,iz,is], restart_vz,
                restart_vz_spectral)
        end
        this_pdf = new_pdf
    elseif (moments.evolve_upar && moments.evolve_ppar &&
            !restart_evolve_upar && !restart_evolve_ppar)
        # vpa = new_wpa*vth + upar = old_wpa
        # => old_wpa = new_wpa*vth + upar
        new_pdf = allocate_float(vz.n, vr.n, vzeta.n, z.n, nspecies)
        for is ∈ nspecies, iz ∈ 1:z.n, ivr ∈ 1:vr.n, ivzeta ∈ 1:vzeta.n
            restart_vz_vals =
                @. vz.grid * moments.neutral.vth[iz,ir,is] +
                   moments.neutral.uz[iz,ir,is]
            @views interpolate_to_grid_1d!(
                new_pdf[:,ivr,ivzeta,iz,is], restart_vz_vals,
                this_pdf[:,ivr,ivzeta,iz,is], restart_vz,
                restart_vz_spectral)
        end
        this_pdf = new_pdf
    elseif (moments.evolve_upar && moments.evolve_ppar &&
            restart_evolve_upar && !restart_evolve_ppar)
        # vpa = new_wpa*vth + upar = old_wpa + upar
        # => old_wpa = new_wpa*vth
        new_pdf = allocate_float(vz.n, vr.n, vzeta.n, z.n, nspecies)
        for is ∈ nspecies, iz ∈ 1:z.n, ivr ∈ 1:vr.n, ivzeta ∈ 1:vzeta.n
            restart_vz_vals = vz.grid .* moments.neutral.vth[iz,ir,is]
            @views interpolate_to_grid_1d!(
                new_pdf[:,ivr,ivzeta,iz,is], restart_vz_vals,
                this_pdf[:,ivr,ivzeta,iz,is], restart_vz,
                restart_vz_spectral)
        end
        this_pdf = new_pdf
    elseif (moments.evolve_upar && moments.evolve_ppar &&
            !restart_evolve_upar && restart_evolve_ppar)
        # vpa = new_wpa*vth + upar = old_wpa*vth
        # => old_wpa = new_wpa + upar/vth
        new_pdf = allocate_float(vz.n, vr.n, vzeta.n, z.n, nspecies)
        for is ∈ nspecies, iz ∈ 1:z.n, ivr ∈ 1:vr.n, ivzeta ∈ 1:vzeta.n
            restart_vz_vals =
                @. vz.grid +
                   moments.neutral.uz[iz,ir,is]/moments.neutral.vth[iz,ir,is]
            @views interpolate_to_grid_1d!(
                new_pdf[:,ivr,ivzeta,iz,is], restart_vz_vals,
                this_pdf[:,ivr,ivzeta,iz,is], restart_vz,
                restart_vz_spectral)
        end
    else
        # This should never happen, as all combinations of evolve_* options
        # should be handled above.
        error("Unsupported combination of moment-kinetic options:"
              * " evolve_density=", moments.evolve_density
              * " evolve_upar=", moments.evolve_upar
              * " evolve_ppar=", moments.evolve_ppar
              * " restart_evolve_density=", restart_evolve_density
              * " restart_evolve_upar=", restart_evolve_upar
              * " restart_evolve_ppar=", restart_evolve_ppar)
    end
    if moments.evolve_density && !restart_evolve_density
        # Need to normalise by density
        for is ∈ nspecies, iz ∈ 1:z.n
            this_pdf[:,:,:,iz,is] ./= moments.neutral.dens[iz,ir,is]
        end
    elseif !moments.evolve_density && restart_evolve_density
        # Need to unnormalise by density
        for is ∈ nspecies, iz ∈ 1:z.n
            this_pdf[:,:,:,iz,is] .*= moments.neutral.dens[iz,ir,is]
        end
    end
    if moments.evolve_ppar && !restart_evolve_ppar
        # Need to normalise by vth
        for is ∈ nspecies, iz ∈ 1:z.n
            this_pdf[:,:,:,iz,is] .*= moments.neutral.vth[iz,ir,is]
        end
    elseif !moments.evolve_ppar && restart_evolve_ppar
        # Need to unnormalise by vth
        for is ∈ nspecies, iz ∈ 1:z.n
            this_pdf[:,:,:,iz,is] ./= moments.neutral.vth[iz,ir,is]
        end
    end

    return this_pdf
end

"""
Read a slice of an ion distribution function

run_names is a tuple. If it has more than one entry, this means that there are multiple
restarts (which are sequential in time), so concatenate the data from each entry together.

The slice to take is specified by the keyword arguments.
"""
function load_distributed_ion_pdf_slice(run_names::Tuple, nblocks::Tuple, t_range,
                                        n_species::mk_int, r::coordinate, z::coordinate,
                                        vperp::coordinate, vpa::coordinate; is=nothing,
                                        ir=nothing, iz=nothing, ivperp=nothing,
                                        ivpa=nothing)
    # dimension of pdf is [vpa,vperp,z,r,species,t]

    result_dims = mk_int[]
    if ivpa === nothing
        ivpa = 1:vpa.n_global
        push!(result_dims, vpa.n_global)
    elseif !isa(ivpa, mk_int)
        push!(result_dims, length(ivpa))
    end
    if ivperp === nothing
        ivperp = 1:vperp.n_global
        push!(result_dims, vperp.n_global)
    elseif !isa(ivperp, mk_int)
        push!(result_dims, length(ivperp))
    end
    if iz === nothing
        iz = 1:z.n_global
        push!(result_dims, z.n_global)
    elseif isa(iz, mk_int)
        push!(result_dims, 1)
    else
        push!(result_dims, length(iz))
    end
    if ir === nothing
        ir = 1:r.n_global
        push!(result_dims, r.n_global)
    elseif isa(ir, mk_int)
        push!(result_dims, 1)
    else
        push!(result_dims, length(ir))
    end
    if is === nothing
        is = 1:n_species
        push!(result_dims, n_species)
    elseif !isa(is, mk_int)
        push!(result_dims, length(is))
    else
        push!(result_dims, 1)
    end
    push!(result_dims, length(t_range))

    f_global = allocate_float(result_dims...)

    local_tind_start = 1
    local_tind_end = -1
    global_tind_start = 1
    global_tind_end = -1
    for (run_name, nb) in zip(run_names, nblocks)
        for iblock in 0:nb-1
            fid = open_readonly_output_file(run_name, "dfns", iblock=iblock, printout=false)

            z_irank, z_nrank, r_irank, r_nrank = load_rank_data(fid)

            # max index set to avoid double assignment of repeated points
            # nr/nz if irank = nrank-1, (nr-1)/(nz-1) otherwise
            imax_r = (r_irank == r.nrank - 1 ? r.n : r.n - 1)
            imax_z = (z_irank == z.nrank - 1 ? z.n : z.n - 1)
            local_r_range = 1:imax_r
            local_z_range = 1:imax_z
            global_r_range = iglobal_func(1, r_irank, r.n):iglobal_func(imax_r, r_irank, r.n)
            global_z_range = iglobal_func(1, z_irank, z.n):iglobal_func(imax_z, z_irank, z.n)

            if ir !== nothing && !any(i ∈ global_r_range for i in ir)
                # No data for the slice on this rank
                continue
            elseif isa(ir, StepRange)
                # Note that `findfirst(test, array)` returns the index `i` of the first
                # element of `array` for which `test(array[i])` is `true`.
                # `findlast()` similarly finds the index of the last element...
                start_ind = findfirst(i -> i>=ir.start, global_r_range)
                start = global_r_range[start_ind]
                stop_ind = findlast(i -> i<=ir.stop, global_r_range)
                stop = global_r_range[stop_ind]
                local_r_range = (local_r_range.start + start - global_r_range.start):ir.step:(local_r_range.stop + stop - global_r_range.stop)
                global_r_range = findfirst(i->i ∈ global_r_range, ir):findlast(i->i ∈ global_r_range, ir)
            elseif isa(ir, UnitRange)
                start_ind = findfirst(i -> i>=ir.start, global_r_range)
                start = global_r_range[start_ind]
                stop_ind = findlast(i -> i<=ir.stop, global_r_range)
                stop = global_r_range[stop_ind]
                local_r_range = (local_r_range.start + start - global_r_range.start):(local_r_range.stop + stop - global_r_range.stop)
                global_r_range = findfirst(i->i ∈ global_r_range, ir):findlast(i->i ∈ global_r_range, ir)
            elseif isa(ir, mk_int)
                local_r_range = ir - (global_r_range.start - 1)
                global_r_range = ir
            end
            if iz !== nothing && !any(i ∈ global_z_range for i in iz)
                # No data for the slice on this rank
                continue
            elseif isa(iz, StepRange)
                # Note that `findfirst(test, array)` returns the index `i` of the first
                # element of `array` for which `test(array[i])` is `true`.
                # `findlast()` similarly finds the index of the last element...
                start_ind = findfirst(i -> i>=iz.start, global_z_range)
                start = global_z_range[start_ind]
                stop_ind = findlast(i -> i<=iz.stop, global_z_range)
                stop = global_z_range[stop_ind]
                local_z_range = (local_z_range.start + start - global_z_range.start):iz.step:(local_z_range.stop + stop - global_z_range.stop)
                global_z_range = findfirst(i->i ∈ global_z_range, iz):findlast(i->i ∈ global_z_range, iz)
            elseif isa(iz, UnitRange)
                start_ind = findfirst(i -> i>=iz.start, global_z_range)
                start = global_z_range[start_ind]
                stop_ind = findlast(i -> i<=iz.stop, global_z_range)
                stop = global_z_range[stop_ind]
                local_z_range = (local_z_range.start + start - global_z_range.start):(local_z_range.stop + stop - global_z_range.stop)
                global_z_range = findfirst(i->i ∈ global_z_range, iz):findlast(i->i ∈ global_z_range, iz)
            elseif isa(iz, mk_int)
                local_z_range = iz - (global_z_range.start - 1)
                global_z_range = iz
            end

            f_local_slice = load_pdf_data(fid)

            if local_tind_start > 1
                # The run being loaded is a restart (as local_tind_start=1 for the first
                # run), so skip the first point, as this is a duplicate of the last point
                # of the previous restart
                skip_first = 1
            else
                skip_first = 0
            end
            ntime_local = size(f_local_slice, ndims(f_local_slice)) - skip_first
            local_tind_end = local_tind_start + ntime_local - 1
            local_t_range = collect(it - local_tind_start + 1 + skip_first
                                    for it ∈ t_range
                                    if local_tind_start <= it <= local_tind_end)
            global_tind_end = global_tind_start + length(local_t_range) - 1

            f_global_slice = selectdim(f_global, ndims(f_global),
                                       global_tind_start:global_tind_end)

            # Note: use selectdim() and get the dimension from thisdim because the actual
            # number of dimensions in f_global_slice, f_local_slice is different depending
            # on which combination of ivpa, ivperp, iz, ir, and is was passed.
            thisdim = ndims(f_local_slice) - 5
            f_local_slice = selectdim(f_local_slice, thisdim, ivpa)

            thisdim = ndims(f_local_slice) - 4
            f_local_slice = selectdim(f_local_slice, thisdim, ivperp)

            thisdim = ndims(f_local_slice) - 3
            if isa(iz, mk_int)
                f_global_slice = selectdim(f_global_slice, thisdim, 1)
                f_local_slice = selectdim(f_local_slice, thisdim,
                                          ilocal_func(iz, z_irank, z.n))
            else
                f_global_slice = selectdim(f_global_slice, thisdim, global_z_range)
                f_local_slice = selectdim(f_local_slice, thisdim, local_z_range)
            end

            thisdim = ndims(f_local_slice) - 2
            if isa(ir, mk_int)
                f_global_slice = selectdim(f_global_slice, thisdim, 1)
                f_local_slice = selectdim(f_local_slice, thisdim,
                                          ilocal_func(ir, r_irank, r.n))
            else
                f_global_slice = selectdim(f_global_slice, thisdim, global_r_range)
                f_local_slice = selectdim(f_local_slice, thisdim, local_r_range)
            end

            thisdim = ndims(f_local_slice) - 1
            f_global_slice = selectdim(f_global_slice, thisdim, is)
            f_local_slice = selectdim(f_local_slice, thisdim, is)

            # Select time slice
            thisdim = ndims(f_local_slice)
            f_local_slice = selectdim(f_local_slice, thisdim, local_t_range)

            f_global_slice .= f_local_slice
            close(fid)
        end
        local_tind_start = local_tind_end + 1
        global_tind_start = global_tind_end + 1
    end

    if isa(iz, mk_int)
        thisdim = ndims(f_global) - 3
        f_global = selectdim(f_global, thisdim, 1)
    end
    if isa(ir, mk_int)
        thisdim = ndims(f_global) - 2
        f_global = selectdim(f_global, thisdim, 1)
    end
    if isa(is, mk_int)
        thisdim = ndims(f_global) - 1
        f_global = selectdim(f_global, thisdim, 1)
    end
    if isa(t_range, mk_int)
        thisdim = ndims(f_global)
        f_global = selectdim(f_global, thisdim, 1)
    end

    return f_global
end

"""
Read a slice of an electron distribution function

run_names is a tuple. If it has more than one entry, this means that there are multiple
restarts (which are sequential in time), so concatenate the data from each entry together.

The slice to take is specified by the keyword arguments.
"""
function load_distributed_electron_pdf_slice(run_names::Tuple, nblocks::Tuple, t_range,
                                             n_species::mk_int, r::coordinate,
                                             z::coordinate, vperp::coordinate,
                                             vpa::coordinate; ir=nothing, iz=nothing,
                                             ivperp=nothing, ivpa=nothing)
    # dimension of pdf is [vpa,vperp,z,r,t]

    result_dims = mk_int[]
    if ivpa === nothing
        ivpa = 1:vpa.n_global
        push!(result_dims, vpa.n_global)
    elseif !isa(ivpa, mk_int)
        push!(result_dims, length(ivpa))
    end
    if ivperp === nothing
        ivperp = 1:vperp.n_global
        push!(result_dims, vperp.n_global)
    elseif !isa(ivperp, mk_int)
        push!(result_dims, length(ivperp))
    end
    if iz === nothing
        iz = 1:z.n_global
        push!(result_dims, z.n_global)
    elseif isa(iz, mk_int)
        push!(result_dims, 1)
    else
        push!(result_dims, length(iz))
    end
    if ir === nothing
        ir = 1:r.n_global
        push!(result_dims, r.n_global)
    elseif isa(ir, mk_int)
        push!(result_dims, 1)
    else
        push!(result_dims, length(ir))
    end
    push!(result_dims, length(t_range))

    f_global = allocate_float(result_dims...)

    local_tind_start = 1
    local_tind_end = -1
    global_tind_start = 1
    global_tind_end = -1
    for (run_name, nb) in zip(run_names, nblocks)
        for iblock in 0:nb-1
            fid = open_readonly_output_file(run_name, "dfns", iblock=iblock, printout=false)

            z_irank, z_nrank, r_irank, r_nrank = load_rank_data(fid)

            # max index set to avoid double assignment of repeated points
            # nr/nz if irank = nrank-1, (nr-1)/(nz-1) otherwise
            imax_r = (r_irank == r.nrank - 1 ? r.n : r.n - 1)
            imax_z = (z_irank == z.nrank - 1 ? z.n : z.n - 1)
            local_r_range = 1:imax_r
            local_z_range = 1:imax_z
            global_r_range = iglobal_func(1, r_irank, r.n):iglobal_func(imax_r, r_irank, r.n)
            global_z_range = iglobal_func(1, z_irank, z.n):iglobal_func(imax_z, z_irank, z.n)

            if ir !== nothing && !any(i ∈ global_r_range for i in ir)
                # No data for the slice on this rank
                continue
            elseif isa(ir, StepRange)
                # Note that `findfirst(test, array)` returns the index `i` of the first
                # element of `array` for which `test(array[i])` is `true`.
                # `findlast()` similarly finds the index of the last element...
                start_ind = findfirst(i -> i>=ir.start, global_r_range)
                start = global_r_range[start_ind]
                stop_ind = findlast(i -> i<=ir.stop, global_r_range)
                stop = global_r_range[stop_ind]
                local_r_range = (local_r_range.start + start - global_r_range.start):ir.step:(local_r_range.stop + stop - global_r_range.stop)
                global_r_range = findfirst(i->i ∈ global_r_range, ir):findlast(i->i ∈ global_r_range, ir)
            elseif isa(ir, UnitRange)
                start_ind = findfirst(i -> i>=ir.start, global_r_range)
                start = global_r_range[start_ind]
                stop_ind = findlast(i -> i<=ir.stop, global_r_range)
                stop = global_r_range[stop_ind]
                local_r_range = (local_r_range.start + start - global_r_range.start):(local_r_range.stop + stop - global_r_range.stop)
                global_r_range = findfirst(i->i ∈ global_r_range, ir):findlast(i->i ∈ global_r_range, ir)
            elseif isa(ir, mk_int)
                local_r_range = ir - (global_r_range.start - 1)
                global_r_range = ir
            end
            if iz !== nothing && !any(i ∈ global_z_range for i in iz)
                # No data for the slice on this rank
                continue
            elseif isa(iz, StepRange)
                # Note that `findfirst(test, array)` returns the index `i` of the first
                # element of `array` for which `test(array[i])` is `true`.
                # `findlast()` similarly finds the index of the last element...
                start_ind = findfirst(i -> i>=iz.start, global_z_range)
                start = global_z_range[start_ind]
                stop_ind = findlast(i -> i<=iz.stop, global_z_range)
                stop = global_z_range[stop_ind]
                local_z_range = (local_z_range.start + start - global_z_range.start):iz.step:(local_z_range.stop + stop - global_z_range.stop)
                global_z_range = findfirst(i->i ∈ global_z_range, iz):findlast(i->i ∈ global_z_range, iz)
            elseif isa(iz, UnitRange)
                start_ind = findfirst(i -> i>=iz.start, global_z_range)
                start = global_z_range[start_ind]
                stop_ind = findlast(i -> i<=iz.stop, global_z_range)
                stop = global_z_range[stop_ind]
                local_z_range = (local_z_range.start + start - global_z_range.start):(local_z_range.stop + stop - global_z_range.stop)
                global_z_range = findfirst(i->i ∈ global_z_range, iz):findlast(i->i ∈ global_z_range, iz)
            elseif isa(iz, mk_int)
                local_z_range = iz - (global_z_range.start - 1)
                global_z_range = iz
            end

            f_local_slice = load_pdf_data(fid)

            if local_tind_start > 1
                # The run being loaded is a restart (as local_tind_start=1 for the first
                # run), so skip the first point, as this is a duplicate of the last point
                # of the previous restart
                skip_first = 1
            else
                skip_first = 0
            end
            ntime_local = size(f_local_slice, ndims(f_local_slice)) - skip_first
            local_tind_end = local_tind_start + ntime_local - 1
            local_t_range = collect(it - local_tind_start + 1 + skip_first
                                    for it ∈ t_range
                                    if local_tind_start <= it <= local_tind_end)
            global_tind_end = global_tind_start + length(local_t_range) - 1

            f_global_slice = selectdim(f_global, ndims(f_global),
                                       global_tind_start:global_tind_end)

            # Note: use selectdim() and get the dimension from thisdim because the actual
            # number of dimensions in f_global_slice, f_local_slice is different depending
            # on which combination of ivpa, ivperp, iz, ir, and is was passed.
            thisdim = ndims(f_local_slice) - 5
            f_local_slice = selectdim(f_local_slice, thisdim, ivpa)

            thisdim = ndims(f_local_slice) - 4
            f_local_slice = selectdim(f_local_slice, thisdim, ivperp)

            thisdim = ndims(f_local_slice) - 3
            if isa(iz, mk_int)
                f_global_slice = selectdim(f_global_slice, thisdim, 1)
                f_local_slice = selectdim(f_local_slice, thisdim,
                                          ilocal_func(iz, z_irank, z.n))
            else
                f_global_slice = selectdim(f_global_slice, thisdim, global_z_range)
                f_local_slice = selectdim(f_local_slice, thisdim, local_z_range)
            end

            thisdim = ndims(f_local_slice) - 2
            if isa(ir, mk_int)
                f_global_slice = selectdim(f_global_slice, thisdim, 1)
                f_local_slice = selectdim(f_local_slice, thisdim,
                                          ilocal_func(ir, r_irank, r.n))
            else
                f_global_slice = selectdim(f_global_slice, thisdim, global_r_range)
                f_local_slice = selectdim(f_local_slice, thisdim, local_r_range)
            end

            thisdim = ndims(f_local_slice) - 1
            f_global_slice = selectdim(f_global_slice, thisdim)
            f_local_slice = selectdim(f_local_slice, thisdim)

            # Select time slice
            thisdim = ndims(f_local_slice)
            f_local_slice = selectdim(f_local_slice, thisdim, local_t_range)

            f_global_slice .= f_local_slice
            close(fid)
        end
        local_tind_start = local_tind_end + 1
        global_tind_start = global_tind_end + 1
    end

    if isa(iz, mk_int)
        thisdim = ndims(f_global) - 3
        f_global = selectdim(f_global, thisdim, 1)
    end
    if isa(ir, mk_int)
        thisdim = ndims(f_global) - 2
        f_global = selectdim(f_global, thisdim, 1)
    end
    if isa(t_range, mk_int)
        thisdim = ndims(f_global)
        f_global = selectdim(f_global, thisdim, 1)
    end

    return f_global
end

"""
Read a slice of a neutral distribution function

run_names is a tuple. If it has more than one entry, this means that there are multiple
restarts (which are sequential in time), so concatenate the data from each entry together.

The slice to take is specified by the keyword arguments.
"""
function load_distributed_neutral_pdf_slice(run_names::Tuple, nblocks::Tuple, t_range,
                                            n_species::mk_int, r::coordinate,
                                            z::coordinate, vzeta::coordinate,
                                            vr::coordinate, vz::coordinate; isn=nothing,
                                            ir=nothing, iz=nothing, ivzeta=nothing,
                                            ivr=nothing, ivz=nothing)
    # dimension of pdf is [vpa,vperp,z,r,species,t]

    result_dims = mk_int[]
    if ivz === nothing
        ivz = 1:vz.n_global
        push!(result_dims, vz.n_global)
    elseif !isa(ivz, mk_int)
        push!(result_dims, length(ivz))
    end
    if ivr === nothing
        ivr = 1:vr.n_global
        push!(result_dims, vr.n_global)
    elseif !isa(ivr, mk_int)
        push!(result_dims, length(ivr))
    end
    if ivzeta === nothing
        ivzeta = 1:vzeta.n_global
        push!(result_dims, vzeta.n_global)
    elseif !isa(ivzeta, mk_int)
        push!(result_dims, length(ivzeta))
    end
    if iz === nothing
        iz = 1:z.n_global
        push!(result_dims, z.n_global)
    elseif isa(iz, mk_int)
        push!(result_dims, 1)
    else
        push!(result_dims, length(iz))
    end
    if ir === nothing
        ir = 1:r.n_global
        push!(result_dims, r.n_global)
    elseif isa(ir, mk_int)
        push!(result_dims, 1)
    else
        push!(result_dims, length(ir))
    end
    if isn === nothing
        isn = 1:n_species
        push!(result_dims, n_species)
    elseif !isa(isn, mk_int)
        push!(result_dims, length(isn))
    else
        push!(result_dims, 1)
    end
    push!(result_dims, length(t_range))

    f_global = allocate_float(result_dims...)

    local_tind_start = 1
    local_tind_end = -1
    global_tind_start = 1
    global_tind_end = -1
    for (run_name, nb) in zip(run_names, nblocks)
        for iblock in 0:nb-1
            fid = open_readonly_output_file(run_name, "dfns", iblock=iblock, printout=false)

            z_irank, z_nrank, r_irank, r_nrank = load_rank_data(fid)

            # max index set to avoid double assignment of repeated points
            # nr/nz if irank = nrank-1, (nr-1)/(nz-1) otherwise
            imax_r = (r_irank == r.nrank - 1 ? r.n : r.n - 1)
            imax_z = (z_irank == z.nrank - 1 ? z.n : z.n - 1)
            local_r_range = 1:imax_r
            local_z_range = 1:imax_z
            global_r_range = iglobal_func(1, r_irank, r.n):iglobal_func(imax_r, r_irank, r.n)
            global_z_range = iglobal_func(1, z_irank, z.n):iglobal_func(imax_z, z_irank, z.n)

            if ir !== nothing && !any(i ∈ global_r_range for i in ir)
                # No data for the slice on this rank
                continue
            elseif isa(ir, StepRange)
                # Note that `findfirst(test, array)` returns the index `i` of the first
                # element of `array` for which `test(array[i])` is `true`.
                # `findlast()` similarly finds the index of the last element...
                start_ind = findfirst(i -> i>=ir.start, global_r_range)
                start = global_r_range[start_ind]
                stop_ind = findlast(i -> i<=ir.stop, global_r_range)
                stop = global_r_range[stop_ind]
                local_r_range = (local_r_range.start + start - global_r_range.start):ir.step:(local_r_range.stop + stop - global_r_range.stop)
                global_r_range = findfirst(i->i ∈ global_r_range, ir):findlast(i->i ∈ global_r_range, ir)
            elseif isa(ir, UnitRange)
                start_ind = findfirst(i -> i>=ir.start, global_r_range)
                start = global_r_range[start_ind]
                stop_ind = findlast(i -> i<=ir.stop, global_r_range)
                stop = global_r_range[stop_ind]
                local_r_range = (local_r_range.start + start - global_r_range.start):(local_r_range.stop + stop - global_r_range.stop)
                global_r_range = findfirst(i->i ∈ global_r_range, ir):findlast(i->i ∈ global_r_range, ir)
            elseif isa(ir, mk_int)
                local_r_range = ir - (global_r_range.start - 1)
                global_r_range = ir
            end
            if iz !== nothing && !any(i ∈ global_z_range for i in iz)
                # No data for the slice on this rank
                continue
            elseif isa(iz, StepRange)
                # Note that `findfirst(test, array)` returns the index `i` of the first
                # element of `array` for which `test(array[i])` is `true`.
                # `findlast()` similarly finds the index of the last element...
                start_ind = findfirst(i -> i>=iz.start, global_z_range)
                start = global_z_range[start_ind]
                stop_ind = findlast(i -> i<=iz.stop, global_z_range)
                stop = global_z_range[stop_ind]
                local_z_range = (local_z_range.start + start - global_z_range.start):iz.step:(local_z_range.stop + stop - global_z_range.stop)
                global_z_range = findfirst(i->i ∈ global_z_range, iz):findlast(i->i ∈ global_z_range, iz)
            elseif isa(iz, UnitRange)
                start_ind = findfirst(i -> i>=iz.start, global_z_range)
                start = global_z_range[start_ind]
                stop_ind = findlast(i -> i<=iz.stop, global_z_range)
                stop = global_z_range[stop_ind]
                local_z_range = (local_z_range.start + start - global_z_range.start):(local_z_range.stop + stop - global_z_range.stop)
                global_z_range = findfirst(i->i ∈ global_z_range, iz):findlast(i->i ∈ global_z_range, iz)
            elseif isa(iz, mk_int)
                local_z_range = iz - (global_z_range.start - 1)
                global_z_range = iz
            end

            f_local_slice = load_neutral_pdf_data(fid)

            if local_tind_start > 1
                # The run being loaded is a restart (as local_tind_start=1 for the first
                # run), so skip the first point, as this is a duplicate of the last point
                # of the previous restart
                skip_first = 1
            else
                skip_first = 0
            end
            ntime_local = size(f_local_slice, ndims(f_local_slice)) - skip_first
            local_tind_end = local_tind_start + ntime_local - 1
            local_t_range = collect(it - local_tind_start + 1 + skip_first
                                    for it ∈ t_range
                                    if local_tind_start <= it <= local_tind_end)
            global_tind_end = global_tind_start + length(local_t_range) - 1

            f_global_slice = selectdim(f_global, ndims(f_global),
                                       global_tind_start:global_tind_end)

            # Note: use selectdim() and get the dimension from thisdim because the actual
            # number of dimensions in f_global_slice, f_local_slice is different depending
            # on which combination of ivpa, ivperp, iz, ir, and is was passed.
            thisdim = ndims(f_local_slice) - 6
            f_local_slice = selectdim(f_local_slice, thisdim, ivz)

            thisdim = ndims(f_local_slice) - 5
            f_local_slice = selectdim(f_local_slice, thisdim, ivr)

            thisdim = ndims(f_local_slice) - 4
            f_local_slice = selectdim(f_local_slice, thisdim, ivzeta)

            thisdim = ndims(f_local_slice) - 3
            if isa(iz, mk_int)
                f_global_slice = selectdim(f_global_slice, thisdim, 1)
                f_local_slice = selectdim(f_local_slice, thisdim,
                                          ilocal_func(iz, z_irank, z.n))
            else
                f_global_slice = selectdim(f_global_slice, thisdim, global_z_range)
                f_local_slice = selectdim(f_local_slice, thisdim, local_z_range)
            end

            thisdim = ndims(f_local_slice) - 2
            if isa(ir, mk_int)
                f_global_slice = selectdim(f_global_slice, thisdim, 1)
                f_local_slice = selectdim(f_local_slice, thisdim,
                                          ilocal_func(ir, r_irank, r.n))
            else
                f_global_slice = selectdim(f_global_slice, thisdim, global_r_range)
                f_local_slice = selectdim(f_local_slice, thisdim, local_r_range)
            end

            thisdim = ndims(f_local_slice) - 1
            f_global_slice = selectdim(f_global_slice, thisdim, isn)
            f_local_slice = selectdim(f_local_slice, thisdim, isn)

            # Select time slice
            thisdim = ndims(f_local_slice)
            f_local_slice = selectdim(f_local_slice, thisdim, local_t_range)

            f_global_slice .= f_local_slice
            close(fid)
        end
        local_tind_start = local_tind_end + 1
        global_tind_start = global_tind_end + 1
    end

    if isa(iz, mk_int)
        thisdim = ndims(f_global) - 3
        f_global = selectdim(f_global, thisdim, 1)
    end
    if isa(ir, mk_int)
        thisdim = ndims(f_global) - 2
        f_global = selectdim(f_global, thisdim, 1)
    end
    if isa(isn, mk_int)
        thisdim = ndims(f_global) - 1
        f_global = selectdim(f_global, thisdim, 1)
    end
    if isa(t_range, mk_int)
        thisdim = ndims(f_global)
        f_global = selectdim(f_global, thisdim, 1)
    end

    return f_global
end

function iglobal_func(ilocal,irank,nlocal)
    if irank == 0
        iglobal = ilocal
    elseif irank > 0 && ilocal >= 1 && ilocal <= nlocal
        iglobal = ilocal + irank*(nlocal - 1)
    else
        error("ERROR: Invalid call to iglobal_func. ilocal=$ilocal, irank=$irank, "
              * "nlocal=$nlocal")
    end
    return iglobal
end

function ilocal_func(iglobal,irank,nlocal)
    return iglobal - irank*(nlocal - 1)
end

"""
    get_run_info_no_setup(run_dir...; itime_min=1, itime_max=0, itime_skip=1, dfns=false,
                          initial_electron=false)
    get_run_info_no_setup((run_dir, restart_index)...; itime_min=1, itime_max=0,
                          itime_skip=1, dfns=false, initial_electron=false)

Get file handles and other info for a single run

`run_dir` is either the directory to read output from (whose name should be the
`run_name`), or a moment_kinetics binary output file. If a file is passed, it is only used
to infer the directory and `run_name`, so it is possible for example to pass a
`.moments.h5` output file and also `dfns=true` and the `.dfns.h5` file will be the one
actually opened (as long as it exists).

`restart_index` can be given by passing a Tuple, e.g. `("runs/example", 42)` as the
positional argument. It specifies which restart to read if there are multiple restarts. If
no `restart_index` is given or if `nothing` is passed, read all restarts and concatenate
them. An integer value reads the restart with that index - `-1` indicates the latest
restart (which does not have an index).

Several runs can be loaded at the same time by passing multiple positional arguments. Each
argument can be a String `run_dir` giving a directory to read output from or a Tuple
`(run_dir, restart_index)` giving both a directory and a restart index (it is allowed to
mix Strings and Tuples in a call).

By default load data from moments files, pass `dfns=true` to load from distribution
functions files, or `initial_electron=true` and `dfns=true` to load from initial electron
state files.

The `itime_min`, `itime_max` and `itime_skip` options can be used to select only a slice
of time points when loading data. In `makie_post_process` these options are read from the
input (if they are set) before `get_run_info_no_setup()` is called, so that the `run_info`
returned can be passed to
`makie_post_processing.setup_makie_post_processing_input!()`, to be used for
defaults for the remaining options. If either `itime_min` or `itime_max` are ≤0, their
values are used as offsets from the final time index of the run.
"""
function get_run_info_no_setup(run_dir::Union{AbstractString,Tuple{AbstractString,Union{Int,Nothing}}}...;
                               itime_min=1, itime_max=0, itime_skip=1, dfns=false,
                               initial_electron=false)
    if length(run_dir) == 0
        error("No run_dir passed")
    end
    if initial_electron && !dfns
        error("When `initial_electron=true` is passed, `dfns=true` must also be passed")
    end
    if length(run_dir) > 1
        run_info = Tuple(get_run_info_no_setup(r; itime_min=itime_min,
                                               itime_max=itime_max, itime_skip=itime_skip,
                                               dfns=dfns,
                                               initial_electron=initial_electron)
                         for r ∈ run_dir)
        return run_info
    end

    this_run_dir = run_dir[1]
    if isa(this_run_dir, Tuple)
        if length(this_run_dir) != 2
            error("When a Tuple is passed for run_dir, expect it to have length 2. Got "
                  * "$this_run_dir")
        end
        this_run_dir, restart_index = this_run_dir
    else
        restart_index = nothing
    end

    if !isa(this_run_dir, AbstractString) || !isa(restart_index, Union{Int,Nothing})
        error("Expected all `run_dir` arguments to be `String` or `(String, Int)` or "
              * "`(String, Nothing)`. Got $run_dir")
    end

    electron_debug = false
    if isfile(this_run_dir)
        # this_run_dir is actually a filename. Assume it is a moment_kinetics output file
        # and infer the directory and the run_name from the filename.

        filename = basename(this_run_dir)
        this_run_dir = dirname(this_run_dir)

        if occursin(".moments.", filename)
            run_name = split(filename, ".moments.")[1]
        elseif occursin(".dfns.", filename)
            run_name = split(filename, ".dfns.")[1]
        elseif occursin(".initial_electron.", filename)
            run_name = split(filename, ".initial_electron.")[1]
        elseif occursin(".electron_debug.", filename)
            run_name = split(filename, ".electron_debug.")[1]
            electron_debug = true
        else
            error("Cannot recognise '$this_run_dir/$filename' as a moment_kinetics output file")
        end
    elseif isdir(this_run_dir)
        # Normalise by removing any trailing slash - with a slash basename() would return an
        # empty string
        this_run_dir = rstrip(this_run_dir, '/')

        run_name = basename(this_run_dir)
    else
        error("$this_run_dir does not exist")
    end

    base_prefix = joinpath(this_run_dir, run_name)
    if restart_index === nothing
        # Find output files from all restarts in the directory
        counter = 1
        run_prefixes = Vector{String}()
        if initial_electron
            while true
                # Test if output files exist for this value of counter
                prefix_with_count = base_prefix * "_$counter"
                if length(glob(basename(prefix_with_count) * ".initial_elctron*.h5", dirname(prefix_with_count))) > 0 ||
                    length(glob(basename(prefix_with_count) * ".initial_elctron*.cdf", dirname(prefix_with_count))) > 0

                    push!(run_prefixes, prefix_with_count)
                else
                    # No more output files found
                    break
                end
                counter += 1
            end
        else
            while true
                # Test if output files exist for this value of counter
                prefix_with_count = base_prefix * "_$counter"
                if length(glob(basename(prefix_with_count) * ".dfns*.h5", dirname(prefix_with_count))) > 0 ||
                    length(glob(basename(prefix_with_count) * ".dfns*.cdf", dirname(prefix_with_count))) > 0 ||
                    length(glob(basename(prefix_with_count) * ".moments*.h5", dirname(prefix_with_count))) > 0 ||
                    length(glob(basename(prefix_with_count) * ".moments*.cdf", dirname(prefix_with_count))) > 0

                    push!(run_prefixes, prefix_with_count)
                else
                    # No more output files found
                    break
                end
                counter += 1
            end
        end
        # Add the final run which does not have a '_$counter' suffix
        push!(run_prefixes, base_prefix)
        run_prefixes = tuple(run_prefixes...)
    elseif restart_index == -1
        run_prefixes = (base_prefix,)
    elseif restart_index > 0
        run_prefixes = (base_prefix * "_$restart_index",)
    else
        error("Invalid restart_index=$restart_index")
    end

    if initial_electron
        if electron_debug
            ext = "electron_debug"
        else
            ext = "initial_electron"
        end
    elseif dfns
        ext = "dfns"
    else
        ext = "moments"
    end

    has_data = all(length(glob(basename(p) * ".$ext*.h5", dirname(p))) > 0 ||
                   length(glob(basename(p) * ".$ext*.cdf", dirname(p))) > 0
                   for p ∈ run_prefixes)
    if !has_data
        println("No $ext data found for $run_prefixes, skipping $ext")
        return nothing
    end

    fids0 = Tuple(open_readonly_output_file(r, ext, printout=false)
                         for r ∈ run_prefixes)
    nblocks = Tuple(load_block_data(f)[1] for f ∈ fids0)
    if all(n == 1 for n ∈ nblocks)
        # Did not use distributed memory, or used parallel_io
        parallel_io = true
    else
        parallel_io = false
    end

    nt_unskipped, time, restarts_nt = load_time_data(fids0)
    if itime_min <= 0
        itime_min = nt_unskipped + itime_min
    end
    if itime_max <= 0
        itime_max = nt_unskipped + itime_max
    end
    time = time[itime_min:itime_skip:itime_max]
    nt = length(time)

    # Get input and coordinates from the final restart
    file_final_restart = fids0[end]

    input = load_input(file_final_restart)

    # obtain input options from moment_kinetics_input.jl
    # and check input to catch errors
    io_input, evolve_moments, t_input, _, _, _, _, _, _, _, _, _, _, _, _, _, _, _, _,
        composition, species, collisions, geometry, drive_input, external_source_settings,
        num_diss_params, manufactured_solns_input = mk_input(input)

    n_ion_species, n_neutral_species = load_species_data(file_final_restart)
    evolve_density, evolve_upar, evolve_ppar = load_mk_options(file_final_restart)

    z_local, z_local_spectral, z_chunk_size =
        load_coordinate_data(file_final_restart, "z")
    r_local, r_local_spectral, r_chunk_size =
        load_coordinate_data(file_final_restart, "r")
    r, r_spectral, z, z_spectral = construct_global_zr_coords(r_local, z_local)

<<<<<<< HEAD
    if dfns
        vperp, vperp_spectral, vperp_chunk_size =
            load_coordinate_data(file_final_restart, "vperp")
        vpa, vpa_spectral, vpa_chunk_size =
            load_coordinate_data(file_final_restart, "vpa")

        if n_neutral_species > 0
            vzeta, vzeta_spectral, vzeta_chunk_size =
                load_coordinate_data(file_final_restart, "vzeta")
            vr, vr_spectral, vr_chunk_size =
                load_coordinate_data(file_final_restart, "vr")
            vz, vz_spectral, vz_chunk_size =
                load_coordinate_data(file_final_restart, "vz")
        else
            dummy_adv_input = advection_input("default", 1.0, 0.0, 0.0)
            dummy_comm = MPI.COMM_NULL
            dummy_input = grid_input("dummy", 1, 1, 1, 1, 0, 1.0,
                                     "chebyshev_pseudospectral", "", "", "periodic",
                                     dummy_adv_input, dummy_comm, "uniform")
            vzeta, vzeta_spectral = define_coordinate(dummy_input, nothing)
            vzeta_chunk_size = 1
            vr, vr_spectral = define_coordinate(dummy_input, nothing)
            vr_chunk_size = 1
            vz, vz_spectral = define_coordinate(dummy_input, nothing)
            vz_chunk_size = 1
=======
    vperp, vperp_spectral, vperp_chunk_size =
        load_coordinate_data(file_final_restart, "vperp")
    vpa, vpa_spectral, vpa_chunk_size =
        load_coordinate_data(file_final_restart, "vpa")

    if n_neutral_species > 0
        vzeta, vzeta_spectral, vzeta_chunk_size =
            load_coordinate_data(file_final_restart, "vzeta")
        vr, vr_spectral, vr_chunk_size =
            load_coordinate_data(file_final_restart, "vr")
        vz, vz_spectral, vz_chunk_size =
            load_coordinate_data(file_final_restart, "vz")
    else
        dummy_adv_input = advection_input("default", 1.0, 0.0, 0.0)
        dummy_comm = MPI.COMM_NULL
        dummy_input = grid_input("dummy", 1, 1, 1, 1, 0, 1.0,
                                 "chebyshev_pseudospectral", "", "", "periodic",
                                 dummy_adv_input, dummy_comm, "uniform")
        vzeta, vzeta_spectral = define_coordinate(dummy_input; ignore_MPI = true)
        vzeta_chunk_size = 1
        vr, vr_spectral = define_coordinate(dummy_input; ignore_MPI = true)
        vr_chunk_size = 1
        vz, vz_spectral = define_coordinate(dummy_input; ignore_MPI = true)
        vz_chunk_size = 1
    end

    # Get variable names just from the first restart, for simplicity
    variable_names = get_variable_keys(get_group(fids0[1], "dynamic_data"))
    if initial_electron
        evolving_variables = ("f_electron",)
    else
        evolving_variables = ["f"]
        if evolve_density
            push!(evolving_variables, "density")
        end
        if evolve_upar
            push!(evolving_variables, "parallel_flow")
        end
        if evolve_ppar
            push!(evolving_variables, "parallel_pressure")
        end
        if composition.electron_physics ∈ (kinetic_electrons,
                                           kinetic_electrons_with_temperature_equation)
            push!(evolving_variables, "f_electron")
        end
        if composition.electron_physics ∈ (braginskii_fluid, kinetic_electrons,
                                           kinetic_electrons_with_temperature_equation)
            push!(evolving_variables, "electron_parallel_pressure")
        end
        if composition.n_neutral_species > 0
            push!(evolving_variables, "f_neutral")
            if evolve_density
                push!(evolving_variables, "density_neutral")
            end
            if evolve_upar
                push!(evolving_variables, "uz_neutral")
            end
            if evolve_ppar
                push!(evolving_variables, "pz_neutral")
            end
>>>>>>> e8b211c9
        end
        evolving_variables = Tuple(evolving_variables)
    end

    if parallel_io
        files = fids0
    else
        # Don't keep open files as read_distributed_zr_data!(), etc. open the files
        # themselves
        files = run_prefixes
    end

    run_info = (run_name=run_name, run_prefix=base_prefix, parallel_io=parallel_io,
                ext=ext, nblocks=nblocks, files=files, input=input,
                n_ion_species=n_ion_species, n_neutral_species=n_neutral_species,
                evolve_moments=evolve_moments, t_input=t_input, composition=composition,
                species=species, collisions=collisions, geometry=geometry,
                drive_input=drive_input, num_diss_params=num_diss_params,
                external_source_settings=external_source_settings,
                evolve_density=evolve_density, evolve_upar=evolve_upar,
                evolve_ppar=evolve_ppar,
                manufactured_solns_input=manufactured_solns_input, nt=nt,
                nt_unskipped=nt_unskipped, restarts_nt=restarts_nt, itime_min=itime_min,
                itime_skip=itime_skip, itime_max=itime_max, time=time, r=r, z=z,
                vperp=vperp, vpa=vpa, vzeta=vzeta, vr=vr, vz=vz, r_local=r_local,
                z_local=z_local, r_spectral=r_spectral, z_spectral=z_spectral,
                vperp_spectral=vperp_spectral, vpa_spectral=vpa_spectral,
                vzeta_spectral=vzeta_spectral, vr_spectral=vr_spectral,
                vz_spectral=vz_spectral, r_chunk_size=r_chunk_size,
                z_chunk_size=z_chunk_size, vperp_chunk_size=vperp_chunk_size,
                vpa_chunk_size=vpa_chunk_size, vzeta_chunk_size=vzeta_chunk_size,
                vr_chunk_size=vr_chunk_size, vz_chunk_size=vz_chunk_size,
                variable_names=variable_names, evolving_variables=evolving_variables,
                dfns=dfns)

    return run_info
end

"""
    close_run_info(run_info)

Close all the files in a run_info NamedTuple.
"""
function close_run_info(run_info)
    if run_info === nothing
        return nothing
    end
    if !run_info.parallel_io
        # Files are not kept open, so nothing to do
        return nothing
    end

    for f ∈ run_info.files
        close(f)
    end

    return nothing
end

"""
    postproc_load_variable(run_info, variable_name; it=nothing, is=nothing,
                           ir=nothing, iz=nothing, ivperp=nothing, ivpa=nothing,
                           ivzeta=nothing, ivr=nothing, ivz=nothing)

Load a variable

`run_info` is the information about a run returned by
`makie_post_processing.get_run_info()`.

`variable_name` is the name of the variable to load.

The keyword arguments `it`, `is`, `ir`, `iz`, `ivperp`, `ivpa`, `ivzeta`, `ivr`, and `ivz`
can be set to an integer or a range (e.g. `3:8` or `3:2:8`) to select subsets of the data.
Only the data for the subset requested will be loaded from the output file (mostly - when
loading fields or moments from runs which used `parallel_io = false`, the full array will
be loaded and then sliced).
"""
function postproc_load_variable(run_info, variable_name; it=nothing, is=nothing,
                                ir=nothing, iz=nothing, ivperp=nothing, ivpa=nothing,
                                ivzeta=nothing, ivr=nothing, ivz=nothing)
    nt = run_info.nt

    if it === nothing
        it = run_info.itime_min:run_info.itime_skip:run_info.itime_max
    elseif isa(it, mk_int)
        nt = 1
        it = collect(run_info.itime_min:run_info.itime_skip:run_info.itime_max)[it]
    else
        nt = length(it)
    end
    if is === nothing
        # Can't use 'n_species' in a similar way to the way we treat other dims, because
        # we don't know here if the variable is for ions or neutrals.
        # Use Colon operator `:` when slice argument is `nothing` as when we pass that as
        # an 'index', it selects the whole dimension. Brackets are needed around the `:`
        # when assigning it to variables, etc. to avoid an error "LoadError: syntax:
        # newline not allowed after ":" used for quoting".
        is = (:)
    elseif isa(is, mk_int)
        nspecies = 1
    else
        nspecies = length(is)
    end
    if ir === nothing
        nr = run_info.r.n
        ir = 1:nr
    elseif isa(ir, mk_int)
        nr = 1
    else
        nr = length(ir)
    end
    if iz === nothing
        nz = run_info.z.n
        iz = 1:nz
    elseif isa(iz, mk_int)
        nz = 1
    else
        nz = length(iz)
    end
    if ivperp === nothing
        if :vperp ∈ keys(run_info)
            # v-space coordinates only present if run_info contains distribution functions
            nvperp = run_info.vperp === nothing ? 1 : run_info.vperp.n
            ivperp = 1:nvperp
        else
            nvperp = nothing
            ivperp = nothing
        end
    elseif isa(ivperp, mk_int)
        nvperp = 1
    else
        nvperp = length(ivperp)
    end
    if ivpa === nothing
        if :vpa ∈ keys(run_info)
            # v-space coordinates only present if run_info contains distribution functions
            nvpa = run_info.vpa === nothing ? 1 : run_info.vpa.n
            ivpa = 1:nvpa
        else
            nvpa = nothing
            ivpa = nothing
        end
    elseif isa(ivpa, mk_int)
        nvpa = 1
    else
        nvpa = length(ivpa)
    end
    if ivzeta === nothing
        if :vzeta ∈ keys(run_info)
            # v-space coordinates only present if run_info contains distribution functions
            nvzeta = run_info.vzeta === nothing ? 1 : run_info.vzeta.n
            ivzeta = 1:nvzeta
        else
            nvzeta = nothing
            ivzeta = nothing
        end
    elseif isa(ivzeta, mk_int)
        nvzeta = 1
    else
        nvzeta = length(ivzeta)
    end
    if ivr === nothing
        if :vr ∈ keys(run_info)
            # v-space coordinates only present if run_info contains distribution functions
            nvr = run_info.vr === nothing ? 1 : run_info.vr.n
            ivr = 1:nvr
        else
            nvr = nothing
            ivr = nothing
        end
    elseif isa(ivr, mk_int)
        nvr = 1
    else
        nvr = length(ivr)
    end
    if ivz === nothing
        if :vz ∈ keys(run_info)
            # v-space coordinates only present if run_info contains distribution functions
            nvz = run_info.vz === nothing ? 1 : run_info.vz.n
            ivz = 1:nvz
        else
            nvz = nothing
            ivz = nothing
        end
    elseif isa(ivz, mk_int)
        nvz = 1
    else
        nvz = length(ivz)
    end

    if run_info.parallel_io
        # Get HDF5/NetCDF variables directly and load slices
        variable = Tuple(get_group(f, "dynamic_data")[variable_name]
                         for f ∈ run_info.files)
        nd = ndims(variable[1])

        if nd == 1
            # Time-dependent scalar with dimensions (t)
            # Might be an mk_int, so handle type carefully
            dims = Vector{mk_int}()
            !isa(it, mk_int) && push!(dims, nt)
            vartype = typeof(variable[1][1])
            if vartype == mk_int
                result = allocate_int(dims...)
            elseif vartype == mk_float
                result = allocate_float(dims...)
            else
                error("Unsupported dtype for 1D variable $(variable.dtype)")
            end
        elseif nd == 2
            # Time-dependent vector with dimensions (unique_dim,t).
            # The dimension that is not time is not a coordinate, so do not give any
            # option to slice it - always just return the full length.
            # Might be an mk_int, so handle type carefully
            dims = Vector{mk_int}()
            push!(dims, size(variable[1], 1))
            !isa(it, mk_int) && push!(dims, nt)
            vartype = typeof(variable[1][1,1])
            if vartype == mk_int
                result = allocate_int(dims...)
            elseif vartype == mk_float
                result = allocate_float(dims...)
            else
                error("Unsupported dtype for 1D variable $(variable.dtype)")
            end
        elseif nd == 3
            # EM variable with dimensions (z,r,t)
            dims = Vector{mk_int}()
            !isa(iz, mk_int) && push!(dims, nz)
            !isa(ir, mk_int) && push!(dims, nr)
            !isa(it, mk_int) && push!(dims, nt)
            result = allocate_float(dims...)
        elseif nd == 4
            # moment variable with dimensions (z,r,s,t)
            # Get nspecies from the variable, not from run_info, because it might be
            # either ion or neutral
            dims = Vector{mk_int}()
            !isa(iz, mk_int) && push!(dims, nz)
            !isa(ir, mk_int) && push!(dims, nr)
            if is === (:)
                nspecies = size(variable[1], 3)
                push!(dims, nspecies)
            elseif !isa(is, mk_int)
                push!(dims, nspecies)
            end
            !isa(it, mk_int) && push!(dims, nt)
            result = allocate_float(dims...)
        elseif nd == 5
            # electron distribution function variable with dimensions (vpa,vperp,z,r,t)
            dims = Vector{mk_int}()
            !isa(ivpa, mk_int) && push!(dims, nvpa)
            !isa(ivperp, mk_int) && push!(dims, nvperp)
            !isa(iz, mk_int) && push!(dims, nz)
            !isa(ir, mk_int) && push!(dims, nr)
            !isa(it, mk_int) && push!(dims, nt)
            result = allocate_float(dims...)
        elseif nd == 6
            # ion distribution function variable with dimensions (vpa,vperp,z,r,s,t)
            nspecies = size(variable[1], 5)
            dims = Vector{mk_int}()
            !isa(ivpa, mk_int) && push!(dims, nvpa)
            !isa(ivperp, mk_int) && push!(dims, nvperp)
            !isa(iz, mk_int) && push!(dims, nz)
            !isa(ir, mk_int) && push!(dims, nr)
            if is === (:)
                push!(dims, nspecies)
            elseif !isa(is, mk_int)
                push!(dims, nspecies)
            end
            !isa(it, mk_int) && push!(dims, nt)
            result = allocate_float(dims...)
        elseif nd == 7
            # neutral distribution function variable with dimensions (vz,vr,vzeta,z,r,s,t)
            nspecies = size(variable[1], 6)
            dims = Vector{mk_int}()
            !isa(ivz, mk_int) && push!(dims, nvz)
            !isa(ivr, mk_int) && push!(dims, nvr)
            !isa(ivzeta, mk_int) && push!(dims, nvzeta)
            !isa(iz, mk_int) && push!(dims, nz)
            !isa(ir, mk_int) && push!(dims, nr)
            if is === (:)
                push!(dims, nspecies)
            elseif !isa(is, mk_int)
                push!(dims, nspecies)
            end
            !isa(it, mk_int) && push!(dims, nt)
            result = allocate_float(dims...)
        else
            error("Unsupported number of dimensions ($nd) for '$variable_name'.")
        end

        local_it_start = 1
        global_it_start = 1
        for v ∈ variable
            # For restarts, the first time point is a duplicate of the last time
            # point of the previous restart. Use `offset` to skip this point.
            offset = local_it_start == 1 ? 0 : 1
            local_nt = size(v, nd) - offset
            local_it_end = local_it_start+local_nt-1

            if isa(it, mk_int)
                tind = it - local_it_start + 1
                if tind < 1
                    error("Trying to select time index before the beginning of this "
                          * "restart, should have finished already")
                elseif tind <= local_nt
                    # tind is within this restart's time range, so get result
                    if nd == 1
                        result .= v[tind]
                    elseif nd == 2
                        result .= v[:,tind]
                    elseif nd == 3
                        result .= v[iz,ir,tind]
                    elseif nd == 4
                        result .= v[iz,ir,is,tind]
                    elseif nd == 5
                        result .= v[ivpa,ivperp,iz,ir,tind]
                    elseif nd == 6
                        result .= v[ivpa,ivperp,iz,ir,is,tind]
                    elseif nd == 7
                        result .= v[ivz,ivr,ivzeta,iz,ir,is,tind]
                    else
                        error("Unsupported combination nd=$nd, ir=$ir, iz=$iz, ivperp=$ivperp "
                              * "ivpa=$ivpa, ivzeta=$ivzeta, ivr=$ivr, ivz=$ivz.")
                    end

                    # Already got the data for `it`, so end loop
                    break
                end
            else
                tinds = collect(i - local_it_start + 1 + offset for i ∈ it
                                if local_it_start <= i <= local_it_end)
                # Convert tinds to slice, as we know the spacing is constant
                if length(tinds) != 0
                    # There is some data in this file
                    if length(tinds) > 1
                        tstep = tinds[2] - tinds[begin]
                    else
                        tstep = 1
                    end
                    tinds = tinds[begin]:tstep:tinds[end]
                    global_it_end = global_it_start + length(tinds) - 1

                    if nd == 1
                        selectdim(result, ndims(result), global_it_start:global_it_end) .= v[tinds]
                    elseif nd == 2
                        selectdim(result, ndims(result), global_it_start:global_it_end) .= v[:,tinds]
                    elseif nd == 3
                        selectdim(result, ndims(result), global_it_start:global_it_end) .= v[iz,ir,tinds]
                    elseif nd == 4
                        selectdim(result, ndims(result), global_it_start:global_it_end) .= v[iz,ir,is,tinds]
                    elseif nd == 5
                        selectdim(result, ndims(result), global_it_start:global_it_end) .= v[ivpa,ivperp,iz,ir,tinds]
                    elseif nd == 6
                        selectdim(result, ndims(result), global_it_start:global_it_end) .= v[ivpa,ivperp,iz,ir,is,tinds]
                    elseif nd == 7
                        selectdim(result, ndims(result), global_it_start:global_it_end) .= v[ivz,ivr,ivzeta,iz,ir,is,tinds]
                    else
                        error("Unsupported combination nd=$nd, ir=$ir, iz=$iz, ivperp=$ivperp "
                              * "ivpa=$ivpa, ivzeta=$ivzeta, ivr=$ivr, ivz=$ivz.")
                    end

                    global_it_start = global_it_end + 1
                end
            end

            local_it_start = local_it_end + 1
        end
    else
        # Use existing distributed I/O loading functions
        diagnostic_variable = false
        if variable_name ∈ tuple(em_variables..., electron_moment_variables...)
            nd = 3
        elseif variable_name ∈ electron_dfn_variables
            nd = 5
        elseif variable_name ∈ ion_dfn_variables
            nd = 6
        elseif variable_name ∈ neutral_dfn_variables
            nd = 7
        elseif variable_name ∈ tuple(ion_moment_variables..., neutral_moment_variables...)
            # Ion or neutral moment variable
            nd = 4
        else
            # Diagnostic variable that does not depend on coordinates, and should be the
            # same in every output file (so can just read from the first one).
            diagnostic_variable = true
        end

        if diagnostic_variable
            fid = open_readonly_output_file(run_info.files[1], run_info.ext, iblock=0)
            group = get_group(fid, "dynamic_data")
            result = load_variable(group, variable_name)
            result = selectdim(result, ndims(result), it)
        elseif nd == 3
            result = allocate_float(run_info.z.n, run_info.r.n, run_info.nt)
            read_distributed_zr_data!(result, variable_name, run_info.files,
                                      run_info.ext, run_info.nblocks, run_info.z_local.n,
                                      run_info.r_local.n, run_info.itime_skip)
            result = result[iz,ir,it]
        elseif nd == 4
            # If we ever have neutrals included but n_neutral_species != n_ion_species,
            # then this will fail - in that case would need some way to specify that we
            # need to read a neutral moment variable rather than an ion moment variable
            # here.
            result = allocate_float(run_info.z.n, run_info.r.n, run_info.n_ion_species,
                                    run_info.nt)
            read_distributed_zr_data!(result, variable_name, run_info.files,
                                      run_info.ext, run_info.nblocks, run_info.z_local.n,
                                      run_info.r_local.n, run_info.itime_skip)
            result = result[iz,ir,is,it]
        elseif nd === 5
            result = load_distributed_electron_pdf_slice(run_info.files, run_info.nblocks,
                                                         it, run_info.n_ion_species,
                                                         run_info.r_local,
                                                         run_info.z_local, run_info.vperp,
                                                         run_info.vpa; ir=ir, iz=iz,
                                                         ivperp=ivperp, ivpa=ivpa)
        elseif nd === 6
            result = load_distributed_ion_pdf_slice(run_info.files, run_info.nblocks, it,
                                                    run_info.n_ion_species,
                                                    run_info.r_local, run_info.z_local,
                                                    run_info.vperp, run_info.vpa;
                                                    is=(is === (:) ? nothing : is),
                                                    ir=ir, iz=iz, ivperp=ivperp,
                                                    ivpa=ivpa)
        elseif nd === 7
            result = load_distributed_neutral_pdf_slice(run_info.files, run_info.nblocks,
                                                        it, run_info.n_ion_species,
                                                        run_info.r_local,
                                                        run_info.z_local, run_info.vzeta,
                                                        run_info.vr, run_info.vz;
                                                        isn=(is === (:) ? nothing : is),
                                                        ir=ir, iz=iz, ivzeta=ivzeta,
                                                        ivr=ivr, ivz=ivz)
        end
    end

    return result
end

"""
    get_variable(run_info::Tuple, variable_name; kwargs...)
    get_variable(run_info, variable_name; kwargs...)

Get an array (or Tuple of arrays, if `run_info` is a Tuple) of the data for
`variable_name` from `run_info`.

Some derived variables need to be calculated from the saved output, not just loaded from
file (with `postproc_load_variable`). This function takes care of that calculation, and
handles the case where `run_info` is a Tuple (which `postproc_load_data` does not handle).

`kwargs...` are passed through to `postproc_load_variable()`.
"""
function get_variable end

function get_variable(run_info::Tuple, variable_name; kwargs...)
    return Tuple(get_variable(ri, variable_name; kwargs...) for ri ∈ run_info)
end

function get_variable(run_info, variable_name; normalize_advection_speed_shape=true,
                      kwargs...)

    # Select a slice of an time-series sized variable
    function select_slice_of_variable(variable::AbstractVector; it=nothing,
                                      is=nothing, ir=nothing, iz=nothing, ivperp=nothing,
                                      ivpa=nothing, ivzeta=nothing, ivr=nothing,
                                      ivz=nothing)
        if it !== nothing
            variable = selectdim(variable, 1, kwargs[:it])
        end

        return variable
    end

    # Select a slice of an ion distribution function sized variable
    function select_slice_of_variable(variable::AbstractArray{T,6} where T; it=nothing,
                                      is=nothing, ir=nothing, iz=nothing, ivperp=nothing,
                                      ivpa=nothing, ivzeta=nothing, ivr=nothing,
                                      ivz=nothing)
        if it !== nothing
            variable = selectdim(variable, 6, kwargs[:it])
        end
        if is !== nothing
            variable = selectdim(variable, 5, kwargs[:is])
        end
        if ir !== nothing
            variable = selectdim(variable, 4, kwargs[:ir])
        end
        if iz !== nothing
            variable = selectdim(variable, 3, kwargs[:iz])
        end
        if ivperp !== nothing
            variable = selectdim(variable, 2, kwargs[:ivperp])
        end
        if ivpa !== nothing
            variable = selectdim(variable, 1, kwargs[:ivpa])
        end

        return variable
    end

    # Select a slice of an electron distribution function sized variable
    function select_slice_of_variable(variable::AbstractArray{T,5} where T; it=nothing,
                                      is=nothing, ir=nothing, iz=nothing, ivperp=nothing,
                                      ivpa=nothing, ivzeta=nothing, ivr=nothing,
                                      ivz=nothing)
        if it !== nothing
            variable = selectdim(variable, 5, kwargs[:it])
        end
        if ir !== nothing
            variable = selectdim(variable, 4, kwargs[:ir])
        end
        if iz !== nothing
            variable = selectdim(variable, 3, kwargs[:iz])
        end
        if ivperp !== nothing
            variable = selectdim(variable, 2, kwargs[:ivperp])
        end
        if ivpa !== nothing
            variable = selectdim(variable, 1, kwargs[:ivpa])
        end

        return variable
    end

    # Select a slice of a neutral distribution function sized variable
    function select_slice_of_variable(variable::AbstractArray{T,7} where T; it=nothing,
                                      is=nothing, ir=nothing, iz=nothing, ivperp=nothing,
                                      ivpa=nothing, ivzeta=nothing, ivr=nothing,
                                      ivz=nothing)
        if it !== nothing
            variable = selectdim(variable, 7, kwargs[:it])
        end
        if is !== nothing
            variable = selectdim(variable, 6, kwargs[:is])
        end
        if ir !== nothing
            variable = selectdim(variable, 5, kwargs[:ir])
        end
        if iz !== nothing
            variable = selectdim(variable, 4, kwargs[:iz])
        end
        if ivzeta !== nothing
            variable = selectdim(variable, 3, kwargs[:ivzeta])
        end
        if ivr !== nothing
            variable = selectdim(variable, 2, kwargs[:ivr])
        end
        if ivz !== nothing
            variable = selectdim(variable, 1, kwargs[:ivz])
        end

        return variable
    end

    # Get a 'per step' value from a saved 'cumulative' value. E.g. 'iterations per step'
    # from a saved 'cumulative total iterations'
    function get_per_step_from_cumulative_variable(run_info, varname::String; kwargs...)
        variable = get_variable(run_info, varname; kwargs...)
        tdim = ndims(variable)
        for i ∈ size(variable, tdim):-1:2
            selectdim(variable, tdim, i) .-= selectdim(variable, tdim, i-1)
        end

        # Per-step count does not make sense for the first step, so make sure element-1 is
        # zero.
        selectdim(variable, tdim, 1) .= zero(first(variable))

        # Assume cumulative variables always increase, so if any value in the 'per-step'
        # variable is negative, it is because there was a restart where the cumulative
        # variable started over
        variable .= max.(variable, zero(first(variable)))

        return variable
    end

    if variable_name == "temperature"
        vth = get_variable(run_info, "thermal_speed"; kwargs...)
        variable = vth.^2
    elseif variable_name == "collision_frequency_ii"
        n = get_variable(run_info, "density"; kwargs...)
        vth = get_variable(run_info, "thermal_speed"; kwargs...)
        variable = get_collision_frequency_ii(run_info.collisions, n, vth)
    elseif variable_name == "collision_frequency_ee"
        n = get_variable(run_info, "electron_density"; kwargs...)
        vth = get_variable(run_info, "electron_thermal_speed"; kwargs...)
        variable = get_collision_frequency_ee(run_info.collisions, n, vth)
    elseif variable_name == "collision_frequency_ei"
        n = get_variable(run_info, "electron_density"; kwargs...)
        vth = get_variable(run_info, "electron_thermal_speed"; kwargs...)
        variable = get_collision_frequency_ei(run_info.collisions, n, vth)
    elseif variable_name == "electron_temperature"
        vth = get_variable(run_info, "electron_thermal_speed"; kwargs...)
        variable = run_info.composition.me_over_mi .* vth.^2
    elseif variable_name == "electron_dudz"
        upar = get_variable(run_info, "electron_parallel_flow"; kwargs...)
        variable = similar(upar)
        if :iz ∈ keys(kwargs) && kwargs[:iz] !== nothing
            error("Cannot take z-derivative when iz!==nothing")
        end
        if :ir ∈ keys(kwargs) && isa(kwargs[:ir], mk_int)
            for it ∈ 1:size(variable, 2)
                @views derivative!(variable[:,it], upar[:,it], run_info.z, run_info.z_spectral)
            end
        else
            for it ∈ 1:size(variable, 3), ir ∈ 1:run_info.r.n
                @views derivative!(variable[:,ir,it], upar[:,ir,it], run_info.z, run_info.z_spectral)
            end
        end
    elseif variable_name == "electron_dpdz"
        ppar = get_variable(run_info, "electron_parallel_pressure"; kwargs...)
        variable = similar(ppar)
        println("electron_dpdz kwargs ", kwargs)
        if :iz ∈ keys(kwargs) && kwargs[:iz] !== nothing
            error("Cannot take z-derivative when iz!==nothing")
        end
        if :ir ∈ keys(kwargs) && isa(kwargs[:ir], mk_int)
            println("check range ", (kwargs[:it] === nothing ? (1:run_info.nt) : (1:length(kwargs[:it]))))
            for it ∈ 1:size(variable, 2)
                @views derivative!(variable[:,it], ppar[:,it], run_info.z, run_info.z_spectral)
            end
        else
            for it ∈ 1:size(variable, 3), ir ∈ 1:run_info.r.n
                @views derivative!(variable[:,ir,it], ppar[:,ir,it], run_info.z, run_info.z_spectral)
            end
        end
    elseif variable_name == "electron_dqdz"
        qpar = get_variable(run_info, "electron_parallel_heat_flux"; kwargs...)
        variable = similar(qpar)
        if :iz ∈ keys(kwargs) && kwargs[:iz] !== nothing
            error("Cannot take z-derivative when iz!==nothing")
        end
        if :ir ∈ keys(kwargs) && isa(kwargs[:ir], mk_int)
            for it ∈ 1:size(variable, 2)
                @views derivative!(variable[:,it], qpar[:,it], run_info.z, run_info.z_spectral)
            end
        else
            for it ∈ 1:size(variable, 3), ir ∈ 1:run_info.r.n
                @views derivative!(variable[:,ir,it], qpar[:,ir,it], run_info.z, run_info.z_spectral)
            end
        end
    elseif variable_name == "temperature_neutral"
        vth = get_variable(run_info, "thermal_speed_neutral"; kwargs...)
        variable = vth.^2
    elseif variable_name == "sound_speed"
        T_e = run_info.composition.T_e
        T_i = get_variable(run_info, "temperature"; kwargs...)

        # Adiabatic index. Not too clear what value should be (see e.g. [Riemann 1991,
        # below eq. (39)], or discussion of Bohm criterion in Stangeby's book.
        gamma = 3.0

        # Factor of 0.5 needed because temperatures are normalised to mi*cref^2, not Tref
        variable = @. sqrt(0.5*(T_e + gamma*T_i))
    elseif variable_name == "mach_number"
        upar = get_variable(run_info, "parallel_flow"; kwargs...)
        cs = get_variable(run_info, "sound_speed"; kwargs...)
        variable = upar ./ cs
    elseif variable_name == "total_energy"
        if run_info.vperp.n > 1
            error("total_energy is so far only implemented for 1D1V case")
        else
            ppar = get_variable(run_info, "parallel_pressure"; kwargs...)
            upar = get_variable(run_info, "parallel_flow"; kwargs...)
            n = get_variable(run_info, "density"; kwargs...)

            variable = @. ppar + 0.5*n*upar^2
        end
    elseif variable_name == "total_energy_neutral"
        if run_info.vzeta.n > 1 || run_info.vr.n > 1
            error("total_energy_neutral is so far only implemented for 1D1V case")
        else
            ppar = get_variable(run_info, "pz_neutral"; kwargs...)
            upar = get_variable(run_info, "uz_neutral"; kwargs...)
            n = get_variable(run_info, "density_neutral"; kwargs...)

            # Factor of 3/2 in front of 1/2*n*vth^2*upar because this in 1V - would be 5/2
            # for 2V/3V cases.
            variable = @. ppar + 0.5*n*upar^2
        end
    elseif variable_name == "total_energy_flux"
        if run_info.vperp.n > 1
            error("total_energy_flux is so far only implemented for 1D1V case")
        else
            qpar = get_variable(run_info, "parallel_heat_flux"; kwargs...)
            vth = get_variable(run_info, "thermal_speed"; kwargs...)
            upar = get_variable(run_info, "parallel_flow"; kwargs...)
            n = get_variable(run_info, "density"; kwargs...)

            # Note factor of 0.5 in front of qpar because the definition of qpar (see e.g.
            # `update_qpar_species!()`) is unconventional (i.e. missing a factor of 0.5).
            # Factor of 3/2 in front of 1/2*n*vth^2*upar because this in 1V - would be 5/2
            # for 2V/3V cases.
            variable = @. 0.5*qpar + 0.75*n*vth^2*upar + 0.5*n*upar^3
        end
    elseif variable_name == "total_energy_flux_neutral"
        if run_info.vzeta.n > 1 || run_info.vr.n > 1
            error("total_energy_flux_neutral is so far only implemented for 1D1V case")
        else
            qpar = get_variable(run_info, "qz_neutral"; kwargs...)
            vth = get_variable(run_info, "thermal_speed_neutral"; kwargs...)
            upar = get_variable(run_info, "uz_neutral"; kwargs...)
            n = get_variable(run_info, "density_neutral"; kwargs...)

            # Note factor of 0.5 in front of qpar because the definition of qpar (see e.g.
            # `update_qpar_species!()`) is unconventional (i.e. missing a factor of 0.5).
            # Factor of 3/2 in front of 1/2*n*vth^2*upar because this in 1V - would be 5/2
            # for 2V/3V cases.
            variable = @. 0.5*qpar + 0.75*n*vth^2*upar + 0.5*n*upar^3
        end
    elseif variable_name == "z_advect_speed"
        # update_speed_z!() requires all dimensions to be present, so do *not* pass kwargs
        # to get_variable() in this case. Instead select a slice of the result.
        upar = get_variable(run_info, "parallel_flow")
        vth = get_variable(run_info, "thermal_speed")
        nz, nr, nspecies, nt = size(upar)
        nvperp = run_info.vperp.n
        nvpa = run_info.vpa.n

        speed = allocate_float(nz, nvpa, nvperp, nr, nspecies, nt)
        Er = get_variable(run_info, "Er")
        gEr = allocate_float(nvperp, nz, nr, nspecies, nt)
        for it ∈ 1:nt, is ∈ 1:nspecies, ir ∈ 1:nr, iz ∈ 1:nz
            # Don't support gyroaveraging here (yet)
            gEr[:,iz,ir,is,it] .= Er[iz,ir,it]
        end

        setup_distributed_memory_MPI(1,1,1,1)
        setup_loop_ranges!(0, 1; s=nspecies, sn=run_info.n_neutral_species, r=nr, z=nz,
                           vperp=nvperp, vpa=nvpa, vzeta=run_info.vzeta.n,
                           vr=run_info.vr.n, vz=run_info.vz.n)
        for it ∈ 1:nt, is ∈ 1:nspecies
            begin_serial_region()
            # Only need some struct with a 'speed' variable
            advect = (speed=@view(speed[:,:,:,:,is,it]),)
            # Only need Er
            fields = (gEr=@view(gEr[:,:,:,is,it]),)
            @views update_speed_z!(advect, upar[:,:,is,it], vth[:,:,is,it],
                                   run_info.evolve_upar, run_info.evolve_ppar, fields,
                                   run_info.vpa, run_info.vperp, run_info.z, run_info.r,
                                   run_info.time[it], run_info.geometry, is)
        end

        # Horrible hack so that we can get the speed back without rearranging the
        # dimensions, if we want that to pass it to a utility function from the main code
        # (e.g. to calculate a CFL limit).
        if normalize_advection_speed_shape
            variable = allocate_float(nvpa, nvperp, nz, nr, nspecies, nt)
            for it ∈ 1:nt, is ∈ 1:nspecies, ir ∈ 1:nr, iz ∈ 1:nz, ivperp ∈ 1:nvperp, ivpa ∈ 1:nvpa
                variable[ivpa,ivperp,iz,ir,is,it] = speed[iz,ivpa,ivperp,ir,is,it]
            end
            variable = select_slice_of_variable(variable; kwargs...)
        else
            variable = speed
            if :it ∈ keys(kwargs)
                variable = selectdim(variable, 6, kwargs[:it])
            end
            if :is ∈ keys(kwargs)
                variable = selectdim(variable, 5, kwargs[:is])
            end
            if :ir ∈ keys(kwargs)
                variable = selectdim(variable, 4, kwargs[:ir])
            end
            if :ivperp ∈ keys(kwargs)
                variable = selectdim(variable, 3, kwargs[:ivperp])
            end
            if :ivpa ∈ keys(kwargs)
                variable = selectdim(variable, 2, kwargs[:ivpa])
            end
            if :iz ∈ keys(kwargs)
                variable = selectdim(variable, 1, kwargs[:iz])
            end
        end
    elseif variable_name == "vpa_advect_speed"
        density = get_variable(run_info, "density")
        upar = get_variable(run_info, "parallel_flow")
        ppar = get_variable(run_info, "parallel_pressure")
        density_neutral = get_variable(run_info, "density_neutral")
        uz_neutral = get_variable(run_info, "uz_neutral")
        pz_neutral = get_variable(run_info, "pz_neutral")
        vth = get_variable(run_info, "thermal_speed")
        dupar_dz = get_z_derivative(run_info, "parallel_flow")
        dppar_dz = get_z_derivative(run_info, "parallel_pressure")
        dvth_dz = get_z_derivative(run_info, "thermal_speed")
        dqpar_dz = get_z_derivative(run_info, "parallel_heat_flux")
        if run_info.external_source_settings.ion.active
            external_source_amplitude = get_variable(run_info, "external_source_amplitude")
            if run_info.evolve_density
                external_source_density_amplitude = get_variable(run_info, "external_source_density_amplitude")
            else
                external_source_density_amplitude = zeros(0,0,run_info.nt)
            end
            if run_info.evolve_upar
                external_source_momentum_amplitude = get_variable(run_info, "external_source_momentum_amplitude")
            else
                external_source_momentum_amplitude = zeros(0,0,run_info.nt)
            end
            if run_info.evolve_ppar
                external_source_pressure_amplitude = get_variable(run_info, "external_source_pressure_amplitude")
            else
                external_source_pressure_amplitude = zeros(0,0,run_info.nt)
            end
        else
            external_source_amplitude = zeros(0,0,run_info.nt)
            external_source_density_amplitude = zeros(0,0,run_info.nt)
            external_source_momentum_amplitude = zeros(0,0,run_info.nt)
            external_source_pressure_amplitude = zeros(0,0,run_info.nt)
        end

        nz, nr, nspecies, nt = size(vth)
        nvperp = run_info.vperp.n
        nvpa = run_info.vpa.n

        # update_speed_z!() requires all dimensions to be present, so do *not* pass kwargs
        # to get_variable() in this case. Instead select a slice of the result.
        Ez = get_variable(run_info, "Ez")
        gEz = allocate_float(nvperp, nz, nr, nspecies, nt)
        for it ∈ 1:nt, is ∈ 1:nspecies, ir ∈ 1:nr, iz ∈ 1:nz
            # Don't support gyroaveraging here (yet)
            gEz[:,iz,ir,is,it] .= Ez[iz,ir,it]
        end

        speed=allocate_float(nvpa, nvperp, nz, nr, nspecies, nt)
        setup_distributed_memory_MPI(1,1,1,1)
        setup_loop_ranges!(0, 1; s=nspecies, sn=run_info.n_neutral_species, r=nr, z=nz,
                           vperp=nvperp, vpa=nvpa, vzeta=run_info.vzeta.n,
                           vr=run_info.vr.n, vz=run_info.vz.n)
        for it ∈ 1:nt
            begin_serial_region()
            # Only need some struct with a 'speed' variable
            advect = [(speed=@view(speed[:,:,:,:,is,it]),) for is ∈ 1:nspecies]
            # Only need Ez
            fields = (gEz=@view(gEz[:,:,:,:,it]),)
            @views moments = (ion=(dppar_dz=dppar_dz[:,:,:,it],
                                   dupar_dz=dupar_dz[:,:,:,it],
                                   dvth_dz=dvth_dz[:,:,:,it],
                                   dqpar_dz=dqpar_dz[:,:,:,it],
                                   vth=vth[:,:,:,it],
                                   external_source_amplitude=external_source_amplitude[:,:,it],
                                   external_source_density_amplitude=external_source_density_amplitude[:,:,it],
                                   external_source_momentum_amplitude=external_source_momentum_amplitude[:,:,it],
                                   external_source_pressure_amplitude=external_source_pressure_amplitude[:,:,it]),
                             evolve_density=run_info.evolve_density,
                             evolve_upar=run_info.evolve_upar,
                             evolve_ppar=run_info.evolve_ppar)
            @views fvec = (density=density[:,:,:,it],
                           upar=upar[:,:,:,it],
                           ppar=ppar[:,:,:,it],
                           density_neutral=density_neutral[:,:,:,it],
                           uz_neutral=uz_neutral[:,:,:,it],
                           pz_neutral=pz_neutral[:,:,:,it])
            @views update_speed_vpa!(advect, fields, fvec, moments, run_info.vpa,
                                     run_info.vperp, run_info.z, run_info.r,
                                     run_info.composition, run_info.collisions,
                                     run_info.external_source_settings.ion,
                                     run_info.time[it], run_info.geometry)
        end

        variable = speed
        variable = select_slice_of_variable(variable; kwargs...)
     elseif variable_name == "electron_z_advect_speed"
        # update_speed_z!() requires all dimensions to be present, so do *not* pass kwargs
        # to get_variable() in this case. Instead select a slice of the result.
        upar = get_variable(run_info, "electron_parallel_flow")
        vth = get_variable(run_info, "electron_thermal_speed")
        nz, nr, nt = size(upar)
        nvperp = run_info.vperp.n
        nvpa = run_info.vpa.n

        speed = allocate_float(nz, nvpa, nvperp, nr, nt)

        setup_distributed_memory_MPI(1,1,1,1)
        setup_loop_ranges!(0, 1; s=run_info.n_ion_species, sn=run_info.n_neutral_species,
                           r=nr, z=nz,
                           vperp=(run_info.vperp === nothing ? 1 : run_info.vperp.n),
                           vpa=(run_info.vpa === nothing ? 1 : run_info.vpa.n),
                           vzeta=(run_info.vzeta === nothing ? 1 : run_info.vzeta.n),
                           vr=(run_info.vr === nothing ? 1 : run_info.vr.n),
                           vz=(run_info.vz === nothing ? 1 : run_info.vz.n))
        for it ∈ 1:nt
            begin_serial_region()
            # Only need some struct with a 'speed' variable
            advect = (speed=@view(speed[:,:,:,:,it]),)
            @views update_electron_speed_z!(advect, upar[:,:,it], vth[:,:,it],
                                            run_info.vpa.grid)
        end

        # Horrible hack so that we can get the speed back without rearranging the
        # dimensions, if we want that to pass it to a utility function from the main code
        # (e.g. to calculate a CFL limit).
        if normalize_advection_speed_shape
            variable = allocate_float(nvpa, nvperp, nz, nr, nspecies, nt)
            for it ∈ 1:nt, ir ∈ 1:nr, iz ∈ 1:nz, ivperp ∈ 1:nvperp, ivpa ∈ 1:nvpa
                variable[ivpa,ivperp,iz,ir,it] = speed[iz,ivpa,ivperp,ir,it]
            end
            variable = select_slice_of_variable(variable; kwargs...)
        else
            variable = speed
            if :it ∈ keys(kwargs)
                variable = selectdim(variable, 5, kwargs[:it])
            end
            if :ir ∈ keys(kwargs)
                variable = selectdim(variable, 4, kwargs[:ir])
            end
            if :ivperp ∈ keys(kwargs)
                variable = selectdim(variable, 3, kwargs[:ivperp])
            end
            if :ivpa ∈ keys(kwargs)
                variable = selectdim(variable, 2, kwargs[:ivpa])
            end
            if :iz ∈ keys(kwargs)
                variable = selectdim(variable, 1, kwargs[:iz])
            end
        end
    elseif variable_name == "electron_vpa_advect_speed"
        # update_speed_z!() requires all dimensions to be present, so do *not* pass kwargs
        # to get_variable() in this case. Instead select a slice of the result.
        density = get_variable(run_info, "electron_density")
        upar = get_variable(run_info, "electron_parallel_flow")
        ppar = get_variable(run_info, "electron_parallel_pressure")
        vth = get_variable(run_info, "electron_thermal_speed")
        dppar_dz = get_z_derivative(run_info, "electron_parallel_pressure")
        dvth_dz = get_z_derivative(run_info, "electron_thermal_speed")
        dqpar_dz = get_z_derivative(run_info, "electron_parallel_heat_flux")
        if run_info.external_source_settings.electron.active
            external_source_amplitude = get_variable(run_info, "external_source_electron_amplitude")
            external_source_density_amplitude = get_variable(run_info, "external_source_electron_density_amplitude")
            external_source_momentum_amplitude = get_variable(run_info, "external_source_electron_momentum_amplitude")
            external_source_pressure_amplitude = get_variable(run_info, "external_source_electron_pressure_amplitude")
        else
            external_source_amplitude = zeros(0,0,run_info.nt)
            external_source_density_amplitude = zeros(0,0,run_info.nt)
            external_source_momentum_amplitude = zeros(0,0,run_info.nt)
            external_source_pressure_amplitude = zeros(0,0,run_info.nt)
        end

        nz, nr, nt = size(vth)
        nvperp = run_info.vperp.n
        nvpa = run_info.vpa.n

        speed=allocate_float(nvpa, nvperp, nz, nr, nt)
        setup_distributed_memory_MPI(1,1,1,1)
        setup_loop_ranges!(0, 1; s=run_info.n_ion_species, sn=run_info.n_neutral_species,
                           r=nr, z=nz,
                           vperp=(run_info.vperp === nothing ? 1 : run_info.vperp.n),
                           vpa=(run_info.vpa === nothing ? 1 : run_info.vpa.n),
                           vzeta=(run_info.vzeta === nothing ? 1 : run_info.vzeta.n),
                           vr=(run_info.vr === nothing ? 1 : run_info.vr.n),
                           vz=(run_info.vz === nothing ? 1 : run_info.vz.n))
        for it ∈ 1:nt
            begin_serial_region()
            # Only need some struct with a 'speed' variable
            advect = (speed=@view(speed[:,:,:,:,it]),)
            moments = (electron=(vth=vth[:,:,it],
                                 dppar_dz=dppar_dz[:,:,it],
                                 dqpar_dz=dqpar_dz[:,:,it],
                                 dvth_dz=dvth_dz[:,:,it],
                                 external_source_amplitude=external_source_amplitude[:,:,it],
                                 external_source_density_amplitude=external_source_density_amplitude[:,:,it],
                                 external_source_momentum_amplitude=external_source_momentum_amplitude[:,:,it],
                                 external_source_pressure_amplitude=external_source_pressure_amplitude[:,:,it]),)
            @views update_electron_speed_vpa!(advect, density[:,:,it], upar[:,:,it],
                                              ppar[:,:,it], moments, run_info.vpa.grid,
                                              run_info.external_source_settings.electron)
        end

        variable = speed
        variable = select_slice_of_variable(variable; kwargs...)
    elseif variable_name == "neutral_z_advect_speed"
        # update_speed_z!() requires all dimensions to be present, so do *not* pass kwargs
        # to get_variable() in this case. Instead select a slice of the result.
        uz = get_variable(run_info, "parallel_flow")
        vth = get_variable(run_info, "thermal_speed_neutral")
        nz, nr, nspecies, nt = size(uz)
        nvzeta = run_info.vzeta.n
        nvr = run_info.vr.n
        nvz = run_info.vz.n

        speed = allocate_float(nz, nvz, nvr, nvzeta, nr, nspecies, nt)

        setup_distributed_memory_MPI(1,1,1,1)
        setup_loop_ranges!(0, 1; s=nspecies, sn=run_info.n_neutral_species, r=nr, z=nz,
                           vperp=run_info.vperp.n, vpa=run_info.vpa.n, vzeta=nvzeta,
                           vr=nvr, vz=nvz)
        for it ∈ 1:nt, isn ∈ 1:nspecies
            begin_serial_region()
            # Only need some struct with a 'speed' variable
            advect = (speed=@view(speed[:,:,:,:,:,isn,it]),)
            @views update_speed_neutral_z!(advect, uz[:,:,:,it], vth[:,:,:,it],
                                           run_info.evolve_upar, run_info.evolve_ppar,
                                           run_info.vz, run_info.vr, run_info.vzeta,
                                           run_info.z, run_info.r, run_info.time[it])
        end

        # Horrible hack so that we can get the speed back without rearranging the
        # dimensions, if we want that to pass it to a utility function from the main code
        # (e.g. to calculate a CFL limit).
        if normalize_advection_speed_shape
            variable = allocate_float(nvz, nvr, nvzeta, nz, nr, nspecies, nt)
            for it ∈ 1:nt, isn ∈ 1:nspecies, ir ∈ 1:nr, iz ∈ 1:nz, ivzeta ∈ 1:nvzeta, ivr ∈ 1:nvr, ivz ∈ 1:nvz
                variable[ivz,ivr,ivzeta,iz,ir,isn,it] = speed[iz,ivz,ivr,ivzeta,ir,isn,it]
            end
            variable = select_slice_of_variable(variable; kwargs...)
        else
            variable = speed
            if :it ∈ keys(kwargs)
                variable = selectdim(variable, 7, kwargs[:it])
            end
            if :is ∈ keys(kwargs)
                variable = selectdim(variable, 6, kwargs[:is])
            end
            if :ir ∈ keys(kwargs)
                variable = selectdim(variable, 5, kwargs[:ir])
            end
            if :ivzeta ∈ keys(kwargs)
                variable = selectdim(variable, 4, kwargs[:ivzeta])
            end
            if :ivr ∈ keys(kwargs)
                variable = selectdim(variable, 3, kwargs[:ivr])
            end
            if :ivz ∈ keys(kwargs)
                variable = selectdim(variable, 2, kwargs[:ivz])
            end
            if :iz ∈ keys(kwargs)
                variable = selectdim(variable, 1, kwargs[:iz])
            end
        end
    elseif variable_name == "neutral_vz_advect_speed"
        # update_speed_z!() requires all dimensions to be present, so do *not* pass kwargs
        # to get_variable() in this case. Instead select a slice of the result.
        Ez = get_variable(run_info, "Ez")
        density = get_variable(run_info, "density")
        upar = get_variable(run_info, "parallel_flow")
        ppar = get_variable(run_info, "parallel_pressure")
        density_neutral = get_variable(run_info, "density_neutral")
        uz_neutral = get_variable(run_info, "uz_neutral")
        pz_neutral = get_variable(run_info, "pz_neutral")
        vth = get_variable(run_info, "thermal_speed_neutral")
        duz_dz = get_z_derivative(run_info, "uz_neutral")
        dpz_dz = get_z_derivative(run_info, "pz_neutral")
        dvth_dz = get_z_derivative(run_info, "thermal_speed_neutral")
        dqz_dz = get_z_derivative(run_info, "qz_neutral")
        if run_info.external_source_settings.neutral.active
            external_source_amplitude = get_variable(run_info, "external_source_neutral_amplitude")
            if run_info.evolve_density
                external_source_density_amplitude = get_variable(run_info, "external_source_neutral_density_amplitude")
            else
                external_source_density_amplitude = zeros(0,0,run_info.nt)
            end
            if run_info.evolve_upar
                external_source_momentum_amplitude = get_variable(run_info, "external_source_neutral_momentum_amplitude")
            else
                external_source_momentum_amplitude = zeros(0,0,run_info.nt)
            end
            if run_info.evolve_ppar
                external_source_pressure_amplitude = get_variable(run_info, "external_source_neutral_pressure_amplitude")
            else
                external_source_pressure_amplitude = zeros(0,0,run_info.nt)
            end
        else
            external_source_amplitude = zeros(0,0,run_info.nt)
            external_source_density_amplitude = zeros(0,0,run_info.nt)
            external_source_momentum_amplitude = zeros(0,0,run_info.nt)
            external_source_pressure_amplitude = zeros(0,0,run_info.nt)
        end

        nz, nr, nspecies, nt = size(vth)
        nvzeta = run_info.vzeta.n
        nvr = run_info.vr.n
        nvz = run_info.vz.n
        speed = allocate_float(nvz, nvr, nvzeta, nz, nr, nspecies, nt)

        setup_distributed_memory_MPI(1,1,1,1)
        setup_loop_ranges!(0, 1; s=nspecies, sn=run_info.n_neutral_species, r=nr, z=nz,
                           vperp=run_info.vperp.n, vpa=run_info.vpa.n, vzeta=nvzeta,
                           vr=nvr, vz=nvz)
        for it ∈ 1:nt
            begin_serial_region()
            # Only need some struct with a 'speed' variable
            advect = [(speed=@view(speed[:,:,:,:,:,isn,it]),) for isn ∈ 1:nspecies]
            # Don't actually use `fields` at the moment
            fields = nothing
            @views fvec = (density=density[:,:,:,it],
                           upar=upar[:,:,:,it],
                           ppar=ppar[:,:,:,it],
                           density_neutral=density_neutral[:,:,:,it],
                           uz_neutral=uz_neutral[:,:,:,it],
                           pz_neutral=pz_neutral[:,:,:,it])
            @views moments = (neutral=(dpz_dz=dpz_dz[:,:,:,it],
                                       duz_dz=duz_dz[:,:,:,it],
                                       dvth_dz=dvth_dz[:,:,:,it],
                                       dqz_dz=dqz_dz[:,:,:,it],
                                       vth=vth[:,:,:,it],
                                       external_source_amplitude=external_source_amplitude[:,:,it],
                                       external_source_density_amplitude=external_source_density_amplitude[:,:,it],
                                       external_source_momentum_amplitude=external_source_momentum_amplitude[:,:,it],
                                       external_source_pressure_amplitude=external_source_pressure_amplitude[:,:,it]),
                             evolve_density=run_info.evolve_density,
                             evolve_upar=run_info.evolve_upar,
                             evolve_ppar=run_info.evolve_ppar)
            @views update_speed_neutral_vz!(advect, fields, fvec, moments,
                                            run_info.vz, run_info.vr, run_info.vzeta,
                                            run_info.z, run_info.r, run_info.composition,
                                            run_info.collisions,
                                            run_info.external_source_settings.neutral)
        end

        variable = speed
        variable = select_slice_of_variable(variable; kwargs...)
    elseif variable_name == "steps_per_output"
        variable = get_per_step_from_cumulative_variable(run_info, "step_counter"; kwargs...)
    elseif variable_name == "failures_per_output"
        variable = get_per_step_from_cumulative_variable(run_info, "failure_counter"; kwargs...)
    elseif variable_name == "failure_caused_by_per_output"
        variable = get_per_step_from_cumulative_variable(run_info, "failure_caused_by"; kwargs...)
    elseif variable_name == "limit_caused_by_per_output"
        variable = get_per_step_from_cumulative_variable(run_info, "limit_caused_by"; kwargs...)
    elseif variable_name == "average_successful_dt"
        steps_per_output = get_variable(run_info, "steps_per_output"; kwargs...)
        failures_per_output = get_variable(run_info, "failures_per_output"; kwargs...)
        successful_steps_per_output = steps_per_output - failures_per_output

        delta_t = copy(run_info.time)
        for i ∈ length(delta_t):-1:2
            delta_t[i] -= delta_t[i-1]
        end

        variable = delta_t ./ successful_steps_per_output
        for i ∈ eachindex(successful_steps_per_output)
            if successful_steps_per_output[i] == 0
                variable[i] = 0.0
            end
        end
        if successful_steps_per_output[1] == 0
            # Don't want a meaningless Inf...
            variable[1] = 0.0
        end
    elseif variable_name == "electron_steps_per_ion_step"
        electron_steps_per_output = get_variable(run_info, "electron_steps_per_output"; kwargs...)
        ion_steps_per_output = get_variable(run_info, "steps_per_output"; kwargs...)
        variable = electron_steps_per_output ./ ion_steps_per_output
    elseif variable_name == "electron_steps_per_output"
        variable = get_per_step_from_cumulative_variable(run_info, "electron_step_counter"; kwargs...)
    elseif variable_name == "electron_failures_per_output"
        variable = get_per_step_from_cumulative_variable(run_info, "electron_failure_counter"; kwargs...)
    elseif variable_name == "electron_failure_caused_by_per_output"
        variable = get_per_step_from_cumulative_variable(run_info, "electron_failure_caused_by"; kwargs...)
    elseif variable_name == "electron_limit_caused_by_per_output"
        variable = get_per_step_from_cumulative_variable(run_info, "electron_limit_caused_by"; kwargs...)
    elseif variable_name == "electron_average_successful_dt"
        electron_steps_per_output = get_variable(run_info, "electron_steps_per_output"; kwargs...)
        electron_failures_per_output = get_variable(run_info, "electron_failures_per_output"; kwargs...)
        electron_successful_steps_per_output = electron_steps_per_output - electron_failures_per_output
        electron_pseudotime = get_variable("electron_cumulative_pseudotime"; kwargs...)

        delta_t = copy(electron_pseudotime)
        for i ∈ length(delta_t):-1:2
            delta_t[i] -= delta_t[i-1]
        end

        variable = delta_t ./ electron_successful_steps_per_output
        for i ∈ eachindex(electron_successful_steps_per_output)
            if electron_successful_steps_per_output[i] == 0
                variable[i] = 0.0
            end
        end
        if electron_successful_steps_per_output[1] == 0
            # Don't want a meaningless Inf...
            variable[1] = 0.0
        end
    elseif variable_name == "CFL_ion_z"
        # update_speed_z!() requires all dimensions to be present, so do *not* pass kwargs
        # to get_variable() in this case. Instead select a slice of the result.
        speed = get_variable(run_info, "z_advect_speed";
                             normalize_advection_speed_shape=false)
        nz, nvpa, nvperp, nr, nspecies, nt = size(speed)
        CFL = similar(speed)
        for it ∈ 1:nt
            @views get_CFL!(CFL[:,:,:,:,:,it], speed[:,:,:,:,:,it], run_info.z)
        end

        variable = allocate_float(nvpa, nvperp, nz, nr, nspecies, nt)
        for it ∈ 1:nt, is ∈ 1:nspecies, ir ∈ 1:nr, iz ∈ 1:nz, ivperp ∈ 1:nvperp, ivpa ∈ 1:nvpa
            variable[ivpa,ivperp,iz,ir,is,it] = CFL[iz,ivpa,ivperp,ir,is,it]
        end
        variable = select_slice_of_variable(variable; kwargs...)
    elseif variable_name == "CFL_ion_vpa"
        # update_speed_z!() requires all dimensions to be present, so do *not* pass kwargs
        # to get_variable() in this case. Instead select a slice of the result.
        speed = get_variable(run_info, "vpa_advect_speed")
        nt = size(speed, 6)
        CFL = similar(speed)
        for it ∈ 1:nt
            @views get_CFL!(CFL[:,:,:,:,:,it], speed[:,:,:,:,:,it], run_info.vpa)
        end

        variable = CFL
        variable = select_slice_of_variable(variable; kwargs...)
    elseif variable_name == "CFL_electron_z"
        # update_speed_z!() requires all dimensions to be present, so do *not* pass kwargs
        # to get_variable() in this case. Instead select a slice of the result.
        speed = get_variable(run_info, "electron_z_advect_speed";
                             normalize_advection_speed_shape=false)
        nz, nvpa, nvperp, nr, nt = size(speed)
        CFL = similar(speed)
        for it ∈ 1:nt
            @views get_CFL!(CFL[:,:,:,:,it], speed[:,:,:,:,it], run_info.z)
        end

        variable = allocate_float(nvpa, nvperp, nz, nr, nt)
        for it ∈ 1:nt, ir ∈ 1:nr, iz ∈ 1:nz, ivperp ∈ 1:nvperp, ivpa ∈ 1:nvpa
            variable[ivpa,ivperp,iz,ir,it] = CFL[iz,ivpa,ivperp,ir,it]
        end
        variable = select_slice_of_variable(variable; kwargs...)
    elseif variable_name == "CFL_electron_vpa"
        # update_speed_z!() requires all dimensions to be present, so do *not* pass kwargs
        # to get_variable() in this case. Instead select a slice of the result.
        speed = get_variable(run_info, "electron_vpa_advect_speed")
        nt = size(speed, 5)
        CFL = similar(speed)
        for it ∈ 1:nt
            @views get_CFL!(CFL[:,:,:,:,it], speed[:,:,:,:,it], run_info.vpa)
        end

        variable = CFL
        variable = select_slice_of_variable(variable; kwargs...)
    elseif variable_name == "CFL_neutral_z"
        # update_speed_z!() requires all dimensions to be present, so do *not* pass kwargs
        # to get_variable() in this case. Instead select a slice of the result.
        speed = get_variable(run_info, "neutral_z_advect_speed";
                             normalize_advection_speed_shape=false)
        nz, nvz, nvr, nvzeta, nr, nspecies, nt = size(speed)
        CFL = similar(speed)
        for it ∈ 1:nt
            @views get_CFL!(CFL[:,:,:,:,:,:,it], speed[:,:,:,:,:,:,it], run_info.z)
        end

        variable = allocate_float(nvz, nvr, nvzeta, nz, nr, nspecies, nt)
        for it ∈ 1:nt, is ∈ 1:nspecies, ir ∈ 1:nr, iz ∈ 1:nz, ivzeta ∈ 1:nvzeta, ivr ∈ 1:nvr, ivz ∈ 1:nvz
            variable[ivz,ivr,ivzeta,iz,ir,is,it] = CFL[iz,ivz,ivr,ivzeta,ir,is,it]
        end
        variable = select_slice_of_variable(variable; kwargs...)
    elseif variable_name == "CFL_neutral_vz"
        # update_speed_z!() requires all dimensions to be present, so do *not* pass kwargs
        # to get_variable() in this case. Instead select a slice of the result.
        speed = get_variable(run_info, "neutral_vz_advect_speed")
        nt = size(speed, 7)
        CFL = similar(speed)
        for it ∈ 1:nt
            @views get_CFL!(CFL[:,:,:,:,:,:,it], speed[:,:,:,:,:,:,it], run_info.vz)
        end

        variable = CFL
        variable = select_slice_of_variable(variable; kwargs...)
    elseif variable_name == "minimum_CFL_ion_z"
        # update_speed_z!() requires all dimensions to be present, so do *not* pass kwargs
        # to get_variable() in this case. Instead select a slice of the result.
        speed = get_variable(run_info, "z_advect_speed";
                             normalize_advection_speed_shape=false)
        nt = size(speed, 6)
        nspecies = size(speed, 5)
        variable = allocate_float(nt)
        begin_serial_region()
        for it ∈ 1:nt
            min_CFL = Inf
            for is ∈ 1:nspecies
                min_CFL = min(min_CFL, get_minimum_CFL_z(@view(speed[:,:,:,:,is,it]), run_info.z))
            end
            variable[it] = min_CFL
        end
        variable = select_slice_of_variable(variable; kwargs...)
    elseif variable_name == "minimum_CFL_ion_vpa"
        # update_speed_z!() requires all dimensions to be present, so do *not* pass kwargs
        # to get_variable() in this case. Instead select a slice of the result.
        speed = get_variable(run_info, "vpa_advect_speed")
        nt = size(speed, 6)
        nspecies = size(speed, 5)
        variable = allocate_float(nt)
        begin_serial_region()
        for it ∈ 1:nt
            min_CFL = Inf
            for is ∈ 1:nspecies
                min_CFL = min(min_CFL, get_minimum_CFL_vpa(@view(speed[:,:,:,:,is,it]), run_info.vpa))
            end
            variable[it] = min_CFL
        end
        variable = select_slice_of_variable(variable; kwargs...)
    elseif variable_name == "minimum_CFL_electron_z"
        # update_speed_z!() requires all dimensions to be present, so do *not* pass kwargs
        # to get_variable() in this case. Instead select a slice of the result.
        speed = get_variable(run_info, "electron_z_advect_speed";
                             normalize_advection_speed_shape=false)
        nt = size(speed, 5)
        variable = allocate_float(nt)
        begin_serial_region()
        for it ∈ 1:nt
            min_CFL = get_minimum_CFL_z(@view(speed[:,:,:,:,it]), run_info.z)
            variable[it] = min_CFL
        end
        variable = select_slice_of_variable(variable; kwargs...)
    elseif variable_name == "minimum_CFL_electron_vpa"
        # update_speed_z!() requires all dimensions to be present, so do *not* pass kwargs
        # to get_variable() in this case. Instead select a slice of the result.
        speed = get_variable(run_info, "electron_vpa_advect_speed")
        nt = size(speed, 5)
        variable = allocate_float(nt)
        begin_serial_region()
        for it ∈ 1:nt
            min_CFL = get_minimum_CFL_vpa(@view(speed[:,:,:,:,it]), run_info.vpa)
            variable[it] = min_CFL
        end
        variable = select_slice_of_variable(variable; kwargs...)
    elseif variable_name == "minimum_CFL_neutral_z"
        # update_speed_z!() requires all dimensions to be present, so do *not* pass kwargs
        # to get_variable() in this case. Instead select a slice of the result.
        speed = get_variable(run_info, "neutral_z_advect_speed";
                             normalize_advection_speed_shape=false)
        nt = size(speed, 7)
        nspecies = size(speed, 6)
        variable = allocate_float(nt)
        begin_serial_region()
        for it ∈ 1:nt
            min_CFL = Inf
            for isn ∈ 1:nspecies
                min_CFL = min(min_CFL, get_minimum_CFL_neutral_z(@view(speed[:,:,:,:,:,isn,it]), run_info.z))
            end
            variable[it] = min_CFL
        end
        variable = select_slice_of_variable(variable; kwargs...)
    elseif variable_name == "minimum_CFL_neutral_vz"
        # update_speed_z!() requires all dimensions to be present, so do *not* pass kwargs
        # to get_variable() in this case. Instead select a slice of the result.
        speed = get_variable(run_info, "neutral_vz_advect_speed")
        nt = size(speed, 7)
        nspecies = size(speed, 6)
        variable = allocate_float(nt)
        begin_serial_region()
        for it ∈ 1:nt
            min_CFL = Inf
            for isn ∈ 1:nspecies
                min_CFL = min(min_CFL, get_minimum_CFL_neutral_vz(@view(speed[:,:,:,:,:,isn,it]), run_info.vz))
            end
            variable[it] = min_CFL
        end
        variable = select_slice_of_variable(variable; kwargs...)
    elseif occursin("_timestep_error", variable_name)
        prefix = split(variable_name, "_timestep_error")[1]
        full_order = get_variable(run_info, prefix; kwargs...)
        low_order = get_variable(run_info, prefix * "_loworder"; kwargs...)
        variable = low_order .- full_order
    elseif occursin("_timestep_residual", variable_name)
        prefix = split(variable_name, "_timestep_residual")[1]
        full_order = get_variable(run_info, prefix; kwargs...)
        low_order = get_variable(run_info, prefix * "_loworder"; kwargs...)
        if prefix == "pdf_electron"
            rtol = run_info.input["electron_timestepping"]["rtol"]
            atol = run_info.input["electron_timestepping"]["atol"]
        else
            rtol = run_info.input["timestepping"]["rtol"]
            atol = run_info.input["timestepping"]["atol"]
        end
        variable = @. (low_order - full_order) / (rtol * abs(full_order) + atol)
    elseif occursin("_steady_state_residual", variable_name)
        prefix = split(variable_name, "_steady_state_residual")[1]
        end_step = get_variable(run_info, prefix; kwargs...)
        begin_step = get_variable(run_info, prefix * "_start_last_timestep"; kwargs...)
        if prefix == "f_electron"
            dt = get_variable(run_info, "electron_previous_dt"; kwargs...)
        else
            dt = get_variable(run_info, "previous_dt"; kwargs...)
        end
        dt = reshape(dt, ones(mk_int, ndims(end_step)-1)..., length(dt))
        for i ∈ eachindex(dt)
            if dt[i] ≤ 0.0
                dt[i] = Inf
            end
        end
        variable = (end_step .- begin_step) ./ dt
    elseif occursin("_nonlinear_iterations_per_solve", variable_name)
        prefix = split(variable_name, "_nonlinear_iterations_per_solve")[1]
        nl_nsolves = get_per_step_from_cumulative_variable(
            run_info, "$(prefix)_n_solves"; kwargs...)
        nl_iterations = get_per_step_from_cumulative_variable(
            run_info, "$(prefix)_nonlinear_iterations"; kwargs...)
        variable = nl_iterations ./ nl_nsolves
    elseif occursin("_linear_iterations_per_nonlinear_iteration", variable_name)
        prefix = split(variable_name, "_linear_iterations_per_nonlinear_iteration")[1]
        nl_iterations = get_per_step_from_cumulative_variable(
            run_info, "$(prefix)_nonlinear_iterations"; kwargs...)
        nl_linear_iterations = get_per_step_from_cumulative_variable(
            run_info, "$(prefix)_linear_iterations"; kwargs...)
        variable = nl_linear_iterations ./ nl_iterations
    else
        variable = postproc_load_variable(run_info, variable_name; kwargs...)
    end

    return variable
end

"""
    get_z_derivative(run_info, variable_name; kwargs...)

Get (i.e. load or calculate) `variable_name` from `run_info` and calculate its
z-derivative. Returns the z-derivative

`kwargs...` are passed through to `get_variable()`.
"""
function get_z_derivative(run_info, variable_name; kwargs...)
    variable = get_variable(run_info, variable_name; kwargs...)
    z_deriv = similar(variable)

    if ndims(variable) == 3
        # EM field
        nz, nr, nt = size(variable)
        for it ∈ 1:nt, ir ∈ 1:nr
            @views derivative!(z_deriv[:,ir,it], variable[:,ir,it], run_info.z,
                               run_info.z_spectral)
        end
    elseif ndims(variable) == 4
        # Moment variable (ion or neutral)
        nz, nr, nspecies, nt = size(variable)
        for it ∈ 1:nt, is ∈ 1:nspecies, ir ∈ 1:nr
            @views derivative!(z_deriv[:,ir,is,it], variable[:,ir,is,it], run_info.z,
                               run_info.z_spectral)
        end
    elseif ndims(variable) == 6
        # Ion distribution function
        nvpa, nvperp, nz, nr, nspecies, nt = size(variable)
        for it ∈ 1:nt, is ∈ 1:nspecies, ir ∈ 1:nr, ivperp ∈ 1:nvperp, ivpa ∈ 1:nvpa
            @views derivative!(z_deriv[ivpa,ivperp,:,ir,is,it],
                               variable[ivpa,ivperp,:,ir,is,it], run_info.z,
                               run_info.z_spectral)
        end
    elseif ndims(variable) == 7
        # Neutral distribution function
        nvz, nvr, nvzeta, nz, nr, nspecies, nt = size(variable)
        for it ∈ 1:nt, is ∈ 1:nspecies, ir ∈ 1:nr, ivzeta ∈ 1:nvzeta, ivr ∈ 1:nvr, ivz ∈ 1:nvz
            @views derivative!(z_deriv[ivz,ivr,ivzeta,:,ir,is,it],
                               variable[ivz,ivr,ivzeta,:,ir,is,it], run_info.z,
                               run_info.z_spectral)
        end
    else
        error("Unsupported number of dimensions ($(ndims(variable))) for $variable_name")
    end

    return z_deriv
end

"""
Read data which is a function of (z,r,t) or (z,r,species,t)

run_names is a tuple. If it has more than one entry, this means that there are multiple
restarts (which are sequential in time), so concatenate the data from each entry together.
"""
function read_distributed_zr_data!(var::Array{mk_float,N}, var_name::String,
   run_names::Tuple, file_key::String, nblocks::Tuple,
   nz_local::mk_int,nr_local::mk_int,iskip::mk_int) where N
    # dimension of var is [z,r,species,t]

    local_tind_start = 1
    local_tind_end = -1
    global_tind_start = 1
    global_tind_end = -1
    for (run_name, nb) in zip(run_names, nblocks)
        for iblock in 0:nb-1
            fid = open_readonly_output_file(run_name,file_key,iblock=iblock,printout=false)
            group = get_group(fid, "dynamic_data")
            var_local = load_variable(group, var_name)

            ntime_local = size(var_local, N)

            # offset is the amount we have to skip at the beginning of this restart to
            # line up properly with having outputs every iskip since the beginning of the
            # first restart.
            # Note: use rem(x,y,RoundDown) here because this gives a result that's
            # definitely between 0 and y, whereas rem(x,y) or mod(x,y) give negative
            # results for negative x.
            offset = rem(1 - (local_tind_start-1), iskip, RoundDown)
            if offset == 0
                # Actually want offset in the range [1,iskip], so correct if rem()
                # returned 0
                offset = iskip
            end
            if local_tind_start > 1
                # The run being loaded is a restart (as local_tind_start=1 for the first
                # run), so skip the first point, as this is a duplicate of the last point
                # of the previous restart
                offset += 1
            end

            local_tind_end = local_tind_start + ntime_local - 1
            global_tind_end = global_tind_start + length(offset:iskip:ntime_local) - 1

            z_irank, z_nrank, r_irank, r_nrank = load_rank_data(fid)

            # min index set to avoid double assignment of repeated points
            # 1 if irank = 0, 2 otherwise
            imin_r = min(1,r_irank) + 1
            imin_z = min(1,z_irank) + 1
            for ir_local in imin_r:nr_local
                for iz_local in imin_z:nz_local
                    ir_global = iglobal_func(ir_local,r_irank,nr_local)
                    iz_global = iglobal_func(iz_local,z_irank,nz_local)
                    if N == 4
                        var[iz_global,ir_global,:,global_tind_start:global_tind_end] .= var_local[iz_local,ir_local,:,offset:iskip:end]
                    elseif N == 3
                        var[iz_global,ir_global,global_tind_start:global_tind_end] .= var_local[iz_local,ir_local,offset:iskip:end]
                    else
                        error("Unsupported number of dimensions: $N")
                    end
                end
            end
            close(fid)
        end
        local_tind_start = local_tind_end + 1
        global_tind_start = global_tind_end + 1
    end
end

"""
"""
function construct_global_zr_coords(r_local, z_local; ignore_MPI=true)

    function make_global_input(coord_local)
        return grid_input(coord_local.name, coord_local.ngrid,
            coord_local.nelement_global, coord_local.nelement_global, 1, 0, coord_local.L,
            coord_local.discretization, coord_local.fd_option, coord_local.cheb_option, coord_local.bc,
            coord_local.advection, MPI.COMM_NULL, coord_local.element_spacing_option)
    end

<<<<<<< HEAD
    r_global, r_global_spectral = define_coordinate(make_global_input(r_local), nothing)
    z_global, z_global_spectral = define_coordinate(make_global_input(z_local), nothing)
=======
    r_global, r_global_spectral = define_coordinate(make_global_input(r_local); ignore_MPI=ignore_MPI)
    z_global, z_global_spectral = define_coordinate(make_global_input(z_local); ignore_MPI=ignore_MPI)
>>>>>>> e8b211c9

    return r_global, r_global_spectral, z_global, z_global_spectral
end

end<|MERGE_RESOLUTION|>--- conflicted
+++ resolved
@@ -325,12 +325,9 @@
                        advection_input("default", 0.0, 0.0, 0.0), MPI.COMM_NULL,
                        element_spacing_option)
 
-<<<<<<< HEAD
-    coord, spectral = define_coordinate(input, nothing, parallel_io)
-=======
-    coord, spectral = define_coordinate(input, parallel_io; run_directory=run_directory,
+    coord, spectral = define_coordinate(input, nothing, parallel_io;
+                                        run_directory=run_directory,
                                         ignore_MPI=ignore_MPI)
->>>>>>> e8b211c9
 
     return coord, spectral, chunk_size
 end
@@ -3495,33 +3492,6 @@
         load_coordinate_data(file_final_restart, "r")
     r, r_spectral, z, z_spectral = construct_global_zr_coords(r_local, z_local)
 
-<<<<<<< HEAD
-    if dfns
-        vperp, vperp_spectral, vperp_chunk_size =
-            load_coordinate_data(file_final_restart, "vperp")
-        vpa, vpa_spectral, vpa_chunk_size =
-            load_coordinate_data(file_final_restart, "vpa")
-
-        if n_neutral_species > 0
-            vzeta, vzeta_spectral, vzeta_chunk_size =
-                load_coordinate_data(file_final_restart, "vzeta")
-            vr, vr_spectral, vr_chunk_size =
-                load_coordinate_data(file_final_restart, "vr")
-            vz, vz_spectral, vz_chunk_size =
-                load_coordinate_data(file_final_restart, "vz")
-        else
-            dummy_adv_input = advection_input("default", 1.0, 0.0, 0.0)
-            dummy_comm = MPI.COMM_NULL
-            dummy_input = grid_input("dummy", 1, 1, 1, 1, 0, 1.0,
-                                     "chebyshev_pseudospectral", "", "", "periodic",
-                                     dummy_adv_input, dummy_comm, "uniform")
-            vzeta, vzeta_spectral = define_coordinate(dummy_input, nothing)
-            vzeta_chunk_size = 1
-            vr, vr_spectral = define_coordinate(dummy_input, nothing)
-            vr_chunk_size = 1
-            vz, vz_spectral = define_coordinate(dummy_input, nothing)
-            vz_chunk_size = 1
-=======
     vperp, vperp_spectral, vperp_chunk_size =
         load_coordinate_data(file_final_restart, "vperp")
     vpa, vpa_spectral, vpa_chunk_size =
@@ -3540,11 +3510,11 @@
         dummy_input = grid_input("dummy", 1, 1, 1, 1, 0, 1.0,
                                  "chebyshev_pseudospectral", "", "", "periodic",
                                  dummy_adv_input, dummy_comm, "uniform")
-        vzeta, vzeta_spectral = define_coordinate(dummy_input; ignore_MPI = true)
+        vzeta, vzeta_spectral = define_coordinate(dummy_input, nothing; ignore_MPI = true)
         vzeta_chunk_size = 1
-        vr, vr_spectral = define_coordinate(dummy_input; ignore_MPI = true)
+        vr, vr_spectral = define_coordinate(dummy_input, nothing; ignore_MPI = true)
         vr_chunk_size = 1
-        vz, vz_spectral = define_coordinate(dummy_input; ignore_MPI = true)
+        vz, vz_spectral = define_coordinate(dummy_input, nothing; ignore_MPI = true)
         vz_chunk_size = 1
     end
 
@@ -3582,7 +3552,6 @@
             if evolve_ppar
                 push!(evolving_variables, "pz_neutral")
             end
->>>>>>> e8b211c9
         end
         evolving_variables = Tuple(evolving_variables)
     end
@@ -5113,13 +5082,10 @@
             coord_local.advection, MPI.COMM_NULL, coord_local.element_spacing_option)
     end
 
-<<<<<<< HEAD
-    r_global, r_global_spectral = define_coordinate(make_global_input(r_local), nothing)
-    z_global, z_global_spectral = define_coordinate(make_global_input(z_local), nothing)
-=======
-    r_global, r_global_spectral = define_coordinate(make_global_input(r_local); ignore_MPI=ignore_MPI)
-    z_global, z_global_spectral = define_coordinate(make_global_input(z_local); ignore_MPI=ignore_MPI)
->>>>>>> e8b211c9
+    r_global, r_global_spectral = define_coordinate(make_global_input(r_local), nothing;
+                                                    ignore_MPI=ignore_MPI)
+    z_global, z_global_spectral = define_coordinate(make_global_input(z_local), nothing;
+                                                    ignore_MPI=ignore_MPI)
 
     return r_global, r_global_spectral, z_global, z_global_spectral
 end
