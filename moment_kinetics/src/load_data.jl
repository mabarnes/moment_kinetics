--- conflicted
+++ resolved
@@ -4534,18 +4534,12 @@
                                  external_source_density_amplitude=external_source_density_amplitude[:,:,:,it],
                                  external_source_momentum_amplitude=external_source_momentum_amplitude[:,:,:,it],
                                  external_source_pressure_amplitude=external_source_pressure_amplitude[:,:,:,it]),)
-<<<<<<< HEAD
             for ir ∈ 1:run_info.r.n
                 @views update_electron_speed_vpa!(advect, density[:,ir,it], upar[:,ir,it],
                                                   ppar[:,ir,it], moments, run_info.vpa.grid,
                                                   run_info.external_source_settings.electron,
                                                   ir)
             end
-=======
-            @views update_electron_speed_vpa!(advect, density[:,:,it], upar[:,:,it],
-                                              ppar[:,:,it], moments, run_info.vpa.grid,
-                                              run_info.external_source_settings.electron)
->>>>>>> cae381f9
         end
 
         variable = speed
