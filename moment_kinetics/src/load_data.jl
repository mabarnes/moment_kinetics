--- conflicted
+++ resolved
@@ -218,11 +218,7 @@
 [`define_coordinate`](@ref)).
 """
 function load_coordinate_data(fid, name; printout=false, irank=nothing, nrank=nothing,
-<<<<<<< HEAD
-                              run_directory=nothing, ignore_MPI=false)
-=======
                               run_directory=nothing, ignore_MPI=true)
->>>>>>> b3c5b65a
     if printout
         println("Loading $name coordinate data...")
     end
@@ -316,12 +312,7 @@
                        advection_input("default", 0.0, 0.0, 0.0), MPI.COMM_NULL,
                        element_spacing_option)
 
-<<<<<<< HEAD
-    coord, spectral = define_coordinate(input, parallel_io; run_directory=run_directory,
-                                        ignore_MPI=ignore_MPI)
-=======
     coord, spectral = define_coordinate(input, parallel_io; ignore_MPI=ignore_MPI)
->>>>>>> b3c5b65a
 
     return coord, spectral, chunk_size
 end
@@ -610,89 +601,12 @@
             previous_runs_info = load_run_info_history(fid)
 
             restart_n_ion_species, restart_n_neutral_species = load_species_data(fid)
-<<<<<<< HEAD
             restart_r, restart_r_spectral, restart_z, restart_z_spectral, restart_vperp,
                 restart_vperp_spectral, restart_vpa, restart_vpa_spectral, restart_vzeta,
                 restart_vzeta_spectral, restart_vr,restart_vr_spectral, restart_vz,
                 restart_vz_spectral = load_restart_coordinates(fid, r, z, vperp, vpa,
                                                                vzeta, vr, vz, parallel_io;
                                                                run_directory=run_directory)
-=======
-            if parallel_io
-                restart_z, restart_z_spectral, _ =
-                    load_coordinate_data(fid, "z"; irank=z.irank, nrank=z.nrank,
-                                         run_directory=run_directory)
-                restart_r, restart_r_spectral, _ =
-                    load_coordinate_data(fid, "r"; irank=r.irank, nrank=r.nrank,
-                                         run_directory=run_directory)
-                restart_vperp, restart_vperp_spectral, _ =
-                    load_coordinate_data(fid, "vperp"; irank=vperp.irank,
-                                         nrank=vperp.nrank, run_directory=run_directory)
-                restart_vpa, restart_vpa_spectral, _ =
-                    load_coordinate_data(fid, "vpa"; irank=vpa.irank, nrank=vpa.nrank,
-                                         run_directory=run_directory)
-                restart_vzeta, restart_vzeta_spectral, _ =
-                    load_coordinate_data(fid, "vzeta"; irank=vzeta.irank,
-                                         nrank=vzeta.nrank, run_directory=run_directory)
-                restart_vr, restart_vr_spectral, _ =
-                    load_coordinate_data(fid, "vr"; irank=vr.irank, nrank=vr.nrank,
-                                         run_directory=run_directory)
-                restart_vz, restart_vz_spectral, _ =
-                    load_coordinate_data(fid, "vz"; irank=vz.irank, nrank=vz.nrank,
-                                         run_directory=run_directory)
-            else
-                restart_z, restart_z_spectral, _ =
-                    load_coordinate_data(fid, "z", run_directory=run_directory)
-                restart_r, restart_r_spectral, _ =
-                    load_coordinate_data(fid, "r", run_directory=run_directory)
-                restart_vperp, restart_vperp_spectral, _ =
-                    load_coordinate_data(fid, "vperp", run_directory=run_directory)
-                restart_vpa, restart_vpa_spectral, _ =
-                    load_coordinate_data(fid, "vpa", run_directory=run_directory)
-                restart_vzeta, restart_vzeta_spectral, _ =
-                    load_coordinate_data(fid, "vzeta", run_directory=run_directory)
-                restart_vr, restart_vr_spectral, _ =
-                    load_coordinate_data(fid, "vr", run_directory=run_directory)
-                restart_vz, restart_vz_spectral, _ =
-                    load_coordinate_data(fid, "vz", run_directory=run_directory)
-
-                if restart_r.nrank != r.nrank
-                    error("Not using parallel I/O, and distributed MPI layout has "
-                          * "changed: now r.nrank=$(r.nrank), but we are trying to "
-                          * "restart from files ith restart_r.nrank=$(restart_r.nrank).")
-                end
-                if restart_z.nrank != z.nrank
-                    error("Not using parallel I/O, and distributed MPI layout has "
-                          * "changed: now z.nrank=$(z.nrank), but we are trying to "
-                          * "restart from files ith restart_z.nrank=$(restart_z.nrank).")
-                end
-                if restart_vperp.nrank != vperp.nrank
-                    error("Not using parallel I/O, and distributed MPI layout has "
-                          * "changed: now vperp.nrank=$(vperp.nrank), but we are trying to "
-                          * "restart from files ith restart_vperp.nrank=$(restart_vperp.nrank).")
-                end
-                if restart_vpa.nrank != vpa.nrank
-                    error("Not using parallel I/O, and distributed MPI layout has "
-                          * "changed: now vpa.nrank=$(vpa.nrank), but we are trying to "
-                          * "restart from files ith restart_vpa.nrank=$(restart_vpa.nrank).")
-                end
-                if restart_vzeta.nrank != vzeta.nrank
-                    error("Not using parallel I/O, and distributed MPI layout has "
-                          * "changed: now vzeta.nrank=$(vzeta.nrank), but we are trying to "
-                          * "restart from files ith restart_vzeta.nrank=$(restart_vzeta.nrank).")
-                end
-                if restart_vr.nrank != vr.nrank
-                    error("Not using parallel I/O, and distributed MPI layout has "
-                          * "changed: now vr.nrank=$(vr.nrank), but we are trying to "
-                          * "restart from files ith restart_vr.nrank=$(restart_vr.nrank).")
-                end
-                if restart_vz.nrank != vz.nrank
-                    error("Not using parallel I/O, and distributed MPI layout has "
-                          * "changed: now vz.nrank=$(vz.nrank), but we are trying to "
-                          * "restart from files ith restart_vz.nrank=$(restart_vz.nrank).")
-                end
-            end
->>>>>>> b3c5b65a
 
             # Test whether any interpolation is needed
             interpolation_needed = Dict(
@@ -3525,8 +3439,7 @@
     z_local, z_local_spectral, z_chunk_size =
         load_coordinate_data(file_final_restart, "z"; ignore_MPI=true)
     r_local, r_local_spectral, r_chunk_size =
-<<<<<<< HEAD
-        load_coordinate_data(file_final_restart, "r"; ignore_MPI=true)
+        load_coordinate_data(file_final_restart, "r")
     r, r_spectral, z, z_spectral = construct_global_zr_coords(r_local, z_local;
                                                               ignore_MPI=true)
 
@@ -3554,38 +3467,6 @@
         vr_chunk_size = 1
         vz, vz_spectral = define_coordinate(dummy_input)
         vz_chunk_size = 1
-=======
-        load_coordinate_data(file_final_restart, "r")
-    r, r_spectral, z, z_spectral = construct_global_zr_coords(r_local, z_local;
-                                                              ignore_MPI=true)
-
-    if dfns
-        vperp, vperp_spectral, vperp_chunk_size =
-            load_coordinate_data(file_final_restart, "vperp")
-        vpa, vpa_spectral, vpa_chunk_size =
-            load_coordinate_data(file_final_restart, "vpa")
-
-        if n_neutral_species > 0
-            vzeta, vzeta_spectral, vzeta_chunk_size =
-                load_coordinate_data(file_final_restart, "vzeta")
-            vr, vr_spectral, vr_chunk_size =
-                load_coordinate_data(file_final_restart, "vr")
-            vz, vz_spectral, vz_chunk_size =
-                load_coordinate_data(file_final_restart, "vz")
-        else
-            dummy_adv_input = advection_input("default", 1.0, 0.0, 0.0)
-            dummy_comm = MPI.COMM_NULL
-            dummy_input = grid_input("dummy", 1, 1, 1, 1, 0, 1.0,
-                                     "chebyshev_pseudospectral", "", "", "periodic",
-                                     dummy_adv_input, dummy_comm, "uniform")
-            vzeta, vzeta_spectral = define_coordinate(dummy_input)
-            vzeta_chunk_size = 1
-            vr, vr_spectral = define_coordinate(dummy_input)
-            vr_chunk_size = 1
-            vz, vz_spectral = define_coordinate(dummy_input)
-            vz_chunk_size = 1
-        end
->>>>>>> b3c5b65a
     end
 
     if parallel_io
@@ -4917,11 +4798,7 @@
 
 """
 """
-<<<<<<< HEAD
-function construct_global_zr_coords(r_local, z_local; ignore_MPI=false)
-=======
 function construct_global_zr_coords(r_local, z_local; ignore_MPI=true)
->>>>>>> b3c5b65a
 
     function make_global_input(coord_local)
         return grid_input(coord_local.name, coord_local.ngrid,
@@ -4930,15 +4807,8 @@
             coord_local.advection, MPI.COMM_NULL, coord_local.element_spacing_option)
     end
 
-<<<<<<< HEAD
-    r_global, r_global_spectral = define_coordinate(make_global_input(r_local);
-                                                    ignore_MPI=ignore_MPI)
-    z_global, z_global_spectral = define_coordinate(make_global_input(z_local);
-                                                    ignore_MPI=ignore_MPI)
-=======
     r_global, r_global_spectral = define_coordinate(make_global_input(r_local); ignore_MPI=ignore_MPI)
     z_global, z_global_spectral = define_coordinate(make_global_input(z_local); ignore_MPI=ignore_MPI)
->>>>>>> b3c5b65a
 
     return r_global, r_global_spectral, z_global, z_global_spectral
 end
