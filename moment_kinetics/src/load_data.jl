--- conflicted
+++ resolved
@@ -629,13 +629,8 @@
 
             neutral_1V = (vzeta.n_global == 1 && vr.n_global == 1)
             restart_neutral_1V = (restart_vzeta.n_global == 1 && restart_vr.n_global == 1)
-<<<<<<< HEAD
-            if any(geometry.bzeta .!= 0.0) && ((neutral1V && !restart_neutral_1V) ||
-                                         (!neutral1V && restart_neutral_1V))
-=======
-            if geometry.bzeta != 0.0 && ((neutral_1V && !restart_neutral_1V) ||
-                                         (!neutral_1V && restart_neutral_1V))
->>>>>>> 0ad287c8
+            if any(geometry.bzeta .!= 0.0) && ((neutral_1V && !restart_neutral_1V) ||
+                                               (!neutral_1V && restart_neutral_1V))
                 # One but not the other of the run being restarted from and this run are
                 # 1V, but the interpolation below does not allow for vz and vpa being in
                 # different directions. Therefore interpolation between 1V and 3V cases
