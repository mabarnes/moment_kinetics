--- conflicted
+++ resolved
@@ -347,16 +347,10 @@
         setup_time_advance!(pdf, fields, vz, vr, vzeta, vpa, vperp, z, r, gyrophase,
             vz_spectral, vr_spectral, vzeta_spectral, vpa_spectral, vperp_spectral,
             z_spectral, r_spectral, composition, moments, t_input, code_time, dt,
-<<<<<<< HEAD
             dt_before_last_fail, electron_dt, electron_dt_before_last_fail, collisions,
             species, geometry, boundary_distributions, external_source_settings,
             num_diss_params, manufactured_solns_input, advection_structs, scratch_dummy,
             io_input, restarting, restart_electron_physics, input_dict)
-=======
-            dt_before_last_fail, collisions, species, geometry, boundary_distributions,
-            external_source_settings, num_diss_params, manufactured_solns_input,
-            advection_structs, scratch_dummy, restarting, input_dict)
->>>>>>> 63fae8c2
 
     # This is the closest we can get to the end time of the setup before writing it to the
     # output file
@@ -375,11 +369,7 @@
 
     write_all_moments_data_to_binary(moments, fields, code_time,
         composition.n_ion_species, composition.n_neutral_species, io_moments, 1, 0.0,
-<<<<<<< HEAD
-        t_params, r, z)
-=======
         t_params, nl_solver_params, r, z)
->>>>>>> 63fae8c2
     write_all_dfns_data_to_binary(pdf, moments, fields, code_time,
         composition.n_ion_species, composition.n_neutral_species, io_dfns, 1, 0.0,
         t_params, nl_solver_params, r, z, vperp, vpa, vzeta, vr, vz)
