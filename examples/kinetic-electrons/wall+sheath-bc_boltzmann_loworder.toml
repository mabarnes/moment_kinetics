--- conflicted
+++ resolved
@@ -83,15 +83,13 @@
 #vpa_dissipation_coefficient = 2.0
 #vpa_dissipation_coefficient = 20.0
 
-<<<<<<< HEAD
 [timestepping]
 nstep = 1000000
 #nstep = 1
 dt = 1.0e-5
 nwrite = 10000
 nwrite_dfns = 10000
-=======
+
 [electron_numerical_dissipation]
 
-[neutral_numerical_dissipation]
->>>>>>> 115194f0
+[neutral_numerical_dissipation]